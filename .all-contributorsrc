--- conflicted
+++ resolved
@@ -362,8 +362,6 @@
         "bug",
         "code"
       ]
-<<<<<<< HEAD
-=======
     },
     {
       "login": "akshayrangasaid",
@@ -383,7 +381,6 @@
       "contributions": [
         "code"
       ]
->>>>>>> 47344bbd
     }
   ],
   "contributorsPerLine": 7,
