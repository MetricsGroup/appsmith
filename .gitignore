.DS_Store
.idea
*.iml
.env
<<<<<<< HEAD
.vscode/*
=======

# test coverage
coverage-summary.json
>>>>>>> 9a4c317f
<|MERGE_RESOLUTION|>--- conflicted
+++ resolved
@@ -2,10 +2,7 @@
 .idea
 *.iml
 .env
-<<<<<<< HEAD
 .vscode/*
-=======
 
 # test coverage
-coverage-summary.json
->>>>>>> 9a4c317f
+coverage-summary.json