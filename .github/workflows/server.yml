# This workflow is responsible for building, testing & packaging the Java server codebase
name: Appsmith Server Workflow

on:
  push:
    branches: [ release, master ]
    # Only trigger if files have changed in this specific path
    paths:
      - 'app/server/**'
  pull_request:
    branches: [ release, master ]
    paths:
      - 'app/server/**'
# Change the working directory for all the jobs in this workflow
defaults:
  run:
    working-directory: app/server

jobs:
  build:
    runs-on: ubuntu-latest

    # Service containers to run with this job. Required for running tests
    services:
      # Label used to access the service container
      redis:
        # Docker Hub image for Redis
        image: redis
        ports:
          # Opens tcp port 6379 on the host and service container
          - 6379:6379

    steps:
    # Checkout the code
    - uses: actions/checkout@v2

    # Setup Java
    - name: Set up JDK 1.11
      uses: actions/setup-java@v1
      with:
        java-version: 1.11

    # Retrieve maven dependencies from cache. After a successful run, these dependencies are cached again
    - name: Cache maven dependencies
      uses: actions/cache@v2
      env:
        cache-name: cache-maven-dependencies
      with:
        # maven dependencies are stored in `~/.m2` on Linux/macOS
        path: ~/.m2
        key: ${{ runner.os }}-m2-${{ hashFiles('**/pom.xml') }}
        restore-keys: ${{ runner.os }}-m2

    # Build and test the code
    - name: Build and test
      env:
        APPSMITH_MONGODB_URI: "mongodb://localhost:27017/mobtools"
        APPSMITH_REDIS_URL: "redis://127.0.0.1:6379"
        APPSMITH_ENCRYPTION_PASSWORD: "password"
        APPSMITH_ENCRYPTION_SALT: "salt"
        APPSMITH_IS_SELF_HOSTED: false
      run: mvn -B package

    # Here, the GITHUB_REF is of type /refs/head/<branch_name>. We extract branch_name from this by removing the
    # first 11 characters. This can be used to build images for several branches
    - name: Get the version to tag the Docker image
      id: vars
      run: echo ::set-output name=tag::$(echo ${GITHUB_REF:11})

    # Build release Docker image and push to Docker Hub
    - name: Push release image to Docker Hub
      if: success() && github.ref == 'refs/heads/release'
      run: |
        docker build -t appsmith/appsmith-server-ee:${{steps.vars.outputs.tag}} .
        echo ${{ secrets.DOCKER_HUB_ACCESS_TOKEN }} | docker login -u ${{ secrets.DOCKER_HUB_USERNAME }} --password-stdin
<<<<<<< HEAD
        docker push appsmith/appsmith-server-ee
=======
        # This command pushes all the tags on the machine to Docker hub. This has been written for ease of reading. Be very careful 
        # with this command
        docker push appsmith/appsmith-server
>>>>>>> 1a43b45e

    # Build master Docker image and push to Docker Hub
    - name: Push master image to Docker Hub with commit tag
      if: success() && github.ref == 'refs/heads/master'
      run: |
        docker build -t appsmith/appsmith-server-ee:${GITHUB_SHA} .
        docker build -t appsmith/appsmith-server-ee:nightly .
        echo ${{ secrets.DOCKER_HUB_ACCESS_TOKEN }} | docker login -u ${{ secrets.DOCKER_HUB_USERNAME }} --password-stdin
<<<<<<< HEAD
        docker push appsmith/appsmith-server-ee
=======
        # This command pushes all the tags on the machine to Docker hub. This has been written for ease of reading. Be very careful 
        # with this command
        docker push appsmith/appsmith-server
>>>>>>> 1a43b45e
  
  # These are dummy jobs in the CI build to satisfy required status checks for merging PRs. This is a hack because Github doesn't support conditional 
  # required checks in monorepos. These jobs are a clone of similarly named jobs in client.yml. 
  #
  # Check support request at: https://github.community/t/feature-request-conditional-required-checks/16761
  ui-test:
    runs-on: ubuntu-latest
    strategy:
      fail-fast: false
      matrix:
        job: [0, 1, 2, 3, 4, 5, 6]
    
    steps:
    # Checkout the code
    - uses: actions/checkout@v2
    
    - name: Do nothing as this is a dummy step
      shell: bash
      run: |
        exit 0
  
  package:
    runs-on: ubuntu-latest

    steps:
    # Checkout the code
    - uses: actions/checkout@v2
    
    - name: Do nothing as this is a dummy step
      shell: bash
      run: |
        exit 0
          <|MERGE_RESOLUTION|>--- conflicted
+++ resolved
@@ -73,13 +73,10 @@
       run: |
         docker build -t appsmith/appsmith-server-ee:${{steps.vars.outputs.tag}} .
         echo ${{ secrets.DOCKER_HUB_ACCESS_TOKEN }} | docker login -u ${{ secrets.DOCKER_HUB_USERNAME }} --password-stdin
-<<<<<<< HEAD
-        docker push appsmith/appsmith-server-ee
-=======
+        
         # This command pushes all the tags on the machine to Docker hub. This has been written for ease of reading. Be very careful 
         # with this command
-        docker push appsmith/appsmith-server
->>>>>>> 1a43b45e
+        docker push appsmith/appsmith-server-ee
 
     # Build master Docker image and push to Docker Hub
     - name: Push master image to Docker Hub with commit tag
@@ -88,13 +85,10 @@
         docker build -t appsmith/appsmith-server-ee:${GITHUB_SHA} .
         docker build -t appsmith/appsmith-server-ee:nightly .
         echo ${{ secrets.DOCKER_HUB_ACCESS_TOKEN }} | docker login -u ${{ secrets.DOCKER_HUB_USERNAME }} --password-stdin
-<<<<<<< HEAD
-        docker push appsmith/appsmith-server-ee
-=======
+        
         # This command pushes all the tags on the machine to Docker hub. This has been written for ease of reading. Be very careful 
         # with this command
-        docker push appsmith/appsmith-server
->>>>>>> 1a43b45e
+        docker push appsmith/appsmith-server-ee
   
   # These are dummy jobs in the CI build to satisfy required status checks for merging PRs. This is a hack because Github doesn't support conditional 
   # required checks in monorepos. These jobs are a clone of similarly named jobs in client.yml. 
