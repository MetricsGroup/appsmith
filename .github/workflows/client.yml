name: Appsmith Client Workflow 

on:
  push:
    branches: [ release, master ]
    # Only trigger if files have changed in this specific path
    paths:
      - 'app/client/**'
  pull_request_target:
    branches: [ release, master ]
    paths:
      - 'app/client/**'
# Change the working directory for all the jobs in this workflow
defaults:
  run:
    working-directory: app/client

jobs:
  build:
    runs-on: ubuntu-latest
    defaults:
      run:
        working-directory: app/client

    steps:
    # Checkout the code
    - name: Checkout the merged commit from PR and base branch
      if: ${{ github.event_name == 'pull_request_target' }}
      uses: actions/checkout@v2
      with:
        ref: refs/pull/${{ github.event.pull_request.number }}/merge

    - name: Checkout the head commit of the branch
      if: ${{ github.event_name == 'push' }}
      uses: actions/checkout@v2

    - name: Figure out the PR number
      run: echo ${{ github.event.pull_request.number }}

    - name: Use Node.js 10.16.3
      uses: actions/setup-node@v1
      with:
        node-version: '10.16.3'

    # Retrieve npm dependencies from cache. After a successful run, these dependencies are cached again
    - name: Cache npm dependencies
      uses: actions/cache@v2
      env:
        cache-name: cache-yarn-dependencies
      with:
        # npm dependencies are stored in `~/.npm` on Linux/macOS
        path: ~/.npm
        key: ${{ runner.OS }}-node-${{ hashFiles('**/yarn.lock') }}
        restore-keys: |
            ${{ runner.OS }}-node-
            ${{ runner.OS }}-

    # Install all the dependencies
    - name: Install dependencies
      run: yarn install
    
    - name: Set the build environment based on the branch
      id: vars
      run: |
        REACT_APP_ENVIRONMENT="DEVELOPMENT"  
        if [ ${GITHUB_REF} == '/refs/heads/master' ]; then
            REACT_APP_ENVIRONMENT="PRODUCTION"
        elif [ ${GITHUB_REF} == '/refs/heads/release' ]; then
            REACT_APP_ENVIRONMENT="STAGING"
        fi
        echo ::set-output name=REACT_APP_ENVIRONMENT::${REACT_APP_ENVIRONMENT}

    - name: Run the jest tests
      run: REACT_APP_ENVIRONMENT=${{steps.vars.outputs.REACT_APP_ENVIRONMENT}} yarn run test:unit

    - name: Create the bundle
      run: REACT_APP_ENVIRONMENT=${{steps.vars.outputs.REACT_APP_ENVIRONMENT}} yarn build

    # Upload the build artifact so that it can be used by the test & deploy job in the workflow
    - name: Upload react build bundle
      uses: actions/upload-artifact@v2
      with:
        name: build
        path: app/client/build/

  ui-test:
    needs: build
    runs-on: ubuntu-latest
    defaults:
      run:
        working-directory: app/client
    strategy:
      fail-fast: false
      matrix:
        job: [0, 1, 2, 3, 4, 5, 6]
    # Service containers to run with this job. Required for running tests
    services:
      # Label used to access the service container
      redis:
        # Docker Hub image for Redis
        image: redis
        ports:
          # Opens tcp port 6379 on the host and service container
          - 6379:6379
      mongo:
        image: mongo
        ports: 
          - 27017:27017

    steps:
    # Checkout the code
    - name: Checkout the merged commit from PR and base branch
      if: ${{ github.event_name == 'pull_request_target' }}
      uses: actions/checkout@v2
      with:
        ref: refs/pull/${{ github.event.pull_request.number }}/merge

    - name: Checkout the head commit of the branch
      if: ${{ github.event_name == 'push' }}
      uses: actions/checkout@v2

    - name: Use Node.js 10.16.3
      uses: actions/setup-node@v1
      with:
        node-version: '10.16.3'

    # Retrieve npm dependencies from cache. After a successful run, these dependencies are cached again
    - name: Cache npm dependencies
      uses: actions/cache@v2
      env:
        cache-name: cache-yarn-dependencies
      with:
        # maven dependencies are stored in `~/.m2` on Linux/macOS
        path: ~/.npm
        key: ${{ runner.OS }}-node-${{ hashFiles('**/yarn.lock') }}
        restore-keys: |
            ${{ runner.OS }}-node-
            ${{ runner.OS }}-

    # Install all the dependencies
    - name: Install dependencies
      run: yarn install
  
    - name: Download the react build artifact
      uses: actions/download-artifact@v2
      with:
        name: build
        path: app/client/build
      
    - name: Pull server docker container and start it locally
      shell: bash
      run: |
<<<<<<< HEAD
        echo ${{ secrets.DOCKER_HUB_ACCESS_TOKEN }} | docker login -u ${{ secrets.DOCKER_HUB_USERNAME }} --password-stdin
=======
        DOCKER_IMAGE_NAME=appsmith/appsmith-server:release
        if [[ github.ref == 'refs/heads/master' ]]
        then
          DOCKER_IMAGE_NAME=appsmith/appsmith-server:latest
        fi
        echo $DOCKER_IMAGE_NAME
>>>>>>> 591b51b6
        docker run -d --net=host --name appsmith-internal-server -p 8080:8080 \
        --env APPSMITH_MONGODB_URI=mongodb://localhost:27017/appsmith \
        --env APPSMITH_REDIS_URL=redis://localhost:6379 \
        --env APPSMITH_ENCRYPTION_PASSWORD=password \
        --env APPSMITH_ENCRYPTION_SALT=salt \
        --env APPSMITH_IS_SELF_HOSTED=false \
<<<<<<< HEAD
        appsmith/appsmith-server-ee:release
=======
        $DOCKER_IMAGE_NAME
>>>>>>> 591b51b6

    - name: Installing Yarn serve
      run: |
        yarn global add serve
        echo "$(yarn global bin)" >> $GITHUB_PATH 

    - name: Setting up the cypress tests
      shell: bash
      env:
        APPSMITH_SSL_CERTIFICATE: ${{ secrets.APPSMITH_SSL_CERTIFICATE }}
        APPSMITH_SSL_KEY: ${{ secrets.APPSMITH_SSL_KEY }}
        CYPRESS_URL: ${{ secrets.CYPRESS_URL }}
        CYPRESS_USERNAME: ${{ secrets.CYPRESS_USERNAME }}
        CYPRESS_PASSWORD: ${{ secrets.CYPRESS_PASSWORD }}
        CYPRESS_TESTUSERNAME1: ${{ secrets.CYPRESS_TESTUSERNAME1 }}
        CYPRESS_TESTPASSWORD1: ${{ secrets.CYPRESS_TESTPASSWORD1 }}
        CYPRESS_TESTUSERNAME2: ${{ secrets.CYPRESS_TESTUSERNAME2 }}
        CYPRESS_TESTPASSWORD2: ${{ secrets.CYPRESS_TESTPASSWORD1 }}
      run: |
        ./cypress/setup-test.sh
        
    - name: Run the cypress test
      uses: cypress-io/github-action@v2
      env: 
        GITHUB_TOKEN: ${{ secrets.GITHUB_TOKEN }}
        CYPRESS_RECORD_KEY: ${{ secrets.CYPRESS_RECORD_KEY }}
        CYPRESS_PROJECT_ID: ${{ secrets.CYPRESS_PROJECT_ID }}
        CYPRESS_USERNAME: ${{ secrets.CYPRESS_USERNAME }}
        CYPRESS_PASSWORD: ${{ secrets.CYPRESS_PASSWORD }}
        CYPRESS_TESTUSERNAME1: ${{ secrets.CYPRESS_TESTUSERNAME1 }}
        CYPRESS_TESTPASSWORD1: ${{ secrets.CYPRESS_TESTPASSWORD1 }}
        CYPRESS_TESTUSERNAME2: ${{ secrets.CYPRESS_TESTUSERNAME2 }}
        CYPRESS_TESTPASSWORD2: ${{ secrets.CYPRESS_TESTPASSWORD1 }}
        COMMIT_INFO_MESSAGE: ${{ github.event.pull_request.title }}
      with:
        browser: chrome
        headless: true
        record: true
        install: false
        parallel: true
        group: 'Electrons on Github Action'
        spec: 'cypress/integration/Smoke_TestSuite/*/*'
        working-directory: app/client
        # tag will be either "push" or "pull_request_target"
        tag: ${{ github.event_name }}

    # Upload the screenshots as artifacts if there's a failure
    - uses: actions/upload-artifact@v1
      if: failure()
      with:
        name: cypress-screenshots-${{ matrix.job }}
        path: app/client/cypress/screenshots/

  package:
    needs: ui-test
    runs-on: ubuntu-latest
    defaults:
      run:
        working-directory: app/client
    # Run this job only if all the previous steps are a success and the reference if the release or master branch
    if: always() && (github.ref == 'refs/heads/release' || github.ref == 'refs/heads/master')

    steps:
    
    # Checkout the code
    - name: Checkout the merged commit from PR and base branch
      if: ${{ github.event_name == 'pull_request_target' }}
      uses: actions/checkout@v2
      with:
        ref: refs/pull/${{ github.event.pull_request.number }}/merge

    - name: Checkout the head commit of the branch
      if: ${{ github.event_name == 'push' }}
      uses: actions/checkout@v2
  
    - name: Download the react build artifact
      uses: actions/download-artifact@v2
      with:
        name: build
        path: app/client/build
    
    # Here, the GITHUB_REF is of type /refs/head/<branch_name>. We extract branch_name from this by removing the
    # first 11 characters. This can be used to build images for several branches
    - name: Get the version to tag the Docker image
      id: branch_name
      run: echo ::set-output name=tag::$(echo ${GITHUB_REF:11})

    # Build release Docker image and push to Docker Hub
    - name: Push release image to Docker Hub
      if: success() && github.ref == 'refs/heads/release' && github.event_name == 'push'
      run: |
        docker build -t appsmith/appsmith-editor-ee:${{steps.branch_name.outputs.tag}} .
        echo ${{ secrets.DOCKER_HUB_ACCESS_TOKEN }} | docker login -u ${{ secrets.DOCKER_HUB_USERNAME }} --password-stdin
        docker push appsmith/appsmith-editor-ee
    
    # Build master Docker image and push to Docker Hub
    - name: Push production image to Docker Hub with commit tag
      if: success() && github.ref == 'refs/heads/master' && github.event_name == 'push'
      run: |
        docker build -t appsmith/appsmith-editor-ee:${GITHUB_SHA} .
        docker build -t appsmith/appsmith-editor-ee:nightly .
        echo ${{ secrets.DOCKER_HUB_ACCESS_TOKEN }} | docker login -u ${{ secrets.DOCKER_HUB_USERNAME }} --password-stdin
        docker push appsmith/appsmith-editor-ee<|MERGE_RESOLUTION|>--- conflicted
+++ resolved
@@ -150,27 +150,21 @@
     - name: Pull server docker container and start it locally
       shell: bash
       run: |
-<<<<<<< HEAD
         echo ${{ secrets.DOCKER_HUB_ACCESS_TOKEN }} | docker login -u ${{ secrets.DOCKER_HUB_USERNAME }} --password-stdin
-=======
-        DOCKER_IMAGE_NAME=appsmith/appsmith-server:release
-        if [[ github.ref == 'refs/heads/master' ]]
+        SERVER_DOCKER_IMAGE=appsmith/appsmith-server-ee:release
+        if [[ ${{ github.ref }} == 'refs/heads/master' ]];
         then
-          DOCKER_IMAGE_NAME=appsmith/appsmith-server:latest
+          SERVER_DOCKER_IMAGE=appsmith/appsmith-server-ee:nightly
         fi
-        echo $DOCKER_IMAGE_NAME
->>>>>>> 591b51b6
+        echo $SERVER_DOCKER_IMAGE
+        
         docker run -d --net=host --name appsmith-internal-server -p 8080:8080 \
         --env APPSMITH_MONGODB_URI=mongodb://localhost:27017/appsmith \
         --env APPSMITH_REDIS_URL=redis://localhost:6379 \
         --env APPSMITH_ENCRYPTION_PASSWORD=password \
         --env APPSMITH_ENCRYPTION_SALT=salt \
         --env APPSMITH_IS_SELF_HOSTED=false \
-<<<<<<< HEAD
-        appsmith/appsmith-server-ee:release
-=======
         $DOCKER_IMAGE_NAME
->>>>>>> 591b51b6
 
     - name: Installing Yarn serve
       run: |
