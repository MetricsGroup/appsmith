--- conflicted
+++ resolved
@@ -228,12 +228,7 @@
     - name: Push production image to Docker Hub with commit tag
       if: success() && github.ref == 'refs/heads/master'
       run: |
-<<<<<<< HEAD
         docker build -t appsmith/appsmith-editor-ee:${GITHUB_SHA} .
-        docker build -t appsmith/appsmith-editor-ee:latest .
-=======
-        docker build -t appsmith/appsmith-editor:${GITHUB_SHA} .
-        docker build -t appsmith/appsmith-editor:nightly .
->>>>>>> ad410639
+        docker build -t appsmith/appsmith-editor-ee:nightly .
         echo ${{ secrets.DOCKER_HUB_ACCESS_TOKEN }} | docker login -u ${{ secrets.DOCKER_HUB_USERNAME }} --password-stdin
         docker push appsmith/appsmith-editor-ee