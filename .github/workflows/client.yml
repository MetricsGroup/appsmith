--- conflicted
+++ resolved
@@ -148,33 +148,21 @@
       with:
         name: build
         path: app/client/build
-<<<<<<< HEAD
-
-=======
       
->>>>>>> 26da9ce6
     - name: Pull release server docker container and start it locally
       if: github.ref == 'refs/heads/release'
       shell: bash
       run: |
         echo ${{ secrets.DOCKER_HUB_ACCESS_TOKEN }} | docker login -u ${{ secrets.DOCKER_HUB_USERNAME }} --password-stdin
-<<<<<<< HEAD
-=======
         
->>>>>>> 26da9ce6
         docker run -d --net=host --name appsmith-internal-server -p 8080:8080 \
         --env APPSMITH_MONGODB_URI=mongodb://localhost:27017/appsmith \
         --env APPSMITH_REDIS_URL=redis://localhost:6379 \
         --env APPSMITH_ENCRYPTION_PASSWORD=password \
         --env APPSMITH_ENCRYPTION_SALT=salt \
         --env APPSMITH_IS_SELF_HOSTED=false \
-<<<<<<< HEAD
         appsmith/appsmith-server-ee:release
 
-=======
-        appsmith/appsmith-server:release
-  
->>>>>>> 26da9ce6
     - name: Pull master server docker container and start it locally
       if: github.ref == 'refs/heads/master'
       shell: bash
@@ -187,11 +175,7 @@
         --env APPSMITH_ENCRYPTION_PASSWORD=password \
         --env APPSMITH_ENCRYPTION_SALT=salt \
         --env APPSMITH_IS_SELF_HOSTED=false \
-<<<<<<< HEAD
         appsmith/appsmith-server-ee:nightly
-=======
-        appsmith/appsmith-server:nightly
->>>>>>> 26da9ce6
 
     - name: Installing Yarn serve
       run: |
