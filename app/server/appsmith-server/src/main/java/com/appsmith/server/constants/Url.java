--- conflicted
+++ resolved
@@ -30,9 +30,6 @@
     String ASSET_URL = BASE_URL + VERSION + "/assets";
     String COMMENT_URL = BASE_URL + VERSION + "/comments";
     String NOTIFICATION_URL = BASE_URL + VERSION + "/notifications";
-<<<<<<< HEAD
+    String INSTANCE_ADMIN_URL = BASE_URL + VERSION + "/admin";
     String GIT_URL = BASE_URL + VERSION + "/git";
-=======
-    String INSTANCE_ADMIN_URL = BASE_URL + VERSION + "/admin";
->>>>>>> 9faa22ad
 }