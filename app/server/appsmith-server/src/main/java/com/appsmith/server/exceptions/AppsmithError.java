--- conflicted
+++ resolved
@@ -96,11 +96,8 @@
     INVALID_CURL_HEADER(400, 4036, "Invalid header in cURL command: {0}.", AppsmithErrorAction.DEFAULT, null),
     AUTHENTICATION_FAILURE(500, 5010, "Authentication failed with error: {0}", AppsmithErrorAction.DEFAULT, null),
     INSTANCE_REGISTRATION_FAILURE(500, 5011, "Registration for instance failed with error: {0}", AppsmithErrorAction.LOG_EXTERNALLY, null),
-<<<<<<< HEAD
-    INVALID_JS_ACTION(400, 4037, "Something went wrong while trying to parse this action. Please check the JS object for errors.", AppsmithErrorAction.DEFAULT, null)
-=======
     TOO_MANY_REQUESTS(429, 4039, "Too many requests received. Please try later.", AppsmithErrorAction.DEFAULT, "Too many requests"),
->>>>>>> 7b98079e
+    INVALID_JS_ACTION(400, 4040, "Something went wrong while trying to parse this action. Please check the JS object for errors.", AppsmithErrorAction.DEFAULT, null)
     ;
 
     private final Integer httpErrorCode;
