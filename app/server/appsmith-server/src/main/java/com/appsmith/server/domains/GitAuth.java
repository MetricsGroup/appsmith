package com.appsmith.server.domains;

import com.appsmith.external.annotations.encryption.Encrypted;
import com.appsmith.external.models.AppsmithDomain;
import com.fasterxml.jackson.annotation.JsonIgnore;
import com.fasterxml.jackson.annotation.JsonProperty;
import lombok.Data;
import lombok.EqualsAndHashCode;

import java.time.Instant;

@Data
<<<<<<< HEAD
@EqualsAndHashCode
public class GitAuth implements AppsmithDomain {

=======
public class GitAuth implements AppsmithDomain {
    @JsonIgnore
>>>>>>> 89841c6c
    @Encrypted
    @JsonProperty(access = JsonProperty.Access.WRITE_ONLY)
    String privateKey;

    String publicKey;

    @JsonIgnore
    Instant generatedAt;
}<|MERGE_RESOLUTION|>--- conflicted
+++ resolved
@@ -5,19 +5,12 @@
 import com.fasterxml.jackson.annotation.JsonIgnore;
 import com.fasterxml.jackson.annotation.JsonProperty;
 import lombok.Data;
-import lombok.EqualsAndHashCode;
 
 import java.time.Instant;
 
 @Data
-<<<<<<< HEAD
-@EqualsAndHashCode
 public class GitAuth implements AppsmithDomain {
 
-=======
-public class GitAuth implements AppsmithDomain {
-    @JsonIgnore
->>>>>>> 89841c6c
     @Encrypted
     @JsonProperty(access = JsonProperty.Access.WRITE_ONLY)
     String privateKey;
