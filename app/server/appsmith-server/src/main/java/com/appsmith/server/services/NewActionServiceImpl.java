--- conflicted
+++ resolved
@@ -1,10 +1,5 @@
 package com.appsmith.server.services;
 
-<<<<<<< HEAD
-import com.appsmith.external.exceptions.pluginExceptions.AppsmithPluginError;
-import com.appsmith.external.exceptions.pluginExceptions.AppsmithPluginException;
-import com.appsmith.external.exceptions.pluginExceptions.StaleConnectionException;
-=======
 import com.appsmith.external.helpers.AppsmithEventContext;
 import com.appsmith.external.helpers.AppsmithEventContextType;
 import com.appsmith.external.dtos.ExecuteActionDTO;
@@ -12,7 +7,6 @@
 import com.appsmith.external.exceptions.pluginExceptions.AppsmithPluginException;
 import com.appsmith.external.exceptions.pluginExceptions.StaleConnectionException;
 import com.appsmith.external.helpers.MustacheHelper;
->>>>>>> 21eecb1f
 import com.appsmith.external.models.ActionConfiguration;
 import com.appsmith.external.models.ActionExecutionResult;
 import com.appsmith.external.models.DatasourceConfiguration;
@@ -703,7 +697,6 @@
                             log.warn("Couldn't serialize headers to JSON", e);
                             headersJson = "";
                         }
-<<<<<<< HEAD
 
                         String paramsJson;
                         try {
@@ -730,8 +723,8 @@
                                 "properties", actionConfiguration.getPluginSpecifiedTemplates() == null
                                         ? Collections.emptyMap()
                                         : actionConfiguration.getPluginSpecifiedTemplates()
-                                            .stream()
-                                            .collect(Collectors.toMap(Property::getKey, Property::getValue))
+                                        .stream()
+                                        .collect(Collectors.toMap(Property::getKey, Property::getValue))
                         ));
                     }
 
@@ -767,103 +760,6 @@
                 .then();
     }
 
-    private void prepareConfigurationsForExecution(ActionDTO action,
-                                                   Datasource datasource,
-                                                   ExecuteActionDTO executeActionDTO,
-                                                   ActionConfiguration actionConfiguration,
-                                                   DatasourceConfiguration datasourceConfiguration) {
-        DatasourceConfiguration datasourceConfigurationTemp;
-        ActionConfiguration actionConfigurationTemp;
-
-        //Do variable substitution
-        //Do this only if params have been provided in the execute command
-        if (executeActionDTO.getParams() != null && !executeActionDTO.getParams().isEmpty()) {
-            Map<String, String> replaceParamsMap = executeActionDTO
-                    .getParams()
-                    .stream()
-                    .collect(Collectors.toMap(
-                            // Trimming here for good measure. If the keys have space on either side,
-                            // Mustache won't be able to find the key.
-                            // We also add a backslash before every double-quote or backslash character
-                            // because we apply the template replacing in a JSON-stringified version of
-                            // these properties, where these two characters are escaped.
-                            p -> p.getKey().trim(), // .replaceAll("[\"\n\\\\]", "\\\\$0"),
-                            Param::getValue,
-                            // In case of a conflict, we pick the older value
-                            (oldValue, newValue) -> oldValue)
-                    );
-
-            datasourceConfigurationTemp = variableSubstitution(datasource.getDatasourceConfiguration(), replaceParamsMap);
-            actionConfigurationTemp = variableSubstitution(action.getActionConfiguration(), replaceParamsMap);
-        } else {
-            datasourceConfigurationTemp = datasource.getDatasourceConfiguration();
-            actionConfigurationTemp = action.getActionConfiguration();
-        }
-=======
->>>>>>> 21eecb1f
-
-                        String paramsJson;
-                        try {
-                            paramsJson = objectMapper.writeValueAsString(actionConfiguration
-                                    .getQueryParameters()
-                                    .stream()
-                                    .filter(p -> !StringUtils.isEmpty(p.getKey()))
-                                    .collect(Collectors.toMap(Property::getKey, Property::getValue, (a, b) -> b)));
-                        } catch (JsonProcessingException e) {
-                            log.warn("Couldn't serialize params to JSON", e);
-                            paramsJson = "";
-                        }
-
-                        requestData.putAll(Map.of(
-                                "url", actionDTO.getDatasource().getDatasourceConfiguration().getUrl() + actionConfiguration.getPath(),
-                                "headers", headersJson,
-                                "parameters", paramsJson,
-                                "body", ObjectUtils.defaultIfNull(actionConfiguration.getBody(), "")
-                        ));
-
-                    } else if (pluginType == PluginType.DB) {
-                        requestData.putAll(Map.of(
-                                "query", ObjectUtils.defaultIfNull(actionConfiguration.getBody(), ""),
-                                "properties", actionConfiguration.getPluginSpecifiedTemplates() == null
-                                        ? Collections.emptyMap()
-                                        : actionConfiguration.getPluginSpecifiedTemplates()
-                                        .stream()
-                                        .collect(Collectors.toMap(Property::getKey, Property::getValue))
-                        ));
-                    }
-
-                    final Map<String, Object> data = new HashMap<>();
-
-                    data.putAll(Map.of(
-                            "username", user.getUsername(),
-                            "type", pluginType,
-                            "name", actionDTO.getName(),
-                            "datasource", Map.of(
-                                    "name", datasource.getName()
-                            ),
-                            "orgId", application.getOrganizationId(),
-                            "appId", action.getApplicationId(),
-                            "appMode", Boolean.TRUE.equals(executeActionDTO.getViewMode()) ? "view" : "edit",
-                            "appName", application.getName(),
-                            "isExampleApp", application.isAppIsExample(),
-                            "request", requestData
-                    ));
-
-                    data.putAll(Map.of(
-                            "pageId", actionDTO.getPageId(),
-                            "pageName", pageName
-                    ));
-
-                    analyticsService.sendEvent(AnalyticsEvents.EXECUTE_ACTION.getEventName(), user.getUsername(), data);
-                    return user;
-                })
-                .onErrorResume(error -> {
-                    log.warn("Error sending action execution data point", error);
-                    return Mono.empty();
-                })
-                .then();
-    }
-
     /**
      * This function replaces the variables in the Object with the actual params
      */
