package com.appsmith.server.services;

import com.appsmith.external.dtos.ExecuteActionDTO;
import com.appsmith.external.exceptions.pluginExceptions.AppsmithPluginError;
import com.appsmith.external.exceptions.pluginExceptions.AppsmithPluginException;
import com.appsmith.external.exceptions.pluginExceptions.StaleConnectionException;
import com.appsmith.external.helpers.MustacheHelper;
import com.appsmith.external.models.ActionConfiguration;
import com.appsmith.external.models.ActionExecutionRequest;
import com.appsmith.external.models.ActionExecutionResult;
import com.appsmith.external.models.AuthenticationDTO;
import com.appsmith.external.models.Param;
import com.appsmith.external.models.Policy;
import com.appsmith.external.models.Provider;
import com.appsmith.external.models.RequestParamDTO;
import com.appsmith.external.plugins.PluginExecutor;
import com.appsmith.server.acl.AclPermission;
import com.appsmith.server.acl.PolicyGenerator;
import com.appsmith.server.constants.AnalyticsEvents;
import com.appsmith.server.constants.FieldName;
import com.appsmith.server.domains.Action;
import com.appsmith.server.domains.ActionProvider;
import com.appsmith.server.domains.Application;
import com.appsmith.server.domains.Datasource;
import com.appsmith.server.domains.NewAction;
import com.appsmith.server.domains.NewPage;
import com.appsmith.server.domains.Page;
import com.appsmith.server.domains.Plugin;
import com.appsmith.server.domains.PluginType;
import com.appsmith.server.domains.User;
import com.appsmith.server.dtos.ActionDTO;
import com.appsmith.server.dtos.ActionViewDTO;
import com.appsmith.server.dtos.LayoutActionUpdateDTO;
import com.appsmith.server.exceptions.AppsmithError;
import com.appsmith.server.exceptions.AppsmithException;
import com.appsmith.server.helpers.PluginExecutorHelper;
import com.appsmith.server.helpers.PolicyUtils;
import com.appsmith.server.repositories.NewActionRepository;
import com.fasterxml.jackson.core.JsonProcessingException;
import com.fasterxml.jackson.databind.JsonNode;
import com.fasterxml.jackson.databind.ObjectMapper;
import lombok.extern.slf4j.Slf4j;
import org.apache.commons.lang.ArrayUtils;
import org.apache.commons.lang3.ObjectUtils;
import org.springframework.data.domain.Sort;
import org.springframework.data.mongodb.core.ReactiveMongoTemplate;
import org.springframework.data.mongodb.core.convert.MongoConverter;
import org.springframework.stereotype.Service;
import org.springframework.util.CollectionUtils;
import org.springframework.util.LinkedCaseInsensitiveMap;
import org.springframework.util.MultiValueMap;
import org.springframework.util.StringUtils;
import reactor.core.publisher.Flux;
import reactor.core.publisher.Mono;
import reactor.core.scheduler.Scheduler;

import javax.lang.model.SourceVersion;
import javax.validation.Validator;
import java.time.Duration;
import java.time.Instant;
import java.util.ArrayList;
import java.util.Collections;
import java.util.Comparator;
import java.util.HashMap;
import java.util.HashSet;
import java.util.List;
import java.util.Locale;
import java.util.Map;
import java.util.Set;
import java.util.concurrent.TimeoutException;
import java.util.concurrent.atomic.AtomicReference;
import java.util.function.Function;
import java.util.stream.Collectors;

import static com.appsmith.external.helpers.BeanCopyUtils.copyNewFieldValuesIntoOldObject;
import static com.appsmith.external.helpers.DataTypeStringUtils.getDisplayDataTypes;
import static com.appsmith.server.acl.AclPermission.EXECUTE_ACTIONS;
import static com.appsmith.server.acl.AclPermission.EXECUTE_DATASOURCES;
import static com.appsmith.server.acl.AclPermission.MANAGE_ACTIONS;
import static com.appsmith.server.acl.AclPermission.MANAGE_DATASOURCES;
import static com.appsmith.server.acl.AclPermission.READ_ACTIONS;
import static java.lang.Boolean.FALSE;
import static java.lang.Boolean.TRUE;

@Service
@Slf4j
public class NewActionServiceImpl extends BaseService<NewActionRepository, NewAction, String> implements NewActionService {

    private final NewActionRepository repository;
    private final DatasourceService datasourceService;
    private final PluginService pluginService;
    private final DatasourceContextService datasourceContextService;
    private final PluginExecutorHelper pluginExecutorHelper;
    private final MarketplaceService marketplaceService;
    private final PolicyGenerator policyGenerator;
    private final NewPageService newPageService;
    private final ApplicationService applicationService;
    private final SessionUserService sessionUserService;
    private final PolicyUtils policyUtils;
    private final ObjectMapper objectMapper;
    private final AuthenticationValidator authenticationValidator;

    public NewActionServiceImpl(Scheduler scheduler,
                                Validator validator,
                                MongoConverter mongoConverter,
                                ReactiveMongoTemplate reactiveMongoTemplate,
                                NewActionRepository repository,
                                AnalyticsService analyticsService,
                                DatasourceService datasourceService,
                                PluginService pluginService,
                                DatasourceContextService datasourceContextService,
                                PluginExecutorHelper pluginExecutorHelper,
                                MarketplaceService marketplaceService,
                                PolicyGenerator policyGenerator,
                                NewPageService newPageService,
                                ApplicationService applicationService,
                                SessionUserService sessionUserService,
                                PolicyUtils policyUtils, AuthenticationValidator authenticationValidator) {
        super(scheduler, validator, mongoConverter, reactiveMongoTemplate, repository, analyticsService);
        this.repository = repository;
        this.datasourceService = datasourceService;
        this.pluginService = pluginService;
        this.datasourceContextService = datasourceContextService;
        this.pluginExecutorHelper = pluginExecutorHelper;
        this.marketplaceService = marketplaceService;
        this.policyGenerator = policyGenerator;
        this.newPageService = newPageService;
        this.applicationService = applicationService;
        this.sessionUserService = sessionUserService;
        this.policyUtils = policyUtils;
        this.authenticationValidator = authenticationValidator;
        this.objectMapper = new ObjectMapper();
    }

    private Boolean validateActionName(String name) {
        boolean isValidName = SourceVersion.isName(name);
        String pattern = "^((?=[A-Za-z0-9_])(?![\\\\-]).)*$";
        boolean doesPatternMatch = name.matches(pattern);
        return (isValidName && doesPatternMatch);
    }

    private void setCommonFieldsFromNewActionIntoAction(NewAction newAction, ActionDTO action) {

        // Set the fields from NewAction into Action
        action.setOrganizationId(newAction.getOrganizationId());
        action.setPluginType(newAction.getPluginType());
        action.setPluginId(newAction.getPluginId());
        action.setTemplateId(newAction.getTemplateId());
        action.setProviderId(newAction.getProviderId());
        action.setDocumentation(newAction.getDocumentation());

        action.setId(newAction.getId());
        action.setUserPermissions(newAction.getUserPermissions());
        action.setPolicies(newAction.getPolicies());
    }

    @Override
    public void setCommonFieldsFromActionDTOIntoNewAction(ActionDTO action, NewAction newAction) {
        // Set the fields from NewAction into Action
        newAction.setOrganizationId(action.getOrganizationId());
        newAction.setPluginType(action.getPluginType());
        newAction.setPluginId(action.getPluginId());
        newAction.setTemplateId(action.getTemplateId());
        newAction.setProviderId(action.getProviderId());
        newAction.setDocumentation(action.getDocumentation());
        newAction.setApplicationId(action.getApplicationId());
    }

    @Override
    public Mono<ActionDTO> generateActionByViewMode(NewAction newAction, Boolean viewMode) {
        ActionDTO action = null;

        if (TRUE.equals(viewMode)) {
            if (newAction.getPublishedAction() != null) {
                action = newAction.getPublishedAction();
            } else {
                // We are trying to fetch published action but it doesnt exist because the action hasn't been published yet
                return Mono.empty();
            }
        } else {
            if (newAction.getUnpublishedAction() != null) {
                action = newAction.getUnpublishedAction();
            }
        }

        // Set the fields from NewAction into Action
        setCommonFieldsFromNewActionIntoAction(newAction, action);

        return Mono.just(action);
    }

    @Override
    public void generateAndSetActionPolicies(NewPage page, NewAction action) {
        Set<Policy> documentPolicies = policyGenerator.getAllChildPolicies(page.getPolicies(), Page.class, Action.class);
        action.setPolicies(documentPolicies);
    }

    @Override
    public Mono<ActionDTO> validateAndSaveActionToRepository(NewAction newAction) {
        ActionDTO action = newAction.getUnpublishedAction();

        //Default the validity to true and invalids to be an empty set.
        Set<String> invalids = new HashSet<>();
        action.setIsValid(true);

        if (action.getName() == null || action.getName().trim().isEmpty()) {
            return Mono.error(new AppsmithException(AppsmithError.INVALID_PARAMETER, FieldName.NAME));
        }

        if (action.getPageId() == null || action.getPageId().isBlank()) {
            return Mono.error(new AppsmithException(AppsmithError.INVALID_PARAMETER, FieldName.PAGE_ID));
        }

        if (!validateActionName(action.getName())) {
            action.setIsValid(false);
            invalids.add(AppsmithError.INVALID_ACTION_NAME.getMessage());
        }

        if (action.getActionConfiguration() == null) {
            action.setIsValid(false);
            invalids.add(AppsmithError.NO_CONFIGURATION_FOUND_IN_ACTION.getMessage());
        }

        if (action.getDatasource() == null || action.getDatasource().getIsAutoGenerated()) {
            if (action.getPluginType() != PluginType.JS) {
                // This action isn't of type JS functions which requires that the pluginType be set by the client. Hence,
                // datasource is very much required for such an action.
                action.setIsValid(false);
                invalids.add(AppsmithError.DATASOURCE_NOT_GIVEN.getMessage());
            }
            action.setInvalids(invalids);
            return super.create(newAction)
                    .flatMap(savedAction -> generateActionByViewMode(savedAction, false));
        }

        // Validate actionConfiguration
        ActionConfiguration actionConfig = action.getActionConfiguration();
        if (actionConfig != null) {
            validator.validate(actionConfig)
                    .stream()
                    .forEach(x -> invalids.add(x.getMessage()));
        }

        Mono<Datasource> datasourceMono;
        if (action.getDatasource().getId() == null) {
            if (action.getDatasource().getDatasourceConfiguration() != null &&
                    action.getDatasource().getDatasourceConfiguration().getAuthentication() != null) {
                action.getDatasource()
                        .getDatasourceConfiguration()
                        .setAuthentication(datasourceService.encryptAuthenticationFields(action
                                .getDatasource()
                                .getDatasourceConfiguration()
                                .getAuthentication()
                        ));
            }

            datasourceMono = Mono.just(action.getDatasource())
                    .flatMap(datasourceService::validateDatasource);
        } else {
            //Data source already exists. Find the same.
            datasourceMono = datasourceService.findById(action.getDatasource().getId(), MANAGE_DATASOURCES)
                    .switchIfEmpty(Mono.defer(() -> {
                        action.setIsValid(false);
                        invalids.add(AppsmithError.NO_RESOURCE_FOUND.getMessage(FieldName.DATASOURCE, action.getDatasource().getId()));
                        return Mono.just(action.getDatasource());
                    }))
                    .map(datasource -> {
                        // datasource is found. Update the action.
                        newAction.setOrganizationId(datasource.getOrganizationId());
                        return datasource;
                    })
                    // If the action is publicly executable, update the datasource policy
                    .flatMap(datasource -> updateDatasourcePolicyForPublicAction(newAction.getPolicies(), datasource));
        }

        Mono<Plugin> pluginMono = datasourceMono.flatMap(datasource -> {
            if (datasource.getPluginId() == null) {
                return Mono.error(new AppsmithException(AppsmithError.PLUGIN_ID_NOT_GIVEN));
            }
            return pluginService.findById(datasource.getPluginId())
                    .switchIfEmpty(Mono.defer(() -> {
                        action.setIsValid(false);
                        invalids.add(AppsmithError.NO_RESOURCE_FOUND.getMessage(FieldName.PLUGIN, datasource.getPluginId()));
                        return Mono.just(new Plugin());
                    }));
        });

        return pluginMono
                .zipWith(datasourceMono)
                //Set plugin in the action before saving.
                .map(tuple -> {
                    Plugin plugin = tuple.getT1();
                    Datasource datasource = tuple.getT2();
                    action.setDatasource(datasource);
                    action.setInvalids(invalids);
                    newAction.setUnpublishedAction(action);
                    newAction.setPluginType(plugin.getType());
                    newAction.setPluginId(plugin.getId());
                    return newAction;
                }).map(act -> extractAndSetJsonPathKeys(act))
                .map(updatedAction -> {
                    // In case of external datasource (not embedded) instead of storing the entire datasource
                    // again inside the action, instead replace it with just the datasource ID. This is so that
                    // datasource data is not duplicated across actions and datasource.
                    ActionDTO unpublishedAction = updatedAction.getUnpublishedAction();
                    if (unpublishedAction.getDatasource().getId() != null) {
                        Datasource datasource = new Datasource();
                        datasource.setId(unpublishedAction.getDatasource().getId());
                        datasource.setPluginId(updatedAction.getPluginId());
                        unpublishedAction.setDatasource(datasource);
                        updatedAction.setUnpublishedAction(unpublishedAction);
                    }
                    return updatedAction;
                })
                .flatMap(repository::save)
                .switchIfEmpty(Mono.error(new AppsmithException(AppsmithError.REPOSITORY_SAVE_FAILED)))
                .flatMap(this::setTransientFieldsInUnpublishedAction);
    }

    /**
     * This function extracts all the mustache template keys (as per the regex) and returns them to the calling fxn
     * This set of keys is stored separately in the field `jsonPathKeys` in the action object. The client
     * uses the set `jsonPathKeys` to simplify it's value substitution.
     *
     * @param actionConfiguration
     * @return
     */
    private Set<String> extractKeysFromAction(ActionConfiguration actionConfiguration) {
        if (actionConfiguration == null) {
            return new HashSet<>();
        }

        return MustacheHelper.extractMustacheKeysFromFields(actionConfiguration);
    }

    /**
     * This function extracts the mustache keys and sets them in the field jsonPathKeys in the action object
     *
     * @param newAction
     * @return
     */
    @Override
    public NewAction extractAndSetJsonPathKeys(NewAction newAction) {
        ActionDTO action = newAction.getUnpublishedAction();
        Set<String> actionKeys = extractKeysFromAction(action.getActionConfiguration());
        Set<String> datasourceKeys = datasourceService.extractKeysFromDatasource(action.getDatasource());
        Set<String> keys = new HashSet<>() {{
            addAll(actionKeys);
            addAll(datasourceKeys);
        }};
        action.setJsonPathKeys(keys);

        return newAction;
    }

    private Mono<ActionDTO> setTransientFieldsInUnpublishedAction(NewAction newAction) {
        ActionDTO action = newAction.getUnpublishedAction();

        // In case the action is deleted in edit mode (but still exists because this action has been published before
        // drop the action and return empty
        if (action.getDeletedAt() != null) {
            return Mono.empty();
        }

        // In case of an action which was imported from a 3P API, fill in the extra information of the provider required by the front end UI.
        Mono<ActionDTO> providerUpdateMono;
        if ((action.getTemplateId() != null) && (action.getProviderId() != null)) {

            providerUpdateMono = marketplaceService
                    .getProviderById(action.getProviderId())
                    .switchIfEmpty(Mono.just(new Provider()))
                    .map(provider -> {
                        ActionProvider actionProvider = new ActionProvider();
                        actionProvider.setName(provider.getName());
                        actionProvider.setCredentialSteps(provider.getCredentialSteps());
                        actionProvider.setDescription(provider.getDescription());
                        actionProvider.setImageUrl(provider.getImageUrl());
                        actionProvider.setUrl(provider.getUrl());

                        action.setProvider(actionProvider);
                        return action;
                    });
        } else {
            providerUpdateMono = Mono.just(action);
        }

        return providerUpdateMono
                .map(actionDTO -> {
                    newAction.setUnpublishedAction(actionDTO);
                    return newAction;
                })
                .flatMap(action1 -> generateActionByViewMode(action1, false))
                .flatMap(this::populateHintMessages);
    }

    @Override
    public Mono<ActionDTO> updateUnpublishedAction(String id, ActionDTO action) {

        if (id == null) {
            return Mono.error(new AppsmithException(AppsmithError.INVALID_PARAMETER, FieldName.ID));
        }

        // The client does not know about this field. Hence the default value takes over. Set this to null to ensure
        // the update doesn't lead to resetting of this field.
        action.setUserSetOnLoad(null);

        Mono<NewAction> updatedActionMono = repository.findById(id, MANAGE_ACTIONS)
                .switchIfEmpty(Mono.error(new AppsmithException(AppsmithError.NO_RESOURCE_FOUND, FieldName.ACTION, id)))
                .map(dbAction -> {
                    copyNewFieldValuesIntoOldObject(action, dbAction.getUnpublishedAction());
                    return dbAction;
                })
                .cache();

        Mono<ActionDTO> savedUpdatedActionMono = updatedActionMono
                .flatMap(this::validateAndSaveActionToRepository)
                .cache();

        Mono<NewAction> analyticsUpdateMono = updatedActionMono
                .flatMap(analyticsService::sendUpdateEvent);

        // First Update the Action
        return savedUpdatedActionMono
                // Now send the update event to analytics service
                .then(analyticsUpdateMono)
                // Now return the updated action back.
                .then(savedUpdatedActionMono);
    }

    @Override
    public Mono<ActionExecutionResult> executeAction(ExecuteActionDTO executeActionDTO) {
        // 1. Validate input parameters which are required for mustache replacements
        List<Param> params = executeActionDTO.getParams();
        if (!CollectionUtils.isEmpty(params)) {
            for (Param param : params) {
                // In case the parameter values turn out to be null, set it to empty string instead to allow the
                // the execution to go through no matter what.
                if (!StringUtils.isEmpty(param.getKey()) && param.getValue() == null) {
                    param.setValue("");
                }
            }
        }

        String actionId = executeActionDTO.getActionId();
        AtomicReference<String> actionName = new AtomicReference<>();
        // Initialize the name to be empty value
        actionName.set("");
        // 2. Fetch the action from the DB and check if it can be executed
        Mono<NewAction> actionMono = repository.findById(actionId, EXECUTE_ACTIONS)
                .switchIfEmpty(Mono.error(new AppsmithException(AppsmithError.NO_RESOURCE_FOUND, FieldName.ACTION, actionId)))
                .cache();

        Mono<ActionDTO> actionDTOMono = actionMono
                .flatMap(dbAction -> {
                    ActionDTO action;
                    if (TRUE.equals(executeActionDTO.getViewMode())) {
                        action = dbAction.getPublishedAction();
                        // If the action has not been published, return error
                        if (action == null) {
                            return Mono.error(new AppsmithException(AppsmithError.NO_RESOURCE_FOUND, FieldName.ACTION, actionId));
                        }
                    } else {
                        action = dbAction.getUnpublishedAction();
                    }

                    // Now check for erroneous situations which would deter the execution of the action :

                    // Error out with in case of an invalid action
                    if (FALSE.equals(action.getIsValid())) {
                        return Mono.error(new AppsmithException(
                                AppsmithError.INVALID_ACTION,
                                action.getName(),
                                ArrayUtils.toString(action.getInvalids().toArray())
                        ));
                    }

                    // Error out in case of JS Plugin (this is currently client side execution only)
                    if (dbAction.getPluginType() == PluginType.JS) {
                        return Mono.error(new AppsmithException(AppsmithError.UNSUPPORTED_OPERATION));
                    }
                    return Mono.just(action);
                })
                .cache();

        // 3. Instantiate the implementation class based on the query type

        Mono<Datasource> datasourceMono = actionDTOMono
                .flatMap(action -> {
                    // Global datasource requires us to fetch the datasource from DB.
                    if (action.getDatasource() != null && action.getDatasource().getId() != null) {
                        return datasourceService.findById(action.getDatasource().getId(), EXECUTE_DATASOURCES)
                                .switchIfEmpty(Mono.error(new AppsmithException(AppsmithError.NO_RESOURCE_FOUND,
                                        FieldName.DATASOURCE,
                                        action.getDatasource().getId())));
                    }

                    // This is a nested datasource. Return as is.
                    return Mono.just(action.getDatasource());
                })
                .cache();

        Mono<Plugin> pluginMono = datasourceMono
                .flatMap(datasource -> {
                    // For embedded datasources, validate the datasource for each execution
                    if (datasource.getId() == null) {
                        return datasourceService.validateDatasource(datasource);
                    }

                    // The external datasources have already been validated. No need to validate again.
                    return Mono.just(datasource);
                })
                .flatMap(datasource -> {
                    Set<String> invalids = datasource.getInvalids();
                    if (!CollectionUtils.isEmpty(invalids)) {
                        log.error("Unable to execute actionId: {} because it's datasource is not valid. Cause: {}",
                                actionId, ArrayUtils.toString(invalids));
                        return Mono.error(new AppsmithException(AppsmithError.INVALID_DATASOURCE,
                                datasource.getName(),
                                ArrayUtils.toString(invalids)));
                    }
                    return pluginService.findById(datasource.getPluginId());
                })
                .switchIfEmpty(Mono.error(new AppsmithException(AppsmithError.NO_RESOURCE_FOUND, FieldName.PLUGIN)));

        Mono<PluginExecutor> pluginExecutorMono = pluginExecutorHelper.getPluginExecutor(pluginMono);


        // 4. Execute the query
        Mono<ActionExecutionResult> actionExecutionResultMono = Mono
                .zip(
                        actionDTOMono,
                        datasourceMono,
                        pluginExecutorMono
                )
                .flatMap(tuple -> {
                    final ActionDTO action = tuple.getT1();
                    final Datasource datasource = tuple.getT2();
                    final PluginExecutor pluginExecutor = tuple.getT3();

                    // Set the action name
                    actionName.set(action.getName());

                    // If authentication exists for the datasource, decrypt the fields
                    if (datasource.getDatasourceConfiguration() != null &&
                            datasource.getDatasourceConfiguration().getAuthentication() != null) {
                        AuthenticationDTO authentication = datasource.getDatasourceConfiguration().getAuthentication();
                        datasource.getDatasourceConfiguration().setAuthentication(datasourceContextService.decryptSensitiveFields(authentication));
                    }

                    ActionConfiguration actionConfiguration = action.getActionConfiguration();

                    Integer timeoutDuration = actionConfiguration.getTimeoutInMillisecond();

                    log.debug("[{}]Execute Action called in Page {}, for action id : {}  action name : {}",
                            Thread.currentThread().getName(),
                            action.getPageId(), actionId, action.getName());

                    Mono<Datasource> validatedDatasourceMono = authenticationValidator.validateAuthentication(datasource).cache();


                    Mono<ActionExecutionResult> executionMono = validatedDatasourceMono
                            .flatMap(datasourceContextService::getDatasourceContext)
                            // Now that we have the context (connection details), execute the action.
                            .flatMap(resourceContext -> validatedDatasourceMono.flatMap(datasource1 -> {
                                        // Check encryption again
                                        if (datasource1.getDatasourceConfiguration() != null &&
                                                datasource1.getDatasourceConfiguration().getAuthentication() != null) {
                                            AuthenticationDTO authentication = datasource1.getDatasourceConfiguration().getAuthentication();
                                            datasource1.getDatasourceConfiguration().setAuthentication(datasourceContextService.decryptSensitiveFields(authentication));
                                        }
                                        return (Mono<ActionExecutionResult>) pluginExecutor.executeParameterized(
                                                resourceContext.getConnection(),
                                                executeActionDTO,
                                                datasource1.getDatasourceConfiguration(),
                                                actionConfiguration
                                        );
                                    })
                            );

                    return executionMono
                            .onErrorResume(StaleConnectionException.class, error -> {
                                log.info("Looks like the connection is stale. Retrying with a fresh context.");
                                return datasourceContextService
                                        .deleteDatasourceContext(datasource.getId())
                                        .then(executionMono);
                            })
                            .timeout(Duration.ofMillis(timeoutDuration))
                            .onErrorMap(TimeoutException.class,
                                    error -> new AppsmithPluginException(
                                            AppsmithPluginError.PLUGIN_QUERY_TIMEOUT_ERROR,
                                            action.getName(), timeoutDuration
                                    )
                            )
                            .onErrorMap(
                                    StaleConnectionException.class,
                                    error -> new AppsmithPluginException(
                                            AppsmithPluginError.PLUGIN_ERROR,
                                            "Secondary stale connection error."
                                    )
                            )
                            .onErrorResume(e -> {
                                log.debug("{}: In the action execution error mode.",
                                        Thread.currentThread().getName(), e);
                                ActionExecutionResult result = new ActionExecutionResult();
                                result.setBody(e.getMessage());
                                result.setIsExecutionSuccess(false);
                                // Set the status code for Appsmith plugin errors
                                if (e instanceof AppsmithPluginException) {
                                    result.setStatusCode(((AppsmithPluginException) e).getAppErrorCode().toString());
                                    result.setTitle(((AppsmithPluginException) e).getTitle());
                                } else {
                                    result.setStatusCode(AppsmithPluginError.PLUGIN_ERROR.getAppErrorCode().toString());

                                    if (e instanceof AppsmithException) {
                                        result.setTitle(((AppsmithException) e).getTitle());
                                    }
                                }
                                return Mono.just(result);
                            })
                            .elapsed()
                            // Now send the analytics event for this execution
                            .flatMap(tuple1 -> {
                                Long timeElapsed = tuple1.getT1();
                                ActionExecutionResult result = tuple1.getT2();

                                log.debug("{}: Action {} with id {} execution time : {} ms",
                                        Thread.currentThread().getName(),
                                        actionName.get(),
                                        actionId,
                                        timeElapsed
                                );

                                return Mono.zip(actionMono, actionDTOMono, datasourceMono)
                                        .flatMap(tuple2 -> {
                                            ActionExecutionResult actionExecutionResult = result;
                                            NewAction actionFromDb = tuple2.getT1();
                                            ActionDTO actionDTO = tuple2.getT2();
                                            Datasource datasourceFromDb = tuple2.getT3();

                                            return Mono.when(sendExecuteAnalyticsEvent(actionFromDb, actionDTO, datasourceFromDb, executeActionDTO.getViewMode(), actionExecutionResult, timeElapsed))
                                                    .thenReturn(result);
                                        });
                                    }
                            );
                })
                .onErrorResume(AppsmithException.class, error -> {
                    ActionExecutionResult result = new ActionExecutionResult();
                    result.setIsExecutionSuccess(false);
                    result.setStatusCode(error.getAppErrorCode().toString());
                    result.setBody(error.getMessage());
                    result.setTitle(error.getTitle());
                    return Mono.just(result);
                });

        Mono<Map> editorConfigLabelMapMono = datasourceMono
                .flatMap(datasource -> {
                    if (datasource.getId() != null) {
                        return pluginService.getEditorConfigLabelMap(datasource.getPluginId());
                    }

                    return Mono.just(new HashMap());
                });

        return Mono.zip(actionExecutionResultMono, editorConfigLabelMapMono)
                .flatMap(tuple -> {
                    ActionExecutionResult result = tuple.getT1();
                    // In case the action was executed in view mode, do not return the request object
                    if (TRUE.equals(executeActionDTO.getViewMode())) {
                        result.setRequest(null);
                        return Mono.just(result);
                    }

                    if (result.getRequest() == null || result.getRequest().getRequestParams() == null) {
                        return Mono.just(result);
                    }

                    Map labelMap = tuple.getT2();
                    transformRequestParams(result, labelMap);

                    return Mono.just(result);
                })
                .map(result -> addDataTypes(result));
    }

    // Add label and data types to request param entities.
    private void transformRequestParams(ActionExecutionResult result, Map<String, String> labelMap) {
        List<RequestParamDTO> transformedParams = new ArrayList<>();
        Map<String, RequestParamDTO> requestParamsConfigMap = new HashMap();
        result.getRequest().getRequestParams().stream()
                .forEach(param -> requestParamsConfigMap.put(param.getConfigProperty(), param));

        labelMap.entrySet().stream()
                .forEach(e -> {
                    String configProperty = e.getKey();
                    if(requestParamsConfigMap.containsKey(configProperty)) {
                        RequestParamDTO param = requestParamsConfigMap.get(configProperty);
                        param.setTypes(param.getValue() != null ?
                                getDisplayDataTypes(param.getValue()) : new ArrayList<>());
                        param.setLabel(e.getValue());
                        transformedParams.add(param);
                    }
                });

        result.getRequest().setRequestParams(transformedParams);
    }

    private ActionExecutionResult addDataTypes(ActionExecutionResult result) {
        /*
         * - Do not process if data types are already present.
         * - It means that data types have been added by specific plugin.
         */
        if (!CollectionUtils.isEmpty(result.getDataTypes())) {
            return result;
        }

<<<<<<< HEAD
        if (result.getBody() == null) {
            result.setDataTypes(new ArrayList<>());
            return result;
        }

        if (result.getBody() == null) {
            result.setDataTypes(new ArrayList<>());
            return result;
        }

        List<ParsedDataType> parsedDataTypeList = new ArrayList<>();
        Stream.of(ActionResultDataType.values())
                .parallel()
                .map(type -> {
                    try {
                        return parseActionResultDataType(result.getBody().toString(), type);
                    } catch (AppsmithException e) {
                        throw new RuntimeException(e);
                    }
                })
                .filter(type -> type != null)
                .forEachOrdered(type -> parsedDataTypeList.add(type));

        result.setDataTypes(parsedDataTypeList);

=======
        result.setDataTypes(getDisplayDataTypes(result.getBody()));
>>>>>>> 30b33331
        return result;
    }

    private Mono<ActionExecutionRequest> sendExecuteAnalyticsEvent(
            NewAction action,
            ActionDTO actionDTO,
            Datasource datasource,
            Boolean viewMode,
            ActionExecutionResult actionExecutionResult,
            Long timeElapsed
    ) {

        // Since we're loading the application from DB *only* for analytics, we check if analytics is
        // active before making the call to DB.
        if (!analyticsService.isActive()) {
            return Mono.empty();
        }

        ActionExecutionRequest actionExecutionRequest = actionExecutionResult.getRequest();
        ActionExecutionRequest request;
        if (actionExecutionRequest != null) {
            // Do a deep copy of request to not edit
            request = new ActionExecutionRequest(
                    actionExecutionRequest.getQuery(),
                    actionExecutionRequest.getBody(),
                    actionExecutionRequest.getHeaders(),
                    actionExecutionRequest.getHttpMethod(),
                    actionExecutionRequest.getUrl(),
                    actionExecutionRequest.getProperties(),
                    actionExecutionRequest.getExecutionParameters(),
                    null
            );
        } else {
            request = new ActionExecutionRequest();
        }

        if (request.getHeaders() != null) {
            JsonNode headers = (JsonNode) request.getHeaders();
            try {
                String headersAsString = objectMapper.writeValueAsString(headers);
                request.setHeaders(headersAsString);
            } catch (JsonProcessingException e) {
                log.error(e.getMessage());
            }
        }

        if (!CollectionUtils.isEmpty(request.getProperties())) {
            final Map<String, String> stringProperties = new HashMap<>();
            for (final Map.Entry<String, ?> entry : request.getProperties().entrySet()) {
                String jsonValue;
                try {
                    jsonValue = objectMapper.writeValueAsString(entry.getValue());
                } catch (JsonProcessingException e) {
                    jsonValue = "\"Error serializing value to JSON.\"";
                }
                stringProperties.put(entry.getKey(), jsonValue);
            }
            request.setProperties(stringProperties);
        }

        return Mono.justOrEmpty(action.getApplicationId())
                .flatMap(applicationService::findById)
                .defaultIfEmpty(new Application())
                .flatMap(application -> Mono.zip(
                        Mono.just(application),
                        sessionUserService.getCurrentUser(),
                        newPageService.getNameByPageId(actionDTO.getPageId(), viewMode)
                ))
                .map(tuple -> {
                    final Application application = tuple.getT1();
                    final User user = tuple.getT2();
                    final String pageName = tuple.getT3();

                    final PluginType pluginType = action.getPluginType();
                    final Map<String, Object> data = new HashMap<>();

                    data.putAll(Map.of(
                            "username", user.getUsername(),
                            "type", pluginType,
                            "name", actionDTO.getName(),
                            "datasource", Map.of(
                                    "name", datasource.getName()
                            ),
                            "orgId", application.getOrganizationId(),
                            "appId", action.getApplicationId(),
                            "appMode", TRUE.equals(viewMode) ? "view" : "edit",
                            "appName", application.getName(),
                            "isExampleApp", application.isAppIsExample(),
                            "request", request
                    ));

                    data.putAll(Map.of(
                            "pageId", ObjectUtils.defaultIfNull(actionDTO.getPageId(), ""),
                            "pageName", pageName,
                            "isSuccessfulExecution", ObjectUtils.defaultIfNull(actionExecutionResult.getIsExecutionSuccess(), false),
                            "statusCode", ObjectUtils.defaultIfNull(actionExecutionResult.getStatusCode(), ""),
                            "timeElapsed", timeElapsed
                    ));

                    // Add the error message in case of erroneous execution
                    if (FALSE.equals(actionExecutionResult.getIsExecutionSuccess())) {
                        String errorJson;
                        try {
                            errorJson = objectMapper.writeValueAsString(actionExecutionResult.getBody());
                        } catch (JsonProcessingException e) {
                            log.warn("Unable to serialize action execution error result to JSON.", e);
                            errorJson = "\"Failed to serialize error data to JSON.\"";
                        }
                        data.put("error", errorJson);
                    }

                    if (actionExecutionResult.getStatusCode() != null) {
                        data.putAll(Map.of(
                                "statusCode", actionExecutionResult.getStatusCode()
                        ));
                    }

                    analyticsService.sendEvent(AnalyticsEvents.EXECUTE_ACTION.getEventName(), user.getUsername(), data);
                    return request;
                })
                .onErrorResume(error -> {
                    log.warn("Error sending action execution data point", error);
                    return Mono.just(request);
                });
    }

    /**
     * This function replaces the variables in the Object with the actual params
     */
    @Override
    public <T> T variableSubstitution(T configuration, Map<String, String> replaceParamsMap) {
        return MustacheHelper.renderFieldValues(configuration, replaceParamsMap);
    }

    @Override
    public Mono<ActionDTO> findByUnpublishedNameAndPageId(String name, String pageId, AclPermission permission) {
        return repository.findByUnpublishedNameAndPageId(name, pageId, permission)
                .flatMap(action -> generateActionByViewMode(action, false));
    }

    @Override
    public Mono<ActionDTO> findActionDTObyIdAndViewMode(String id, Boolean viewMode, AclPermission permission) {
        return this.findById(id, permission)
                .flatMap(action -> generateActionByViewMode(action, viewMode));
    }

    @Override
    public Flux<NewAction> findUnpublishedOnLoadActionsExplicitSetByUserInPage(String pageId) {
        return repository
                .findUnpublishedActionsByPageIdAndExecuteOnLoadSetByUserTrue(pageId, MANAGE_ACTIONS);
    }

    /**
     * Given a list of names of actions and pageId, find all the actions matching this criteria of names and pageId
     *
     * @param names  Set of Action names. The returned list of actions will be a subset of the actioned named in this set.
     * @param pageId Id of the Page within which to look for Actions.
     * @return A Flux of Actions that are identified to be executed on page-load.
     */
    @Override
    public Flux<NewAction> findUnpublishedActionsInPageByNames(Set<String> names, String pageId) {
        return repository
                .findUnpublishedActionsByNameInAndPageId(names, pageId, MANAGE_ACTIONS);
    }

    @Override
    public Mono<NewAction> findById(String id) {
        return repository.findById(id);
    }

    @Override
    public Mono<NewAction> findById(String id, AclPermission aclPermission) {
        return repository.findById(id, aclPermission);
    }

    @Override
    public Flux<NewAction> findByPageId(String pageId, AclPermission permission) {
        return repository.findByPageId(pageId, permission);
    }

    @Override
    public Flux<NewAction> findByPageIdAndViewMode(String pageId, Boolean viewMode, AclPermission permission) {
        return repository.findByPageIdAndViewMode(pageId, viewMode, permission);
    }

    @Override
    public Flux<NewAction> findAllByApplicationIdAndViewMode(String applicationId, Boolean viewMode, AclPermission permission, Sort sort) {
        return repository.findByApplicationId(applicationId, permission, sort)
                // In case of view mode being true, filter out all the actions which haven't been published
                .flatMap(action -> {
                    if (Boolean.TRUE.equals(viewMode)) {
                        // In case we are trying to fetch published actions but this action has not been published, do not return
                        if (action.getPublishedAction() == null) {
                            return Mono.empty();
                        }
                    }
                    // No need to handle the edge case of unpublished action not being present. This is not possible because
                    // every created action starts from an unpublishedAction state.

                    return Mono.just(action);
                });
    }

    @Override
    public Flux<ActionViewDTO> getActionsForViewMode(String applicationId) {

        if (applicationId == null || applicationId.isEmpty()) {
            return Flux.error(new AppsmithException(AppsmithError.INVALID_PARAMETER, FieldName.APPLICATION_ID));
        }

        // fetch the published actions by applicationId
        // No need to sort the results
        return findAllByApplicationIdAndViewMode(applicationId, true, EXECUTE_ACTIONS, null)
                .map(action -> {
                    ActionViewDTO actionViewDTO = new ActionViewDTO();
                    actionViewDTO.setId(action.getId());
                    actionViewDTO.setName(action.getPublishedAction().getName());
                    actionViewDTO.setPageId(action.getPublishedAction().getPageId());
                    actionViewDTO.setConfirmBeforeExecute(action.getPublishedAction().getConfirmBeforeExecute());
                    if (action.getPublishedAction().getJsonPathKeys() != null && !action.getPublishedAction().getJsonPathKeys().isEmpty()) {
                        Set<String> jsonPathKeys;
                        jsonPathKeys = new HashSet<>();
                        jsonPathKeys.addAll(action.getPublishedAction().getJsonPathKeys());
                        actionViewDTO.setJsonPathKeys(jsonPathKeys);
                    }
                    if (action.getPublishedAction().getActionConfiguration() != null) {
                        actionViewDTO.setTimeoutInMillisecond(action.getPublishedAction().getActionConfiguration().getTimeoutInMillisecond());
                    }
                    return actionViewDTO;
                });
    }

    @Override
    public Mono<ActionDTO> deleteUnpublishedAction(String id) {
        Mono<NewAction> actionMono = repository.findById(id, MANAGE_ACTIONS)
                .switchIfEmpty(Mono.error(new AppsmithException(AppsmithError.NO_RESOURCE_FOUND, FieldName.ACTION, id)));
        return actionMono
                .flatMap(toDelete -> {

                    Mono<NewAction> newActionMono;

                    // Using the name field to determine if the action was ever published. In case of never published
                    // action, publishedAction would exist with empty datasource and default fields.
                    if (toDelete.getPublishedAction() != null && toDelete.getPublishedAction().getName() != null) {
                        toDelete.getUnpublishedAction().setDeletedAt(Instant.now());
                        newActionMono = repository.save(toDelete);
                    } else {
                        // This action was never published. This can be safely deleted from the db
                        newActionMono = repository.delete(toDelete).thenReturn(toDelete);
                    }

                    return newActionMono;
                })
                .flatMap(analyticsService::sendDeleteEvent)
                .flatMap(updatedAction -> generateActionByViewMode(updatedAction, false));
    }

    /*
     * - Any hint message specific to action configuration can be handled here.
     */
    public Mono<ActionDTO> populateHintMessages(ActionDTO action) {
        /*
         * - No need for this null check: action == null. By the time the code flow reaches here, action is
         *   guaranteed to be non null.
         */

        datasourceService.populateHintMessages(action.getDatasource());

        return Mono.just(action);
    }

    @Override
    public Flux<ActionDTO> getUnpublishedActions(MultiValueMap<String, String> params) {
        String name = null;
        List<String> pageIds = new ArrayList<>();

        // In the edit mode, the actions should be displayed in the order they were created.
        Sort sort = Sort.by(FieldName.CREATED_AT);

        if (params.getFirst(FieldName.NAME) != null) {
            name = params.getFirst(FieldName.NAME);
        }

        if (params.getFirst(FieldName.PAGE_ID) != null) {
            pageIds.add(params.getFirst(FieldName.PAGE_ID));
        }

        if (params.getFirst(FieldName.APPLICATION_ID) != null) {
            // Fetch unpublished pages because GET actions is only called during edit mode. For view mode, different
            // function call is made which takes care of returning only the essential fields of an action
            return repository
                    .findByApplicationIdAndViewMode(params.getFirst(FieldName.APPLICATION_ID), false, READ_ACTIONS)
                    .flatMap(this::setTransientFieldsInUnpublishedAction);
        }
        return repository.findAllActionsByNameAndPageIdsAndViewMode(name, pageIds, false, READ_ACTIONS, sort)
                .flatMap(this::setTransientFieldsInUnpublishedAction);
    }

    @Override
    public Mono<NewAction> save(NewAction action) {
        return repository.save(action);
    }

    @Override
    public Flux<NewAction> saveAll(List<NewAction> actions) {
        return repository.saveAll(actions);
    }

    @Override
    public Flux<NewAction> findByPageId(String pageId) {
        return repository.findByPageId(pageId);
    }

    /**
     * !!!WARNING!!! This function edits the parameters actionUpdates and messages which are eventually returned back to
     * the caller with the updates values.
     *
     * @param onLoadActions : All the actions which have been found to be on page load
     * @param pageId
     * @param actionUpdates : Empty array list which would be set in this function with all the page actions whose
     *                      execute on load setting has changed (whether flipped from true to false, or vice versa)
     * @param messages      : Empty array list which would be set in this function with all the messages that should be
     *                      displayed to the developer user communicating the action executeOnLoad changes.
     * @return
     */
    @Override
    public Mono<Boolean> updateActionsExecuteOnLoad(List<ActionDTO> onLoadActions,
                                                    String pageId,
                                                    List<LayoutActionUpdateDTO> actionUpdates,
                                                    List<String> messages) {

        List<ActionDTO> toUpdateActions = new ArrayList<>();

        MultiValueMap<String, String> params = CollectionUtils.toMultiValueMap(new LinkedCaseInsensitiveMap<>(8, Locale.ENGLISH));
        params.add(FieldName.PAGE_ID, pageId);

        // Fetch all the actions which exist in this page.
        Flux<ActionDTO> pageActionsFlux = this.getUnpublishedActions(params).cache();

        // Before we update the actions, fetch all the actions which are currently set to execute on load.
        Mono<List<ActionDTO>> existingOnPageLoadActionsMono = pageActionsFlux
                .flatMap(action -> {
                    if (TRUE.equals(action.getExecuteOnLoad())) {
                        return Mono.just(action);
                    }
                    return Mono.empty();
                })
                .collectList();

        return existingOnPageLoadActionsMono
                .zipWith(pageActionsFlux.collectList())
                .flatMap(tuple -> {
                    List<ActionDTO> existingOnPageLoadActions = tuple.getT1();
                    List<ActionDTO> pageActions = tuple.getT2();

                    // There are no actions in this page. No need to proceed further since no actions would get updated
                    if (pageActions.isEmpty()) {
                        return Mono.just(FALSE);
                    }

                    // No actions require an update if no actions have been found as page load actions as well as
                    // existing on load page actions are empty
                    if (existingOnPageLoadActions.isEmpty() && (onLoadActions == null || onLoadActions.isEmpty())) {
                        return Mono.just(FALSE);
                    }

                    // Extract names of existing pageload actions and new page load actions for quick lookup.
                    Set<String> existingOnPageLoadActionNames = existingOnPageLoadActions
                            .stream()
                            .map(action -> action.getName())
                            .collect(Collectors.toSet());

                    Set<String> newOnLoadActionNames = onLoadActions
                            .stream()
                            .map(action -> action.getName())
                            .collect(Collectors.toSet());


                    // Calculate the actions which would need to be updated from execute on load TRUE to FALSE.
                    Set<String> turnedOffActionNames = new HashSet<>();
                    turnedOffActionNames.addAll(existingOnPageLoadActionNames);
                    turnedOffActionNames.removeAll(newOnLoadActionNames);

                    // Calculate the actions which would need to be updated from execute on load FALSE to TRUE
                    Set<String> turnedOnActionNames = new HashSet<>();
                    turnedOnActionNames.addAll(newOnLoadActionNames);
                    turnedOnActionNames.removeAll(existingOnPageLoadActionNames);

                    for (ActionDTO action : pageActions) {

                        String actionName = action.getName();
                        // If a user has ever set execute on load, this field can not be changed automatically. It has to be
                        // explicitly changed by the user again. Add the action to update only if this condition is false.
                        if (FALSE.equals(action.getUserSetOnLoad())) {

                            // If this action is no longer an onload action, turn the execute on load to false
                            if (turnedOffActionNames.contains(actionName)) {
                                action.setExecuteOnLoad(FALSE);
                                toUpdateActions.add(action);
                            }

                            // If this action is newly found to be on load, turn execute on load to true
                            if (turnedOnActionNames.contains(actionName)) {
                                action.setExecuteOnLoad(TRUE);
                                toUpdateActions.add(action);
                            }
                        } else {
                            // Remove the action name from either of the lists (if present) because this action should
                            // not be updated
                            turnedOnActionNames.remove(actionName);
                            turnedOffActionNames.remove(actionName);
                        }
                    }

                    // Add newly turned on page actions to report back to the caller
                    actionUpdates.addAll(
                            addActionUpdatesForActionNames(pageActions, turnedOnActionNames)
                    );

                    // Add newly turned off page actions to report back to the caller
                    actionUpdates.addAll(
                            addActionUpdatesForActionNames(pageActions, turnedOffActionNames)
                    );

                    // Now add messages that would eventually be displayed to the developer user informing them
                    // about the action setting change.
                    if (!turnedOffActionNames.isEmpty()) {
                        messages.add(turnedOffActionNames.toString() + " will no longer be executed on page load");
                    }

                    if (!turnedOnActionNames.isEmpty()) {
                        messages.add(turnedOnActionNames.toString() + " will be executed automatically on page load");
                    }

                    // Finally update the actions which require an update
                    return Flux.fromIterable(toUpdateActions)
                            .flatMap(actionDTO -> updateUnpublishedAction(actionDTO.getId(), actionDTO))
                            .then(Mono.just(TRUE));
                });
    }

    private List<LayoutActionUpdateDTO> addActionUpdatesForActionNames(List<ActionDTO> pageActions,
                                                                       Set<String> actionNames) {

        return pageActions
                .stream()
                .filter(pageAction -> actionNames.contains(pageAction.getName()))
                .map(pageAction -> {
                    LayoutActionUpdateDTO layoutActionUpdateDTO = new LayoutActionUpdateDTO();
                    layoutActionUpdateDTO.setId(pageAction.getId());
                    layoutActionUpdateDTO.setName(pageAction.getName());
                    layoutActionUpdateDTO.setExecuteOnLoad(pageAction.getExecuteOnLoad());
                    return layoutActionUpdateDTO;
                })
                .collect(Collectors.toList());
    }

    @Override
    public Mono<NewAction> delete(String id) {
        Mono<NewAction> actionMono = repository.findById(id)
                .switchIfEmpty(Mono.error(new AppsmithException(AppsmithError.NO_RESOURCE_FOUND, FieldName.ACTION, id)));
        return actionMono
                .flatMap(toDelete -> repository.delete(toDelete).thenReturn(toDelete))
                .flatMap(analyticsService::sendDeleteEvent);
    }

    public List<String> extractMustacheKeysInOrder(String query) {
        return MustacheHelper.extractMustacheKeysInOrder(query);
    }

    @Override
    public String replaceMustacheWithQuestionMark(String query, List<String> mustacheBindings) {

        ActionConfiguration actionConfiguration = new ActionConfiguration();
        actionConfiguration.setBody(query);
        Map<String, String> replaceParamsMap = mustacheBindings
                .stream()
                .collect(Collectors.toMap(Function.identity(), v -> "?"));

        ActionConfiguration updatedActionConfiguration = MustacheHelper.renderFieldValues(actionConfiguration, replaceParamsMap);
        return updatedActionConfiguration.getBody();
    }

    private Mono<Datasource> updateDatasourcePolicyForPublicAction(Set<Policy> actionPolicies, Datasource datasource) {
        if (datasource.getId() == null) {
            // This seems to be a nested datasource. Return as is.
            return Mono.just(datasource);
        }

        // If action has EXECUTE permission for anonymous, check and assign the same to the datasource.
        if (policyUtils.isPermissionPresentForUser(actionPolicies, EXECUTE_ACTIONS.getValue(), FieldName.ANONYMOUS_USER)) {
            // Check if datasource has execute permission
            if (policyUtils.isPermissionPresentForUser(datasource.getPolicies(), EXECUTE_DATASOURCES.getValue(), FieldName.ANONYMOUS_USER)) {
                // Datasource has correct permission. Return as is
                return Mono.just(datasource);
            }
            // Add the permission to datasource
            AclPermission datasourcePermission = EXECUTE_DATASOURCES;

            User user = new User();
            user.setName(FieldName.ANONYMOUS_USER);
            user.setEmail(FieldName.ANONYMOUS_USER);
            user.setIsAnonymous(true);

            Map<String, Policy> datasourcePolicyMap = policyUtils.generatePolicyFromPermission(Set.of(datasourcePermission), user);

            Datasource updatedDatasource = policyUtils.addPoliciesToExistingObject(datasourcePolicyMap, datasource);

            return datasourceService.save(updatedDatasource);
        }

        return Mono.just(datasource);
    }

}<|MERGE_RESOLUTION|>--- conflicted
+++ resolved
@@ -115,7 +115,8 @@
                                 NewPageService newPageService,
                                 ApplicationService applicationService,
                                 SessionUserService sessionUserService,
-                                PolicyUtils policyUtils, AuthenticationValidator authenticationValidator) {
+                                PolicyUtils policyUtils,
+                                AuthenticationValidator authenticationValidator) {
         super(scheduler, validator, mongoConverter, reactiveMongoTemplate, repository, analyticsService);
         this.repository = repository;
         this.datasourceService = datasourceService;
@@ -523,7 +524,6 @@
                 .switchIfEmpty(Mono.error(new AppsmithException(AppsmithError.NO_RESOURCE_FOUND, FieldName.PLUGIN)));
 
         Mono<PluginExecutor> pluginExecutorMono = pluginExecutorHelper.getPluginExecutor(pluginMono);
-
 
         // 4. Execute the query
         Mono<ActionExecutionResult> actionExecutionResultMono = Mono
@@ -713,35 +713,7 @@
             return result;
         }
 
-<<<<<<< HEAD
-        if (result.getBody() == null) {
-            result.setDataTypes(new ArrayList<>());
-            return result;
-        }
-
-        if (result.getBody() == null) {
-            result.setDataTypes(new ArrayList<>());
-            return result;
-        }
-
-        List<ParsedDataType> parsedDataTypeList = new ArrayList<>();
-        Stream.of(ActionResultDataType.values())
-                .parallel()
-                .map(type -> {
-                    try {
-                        return parseActionResultDataType(result.getBody().toString(), type);
-                    } catch (AppsmithException e) {
-                        throw new RuntimeException(e);
-                    }
-                })
-                .filter(type -> type != null)
-                .forEachOrdered(type -> parsedDataTypeList.add(type));
-
-        result.setDataTypes(parsedDataTypeList);
-
-=======
         result.setDataTypes(getDisplayDataTypes(result.getBody()));
->>>>>>> 30b33331
         return result;
     }
 
