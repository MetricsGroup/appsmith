package com.appsmith.server.exceptions;

import com.appsmith.external.exceptions.pluginExceptions.AppsmithPluginException;
import com.appsmith.external.exceptions.AppsmithErrorAction;
import com.appsmith.server.dtos.ResponseDTO;
import io.sentry.Sentry;
import io.sentry.SentryLevel;
import lombok.extern.slf4j.Slf4j;
import org.springframework.http.HttpStatus;
import org.springframework.security.access.AccessDeniedException;
import org.springframework.validation.FieldError;
import org.springframework.web.bind.annotation.ControllerAdvice;
import org.springframework.web.bind.annotation.ExceptionHandler;
import org.springframework.web.bind.annotation.RequestMapping;
import org.springframework.web.bind.annotation.ResponseBody;
import org.springframework.web.bind.support.WebExchangeBindException;
import org.springframework.web.server.ServerWebExchange;
import org.springframework.web.server.ServerWebInputException;
import reactor.core.publisher.Mono;

import java.io.PrintWriter;
import java.io.StringWriter;
import java.util.HashMap;
import java.util.Map;


/**
 * This class catches all the Exceptions and formats them into a proper ResponseDTO<ErrorDTO> object before
 * sending it to the client.
 */
@ControllerAdvice
@Slf4j
public class GlobalExceptionHandler {

    public GlobalExceptionHandler() {
    }

    private void doLog(Throwable error) {
        log.error("", error);

        StringWriter stringWriter = new StringWriter();
        PrintWriter printWriter = new PrintWriter(stringWriter);
        error.printStackTrace(printWriter);
        String stringStackTrace = stringWriter.toString();

        Sentry.configureScope(
                scope -> {
                    /**
                     * Send stack trace as a string message. This is a work around till it is figured out why raw
                     * stack trace is not visible on Sentry dashboard.
                     * */
                    scope.setExtra("Stack Trace", stringStackTrace);
                    scope.setLevel(SentryLevel.ERROR);
                }
        );

<<<<<<< HEAD
        if (error instanceof AppsmithException || error instanceof AppsmithPluginException) {
            if (error instanceof AppsmithException
                && ((AppsmithException)error).getErrorAction() == AppsmithErrorAction.LOG_EXTERNALLY) {
                Sentry.captureException(error);
            }

            if (error instanceof AppsmithPluginException
                && ((AppsmithPluginException)error).getErrorAction() == AppsmithErrorAction.LOG_EXTERNALLY) {
=======
        if (error instanceof AppsmithException) {
            if (((AppsmithException) error).getErrorAction() == AppsmithErrorAction.LOG_EXTERNALLY) {
>>>>>>> 4505e413
                Sentry.captureException(error);
            }
        } else {
            Sentry.captureException(error);
        }
    }

    /**
     * This function only catches the AppsmithException type and formats it into ResponseEntity<ErrorDTO> object
     * Ideally, we should only be throwing AppsmithException from our code. This ensures that we can standardize
     * and set proper error messages and codes.
     *
     * @param e        AppsmithException that will be caught by the function
     * @param exchange ServerWebExchange contract in order to extract the response and set the http status code
     * @return Mono<ResponseDto < ErrorDTO>>
     */
    @ExceptionHandler
    @ResponseBody
    public Mono<ResponseDTO<ErrorDTO>> catchAppsmithException(AppsmithException e, ServerWebExchange exchange) {
        exchange.getResponse().setStatusCode(HttpStatus.resolve(e.getHttpStatus()));
        doLog(e);
        return Mono.just(new ResponseDTO<>(e.getHttpStatus(), new ErrorDTO(e.getAppErrorCode(), e.getMessage())));
    }

    @ExceptionHandler
    @ResponseBody
    public Mono<ResponseDTO<ErrorDTO>> catchDuplicateKeyException(org.springframework.dao.DuplicateKeyException e, ServerWebExchange exchange) {
        AppsmithError appsmithError = AppsmithError.DUPLICATE_KEY;
        exchange.getResponse().setStatusCode(HttpStatus.resolve(appsmithError.getHttpErrorCode()));
        doLog(e);
        return Mono.just(new ResponseDTO<>(appsmithError.getHttpErrorCode(), new ErrorDTO(appsmithError.getAppErrorCode(),
                appsmithError.getMessage(e.getMessage()))));
    }

    @ExceptionHandler
    @ResponseBody
    public Mono<ResponseDTO<ErrorDTO>> catchTimeoutException(java.util.concurrent.TimeoutException e, ServerWebExchange exchange) {
        AppsmithError appsmithError = AppsmithError.PLUGIN_EXECUTION_TIMEOUT;
        exchange.getResponse().setStatusCode(HttpStatus.resolve(appsmithError.getHttpErrorCode()));
        doLog(e);
        return Mono.just(new ResponseDTO<>(appsmithError.getHttpErrorCode(), new ErrorDTO(appsmithError.getAppErrorCode(),
                appsmithError.getMessage())));
    }

    @ExceptionHandler(WebExchangeBindException.class)
    @ResponseBody
    public Mono<ResponseDTO<ErrorDTO>> catchWebExchangeBindException(
            WebExchangeBindException exc, ServerWebExchange exchange) {
        AppsmithError appsmithError = AppsmithError.VALIDATION_FAILURE;
        exchange.getResponse().setStatusCode(HttpStatus.resolve(appsmithError.getHttpErrorCode()));
        Map<String, String> errors = new HashMap<>();
        exc.getBindingResult()
                .getAllErrors()
                .forEach(
                        (error) -> {
                            String fieldName = ((FieldError) error).getField();
                            String errorMessage = error.getDefaultMessage();
                            errors.put(fieldName, errorMessage);
                        });
        return Mono.just(new ResponseDTO<>(appsmithError.getHttpErrorCode(), new ErrorDTO(appsmithError.getAppErrorCode(),
                appsmithError.getMessage(errors.toString()))));
    }


    @ExceptionHandler
    @ResponseBody
    public Mono<ResponseDTO<ErrorDTO>> catchServerWebInputException(ServerWebInputException e, ServerWebExchange exchange) {
        AppsmithError appsmithError = AppsmithError.GENERIC_BAD_REQUEST;
        exchange.getResponse().setStatusCode(HttpStatus.resolve(appsmithError.getHttpErrorCode()));
        doLog(e);
        String errorMessage = e.getReason();
        if (e.getMethodParameter() != null) {
            errorMessage = "Malformed parameter '" + e.getMethodParameter().getParameterName()
                    + "' for " + e.getMethodParameter().getContainingClass().getSimpleName()
                    + (e.getMethodParameter().getMethod() != null ? "." + e.getMethodParameter().getMethod().getName() : "");
        }

        return Mono.just(new ResponseDTO<>(appsmithError.getHttpErrorCode(), new ErrorDTO(appsmithError.getAppErrorCode(),
                appsmithError.getMessage(errorMessage))));
    }

    @ExceptionHandler
    @ResponseBody
    public Mono<ResponseDTO<ErrorDTO>> catchPluginException(AppsmithPluginException e, ServerWebExchange exchange) {
        AppsmithError appsmithError = AppsmithError.INTERNAL_SERVER_ERROR;
        exchange.getResponse().setStatusCode(HttpStatus.resolve(appsmithError.getHttpErrorCode()));
        doLog(e);
        return Mono.just(new ResponseDTO<>(appsmithError.getHttpErrorCode(), new ErrorDTO(appsmithError.getAppErrorCode(),
                e.getMessage())));
    }

    @ExceptionHandler
    @ResponseBody
    public Mono<ResponseDTO<ErrorDTO>> catchAccessDeniedException(AccessDeniedException e, ServerWebExchange exchange) {
        AppsmithError appsmithError = AppsmithError.UNAUTHORIZED_ACCESS;
        exchange.getResponse().setStatusCode(HttpStatus.resolve(appsmithError.getHttpErrorCode()));
        doLog(e);
        return Mono.just(new ResponseDTO<>(appsmithError.getHttpErrorCode(), new ErrorDTO(appsmithError.getAppErrorCode(),
                appsmithError.getMessage())));
    }

    /**
     * This function catches the generic Exception class and is meant to be a catch all to ensure that we don't leak
     * any information to the client. Ideally, the function #catchAppsmithException should be used
     *
     * @param e        Exception that will be caught by the function
     * @param exchange ServerWebExchange contract in order to extract the response and set the http status code
     * @return Mono<ResponseDto < ErrorDTO>>
     */
    @ExceptionHandler
    @ResponseBody
    public Mono<ResponseDTO<ErrorDTO>> catchException(Exception e, ServerWebExchange exchange) {
        AppsmithError appsmithError = AppsmithError.INTERNAL_SERVER_ERROR;
        exchange.getResponse().setStatusCode(HttpStatus.resolve(appsmithError.getHttpErrorCode()));
        doLog(e);
        return Mono.just(new ResponseDTO<>(appsmithError.getHttpErrorCode(), new ErrorDTO(appsmithError.getAppErrorCode(),
                appsmithError.getMessage())));
    }
}<|MERGE_RESOLUTION|>--- conflicted
+++ resolved
@@ -54,7 +54,6 @@
                 }
         );
 
-<<<<<<< HEAD
         if (error instanceof AppsmithException || error instanceof AppsmithPluginException) {
             if (error instanceof AppsmithException
                 && ((AppsmithException)error).getErrorAction() == AppsmithErrorAction.LOG_EXTERNALLY) {
@@ -63,10 +62,6 @@
 
             if (error instanceof AppsmithPluginException
                 && ((AppsmithPluginException)error).getErrorAction() == AppsmithErrorAction.LOG_EXTERNALLY) {
-=======
-        if (error instanceof AppsmithException) {
-            if (((AppsmithException) error).getErrorAction() == AppsmithErrorAction.LOG_EXTERNALLY) {
->>>>>>> 4505e413
                 Sentry.captureException(error);
             }
         } else {
