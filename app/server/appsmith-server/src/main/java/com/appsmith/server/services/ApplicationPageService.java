--- conflicted
+++ resolved
@@ -37,9 +37,7 @@
 
     void generateAndSetPagePolicies(Application application, PageDTO page);
 
-<<<<<<< HEAD
+    Mono<Void> sendApplicationPublishedEvent(Application application);
+
     Mono<Application> reorderPage(String applicationId, String pageId, Integer order);
-=======
-    Mono<Void> sendApplicationPublishedEvent(Application application);
->>>>>>> 87b2d25b
 }