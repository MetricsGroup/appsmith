--- conflicted
+++ resolved
@@ -65,6 +65,49 @@
     private final static String DEFAULT_COMMIT_MESSAGE = "Appsmith default generated commit";
     private final static String EMPTY_COMMIT_ERROR_MESSAGE = "On current branch nothing to commit, working tree clean";
 
+
+    @Override
+    public Mono<Application> updateGitMetadata(String applicationId, GitApplicationMetadata gitApplicationMetadata){
+
+        if(Optional.ofNullable(gitApplicationMetadata).isEmpty() || gitApplicationMetadata == null) {
+            return Mono.error(new AppsmithException(AppsmithError.INVALID_PARAMETER, "Git metadata values cannot be null"));
+        }
+
+        // For default application we expect a GitAuth to be a part of gitMetadata. We are using save method to leverage
+        // @Encrypted annotation used for private SSH keys
+        return applicationService.findById(applicationId, AclPermission.MANAGE_APPLICATIONS)
+                .flatMap(application -> {
+                    application.setGitApplicationMetadata(gitApplicationMetadata);
+                    return applicationService.save(application);
+                })
+                .flatMap(applicationService::setTransientFields);
+    }
+
+    @Override
+    public Mono<GitApplicationMetadata> getGitApplicationMetadata(String defaultApplicationId) {
+        return Mono.zip(getApplicationById(defaultApplicationId), userDataService.getForCurrentUser())
+                .map(tuple -> {
+                    Application application = tuple.getT1();
+                    UserData userData = tuple.getT2();
+                    Map<String, GitProfile> gitProfiles = new HashMap<>();
+                    GitApplicationMetadata gitData = application.getGitApplicationMetadata();
+                    if (!CollectionUtils.isNullOrEmpty(userData.getGitProfiles())) {
+                        gitProfiles.put(FieldName.DEFAULT_GIT_PROFILE, userData.getDefaultOrAppSpecificGitProfiles(null));
+                        gitProfiles.put(defaultApplicationId, userData.getDefaultOrAppSpecificGitProfiles(defaultApplicationId));
+                    }
+                    if (gitData == null) {
+                        GitApplicationMetadata res = new GitApplicationMetadata();
+                        res.setGitProfiles(gitProfiles);
+                        return res;
+                    }
+                    gitData.setGitProfiles(gitProfiles);
+                    if (gitData.getGitAuth() != null) {
+                        gitData.setPublicKey(gitData.getGitAuth().getPublicKey());
+                    }
+                    return gitData;
+                });
+    }
+
     @Override
     public Mono<Map<String, GitProfile>> updateOrCreateGitProfileForCurrentUser(GitProfile gitProfile, Boolean isDefault, String defaultApplicationId) {
         if(gitProfile.getAuthorName() == null || gitProfile.getAuthorName().length() == 0) {
@@ -79,14 +122,15 @@
                         .getForUser(user.getId())
                         .flatMap(userData -> {
                             GitProfile userGitProfile = userData.getDefaultOrAppSpecificGitProfiles(defaultApplicationId);
+                            GitProfile defaultProfile = userData.getDefaultOrAppSpecificGitProfiles(null);
                             /*
-                             *  The gitProfiles will be null if the user has not created any git profile.
-                             *  If null or if the request is to save the profile as default then we need to create this
-                             *  field for the currentUser and save the profile data
+                             *  GitProfiles will be null if the user has not created any git profile.
+                             *  If null or if the request is to save the profile as default then we need to create update
+                             *  this field for the currentUser and save the profile data
                              *  Otherwise create a new entry or update existing entry
                              * */
 
-                            if (gitProfile.equals(userGitProfile)) {
+                            if (gitProfile.equals(userGitProfile) || gitProfile.equals(defaultProfile)) {
                                 return Mono.just(userData);
                             } else if (userGitProfile == null || Boolean.TRUE.equals(isDefault) || StringUtils.isEmptyOrNull(defaultApplicationId)) {
                                 // Assign the default config
@@ -138,7 +182,7 @@
         /*
         1. Check if application exists and user have sufficient permissions
         2. Check if branch name exists in git metadata
-        3. Save application to the existing worktree (Directory for the specific branch)
+        3. Save application to the existing local repo
         4. Commit application : git add, git commit (Also check if git init required)
          */
         String branchName = params.getFirst(FieldName.BRANCH_NAME);
@@ -489,23 +533,6 @@
                 });
     }
 
-    @Override
-    public Mono<Application> updateGitMetadata(String applicationId, GitApplicationMetadata gitApplicationMetadata){
-
-        if(Optional.ofNullable(gitApplicationMetadata).isEmpty() || gitApplicationMetadata == null) {
-            return Mono.error(new AppsmithException(AppsmithError.INVALID_PARAMETER, "Git metadata values cannot be null"));
-        }
-
-        // For default application we expect a GitAuth to be a part of gitMetadata. We are using save method to leverage
-        // @Encrypted annotation used for private SSH keys
-        return applicationService.findById(applicationId, AclPermission.MANAGE_APPLICATIONS)
-                .flatMap(application -> {
-                    application.setGitApplicationMetadata(gitApplicationMetadata);
-                    return applicationService.save(application);
-                })
-                .flatMap(applicationService::setTransientFields);
-    }
-
     public Mono<Application> createBranch(String defaultApplicationId, GitBranchDTO branchDTO, MultiValueMap<String, String> params) {
 
         /*
@@ -629,21 +656,22 @@
                     Application application = tuple.getT1();
                     ApplicationJson applicationJson = tuple.getT2();
 
-                    GitApplicationMetadata gitData = tuple.getT3();
-
-                    Path repoPath = Paths.get(application.getOrganizationId(), defaultApplicationId, gitData.getRepoName());
+                    GitApplicationMetadata gitApplicationMetadata = tuple.getT3();
+
+                    Path repoPath = Paths.get(application.getOrganizationId(),
+                            defaultApplicationId,
+                            gitApplicationMetadata.getRepoName());
 
                     // 1. Dehydrate application from db and save to repo after the branch checkout
                     try {
                         return Mono.zip(
                                 fileUtils.saveApplicationToLocalRepo(repoPath, applicationJson, branchName),
                                 Mono.just(application),
-                                Mono.just(gitData.getGitAuth()));
+                                Mono.just(gitApplicationMetadata.getGitAuth()));
                     } catch (IOException | GitAPIException e) {
-                        return Mono.error(new AppsmithException(AppsmithError.GIT_ACTION_FAILED, "pull", e.getMessage()));
+                        throw new AppsmithException(AppsmithError.GIT_ACTION_FAILED, "pull", e.getMessage());
                     }
                 })
-<<<<<<< HEAD
                 .flatMap( applicationTuple-> {
                     Application application = applicationTuple.getT2();
                     GitApplicationMetadata gitApplicationMetadata = application.getGitApplicationMetadata();
@@ -654,40 +682,12 @@
                     //2. git pull origin branchName
                     Mono<String> pullStatus = gitExecutor.pullApplication(
                             repoPath,
-                            gitApplicationMetadata.getRemoteUrl(),
-                            gitApplicationMetadata.getBranchName(),
+                                gitApplicationMetadata.getRemoteUrl(),
+                                gitApplicationMetadata.getBranchName(),
                             gitAuth.getPrivateKey(),
                             gitAuth.getPublicKey())
                             .onErrorResume(error -> {
                                 if (error.getMessage().contains("Nothing to fetch.")) {
-=======
-                .flatMap(tuple -> {
-                    Path repoPath = tuple.getT1();
-                    Application application = tuple.getT2();
-                    GitApplicationMetadata gitData = application.getGitApplicationMetadata();
-                    GitAuth gitAuth = tuple.getT3();
-
-                    try {
-                        //2. git pull origin branchName
-                        Mono<String> pullStatus = gitExecutor.pullApplication(
-                                repoPath,
-                                gitData.getRemoteUrl(),
-                                gitData.getBranchName(),
-                                gitAuth.getPrivateKey(),
-                                gitAuth.getPublicKey());
-
-                        return pullStatus.flatMap(status -> {
-                            //3. Hydrate from file system to db
-                            ApplicationJson applicationJson = null;
-                            try {
-                                applicationJson = fileUtils.reconstructApplicationFromGitRepo(
-                                        application.getOrganizationId(),
-                                        defaultApplicationId,
-                                        application.getGitApplicationMetadata().getRepoName(),
-                                        branchName);
-                            } catch (IOException | GitAPIException e) {
-                                if (e.getMessage().contains("Nothing to fetch.")) {
->>>>>>> 7f28ac92
                                     return Mono.just("Nothing to fetch from remote. All changes are upto date.");
                                 } else {
                                     throw new AppsmithException(AppsmithError.GIT_ACTION_FAILED, "pull", error.getMessage());
@@ -738,7 +738,7 @@
             });
     }
 
-    @Override
+
     public Mono<GitApplicationMetadata> getGitApplicationMetadata(String defaultApplicationId) {
         return getApplicationById(defaultApplicationId)
             .flatMap(application -> {
