--- conflicted
+++ resolved
@@ -1,12 +1,5 @@
 package com.appsmith.server.services;
 
-<<<<<<< HEAD
-import com.appsmith.server.domains.Application;
-import com.appsmith.server.domains.GitApplicationMetadata;
-import com.appsmith.server.domains.GitConfig;
-import com.appsmith.server.domains.UserData;
-import com.appsmith.server.dtos.GitConnectDTO;
-=======
 import com.appsmith.external.dtos.GitLogDTO;
 import com.appsmith.external.git.GitExecutor;
 import com.appsmith.git.service.GitExecutorImpl;
@@ -19,35 +12,25 @@
 import com.appsmith.server.domains.GitConfig;
 import com.appsmith.server.domains.UserData;
 import com.appsmith.server.dtos.GitCommitDTO;
->>>>>>> 5491899c
+import com.appsmith.server.dtos.GitConnectDTO;
 import com.appsmith.server.exceptions.AppsmithError;
 import com.appsmith.server.exceptions.AppsmithException;
 import com.appsmith.server.helpers.GitFileUtils;
 import com.appsmith.server.solutions.ImportExportApplicationService;
 import lombok.RequiredArgsConstructor;
 import lombok.extern.slf4j.Slf4j;
-<<<<<<< HEAD
-import org.pf4j.util.StringUtils;
-import org.springframework.data.mongodb.core.ReactiveMongoTemplate;
-import org.springframework.data.mongodb.core.convert.MongoConverter;
-=======
 import org.eclipse.jgit.api.errors.EmptyCommitException;
 import org.eclipse.jgit.api.errors.GitAPIException;
 import org.eclipse.jgit.util.StringUtils;
 import org.springframework.context.annotation.Import;
->>>>>>> 5491899c
 import org.springframework.stereotype.Service;
 import reactor.core.publisher.Mono;
 
-<<<<<<< HEAD
-import javax.validation.Validator;
-import java.util.Optional;
-=======
 import java.io.IOException;
 import java.nio.file.Path;
 import java.nio.file.Paths;
 import java.util.List;
->>>>>>> 5491899c
+import java.util.Optional;
 
 @Slf4j
 @Service
@@ -63,30 +46,8 @@
     private final ImportExportApplicationService importExportApplicationService;
     private final GitExecutor gitExecutor;
 
-<<<<<<< HEAD
-    private final ApplicationService applicationService;
-
+    private final static String DEFAULT_COMMIT_MESSAGE = "System generated commit";
     private final static String DEFAULT_BRANCH_NAME = "master";
-
-    public GitServiceImpl(Scheduler scheduler,
-                          Validator validator,
-                          MongoConverter mongoConverter,
-                          ReactiveMongoTemplate reactiveMongoTemplate,
-                          UserDataRepository repository,
-                          AnalyticsService analyticsService,
-                          UserService userService,
-                          UserDataService userDataService,
-                          SessionUserService sessionUserService,
-                          ApplicationService applicationService) {
-        super(scheduler, validator, mongoConverter, reactiveMongoTemplate, repository, analyticsService);
-        this.userService = userService;
-        this.userDataService = userDataService;
-        this.sessionUserService = sessionUserService;
-        this.applicationService = applicationService;
-    }
-=======
-    private final static String DEFAULT_COMMIT_MESSAGE = "System generated commit";
->>>>>>> 5491899c
 
     @Override
     public Mono<UserData> saveGitConfigData(GitConfig gitConfig) {
@@ -117,58 +78,6 @@
     @Override
     public Mono<GitConfig> getGitConfigForUser() {
         return userDataService.getForCurrentUser()
-<<<<<<< HEAD
-                .flatMap(userData -> {
-                    if(Optional.ofNullable(userData.getGitGlobalConfigData()).isEmpty()) {
-                        return Mono.empty();
-                    } else {
-                        return Mono.just(userData.getGitGlobalConfigData());
-                    }
-                });
-    }
-
-    /*
-    *  Connect the application from Appsmith to a git repo
-    *  This is the prerequisite step needed to perform all the git operation for an application
-    *  We are implementing the deployKey approach and since the deploy-keys are repo level these keys are store under application.
-    *  Each application is equal to a repo in the git(and each branch creates a new application with default application as parent)
-    *  @param GitConnectDTO
-    *            applicationId - this is used to link the git repo to an application
-    *            remoteUrl - used for the git push pull branch etc
-    *  @return Application object with the updated data
-    * */
-    @Override
-    public Mono<Application> connectApplicationToGit(GitConnectDTO gitConnectDTO) {
-        /*
-        *  Connecting the application for the first time
-        *  The ssh keys is already present in application object from the generate SSH key step
-        *  We would be updating the remote url and default branchName
-        * */
-
-        if(StringUtils.isNullOrEmpty(gitConnectDTO.getRemoteUrl())) {
-            return Mono.error(new AppsmithException(AppsmithError.INVALID_PARAMETER, "Remote Url"));
-        }
-
-        return saveGitConfigData(gitConnectDTO.getGitConfig())
-                .flatMap(userData -> applicationService.getById(gitConnectDTO.getApplicationId())
-                        .flatMap(application -> {
-                            GitApplicationMetadata gitApplicationMetadata = application.getGitApplicationMetadata();
-                            if(Optional.ofNullable(gitApplicationMetadata).isEmpty()
-                                || Optional.ofNullable(gitApplicationMetadata.getGitAuth()).isEmpty()
-                                || StringUtils.isNullOrEmpty(gitApplicationMetadata.getGitAuth().getPrivateKey())
-                                || StringUtils.isNullOrEmpty(gitApplicationMetadata.getGitAuth().getPublicKey())) {
-                            return Mono.error( new AppsmithException( AppsmithError.INVALID_PARAMETER,
-                                    "SSH Key is empty. Please reach out to Appsmith support"));
-                            } else {
-                                gitApplicationMetadata.setIsDefault(Boolean.TRUE);
-                                gitApplicationMetadata.setBranchName(DEFAULT_BRANCH_NAME);
-                                gitApplicationMetadata.setRemoteUrl(gitConnectDTO.getRemoteUrl());
-                                Application application1 = new Application();
-                                application1.setGitApplicationMetadata(gitApplicationMetadata);
-                             return applicationService.update(gitConnectDTO.getApplicationId(), application1);
-                            }
-                }));
-=======
                 .map(userData -> {
                     if (userData.getGitGlobalConfigData() == null) {
                         throw new AppsmithException(
@@ -287,7 +196,48 @@
                     throw new AppsmithException(AppsmithError.GIT_ACTION_FAILED, "log", e.getMessage());
                 }
             });
-
->>>>>>> 5491899c
+    }
+
+    /*
+    *  Connect the application from Appsmith to a git repo
+    *  This is the prerequisite step needed to perform all the git operation for an application
+    *  We are implementing the deployKey approach and since the deploy-keys are repo level these keys are store under application.
+    *  Each application is equal to a repo in the git(and each branch creates a new application with default application as parent)
+    *  @param GitConnectDTO
+    *            applicationId - this is used to link the git repo to an application
+    *            remoteUrl - used for the git push pull branch etc
+    *  @return Application object with the updated data
+    * */
+    @Override
+    public Mono<Application> connectApplicationToGit(GitConnectDTO gitConnectDTO) {
+        /*
+        *  Connecting the application for the first time
+        *  The ssh keys is already present in application object from the generate SSH key step
+        *  We would be updating the remote url and default branchName
+        * */
+
+        if(StringUtils.isEmptyOrNull(gitConnectDTO.getRemoteUrl())) {
+            return Mono.error(new AppsmithException(AppsmithError.INVALID_PARAMETER, "Remote Url"));
+        }
+
+        return saveGitConfigData(gitConnectDTO.getGitConfig())
+                .flatMap(userData -> applicationService.getById(gitConnectDTO.getApplicationId())
+                        .flatMap(application -> {
+                            GitApplicationMetadata gitApplicationMetadata = application.getGitApplicationMetadata();
+                            if(Optional.ofNullable(gitApplicationMetadata).isEmpty()
+                                || Optional.ofNullable(gitApplicationMetadata.getGitAuth()).isEmpty()
+                                || StringUtils.isEmptyOrNull(gitApplicationMetadata.getGitAuth().getPrivateKey())
+                                || StringUtils.isEmptyOrNull(gitApplicationMetadata.getGitAuth().getPublicKey())) {
+                            return Mono.error( new AppsmithException( AppsmithError.INVALID_PARAMETER,
+                                    "SSH Key is empty. Please reach out to Appsmith support"));
+                            } else {
+                                gitApplicationMetadata.setIsDefault(Boolean.TRUE);
+                                gitApplicationMetadata.setBranchName(DEFAULT_BRANCH_NAME);
+                                gitApplicationMetadata.setRemoteUrl(gitConnectDTO.getRemoteUrl());
+                                Application application1 = new Application();
+                                application1.setGitApplicationMetadata(gitApplicationMetadata);
+                             return applicationService.update(gitConnectDTO.getApplicationId(), application1);
+                            }
+                }));
     }
 }