--- conflicted
+++ resolved
@@ -25,9 +25,7 @@
     public static String CATEGORY = "category";
     public static String PAGE = "page";
     public static String SIZE = "size";
-<<<<<<< HEAD
     public static String ROLE = "role";
-=======
     public static String DEFAULT_PAGE_LAYOUT = "{\n" +
             "        \"widgetName\": \"MainContainer\",\n" +
             "        \"backgroundColor\": \"none\",\n" +
@@ -49,5 +47,4 @@
             "        \"leftColumn\": 0,\n" +
             "        \"children\": []\n" +
             "}";
->>>>>>> a2a4cbb2
 }