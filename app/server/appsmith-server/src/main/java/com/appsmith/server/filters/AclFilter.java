--- conflicted
+++ resolved
@@ -1,9 +1,19 @@
 package com.appsmith.server.filters;
 
 import com.appsmith.server.acl.AclService;
+import com.appsmith.server.acl.OpaResponse;
+import com.appsmith.server.dtos.ResponseDTO;
+import com.appsmith.server.exceptions.AppsmithError;
+import com.appsmith.server.exceptions.ErrorDTO;
+import com.fasterxml.jackson.core.JsonProcessingException;
 import com.fasterxml.jackson.databind.ObjectMapper;
 import lombok.extern.slf4j.Slf4j;
 import org.springframework.beans.factory.annotation.Autowired;
+import org.springframework.core.io.buffer.DataBuffer;
+import org.springframework.http.HttpMethod;
+import org.springframework.http.HttpStatus;
+import org.springframework.http.MediaType;
+import org.springframework.http.server.reactive.ServerHttpRequest;
 import org.springframework.stereotype.Component;
 import org.springframework.web.server.ServerWebExchange;
 import org.springframework.web.server.WebFilter;
@@ -25,9 +35,6 @@
 
     @Override
     public Mono<Void> filter(ServerWebExchange exchange, WebFilterChain chain) {
-<<<<<<< HEAD
-        return chain.filter(exchange);
-=======
         ServerHttpRequest request = exchange.getRequest();
         HttpMethod httpMethod = request.getMethod();
         String url = request.getPath().value();
@@ -71,6 +78,5 @@
                         return exchange.getResponse().writeWith(Mono.empty());
                     }
                 });
->>>>>>> b161ff14
     }
 }