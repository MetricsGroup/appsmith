--- conflicted
+++ resolved
@@ -45,7 +45,7 @@
     public Mono<DatasourceStructure> getStructure(String datasourceId, boolean ignoreCache) {
         return datasourceService.getById(datasourceId)
                 .flatMap(datasource -> getStructure(datasource, ignoreCache))
-<<<<<<< HEAD
+                .defaultIfEmpty(new DatasourceStructure())
                 .onErrorMap(
                         IllegalArgumentException.class,
                         error ->
@@ -61,9 +61,6 @@
 
                     return e;
                 });
-=======
-                .defaultIfEmpty(new DatasourceStructure());
->>>>>>> 4505e413
     }
 
     private Mono<DatasourceStructure> getStructure(Datasource datasource, boolean ignoreCache) {
