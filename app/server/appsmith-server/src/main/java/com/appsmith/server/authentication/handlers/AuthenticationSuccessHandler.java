package com.appsmith.server.authentication.handlers;

import com.appsmith.server.constants.AnalyticsEvents;
import com.appsmith.server.constants.Security;
import com.appsmith.server.helpers.RedirectHelper;
import com.appsmith.server.services.AnalyticsService;
import com.appsmith.server.services.SessionUserService;
import com.appsmith.server.solutions.ExamplesOrganizationCloner;
import lombok.RequiredArgsConstructor;
import lombok.extern.slf4j.Slf4j;
import org.springframework.http.server.reactive.ServerHttpRequest;
import org.springframework.security.core.Authentication;
import org.springframework.security.oauth2.client.authentication.OAuth2AuthenticationToken;
import org.springframework.security.web.server.DefaultServerRedirectStrategy;
import org.springframework.security.web.server.ServerRedirectStrategy;
import org.springframework.security.web.server.WebFilterExchange;
import org.springframework.security.web.server.authentication.ServerAuthenticationSuccessHandler;
import org.springframework.stereotype.Component;
import org.springframework.web.server.ServerWebExchange;
import reactor.core.publisher.Mono;

import java.net.URI;
import java.util.Map;

@Slf4j
@Component
@RequiredArgsConstructor
public class AuthenticationSuccessHandler implements ServerAuthenticationSuccessHandler {

    private final ServerRedirectStrategy redirectStrategy = new DefaultServerRedirectStrategy();
    private final ExamplesOrganizationCloner examplesOrganizationCloner;
    private final RedirectHelper redirectHelper;
    private final SessionUserService sessionUserService;
    private final AnalyticsService analyticsService;

    /**
     * On authentication success, we send a redirect to the endpoint that serve's the user's profile.
     * The client browser will follow this redirect and fetch the user's profile JSON from the server.
     * In the process, the client browser will also set the session ID in the cookie against the server's API domain.
     *
     * @param webFilterExchange WebFilterExchange instance for the current request.
     * @param authentication Authentication object, needs to have a non-null principal object.
     * @return Publishes empty, that completes after handler tasks are finished.
     */
    @Override
    public Mono<Void> onAuthenticationSuccess(WebFilterExchange webFilterExchange,
                                              Authentication authentication) {
        log.debug("Login succeeded for user: {}", authentication.getPrincipal());

        Mono<Void> redirectionMono = authentication instanceof OAuth2AuthenticationToken
                ? handleOAuth2Redirect(webFilterExchange)
                : handleRedirect(webFilterExchange);

        return sessionUserService.getCurrentUser()
                // TODO: Need a better way to identify if this is the user's first-login.
                .filter(user -> user.getExamplesOrganizationId() == null)
<<<<<<< HEAD
                .flatMap(user -> Mono.whenDelayError(
                        analyticsService.sendEvent(AnalyticsEvents.FIRST_LOGIN, user),
                        examplesOrganizationCloner.cloneExamplesOrganization()
                ))
=======
                .flatMap(user -> {
                    final boolean isFromInvite = user.getInviteToken() != null;
                    return Mono.whenDelayError(
                            analyticsService.sendEvent(AnalyticsEvents.FIRST_LOGIN, user, Map.of("isFromInvite", isFromInvite)),
                            examplesOrganizationCloner.cloneExamplesOrganization());
                })
>>>>>>> 603f647e
                .then(redirectionMono);
    }

    /**
     * This function redirects the back to the client's page after a successful sign in/sign up attempt by the user
     * This is to transfer control back to the client because the OAuth2 dance would have been performed by the server.
     * <p>
     * We extract the redirect url from the `state` key present in the request exchange object. This is state variable
     * contains a random generated key along with the referer header set in the
     * {@link CustomServerOAuth2AuthorizationRequestResolver#generateKey(ServerHttpRequest)} function.
     *
     * @param webFilterExchange WebFilterExchange instance for the current request.
     * @return Publishes empty after redirection has been applied to the current exchange.
     */
    @SuppressWarnings(
            // Disabling this because although the reference in the Javadoc is to a private method, it is still useful.
           "JavadocReference"
    )
    private Mono<Void> handleOAuth2Redirect(WebFilterExchange webFilterExchange) {
        ServerWebExchange exchange = webFilterExchange.getExchange();
        String state = exchange.getRequest().getQueryParams().getFirst(Security.QUERY_PARAMETER_STATE);
        String originHeader = RedirectHelper.DEFAULT_REDIRECT_URL;
        if (state != null && !state.isEmpty()) {
            String[] stateArray = state.split(",");
            for (int i = 0; i < stateArray.length; i++) {
                String stateVar = stateArray[i];
                if (stateVar != null && stateVar.startsWith(Security.STATE_PARAMETER_ORIGIN) && stateVar.contains("=")) {
                    // This is the origin of the request that we want to redirect to
                    originHeader = stateVar.split("=")[1];
                }
            }
        }

        URI defaultRedirectLocation = URI.create(originHeader);
        return this.redirectStrategy.sendRedirect(exchange, defaultRedirectLocation);
    }

    private Mono<Void> handleRedirect(WebFilterExchange webFilterExchange) {
        ServerWebExchange exchange = webFilterExchange.getExchange();

        // On authentication success, we send a redirect to the client's home page. This ensures that the session
        // is set in the cookie on the browser.
        return Mono.just(exchange.getRequest())
                .flatMap(redirectHelper::getRedirectUrl)
                .map(URI::create)
                .flatMap(redirectUri -> redirectStrategy.sendRedirect(exchange, redirectUri));
    }
}<|MERGE_RESOLUTION|>--- conflicted
+++ resolved
@@ -54,19 +54,12 @@
         return sessionUserService.getCurrentUser()
                 // TODO: Need a better way to identify if this is the user's first-login.
                 .filter(user -> user.getExamplesOrganizationId() == null)
-<<<<<<< HEAD
-                .flatMap(user -> Mono.whenDelayError(
-                        analyticsService.sendEvent(AnalyticsEvents.FIRST_LOGIN, user),
-                        examplesOrganizationCloner.cloneExamplesOrganization()
-                ))
-=======
                 .flatMap(user -> {
                     final boolean isFromInvite = user.getInviteToken() != null;
                     return Mono.whenDelayError(
                             analyticsService.sendEvent(AnalyticsEvents.FIRST_LOGIN, user, Map.of("isFromInvite", isFromInvite)),
                             examplesOrganizationCloner.cloneExamplesOrganization());
                 })
->>>>>>> 603f647e
                 .then(redirectionMono);
     }
 
