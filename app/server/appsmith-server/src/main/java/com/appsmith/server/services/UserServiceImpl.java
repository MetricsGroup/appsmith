--- conflicted
+++ resolved
@@ -14,11 +14,7 @@
 import com.appsmith.server.exceptions.AppsmithException;
 import com.appsmith.server.helpers.BeanCopyUtils;
 import com.appsmith.server.notifications.EmailSender;
-<<<<<<< HEAD
-import com.appsmith.server.repositories.GroupRepository;
-=======
 import com.appsmith.server.repositories.ApplicationRepository;
->>>>>>> 96ca03f8
 import com.appsmith.server.repositories.InviteUserRepository;
 import com.appsmith.server.repositories.PasswordResetTokenRepository;
 import com.appsmith.server.repositories.UserRepository;
@@ -41,11 +37,8 @@
 import java.io.IOException;
 import java.net.URLEncoder;
 import java.nio.charset.StandardCharsets;
-<<<<<<< HEAD
 import java.util.Collection;
-=======
 import java.util.HashMap;
->>>>>>> 96ca03f8
 import java.util.Map;
 import java.util.Optional;
 import java.util.Set;
@@ -62,10 +55,6 @@
     private final PasswordResetTokenRepository passwordResetTokenRepository;
     private final PasswordEncoder passwordEncoder;
     private final EmailSender emailSender;
-<<<<<<< HEAD
-    private final GroupRepository groupRepository;
-=======
->>>>>>> 96ca03f8
     private final InviteUserRepository inviteUserRepository;
     private final UserOrganizationService userOrganizationService;
     private final ApplicationRepository applicationRepository;
@@ -90,10 +79,6 @@
                            PasswordResetTokenRepository passwordResetTokenRepository,
                            PasswordEncoder passwordEncoder,
                            EmailSender emailSender,
-<<<<<<< HEAD
-                           GroupRepository groupRepository,
-=======
->>>>>>> 96ca03f8
                            InviteUserRepository inviteUserRepository,
                            UserOrganizationService userOrganizationService,
                            ApplicationRepository applicationRepository) {
@@ -105,10 +90,6 @@
         this.passwordResetTokenRepository = passwordResetTokenRepository;
         this.passwordEncoder = passwordEncoder;
         this.emailSender = emailSender;
-<<<<<<< HEAD
-        this.groupRepository = groupRepository;
-=======
->>>>>>> 96ca03f8
         this.inviteUserRepository = inviteUserRepository;
         this.userOrganizationService = userOrganizationService;
         this.applicationRepository = applicationRepository;
@@ -428,14 +409,14 @@
     }
 
     @Override
-<<<<<<< HEAD
     public Mono<Collection<GrantedAuthority>> getAnonymousAuthorities() {
         return repository.findByEmail("anonymousUser")
                 .map(user -> user.getAuthorities());
-=======
+    }
+
+    @Override
     public Mono<User> create(User user) {
         return createUser(user, null);
->>>>>>> 96ca03f8
     }
 
     /**
