--- conflicted
+++ resolved
@@ -468,12 +468,7 @@
                     return Mono.empty();
                 })
                 .then(repository.findByEmail(user.getUsername()))
-<<<<<<< HEAD
-                .flatMap(analyticsService::trackNewUser)
-                .flatMap(user1 -> analyticsService.sendCreateEvent(user1, Map.of("isFromInvite", isFromInvite)));
-=======
                 .flatMap(analyticsService::trackNewUser);
->>>>>>> 603f647e
     }
 
     /**
