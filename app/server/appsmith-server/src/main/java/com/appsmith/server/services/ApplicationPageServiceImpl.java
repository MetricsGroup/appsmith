package com.appsmith.server.services;

import com.appsmith.external.helpers.AppsmithEventContext;
import com.appsmith.external.helpers.AppsmithEventContextType;
import com.appsmith.external.models.Policy;
import com.appsmith.server.acl.AclPermission;
import com.appsmith.server.acl.PolicyGenerator;
import com.appsmith.server.constants.AnalyticsEvents;
import com.appsmith.server.constants.FieldName;
import com.appsmith.server.domains.ActionCollection;
import com.appsmith.server.domains.Application;
import com.appsmith.server.domains.ApplicationPage;
import com.appsmith.server.domains.Layout;
import com.appsmith.server.domains.NewAction;
import com.appsmith.server.domains.NewPage;
import com.appsmith.server.domains.Organization;
import com.appsmith.server.domains.Page;
import com.appsmith.server.domains.User;
import com.appsmith.server.dtos.ActionDTO;
import com.appsmith.server.dtos.ApplicationPagesDTO;
import com.appsmith.server.dtos.PageDTO;
import com.appsmith.server.dtos.PageNameIdDTO;
import com.appsmith.server.exceptions.AppsmithError;
import com.appsmith.server.exceptions.AppsmithException;
import com.appsmith.server.repositories.ApplicationRepository;
import com.appsmith.server.repositories.OrganizationRepository;
import com.google.common.base.Strings;
import com.mongodb.client.result.UpdateResult;
import io.sentry.protocol.App;
import lombok.RequiredArgsConstructor;
import lombok.extern.slf4j.Slf4j;
import org.bson.types.ObjectId;
import org.springframework.stereotype.Service;
import org.springframework.util.StringUtils;
import reactor.core.publisher.Flux;
import reactor.core.publisher.Mono;

import javax.annotation.Nullable;
import java.time.Instant;
import java.util.ArrayList;
import java.util.List;
import java.util.Map;
import java.util.Set;
import java.util.stream.Collectors;

import static com.appsmith.server.acl.AclPermission.MANAGE_ACTIONS;
import static com.appsmith.server.acl.AclPermission.MANAGE_APPLICATIONS;
import static com.appsmith.server.acl.AclPermission.MANAGE_PAGES;
import static com.appsmith.server.acl.AclPermission.ORGANIZATION_MANAGE_APPLICATIONS;
import static com.appsmith.server.acl.AclPermission.READ_APPLICATIONS;
import static com.appsmith.server.acl.AclPermission.READ_PAGES;
import static org.apache.commons.lang.ObjectUtils.defaultIfNull;

@Service
@Slf4j
@RequiredArgsConstructor
public class ApplicationPageServiceImpl implements ApplicationPageService {
    private final ApplicationService applicationService;
    private final SessionUserService sessionUserService;
    private final OrganizationRepository organizationRepository;
    private final LayoutActionService layoutActionService;

    private final AnalyticsService analyticsService;
    private final PolicyGenerator policyGenerator;

    private final ApplicationRepository applicationRepository;
    private final NewPageService newPageService;
    private final NewActionService newActionService;
    private final ActionCollectionService actionCollectionService;

    public Mono<PageDTO> createPage(PageDTO page) {
        if (page.getId() != null) {
            return Mono.error(new AppsmithException(AppsmithError.INVALID_PARAMETER, FieldName.ID));
        } else if (page.getName() == null) {
            return Mono.error(new AppsmithException(AppsmithError.INVALID_PARAMETER, FieldName.NAME));
        } else if (page.getApplicationId() == null) {
            return Mono.error(new AppsmithException(AppsmithError.INVALID_PARAMETER, FieldName.APPLICATION_ID));
        }

        List<Layout> layoutList = page.getLayouts();
        if (layoutList == null) {
            layoutList = new ArrayList<>();
        }

        if (layoutList.isEmpty()) {
            layoutList.add(newPageService.createDefaultLayout());
            page.setLayouts(layoutList);
        }

        for (final Layout layout : layoutList) {
            if (StringUtils.isEmpty(layout.getId())) {
                layout.setId(new ObjectId().toString());
            }
        }

        Mono<Application> applicationMono = applicationService.findById(page.getApplicationId(), AclPermission.MANAGE_APPLICATIONS)
                .switchIfEmpty(Mono.error(new AppsmithException(AppsmithError.NO_RESOURCE_FOUND, FieldName.APPLICATION, page.getApplicationId())))
                .cache();

        Mono<PageDTO> pageMono = applicationMono
                .map(application -> {
                    generateAndSetPagePolicies(application, page);
                    return page;
                });

        return pageMono
                .flatMap(newPageService::createDefault)
                //After the page has been saved, update the application (save the page id inside the application)
                .zipWith(applicationMono)
                .flatMap(tuple -> {
                    final PageDTO savedPage = tuple.getT1();
                    final Application application = tuple.getT2();
                    return addPageToApplication(application, savedPage, false)
                            .then(applicationService.saveLastEditInformation(application.getId()))
                            .thenReturn(savedPage);
                });
    }

    /**
     * This function is called during page create in Page Service. It adds the given page to its ApplicationPages list.
     * Note: It is assumed here that `application` is already checked for the MANAGE_APPLICATIONS policy.
     *
     * @param application Application to which the page will be added. Should have an `id` already.
     * @param page Page to be added to the application. Should have an `id` already.
     * @return UpdateResult object with details on how many documents have been updated, which should be 0 or 1.
     */
    @Override
    public Mono<UpdateResult> addPageToApplication(Application application, PageDTO page, Boolean isDefault) {
        if(isDuplicatePage(application, page.getId())) {
            return applicationRepository.addPageToApplication(application.getId(), page.getId(), isDefault)
                    .doOnSuccess(result -> {
                        if (result.getModifiedCount() != 1) {
                            log.error("Add page to application didn't update anything, probably because application wasn't found.");
                        }
                    });
        } else{
            return Mono.error(new AppsmithException(AppsmithError.DUPLICATE_KEY, "Page already exists with id "+page.getId()));
        }

    }

    private Boolean isDuplicatePage(Application application, String pageId) {
        if( application.getPages() != null) {
            int count = (int) application.getPages().stream().filter(
                    applicationPage -> applicationPage.getId().equals(pageId)).count();
            if (count > 0) {
                return Boolean.FALSE;
            }
        }
        return Boolean.TRUE;
    }

    @Override
    public Mono<PageDTO> getPage(String pageId, boolean viewMode) {
        AclPermission permission = viewMode ? READ_PAGES : MANAGE_PAGES;
        return newPageService.findPageById(pageId, permission, viewMode)
                .map(newPage -> {
                    List<Layout> layouts = newPage.getLayouts();
                    if (layouts == null || layouts.isEmpty()) {
                        return newPage;
                    }
                    for (Layout layout : layouts) {
                        if (layout.getDsl() == null ||
                                layout.getMongoEscapedWidgetNames() == null ||
                                layout.getMongoEscapedWidgetNames().isEmpty()) {
                            continue;
                        }
                        layout.setDsl(layoutActionService.unescapeMongoSpecialCharacters(layout));
                    }
                    newPage.setLayouts(layouts);
                    return newPage;
                })
                .switchIfEmpty(Mono.error(new AppsmithException(AppsmithError.ACL_NO_RESOURCE_FOUND, FieldName.PAGE, pageId)));
    }

    @Override
    public Mono<PageDTO> getPageByName(String applicationName, String pageName, boolean viewMode) {
        AclPermission appPermission;
        AclPermission pagePermission;
        if (viewMode) {
            //If view is set, then this user is trying to view the application
            appPermission = READ_APPLICATIONS;
            pagePermission = READ_PAGES;
        } else {
            appPermission = MANAGE_APPLICATIONS;
            pagePermission = MANAGE_PAGES;
        }

        return applicationService
                .findByName(applicationName, appPermission)
                .switchIfEmpty(Mono.error(new AppsmithException(AppsmithError.ACL_NO_RESOURCE_FOUND, FieldName.PAGE + " by application name", applicationName)))
                .flatMap(application -> newPageService.findByNameAndApplicationIdAndViewMode(pageName, application.getId(), pagePermission, viewMode))
                .switchIfEmpty(Mono.error(new AppsmithException(AppsmithError.ACL_NO_RESOURCE_FOUND, FieldName.PAGE + " by page name", pageName)));
    }

    @Override
    public Mono<Application> makePageDefault(PageDTO page) {
        return makePageDefault(page.getApplicationId(), page.getId());
    }

    @Override
    public Mono<Application> makePageDefault(String applicationId, String pageId) {
        // Since this can only happen during edit, the page in question is unpublished page. Set the view mode accordingly
        Boolean viewMode = false;
        return newPageService.findPageById(pageId, AclPermission.MANAGE_PAGES, viewMode)
                .switchIfEmpty(Mono.error(new AppsmithException(AppsmithError.ACL_NO_RESOURCE_FOUND, FieldName.PAGE, pageId)))
                // Check if the page actually belongs to the application.
                .flatMap(page -> {
                    if (page.getApplicationId().equals(applicationId)) {
                        return Mono.just(page);
                    }
                    return Mono.error(new AppsmithException(AppsmithError.PAGE_DOESNT_BELONG_TO_APPLICATION, page.getName(), applicationId));
                })
                .then(applicationService.findById(applicationId, MANAGE_APPLICATIONS))
                .switchIfEmpty(Mono.error(new AppsmithException(AppsmithError.NO_RESOURCE_FOUND, FieldName.APPLICATION, applicationId)))
                .flatMap(application ->
                        applicationRepository
                                .setDefaultPage(applicationId, pageId)
                                .then(applicationService.getById(applicationId))
                );
    }

    @Override
    public Mono<Application> createApplication(Application application) {
        return createApplication(application, application.getOrganizationId());
    }

    @Override
    public Mono<Application> createApplication(Application application, String orgId) {
        if (application.getName() == null || application.getName().trim().isEmpty()) {
            return Mono.error(new AppsmithException(AppsmithError.INVALID_PARAMETER, FieldName.NAME));
        }

        if (orgId == null || orgId.isEmpty()) {
            return Mono.error(new AppsmithException(AppsmithError.INVALID_PARAMETER, FieldName.ORGANIZATION_ID));
        }

        application.setPublishedPages(new ArrayList<>());

        Mono<User> userMono = sessionUserService.getCurrentUser().cache();
        Mono<Application> applicationWithPoliciesMono = setApplicationPolicies(userMono, orgId, application);

        return applicationWithPoliciesMono
                .zipWith(userMono)
                .flatMap(tuple -> {
                    Application application1 = tuple.getT1();
                    application1.setModifiedBy(tuple.getT2().getUsername()); // setting modified by to current user
                    return applicationService.createDefault(application1);
                })
                .flatMap(savedApplication -> {

                    PageDTO page = new PageDTO();
                    page.setName(FieldName.DEFAULT_PAGE_NAME);
                    page.setApplicationId(savedApplication.getId());
                    List<Layout> layoutList = new ArrayList<>();
                    layoutList.add(newPageService.createDefaultLayout());
                    page.setLayouts(layoutList);

                    //Set the page policies
                    generateAndSetPagePolicies(savedApplication, page);

                    return newPageService
                            .createDefault(page)
                            .flatMap(savedPage -> addPageToApplication(savedApplication, savedPage, true))
                            // Now publish this newly created app with default states so that
                            // launching of newly created application is possible.
                            .flatMap(updatedApplication -> publish(savedApplication.getId(), false)
                                    .then(applicationService.findById(savedApplication.getId(), READ_APPLICATIONS)));
                });
    }

    @Override
    public Mono<Application> setApplicationPolicies(Mono<User> userMono, String orgId, Application application) {
        return userMono
                .flatMap(user -> {
                    Mono<Organization> orgMono = organizationRepository.findById(orgId, ORGANIZATION_MANAGE_APPLICATIONS)
                            .switchIfEmpty(Mono.error(new AppsmithException(AppsmithError.NO_RESOURCE_FOUND, FieldName.ORGANIZATION, orgId)));

                    return orgMono.map(org -> {
                        application.setOrganizationId(org.getId());
                        Set<Policy> documentPolicies = policyGenerator.getAllChildPolicies(org.getPolicies(), Organization.class, Application.class);
                        application.setPolicies(documentPolicies);
                        return application;
                    });
                });
    }

    public void generateAndSetPagePolicies(Application application, PageDTO page) {
        Set<Policy> documentPolicies = policyGenerator.getAllChildPolicies(application.getPolicies(), Application.class, Page.class);
        page.setPolicies(documentPolicies);
    }


    /**
     * This function performs a soft delete for the application along with it's associated pages and actions.
     *
     * @param id The application id to delete
     * @return The modified application object with the deleted flag set
     */
    @Override
    public Mono<Application> deleteApplication(String id) {
        log.debug("Archiving application with id: {}", id);

        Mono<Application> applicationMono = applicationService.findById(id, MANAGE_APPLICATIONS)
                .switchIfEmpty(Mono.error(new AppsmithException(AppsmithError.NO_RESOURCE_FOUND, FieldName.APPLICATION, id)));

        /* As part of git sync feature a new application will be created for each branch with reference to main application
         * feat/new-branch ----> new application in Appsmith
         * Get all the applications which refer to the current application and archive those first one by one
         * GitApplicationMetadata has a field called defaultApplicationId which refers to the main application
         * */
        return applicationService.findAllApplicationsByGitDefaultApplicationId(id)
                .flatMap(application -> {
<<<<<<< HEAD
                    log.debug("Archiving application with id: {}", application.getId());
                    return deleteApplicationByResource(application);
=======
                    log.debug("Archiving pages for applicationId: {}", id);
                    return Mono.when(
                            newPageService.archivePagesByApplicationId(id, MANAGE_PAGES),
                            newActionService.archiveActionsByApplicationId(id, MANAGE_ACTIONS)
                    ).thenReturn(application);
>>>>>>> 883b0215
                })
                .then(applicationMono)
                .flatMap(application -> deleteApplicationByResource(application));
    }

    private Mono<Application> deleteApplicationByResource(Application application) {
        log.debug("Archiving pages for applicationId: {}", application.getId());
        application.setGitApplicationMetadata(null);
        return newPageService.archivePagesByApplicationId(application.getId(), MANAGE_PAGES)
                .thenReturn(application)
                .flatMap(applicationService::archive)
                .flatMap(analyticsService::sendDeleteEvent);
    }

    @Override
    public Mono<PageDTO> clonePage(String pageId) {

        return newPageService.findById(pageId, MANAGE_PAGES)
                .switchIfEmpty(Mono.error(new AppsmithException(AppsmithError.ACTION_IS_NOT_AUTHORIZED, "Clone Page")))
                .flatMap(page ->
                        applicationService.saveLastEditInformation(page.getApplicationId())
                        .then(clonePageGivenApplicationId(pageId, page.getApplicationId(), " Copy"))
                );
    }

    private Mono<PageDTO> clonePageGivenApplicationId(String pageId, String applicationId,
                                                      @Nullable String newPageNameSuffix) {
        // Find the source page and then prune the page layout fields to only contain the required fields that should be
        // copied.
        Mono<PageDTO> sourcePageMono = newPageService.findPageById(pageId, MANAGE_PAGES, false)
                .switchIfEmpty(Mono.error(new AppsmithException(AppsmithError.NO_RESOURCE_FOUND, FieldName.PAGE, pageId)))
                .flatMap(page -> Flux.fromIterable(page.getLayouts())
                        .map(layout -> {
                            Layout newLayout = new Layout();
                            String id = new ObjectId().toString();
                            newLayout.setId(id);
                            newLayout.setMongoEscapedWidgetNames(layout.getMongoEscapedWidgetNames());
                            newLayout.setDsl(layout.getDsl());
                            return newLayout;
                        })
                        .collectList()
                        .map(layouts -> {
                            page.setLayouts(layouts);
                            return page;
                        })
                );

        Flux<NewAction> sourceActionFlux = newActionService.findByPageId(pageId, MANAGE_ACTIONS)
                // In case there are no actions in the page being cloned, return empty
                .switchIfEmpty(Flux.empty());

        return sourcePageMono
                .flatMap(page -> {
                    Mono<ApplicationPagesDTO> pageNamesMono = newPageService
                            .findApplicationPagesByApplicationIdAndViewMode(page.getApplicationId(), false);
                    return pageNamesMono
                            // If a new page name suffix is given,
                            // set a unique name for the cloned page and then create the page.
                            .flatMap(pageNames -> {
                                if (!Strings.isNullOrEmpty(newPageNameSuffix)) {
                                    String newPageName = page.getName() + newPageNameSuffix;

                                    Set<String> names = pageNames.getPages()
                                            .stream()
                                            .map(PageNameIdDTO::getName)
                                            .collect(Collectors.toSet());

                                    int i = 0;
                                    String name = newPageName;
                                    while (names.contains(name)) {
                                        i++;
                                        name = newPageName + i;
                                    }
                                    newPageName = name;

                                    page.setName(newPageName);
                                }
                                // Proceed with creating the copy of the page
                                page.setId(null);
                                page.setApplicationId(applicationId);
                                return newPageService.createDefault(page);
                            });
                })
                .flatMap(clonedPage -> {
                    String newPageId = clonedPage.getId();
                    return sourceActionFlux
                            .flatMap(action -> {
                                // Set new page id in the actionDTO
                                action.getUnpublishedAction().setPageId(newPageId);

                                /*
                                 * - Now create the new action from the template of the source action.
                                 * - Use CLONE_PAGE context to make sure that page / application clone quirks are
                                 *   taken care of - e.g. onPageLoad setting is copied from action setting instead of
                                 *   being set to off by default.
                                 */
                                AppsmithEventContext eventContext = new AppsmithEventContext(AppsmithEventContextType.CLONE_PAGE);
                                return layoutActionService.createAction(
                                        action.getUnpublishedAction(),
                                        eventContext
                                );
                            })
                            .collectList()
                            .thenReturn(clonedPage);
                })
                // Calculate the onload actions for this page now that the page and actions have been created
                .flatMap(savedPage -> {
                    List<Layout> layouts = savedPage.getLayouts();

                    return Flux.fromIterable(layouts)
                            .flatMap(layout -> {
                                layout.setDsl(layoutActionService.unescapeMongoSpecialCharacters(layout));
                                return layoutActionService.updateLayout(savedPage.getId(), layout.getId(), layout);
                            })
                            .collectList()
                            .thenReturn(savedPage);
                })
                .flatMap(page -> {
                    Mono<Application> applicationMono = applicationService.findById(page.getApplicationId(), MANAGE_APPLICATIONS);
                    return applicationMono
                            .flatMap(application -> {
                                ApplicationPage applicationPage = new ApplicationPage();
                                applicationPage.setId(page.getId());
                                applicationPage.setIsDefault(false);
                                application.getPages().add(applicationPage);
                                return applicationService.save(application)
                                        .thenReturn(page);
                            });
                });
    }

    private Mono<PageDTO> clonePageGivenApplicationId(String pageId, String applicationId) {
        return clonePageGivenApplicationId(pageId, applicationId, null);
    }

    @Override
    public Mono<Application> cloneApplication(String applicationId) {

        Mono<Application> applicationMono = applicationService.findById(applicationId, MANAGE_APPLICATIONS)
                .switchIfEmpty(Mono.error(new AppsmithException(AppsmithError.ACTION_IS_NOT_AUTHORIZED, "Clone Application")))
                .cache();

        // Find the name for the cloned application which wouldn't lead to duplicate key exception
        Mono<String> newAppNameMono = applicationMono
                .flatMap(application -> applicationService.findAllApplicationsByOrganizationId(application.getOrganizationId())
                        .map(application1 -> application1.getName())
                        .collect(Collectors.toSet())
                        .map(appNames -> {
                            String newAppName = application.getName() + " Copy";
                            int i = 0;
                            String name = newAppName;
                            while (appNames.contains(name)) {
                                i++;
                                name = newAppName + i;
                            }
                            return name;
                        }));

        Mono<Application> clonedResultMono = Mono.zip(applicationMono, newAppNameMono)
                .flatMap(tuple -> {
                    Application sourceApplication = tuple.getT1();
                    String newName = tuple.getT2();

                    // Create a new clone application object without the pages using the parameterized Application constructor
                    Application newApplication = new Application(sourceApplication);
                    newApplication.setName(newName);

                    Mono<User> userMono = sessionUserService.getCurrentUser().cache();
                    // First set the correct policies for the new cloned application
                    return setApplicationPolicies(userMono, sourceApplication.getOrganizationId(), newApplication)
                            // Create the cloned application with the new name and policies before proceeding further.
                            .zipWith(userMono)
                            .flatMap(applicationUserTuple2 -> {
                                Application application1 = applicationUserTuple2.getT1();
                                application1.setModifiedBy(applicationUserTuple2.getT2().getUsername()); // setting modified by to current user
                                return applicationService.createDefault(application1);
                            })
                            // Now fetch the pages of the source application, clone and add them to this new application
                            .flatMap(savedApplication -> Flux.fromIterable(sourceApplication.getPages())
                                    .flatMap(applicationPage -> {
                                        String pageId = applicationPage.getId();
                                        Boolean isDefault = applicationPage.getIsDefault();
                                        return this.clonePageGivenApplicationId(pageId, savedApplication.getId())
                                                .map(clonedPage -> {
                                                    ApplicationPage newApplicationPage = new ApplicationPage();
                                                    newApplicationPage.setId(clonedPage.getId());
                                                    newApplicationPage.setIsDefault(isDefault);
                                                    return newApplicationPage;
                                                });
                                    })
                                    .collectList()
                                    // Set the cloned pages into the cloned application and save.
                                    .flatMap(clonedPages -> {
                                        savedApplication.setPages(clonedPages);
                                        return applicationService.save(savedApplication);
                                    })
                            );
                });

        // Clone Application is currently a slow API because it needs to create application, clone all the pages, and then
        // clone all the actions. This process may take time and the client may cancel the request. This leads to the flow
        // getting stopped mid way producing corrupted clones. The following ensures that even though the client may have
        // cancelled the flow, the cloning of the application should proceed uninterrupted and whenever the user refreshes
        // the page, the cloned application is available and is in sane state.
        // To achieve this, we use a synchronous sink which does not take subscription cancellations into account. This
        // means that even if the subscriber has cancelled its subscription, the create method still generates its event.
        return Mono.create(sink -> clonedResultMono
                                    .subscribe(sink::success, sink::error, null, sink.currentContext())
               );
    }

    /**
     * This function archives the unpublished page. This also archives the unpublished action. The reason that the
     * entire action is not deleted at this point is to handle the following edge case :
     * An application is published with 1 page and 1 action.
     * Post publish, create a new page and move the action from the existing page to the new page. Now delete this newly
     * created page.
     * In this scenario, if we were to delete all actions associated with the page, we would end up deleting an action
     * which is currently in published state and is being used.
     *
     * @param id The pageId which needs to be archived.
     * @return
     */
    @Override
    public Mono<PageDTO> deleteUnpublishedPage(String id) {

        return newPageService.findById(id, AclPermission.MANAGE_PAGES)
                .switchIfEmpty(Mono.error(new AppsmithException(AppsmithError.NO_RESOURCE_FOUND, FieldName.PAGE, id)))
                .flatMap(page -> {
                    log.debug("Going to archive pageId: {} for applicationId: {}", page.getId(), page.getApplicationId());
                    Mono<Application> applicationMono = applicationService.getById(page.getApplicationId())
                            .flatMap(application -> {
                                application.getPages().removeIf(p -> p.getId().equals(page.getId()));
                                return applicationService.save(application);
                            });
                    Mono<NewPage> newPageMono;
                    if (page.getPublishedPage() != null) {
                        PageDTO unpublishedPage = page.getUnpublishedPage();
                        unpublishedPage.setDeletedAt(Instant.now());
                        newPageMono = newPageService.save(page);
                    } else {
                        // This page was never published. This can be safely archived.
                        newPageMono = newPageService.archive(page);
                    }

                    Mono<PageDTO> archivedPageMono = newPageMono
                            .flatMap(analyticsService::sendDeleteEvent)
                            .flatMap(newPage -> newPageService.getPageByViewMode(newPage, false));

                    /**
                     *  Only delete unpublished action and not the entire action.
                     */
                    Mono<List<ActionDTO>> archivedActionsMono = newActionService.findByPageId(page.getId(), MANAGE_ACTIONS)
                            .flatMap(action -> {
                                log.debug("Going to archive actionId: {} for applicationId: {}", action.getId(), id);
                                return newActionService.deleteUnpublishedAction(action.getId());
                            }).collectList();

                    return Mono.zip(archivedPageMono, archivedActionsMono, applicationMono)
                            .map(tuple -> {
                                PageDTO page1 = tuple.getT1();
                                List<ActionDTO> actions = tuple.getT2();
                                Application application = tuple.getT3();
                                log.debug("Archived pageId: {} and {} actions for applicationId: {}", page1.getId(), actions.size(), application.getId());
                                return page1;
                            });
                });
    }

    /**
     * This function walks through all the pages in the application. In each page, it walks through all the layouts.
     * In a layout, dsl and publishedDsl JSONObjects exist. Publish function is responsible for copying the dsl into
     * the publishedDsl.
     *
     * @param applicationId The id of the application that will be published.
     * @return Publishes a Boolean true, when the application has been published.
     */
    @Override
    public Mono<Application> publish(String applicationId, boolean isPublishedManually) {
        Mono<Application> applicationMono = applicationService.findById(applicationId, MANAGE_APPLICATIONS)
                .switchIfEmpty(Mono.error(new AppsmithException(AppsmithError.NO_RESOURCE_FOUND, FieldName.APPLICATION, applicationId)))
                .cache();

        Flux<NewPage> publishApplicationAndPages = applicationMono
                //Return all the pages in the Application
                .flatMap(application -> {
                    List<ApplicationPage> pages = application.getPages();
                    if (pages == null) {
                        pages = new ArrayList<>();
                    }

                    // This is the time to delete any page which was deleted in edit mode but still exists in the published mode
                    List<ApplicationPage> publishedPages = application.getPublishedPages();
                    if (publishedPages == null) {
                        publishedPages = new ArrayList<>();
                    }
                    Set<String> publishedPageIds = publishedPages.stream().map(applicationPage -> applicationPage.getId()).collect(Collectors.toSet());
                    Set<String> editedPageIds = pages.stream().map(applicationPage -> applicationPage.getId()).collect(Collectors.toSet());

                    /**
                     * Now add the published page ids and edited page ids into a single set and then remove the edited
                     * page ids to get a set of page ids which have been deleted in the edit mode.
                     * For example :
                     * Published page ids : [ A, B, C ]
                     * Edited Page ids : [ B, C, D ] aka A has been deleted and D has been added
                     * Step 1. Add both the ids into a single set : [ A, B, C, D]
                     * Step 2. Remove Edited Page Ids : [ A ]
                     * Result : Page A which has been deleted in the edit mode
                     */
                    publishedPageIds.addAll(editedPageIds);
                    publishedPageIds.removeAll(editedPageIds);

                    Mono<List<Boolean>> archivePageListMono;
                    if (!publishedPageIds.isEmpty()) {
                        archivePageListMono = Flux.fromStream(publishedPageIds.stream())
                                .flatMap(id -> newPageService.archiveById(id))
                                .collectList();
                    } else {
                        archivePageListMono = Mono.just(new ArrayList<>());
                    }

                    application.setPublishedPages(pages);

                    application.setPublishedAppLayout(application.getUnpublishedAppLayout());
                    if(isPublishedManually) {
                        application.setLastDeployedAt(Instant.now());
                    }
                    // Archive the deleted pages and save the application changes and then return the pages so that
                    // the pages can also be published
                    return Mono.zip(archivePageListMono, applicationService.save(application))
                            .thenReturn(pages);
                })
                .flatMapMany(Flux::fromIterable)
                //In each page, copy each layout's dsl to publishedDsl field
                .flatMap(applicationPage -> newPageService
                        .findById(applicationPage.getId(), MANAGE_PAGES)
                        .switchIfEmpty(Mono.error(new AppsmithException(AppsmithError.NO_RESOURCE_FOUND, FieldName.PAGE, applicationPage.getId())))
                        .map(page -> {
                            page.setPublishedPage(page.getUnpublishedPage());
                            return page;
                        }))
                .collectList()
                .flatMapMany(newPageService::saveAll);

        Flux<NewAction> publishedActionsFlux = newActionService
                .findAllByApplicationIdAndViewMode(applicationId, false, MANAGE_ACTIONS, null)
                .flatMap(newAction -> {
                    // If the action was deleted in edit mode, now this can be safely deleted from the repository
                    if (newAction.getUnpublishedAction().getDeletedAt() != null) {
                        return newActionService.delete(newAction.getId())
                                .then(Mono.empty());
                    }
                    // Publish the action by copying the unpublished actionDTO to published actionDTO
                    newAction.setPublishedAction(newAction.getUnpublishedAction());
                    return Mono.just(newAction);
                })
                .collectList()
                .flatMapMany(newActionService::saveAll);

        Flux<ActionCollection> publishedCollectionsFlux = actionCollectionService
                .findAllByApplicationIdAndViewMode(applicationId, false, MANAGE_ACTIONS, null)
                .flatMap(collection -> {
                    // If the collection was deleted in edit mode, now this can be safely deleted from the repository
                    if (collection.getUnpublishedCollection().getDeletedAt() != null) {
                        return actionCollectionService.delete(collection.getId())
                                .then(Mono.empty());
                    }
                    // Publish the collection by copying the unpublished collectionDTO to published collectionDTO
                    collection.setPublishedCollection(collection.getUnpublishedCollection());
                    return Mono.just(collection);
                })
                .collectList()
                .flatMapMany(actionCollectionService::saveAll);

        return Mono.when(
                publishApplicationAndPages.collectList(),
                publishedActionsFlux.collectList(),
                publishedCollectionsFlux
        )
                .then(applicationMono);
    }

    @Override
    public Mono<Void> sendApplicationPublishedEvent(Application application) {
        if (!analyticsService.isActive()) {
            return Mono.empty();
        }

        return sessionUserService.getCurrentUser()
                .flatMap(user -> {
                    analyticsService.sendEvent(
                            AnalyticsEvents.PUBLISH_APPLICATION.getEventName(),
                            user.getUsername(),
                            Map.of(
                                    "appId", defaultIfNull(application.getId(), ""),
                                    "appName", defaultIfNull(application.getName(), "")
                            )
                    );
                    return Mono.empty();
                });
    }

    /** This function walks through all the pages and reorders them and updates the order as per the user preference.
     * A page can be moved up or down from the current position and accordingly the order of the remaining page changes.
     * @param applicationId The id of the Application
     * @param pageId Targetted page id
     * @param order New order for the selected page
     * @return Application object with the latest order
     **/
    @Override
    public Mono<ApplicationPagesDTO> reorderPage(String applicationId, String pageId, Integer order) {
        return applicationService.findById(applicationId, MANAGE_APPLICATIONS)
                .switchIfEmpty(Mono.error(new AppsmithException(AppsmithError.ACL_NO_RESOURCE_FOUND, FieldName.APPLICATION, applicationId)))
                .flatMap(application -> {
                    // Update the order in unpublished pages here, since this should only ever happen in edit mode.
                    List<ApplicationPage> pages = application.getPages();

                    ApplicationPage foundPage = null;
                    for (final ApplicationPage page : pages) {
                        if (pageId.equals(page.getId())) {
                            foundPage = page;
                        }
                    }

                    if(foundPage != null) {
                        pages.remove(foundPage);
                        pages.add(order, foundPage);
                    }

                    return applicationRepository
                            .setPages(applicationId, pages)
                            .then(newPageService.findApplicationPagesByApplicationIdAndViewMode(applicationId,Boolean.FALSE));
                });
    }

}<|MERGE_RESOLUTION|>--- conflicted
+++ resolved
@@ -26,7 +26,6 @@
 import com.appsmith.server.repositories.OrganizationRepository;
 import com.google.common.base.Strings;
 import com.mongodb.client.result.UpdateResult;
-import io.sentry.protocol.App;
 import lombok.RequiredArgsConstructor;
 import lombok.extern.slf4j.Slf4j;
 import org.bson.types.ObjectId;
@@ -290,7 +289,6 @@
         page.setPolicies(documentPolicies);
     }
 
-
     /**
      * This function performs a soft delete for the application along with it's associated pages and actions.
      *
@@ -311,16 +309,8 @@
          * */
         return applicationService.findAllApplicationsByGitDefaultApplicationId(id)
                 .flatMap(application -> {
-<<<<<<< HEAD
                     log.debug("Archiving application with id: {}", application.getId());
                     return deleteApplicationByResource(application);
-=======
-                    log.debug("Archiving pages for applicationId: {}", id);
-                    return Mono.when(
-                            newPageService.archivePagesByApplicationId(id, MANAGE_PAGES),
-                            newActionService.archiveActionsByApplicationId(id, MANAGE_ACTIONS)
-                    ).thenReturn(application);
->>>>>>> 883b0215
                 })
                 .then(applicationMono)
                 .flatMap(application -> deleteApplicationByResource(application));
@@ -329,7 +319,8 @@
     private Mono<Application> deleteApplicationByResource(Application application) {
         log.debug("Archiving pages for applicationId: {}", application.getId());
         application.setGitApplicationMetadata(null);
-        return newPageService.archivePagesByApplicationId(application.getId(), MANAGE_PAGES)
+        return Mono.when(newPageService.archivePagesByApplicationId(application.getId(), MANAGE_PAGES),
+                newActionService.archiveActionsByApplicationId(application.getId(), MANAGE_ACTIONS))
                 .thenReturn(application)
                 .flatMap(applicationService::archive)
                 .flatMap(analyticsService::sendDeleteEvent);
