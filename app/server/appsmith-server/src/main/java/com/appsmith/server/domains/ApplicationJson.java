--- conflicted
+++ resolved
@@ -16,11 +16,6 @@
 @Setter
 public class ApplicationJson {
 
-<<<<<<< HEAD
-    String appsmithVersion;
-    
-=======
->>>>>>> 47344bbd
     Application exportedApplication;
     
     List<Datasource> datasourceList;
