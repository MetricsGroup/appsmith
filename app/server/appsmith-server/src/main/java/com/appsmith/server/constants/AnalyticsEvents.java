--- conflicted
+++ resolved
@@ -11,13 +11,9 @@
     EXECUTE_ACTION("execute_ACTION_TRIGGERED"),
     UPDATE_LAYOUT,
     PUBLISH_APPLICATION("publish_APPLICATION"),
-<<<<<<< HEAD
-    FORK;
-=======
     FORK,
     GENERATE_CRUD_PAGE("generate_CRUD_PAGE")
     ;
->>>>>>> e20d616c
 
     private final String eventName;
 
