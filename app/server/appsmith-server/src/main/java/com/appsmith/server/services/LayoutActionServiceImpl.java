--- conflicted
+++ resolved
@@ -1,11 +1,8 @@
 package com.appsmith.server.services;
 
 import com.appsmith.external.models.ActionConfiguration;
-<<<<<<< HEAD
 import com.appsmith.server.acl.AclPermission;
-=======
 import com.appsmith.server.constants.AnalyticsEvents;
->>>>>>> 654f1fa6
 import com.appsmith.server.constants.FieldName;
 import com.appsmith.server.domains.Action;
 import com.appsmith.server.domains.Layout;
@@ -515,6 +512,9 @@
      * <p>
      * Calling the base function would make redundant DB calls and slow down this API unnecessarily.
      *
+     * At this point the user must have MANAGE_PAGE permissions because update action also leads to the page's
+     * actions on load to change.
+     *
      * @param id
      * @param action
      * @return
@@ -539,7 +539,7 @@
                     String pageId = savedAction.getPageId();
                     Mono<Object> updateLayoutsMono = null;
                     if (pageId != null) {
-                        updateLayoutsMono = pageService.findById(pageId)
+                        updateLayoutsMono = pageService.findById(pageId, AclPermission.MANAGE_PAGES)
                                 .map(page -> {
                                     if (page.getLayouts() == null) {
                                         return Mono.empty();
