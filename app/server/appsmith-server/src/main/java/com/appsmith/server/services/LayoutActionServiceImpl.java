--- conflicted
+++ resolved
@@ -172,17 +172,13 @@
                 newName :
                 refactorActionNameDTO.getCollectionName() + "." + newName;
         String actionId = refactorActionNameDTO.getActionId();
-<<<<<<< HEAD
-        return isNameAllowed(pageId, layoutId, newFullyQualifiedName)
-=======
         return Mono.just(newActionService.validateActionName(newName))
                 .flatMap(isValidName -> {
                     if (!isValidName) {
                         return Mono.error(new AppsmithException(AppsmithError.INVALID_ACTION_NAME));
                     }
-                    return isNameAllowed(pageId, layoutId, newName);
-                })
->>>>>>> e20d616c
+                    return isNameAllowed(pageId, layoutId, newFullyQualifiedName);
+                })
                 .flatMap(allowed -> {
                     if (!allowed) {
                         return Mono.error(new AppsmithException(AppsmithError.NAME_CLASH_NOT_ALLOWED_IN_REFACTOR, oldName, newName));
