package com.appsmith.server.controllers;

import com.appsmith.external.dtos.GitLogDTO;
import com.appsmith.server.constants.Url;
import com.appsmith.server.domains.Application;
import com.appsmith.server.domains.GitProfile;
import com.appsmith.server.dtos.GitBranchDTO;
import com.appsmith.server.dtos.GitCommitDTO;
import com.appsmith.server.dtos.GitConnectDTO;
import com.appsmith.server.dtos.ResponseDTO;
import com.appsmith.server.services.GitService;
import lombok.extern.slf4j.Slf4j;
import org.springframework.beans.factory.annotation.Autowired;
import org.springframework.http.HttpStatus;
import org.springframework.web.bind.annotation.GetMapping;
import org.springframework.web.bind.annotation.PathVariable;
import org.springframework.web.bind.annotation.PostMapping;
import org.springframework.web.bind.annotation.PutMapping;
import org.springframework.web.bind.annotation.RequestBody;
import org.springframework.web.bind.annotation.RequestHeader;
import org.springframework.web.bind.annotation.RequestMapping;
import org.springframework.web.bind.annotation.ResponseStatus;
import org.springframework.web.bind.annotation.RestController;
import reactor.core.publisher.Mono;

import java.util.List;
import java.util.Map;

@Slf4j
@RestController
@RequestMapping(Url.GIT_URL)
public class GitController {

    private final GitService service;

    @Autowired
    public GitController(GitService service) {
        this.service = service;
    }

    @PostMapping("/config/save")
    public Mono<ResponseDTO<Map<String, GitProfile>>> saveGitConfigData(@RequestBody GitProfile gitProfile) {
        //Add to the userData object - git config data
        return service.updateOrCreateGitProfileForCurrentUser(gitProfile)
                .map(response -> new ResponseDTO<>(HttpStatus.OK.value(), response, null));
    }

    @PutMapping("/config/{defaultApplicationId}")
    public Mono<ResponseDTO<Map<String, GitProfile>>> saveGitConfigData(@PathVariable String defaultApplicationId,
                                                                        @RequestBody GitProfile gitProfile) {
        //Add to the userData object - git config data
        return service.updateOrCreateGitProfileForCurrentUser(gitProfile, Boolean.FALSE, defaultApplicationId)
            .map(response -> new ResponseDTO<>(HttpStatus.OK.value(), response, null));
    }

    @GetMapping("/config")
    public Mono<ResponseDTO<GitProfile>> getDefaultGitConfigForUser() {
        return service.getGitProfileForUser()
                .map(gitConfigResponse -> new ResponseDTO<>(HttpStatus.OK.value(), gitConfigResponse, null));
    }

    @GetMapping("/config/{defaultApplicationId}")
    public Mono<ResponseDTO<GitProfile>> getGitConfigForUser(@PathVariable String defaultApplicationId) {
        return service.getGitProfileForUser(defaultApplicationId)
                .map(gitProfile -> new ResponseDTO<>(HttpStatus.OK.value(), gitProfile, null));
    }

    @PostMapping("/connect/{applicationId}")
    public Mono<ResponseDTO<Application>> connectApplicationToRemoteRepo(@PathVariable String applicationId,
<<<<<<< HEAD
                                                                         @RequestBody GitConnectDTO gitConnectDTO,
                                                                         @RequestHeader("Origin") String originHeader) {
        return service.connectApplicationToGit(applicationId, gitConnectDTO, originHeader)
=======
                                                                         @RequestBody GitConnectDTO gitConnectDTO) {
        return service.connectApplicationToGit(applicationId, gitConnectDTO)
>>>>>>> 3e8cf0d3
                .map(application -> new ResponseDTO<>(HttpStatus.OK.value(), application, null));
    }

    @PostMapping("/commit/{applicationId}")
    @ResponseStatus(HttpStatus.CREATED)
    public Mono<ResponseDTO<String>> commit(@RequestBody GitCommitDTO commitDTO, @PathVariable String applicationId) {
        log.debug("Going to commit application {}", applicationId);
        return service.commitApplication(commitDTO, applicationId)
            .map(result -> new ResponseDTO<>(HttpStatus.CREATED.value(), result, null));
    }

    @GetMapping("/commit-history/{applicationId}")
    public Mono<ResponseDTO<List<GitLogDTO>>> getCommitHistory(@PathVariable String applicationId) {
        log.debug("Fetching commit-history for application {}", applicationId);
        return service.getCommitHistory(applicationId)
            .map(logs -> new ResponseDTO<>(HttpStatus.CREATED.value(), logs, null));
    }

    @PostMapping("/push/{applicationId}")
    @ResponseStatus(HttpStatus.CREATED)
    public Mono<ResponseDTO<String>> push(@PathVariable String applicationId) {
        log.debug("Going to push application {}", applicationId);
        return service.pushApplication(applicationId)
            .map(result -> new ResponseDTO<>(HttpStatus.CREATED.value(), result, null));
    }

    @PostMapping("/create-branch/{srcApplicationId}")
    @ResponseStatus(HttpStatus.CREATED)
    public Mono<ResponseDTO<Application>> createBranch(@RequestBody GitBranchDTO branchDTO,
                                                       @PathVariable String srcApplicationId) {
        log.debug("Going to push application {}", srcApplicationId);
        return service.createBranch(srcApplicationId, branchDTO)
                .map(result -> new ResponseDTO<>(HttpStatus.CREATED.value(), result, null));
    }

    @PostMapping("/disconnect/{applicationId}")
    public Mono<ResponseDTO<Application>> disconnectFromRemote(@PathVariable String applicationId) {
        log.debug("Going to update the remoteUrl for application {}", applicationId);
        return service.detachRemote(applicationId)
                .map(result -> new ResponseDTO<>(HttpStatus.OK.value(), result, null));
    }

    @GetMapping("/pull/{applicationId}/{branchName}")
    public Mono<ResponseDTO<String>> pull(@PathVariable String applicationId, String branchName) {
        log.debug("Going to pull the latest for branch");
        return service.pullForApplication(applicationId, branchName)
                .map(result -> new ResponseDTO<>(HttpStatus.OK.value(), result, null));
    }
}<|MERGE_RESOLUTION|>--- conflicted
+++ resolved
@@ -12,6 +12,7 @@
 import lombok.extern.slf4j.Slf4j;
 import org.springframework.beans.factory.annotation.Autowired;
 import org.springframework.http.HttpStatus;
+import org.springframework.web.bind.annotation.DeleteMapping;
 import org.springframework.web.bind.annotation.GetMapping;
 import org.springframework.web.bind.annotation.PathVariable;
 import org.springframework.web.bind.annotation.PostMapping;
@@ -50,7 +51,7 @@
                                                                         @RequestBody GitProfile gitProfile) {
         //Add to the userData object - git config data
         return service.updateOrCreateGitProfileForCurrentUser(gitProfile, Boolean.FALSE, defaultApplicationId)
-            .map(response -> new ResponseDTO<>(HttpStatus.OK.value(), response, null));
+                .map(response -> new ResponseDTO<>(HttpStatus.OK.value(), response, null));
     }
 
     @GetMapping("/config")
@@ -62,19 +63,14 @@
     @GetMapping("/config/{defaultApplicationId}")
     public Mono<ResponseDTO<GitProfile>> getGitConfigForUser(@PathVariable String defaultApplicationId) {
         return service.getGitProfileForUser(defaultApplicationId)
-                .map(gitProfile -> new ResponseDTO<>(HttpStatus.OK.value(), gitProfile, null));
+                .map(gitConfigResponse -> new ResponseDTO<>(HttpStatus.OK.value(), gitConfigResponse, null));
     }
 
     @PostMapping("/connect/{applicationId}")
     public Mono<ResponseDTO<Application>> connectApplicationToRemoteRepo(@PathVariable String applicationId,
-<<<<<<< HEAD
                                                                          @RequestBody GitConnectDTO gitConnectDTO,
                                                                          @RequestHeader("Origin") String originHeader) {
         return service.connectApplicationToGit(applicationId, gitConnectDTO, originHeader)
-=======
-                                                                         @RequestBody GitConnectDTO gitConnectDTO) {
-        return service.connectApplicationToGit(applicationId, gitConnectDTO)
->>>>>>> 3e8cf0d3
                 .map(application -> new ResponseDTO<>(HttpStatus.OK.value(), application, null));
     }
 
@@ -83,14 +79,14 @@
     public Mono<ResponseDTO<String>> commit(@RequestBody GitCommitDTO commitDTO, @PathVariable String applicationId) {
         log.debug("Going to commit application {}", applicationId);
         return service.commitApplication(commitDTO, applicationId)
-            .map(result -> new ResponseDTO<>(HttpStatus.CREATED.value(), result, null));
+                .map(result -> new ResponseDTO<>(HttpStatus.CREATED.value(), result, null));
     }
 
     @GetMapping("/commit-history/{applicationId}")
     public Mono<ResponseDTO<List<GitLogDTO>>> getCommitHistory(@PathVariable String applicationId) {
         log.debug("Fetching commit-history for application {}", applicationId);
         return service.getCommitHistory(applicationId)
-            .map(logs -> new ResponseDTO<>(HttpStatus.CREATED.value(), logs, null));
+                .map(logs -> new ResponseDTO<>(HttpStatus.CREATED.value(), logs, null));
     }
 
     @PostMapping("/push/{applicationId}")
@@ -98,7 +94,7 @@
     public Mono<ResponseDTO<String>> push(@PathVariable String applicationId) {
         log.debug("Going to push application {}", applicationId);
         return service.pushApplication(applicationId)
-            .map(result -> new ResponseDTO<>(HttpStatus.CREATED.value(), result, null));
+                .map(result -> new ResponseDTO<>(HttpStatus.CREATED.value(), result, null));
     }
 
     @PostMapping("/create-branch/{srcApplicationId}")
