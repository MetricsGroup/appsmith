--- conflicted
+++ resolved
@@ -12,7 +12,6 @@
 import lombok.extern.slf4j.Slf4j;
 import org.springframework.beans.factory.annotation.Autowired;
 import org.springframework.http.HttpStatus;
-import org.springframework.web.bind.annotation.DeleteMapping;
 import org.springframework.web.bind.annotation.GetMapping;
 import org.springframework.web.bind.annotation.PathVariable;
 import org.springframework.web.bind.annotation.PostMapping;
@@ -101,18 +100,14 @@
                                                        @PathVariable String srcApplicationId) {
         log.debug("Going to push application {}", srcApplicationId);
         return service.createBranch(srcApplicationId, branchDTO)
-<<<<<<< HEAD
                 .map(result -> new ResponseDTO<>(HttpStatus.CREATED.value(), result, null));
-=======
-                .map(success -> new ResponseDTO<>(HttpStatus.CREATED.value(), success, null));
     }
 
     @PostMapping("/disconnect/{applicationId}")
     public Mono<ResponseDTO<Application>> disconnectFromRemote(@PathVariable String applicationId) {
         log.debug("Going to update the remoteUrl for application {}", applicationId);
         return service.detachRemote(applicationId)
-                .map(sucess -> new ResponseDTO<>(HttpStatus.OK.value(), sucess, null));
->>>>>>> 6516cab8
+                .map(result -> new ResponseDTO<>(HttpStatus.OK.value(), result, null));
     }
 
     @GetMapping("/pull/{applicationId}/{branchName}")
