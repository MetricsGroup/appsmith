package com.appsmith.server.controllers;

import com.appsmith.external.dtos.GitLogDTO;
import com.appsmith.server.constants.Url;
import com.appsmith.server.domains.Application;
import com.appsmith.server.domains.GitProfile;
import com.appsmith.server.dtos.GitBranchDTO;
import com.appsmith.server.dtos.GitCommitDTO;
import com.appsmith.server.dtos.GitConnectDTO;
import com.appsmith.server.dtos.ResponseDTO;
import com.appsmith.server.services.GitService;
import lombok.extern.slf4j.Slf4j;
import org.springframework.beans.factory.annotation.Autowired;
import org.springframework.http.HttpStatus;
import org.springframework.web.bind.annotation.GetMapping;
import org.springframework.web.bind.annotation.PathVariable;
import org.springframework.web.bind.annotation.PostMapping;
import org.springframework.web.bind.annotation.PutMapping;
import org.springframework.web.bind.annotation.RequestBody;
import org.springframework.web.bind.annotation.RequestMapping;
import org.springframework.web.bind.annotation.ResponseStatus;
import org.springframework.web.bind.annotation.RestController;
import reactor.core.publisher.Mono;

import java.util.List;
import java.util.Map;

@Slf4j
@RestController
@RequestMapping(Url.GIT_URL)
public class GitController {

    private final GitService service;

    @Autowired
    public GitController(GitService service) {
        this.service = service;
    }

    @PostMapping("/config/save")
    public Mono<ResponseDTO<Map<String, GitProfile>>> saveGitConfigData(@RequestBody GitProfile gitProfile) {
        //Add to the userData object - git config data
        return service.updateOrCreateGitProfileForCurrentUser(gitProfile)
                .map(response -> new ResponseDTO<>(HttpStatus.OK.value(), response, null));
    }

    @PutMapping("/config/{defaultApplicationId}")
    public Mono<ResponseDTO<Map<String, GitProfile>>> saveGitConfigData(@PathVariable String defaultApplicationId,
                                                                        @RequestBody GitProfile gitProfile) {
        //Add to the userData object - git config data
        return service.updateOrCreateGitProfileForCurrentUser(gitProfile, Boolean.FALSE, defaultApplicationId)
            .map(response -> new ResponseDTO<>(HttpStatus.OK.value(), response, null));
    }

    @GetMapping("/config")
    public Mono<ResponseDTO<GitProfile>> getDefaultGitConfigForUser() {
        return service.getGitProfileForUser()
                .map(gitConfigResponse -> new ResponseDTO<>(HttpStatus.OK.value(), gitConfigResponse, null));
    }

    @GetMapping("/config/{defaultApplicationId}")
    public Mono<ResponseDTO<GitProfile>> getGitConfigForUser(@PathVariable String defaultApplicationId) {
        return service.getGitProfileForUser(defaultApplicationId)
            .map(gitConfigResponse -> new ResponseDTO<>(HttpStatus.OK.value(), gitConfigResponse, null));
    }

    @PostMapping("/connect/{applicationId}")
    public Mono<ResponseDTO<Application>> connectApplicationToRemoteRepo(@PathVariable String applicationId, @RequestBody GitConnectDTO gitConnectDTO) {
        log.debug("Going to clone repo for the application {}", applicationId);
        return service.connectApplicationToGit(applicationId, gitConnectDTO)
                .map(application -> new ResponseDTO<>(HttpStatus.OK.value(), application, null));
    }

    @PostMapping("/commit/{applicationId}")
    @ResponseStatus(HttpStatus.CREATED)
    public Mono<ResponseDTO<String>> commit(@RequestBody GitCommitDTO commitDTO, @PathVariable String applicationId) {
        log.debug("Going to commit application {}", applicationId);
        return service.commitApplication(commitDTO, applicationId)
            .map(success -> new ResponseDTO<>(HttpStatus.CREATED.value(), success, null));
    }

    @GetMapping("/commit-history/{applicationId}")
    public Mono<ResponseDTO<List<GitLogDTO>>> getCommitHistory(@PathVariable String applicationId) {
        log.debug("Fetching commit-history for application {}", applicationId);
        return service.getCommitHistory(applicationId)
            .map(success -> new ResponseDTO<>(HttpStatus.CREATED.value(), success, null));
    }

    @PostMapping("/push/{applicationId}")
    @ResponseStatus(HttpStatus.CREATED)
    public Mono<ResponseDTO<String>> push(@PathVariable String applicationId) {
        log.debug("Going to push application {}", applicationId);
        return service.pushApplication(applicationId)
            .map(success -> new ResponseDTO<>(HttpStatus.CREATED.value(), success, null));
    }

<<<<<<< HEAD
    @PutMapping("/connect/{applicationId}/updateRemote")
    public Mono<ResponseDTO<String>> updateRemote(@PathVariable String applicationId, @RequestBody String remoteUrl) {
        log.debug("Going to update the remoteUrl for application {}", applicationId, remoteUrl);
        return service.updateRemote(applicationId, remoteUrl)
                .map(sucess -> new ResponseDTO<>(HttpStatus.OK.value(), sucess, null));
    }

    @GetMapping("/pull/{applicationId}/{branchName}")
    public Mono<ResponseDTO<String>> pull(@PathVariable String applicationId, String branchName) {
        log.debug("Going to pull the latest for branch");
        return service.pullForApplication(applicationId, branchName)
                .map(sucess -> new ResponseDTO<>(HttpStatus.OK.value(), sucess, null));
=======
    @PostMapping("/create-branch/{srcApplicationId}")
    @ResponseStatus(HttpStatus.CREATED)
    public Mono<ResponseDTO<Application>> createBranch(@RequestBody GitBranchDTO branchDTO,
                                                       @PathVariable String srcApplicationId) {
        log.debug("Going to push application {}", srcApplicationId);
        return service.createBranch(srcApplicationId, branchDTO)
            .map(success -> new ResponseDTO<>(HttpStatus.CREATED.value(), success, null));
>>>>>>> 9b43f1f0
    }
}<|MERGE_RESOLUTION|>--- conflicted
+++ resolved
@@ -49,7 +49,7 @@
                                                                         @RequestBody GitProfile gitProfile) {
         //Add to the userData object - git config data
         return service.updateOrCreateGitProfileForCurrentUser(gitProfile, Boolean.FALSE, defaultApplicationId)
-            .map(response -> new ResponseDTO<>(HttpStatus.OK.value(), response, null));
+                .map(response -> new ResponseDTO<>(HttpStatus.OK.value(), response, null));
     }
 
     @GetMapping("/config")
@@ -61,12 +61,11 @@
     @GetMapping("/config/{defaultApplicationId}")
     public Mono<ResponseDTO<GitProfile>> getGitConfigForUser(@PathVariable String defaultApplicationId) {
         return service.getGitProfileForUser(defaultApplicationId)
-            .map(gitConfigResponse -> new ResponseDTO<>(HttpStatus.OK.value(), gitConfigResponse, null));
+                .map(gitConfigResponse -> new ResponseDTO<>(HttpStatus.OK.value(), gitConfigResponse, null));
     }
 
     @PostMapping("/connect/{applicationId}")
     public Mono<ResponseDTO<Application>> connectApplicationToRemoteRepo(@PathVariable String applicationId, @RequestBody GitConnectDTO gitConnectDTO) {
-        log.debug("Going to clone repo for the application {}", applicationId);
         return service.connectApplicationToGit(applicationId, gitConnectDTO)
                 .map(application -> new ResponseDTO<>(HttpStatus.OK.value(), application, null));
     }
@@ -94,7 +93,15 @@
             .map(success -> new ResponseDTO<>(HttpStatus.CREATED.value(), success, null));
     }
 
-<<<<<<< HEAD
+    @PostMapping("/create-branch/{srcApplicationId}")
+    @ResponseStatus(HttpStatus.CREATED)
+    public Mono<ResponseDTO<Application>> createBranch(@RequestBody GitBranchDTO branchDTO,
+                                                       @PathVariable String srcApplicationId) {
+        log.debug("Going to push application {}", srcApplicationId);
+        return service.createBranch(srcApplicationId, branchDTO)
+                .map(success -> new ResponseDTO<>(HttpStatus.CREATED.value(), success, null));
+    }
+
     @PutMapping("/connect/{applicationId}/updateRemote")
     public Mono<ResponseDTO<String>> updateRemote(@PathVariable String applicationId, @RequestBody String remoteUrl) {
         log.debug("Going to update the remoteUrl for application {}", applicationId, remoteUrl);
@@ -107,14 +114,5 @@
         log.debug("Going to pull the latest for branch");
         return service.pullForApplication(applicationId, branchName)
                 .map(sucess -> new ResponseDTO<>(HttpStatus.OK.value(), sucess, null));
-=======
-    @PostMapping("/create-branch/{srcApplicationId}")
-    @ResponseStatus(HttpStatus.CREATED)
-    public Mono<ResponseDTO<Application>> createBranch(@RequestBody GitBranchDTO branchDTO,
-                                                       @PathVariable String srcApplicationId) {
-        log.debug("Going to push application {}", srcApplicationId);
-        return service.createBranch(srcApplicationId, branchDTO)
-            .map(success -> new ResponseDTO<>(HttpStatus.CREATED.value(), success, null));
->>>>>>> 9b43f1f0
     }
 }