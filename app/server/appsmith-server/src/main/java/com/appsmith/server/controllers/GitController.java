package com.appsmith.server.controllers;

import com.appsmith.external.dtos.GitLogDTO;
import com.appsmith.server.constants.Url;
import com.appsmith.server.domains.Application;
import com.appsmith.server.domains.GitConfig;
<<<<<<< HEAD
import com.appsmith.server.domains.UserData;
import com.appsmith.server.dtos.GitConnectDTO;
=======
import com.appsmith.server.dtos.GitCommitDTO;
>>>>>>> 5491899c
import com.appsmith.server.dtos.ResponseDTO;
import com.appsmith.server.services.GitService;
import lombok.extern.slf4j.Slf4j;
import org.springframework.beans.factory.annotation.Autowired;
import org.springframework.http.HttpStatus;
import org.springframework.web.bind.annotation.GetMapping;
import org.springframework.web.bind.annotation.PathVariable;
import org.springframework.web.bind.annotation.PostMapping;
import org.springframework.web.bind.annotation.RequestBody;
import org.springframework.web.bind.annotation.RequestMapping;
import org.springframework.web.bind.annotation.ResponseStatus;
import org.springframework.web.bind.annotation.RestController;
import reactor.core.publisher.Mono;


@Slf4j
@RestController
@RequestMapping(Url.GIT_URL)
public class GitController {

    private final GitService service;

    @Autowired
    public GitController(GitService service) {
        this.service = service;
    }

    @PostMapping("/config/save")
    public Mono<ResponseDTO<String>> saveGitConfigData(@RequestBody GitConfig gitConfig) {
        //Add to the userData object - git config data
        return service.saveGitConfigData(gitConfig)
                .map(gitConfigResponse -> new ResponseDTO<>(HttpStatus.OK.value(), "Success", null));
    }

    @GetMapping("/config")
    public Mono<ResponseDTO<GitConfig>> getGitConfigForUser() {
        return service.getGitConfigForUser()
                .map(gitConfigResponse -> new ResponseDTO<>(HttpStatus.OK.value(), gitConfigResponse, null));
    }

<<<<<<< HEAD
    @PostMapping("/connect")
    public Mono<ResponseDTO<Application>> connectApplicationToRemoteRepo(@RequestBody GitConnectDTO gitConnectDTO) {
        return service.connectApplicationToGit(gitConnectDTO)
                .map(application -> new ResponseDTO<>(HttpStatus.OK.value(), application, null));
=======
    @PostMapping("/commit/{applicationId}")
    @ResponseStatus(HttpStatus.CREATED)
    public Mono<ResponseDTO<String>> commit(@RequestBody GitCommitDTO commitDTO, @PathVariable String applicationId) {
        log.debug("Going to commit application {}", applicationId);
        return service.commitApplication(commitDTO, applicationId)
            .map(success -> new ResponseDTO<>(HttpStatus.CREATED.value(), success, null));
    }

    @GetMapping("/commit-history/{applicationId}")
    public Mono<ResponseDTO<List<GitLogDTO>>> getCommitHistory(@PathVariable String applicationId) {
        log.debug("Going to commit application {}", applicationId);
        return service.getCommitHistory(applicationId)
            .map(success -> new ResponseDTO<>(HttpStatus.CREATED.value(), success, null));
>>>>>>> 5491899c
    }
}<|MERGE_RESOLUTION|>--- conflicted
+++ resolved
@@ -4,12 +4,9 @@
 import com.appsmith.server.constants.Url;
 import com.appsmith.server.domains.Application;
 import com.appsmith.server.domains.GitConfig;
-<<<<<<< HEAD
 import com.appsmith.server.domains.UserData;
 import com.appsmith.server.dtos.GitConnectDTO;
-=======
 import com.appsmith.server.dtos.GitCommitDTO;
->>>>>>> 5491899c
 import com.appsmith.server.dtos.ResponseDTO;
 import com.appsmith.server.services.GitService;
 import lombok.extern.slf4j.Slf4j;
@@ -24,6 +21,7 @@
 import org.springframework.web.bind.annotation.RestController;
 import reactor.core.publisher.Mono;
 
+import java.util.List;
 
 @Slf4j
 @RestController
@@ -50,12 +48,12 @@
                 .map(gitConfigResponse -> new ResponseDTO<>(HttpStatus.OK.value(), gitConfigResponse, null));
     }
 
-<<<<<<< HEAD
     @PostMapping("/connect")
     public Mono<ResponseDTO<Application>> connectApplicationToRemoteRepo(@RequestBody GitConnectDTO gitConnectDTO) {
         return service.connectApplicationToGit(gitConnectDTO)
                 .map(application -> new ResponseDTO<>(HttpStatus.OK.value(), application, null));
-=======
+    }
+
     @PostMapping("/commit/{applicationId}")
     @ResponseStatus(HttpStatus.CREATED)
     public Mono<ResponseDTO<String>> commit(@RequestBody GitCommitDTO commitDTO, @PathVariable String applicationId) {
@@ -69,6 +67,5 @@
         log.debug("Going to commit application {}", applicationId);
         return service.getCommitHistory(applicationId)
             .map(success -> new ResponseDTO<>(HttpStatus.CREATED.value(), success, null));
->>>>>>> 5491899c
     }
 }