package com.appsmith.server.services;

import com.appsmith.external.dtos.GitLogDTO;
import com.appsmith.server.domains.Application;
import com.appsmith.server.domains.GitApplicationMetadata;
import com.appsmith.server.domains.GitProfile;
import com.appsmith.server.dtos.GitBranchDTO;
import com.appsmith.server.dtos.GitCommitDTO;
import com.appsmith.server.dtos.GitConnectDTO;
import org.springframework.util.MultiValueMap;
import reactor.core.publisher.Mono;

import java.util.List;
import java.util.Map;

public interface GitService {

    Mono<Map<String, GitProfile>> updateOrCreateGitProfileForCurrentUser(GitProfile gitProfile);

    Mono<Map<String, GitProfile>> updateOrCreateGitProfileForCurrentUser(GitProfile gitProfile, Boolean isDefault, String defaultApplicationId);

    Mono<GitProfile> getGitProfileForUser();

    Mono<GitProfile> getGitProfileForUser(String defaultApplicationId);

    Mono<Application> connectApplicationToGit(String defaultApplicationId, GitConnectDTO gitConnectDTO, String origin);

    Mono<Application> updateGitMetadata(String applicationId, GitApplicationMetadata gitApplicationMetadata);

    Mono<String> commitApplication(GitCommitDTO commitDTO, String defaultApplicationId, MultiValueMap<String, String> params);

    Mono<List<GitLogDTO>> getCommitHistory(String defaultApplicationId, MultiValueMap<String, String> params);

    Mono<String> pushApplication(String defaultApplicationId, MultiValueMap<String, String> params);

    Mono<Application> detachRemote(String applicationId);

    Mono<Application> createBranch(String defaultApplicationId, GitBranchDTO branchDTO, MultiValueMap<String, String> params);

    Mono<Application> checkoutBranch(String defaultApplicationId, String branchName);

    Mono<Object> pullApplication(String applicationId, String branchName);

    Mono<List<String>> listBranchForApplication(String defaultApplicationId);

    Mono<GitApplicationMetadata> getGitApplicationMetadata(String defaultApplicationId);

<<<<<<< HEAD
    Mono<String> mergeBranch(String applicationId, String sourceBranch, String destinationBranch);
=======
    Mono<Map<String, Object>> getStatus(String defaultApplicationId, MultiValueMap<String, String> params);
>>>>>>> 3abdc722
}<|MERGE_RESOLUTION|>--- conflicted
+++ resolved
@@ -45,9 +45,7 @@
 
     Mono<GitApplicationMetadata> getGitApplicationMetadata(String defaultApplicationId);
 
-<<<<<<< HEAD
+    Mono<Map<String, Object>> getStatus(String defaultApplicationId, MultiValueMap<String, String> params);
+
     Mono<String> mergeBranch(String applicationId, String sourceBranch, String destinationBranch);
-=======
-    Mono<Map<String, Object>> getStatus(String defaultApplicationId, MultiValueMap<String, String> params);
->>>>>>> 3abdc722
 }