package com.appsmith.server.services;

import com.appsmith.external.dtos.GitLogDTO;
import com.appsmith.server.domains.Application;
import com.appsmith.server.domains.GitProfile;
import com.appsmith.server.dtos.GitBranchDTO;
import com.appsmith.server.dtos.GitCommitDTO;
import com.appsmith.server.dtos.GitConnectDTO;
import reactor.core.publisher.Mono;

import java.util.List;
import java.util.Map;

public interface GitService {

    Mono<Map<String, GitProfile>> updateOrCreateGitProfileForCurrentUser(GitProfile gitProfile);

    Mono<Map<String, GitProfile>> updateOrCreateGitProfileForCurrentUser(GitProfile gitProfile, boolean isDefault, String defaultApplicationId);

    Mono<GitProfile> getGitProfileForUser();

    Mono<GitProfile> getGitProfileForUser(String defaultApplicationId);

    Mono<Application> connectApplicationToGit(String defaultApplicationId, GitConnectDTO gitConnectDTO);

    Mono<String> commitApplication(GitCommitDTO commitDTO, String applicationId);

    Mono<String> commitApplication(String applicationId);

    Mono<List<GitLogDTO>> getCommitHistory(String applicationId);

    Mono<String> pushApplication(String applicationId);

<<<<<<< HEAD
    Mono<String> updateRemote(String applicationId, String remoteUrl);

    /**
     * We assume that the repo already exists via the connect or commit api
     * @param applicationId application for which we want to pull remote changes and merge
     * @param branchName remoteBranch from which the changes will be pulled and merged
     * @return return the status of pull operation
     */
    Mono<String> pullForApplication(String applicationId, String branchName);
=======
    Mono<Application> createBranch(String srcApplicationId, GitBranchDTO branchDTO);
>>>>>>> 9b43f1f0
}<|MERGE_RESOLUTION|>--- conflicted
+++ resolved
@@ -2,24 +2,19 @@
 
 import com.appsmith.external.dtos.GitLogDTO;
 import com.appsmith.server.domains.Application;
-import com.appsmith.server.domains.GitProfile;
-import com.appsmith.server.dtos.GitBranchDTO;
+import com.appsmith.server.domains.GitConfig;
+import com.appsmith.server.domains.UserData;
 import com.appsmith.server.dtos.GitCommitDTO;
 import com.appsmith.server.dtos.GitConnectDTO;
 import reactor.core.publisher.Mono;
 
 import java.util.List;
-import java.util.Map;
 
 public interface GitService {
 
-    Mono<Map<String, GitProfile>> updateOrCreateGitProfileForCurrentUser(GitProfile gitProfile);
+    Mono<UserData> saveGitConfigData(GitConfig gitConfig);
 
-    Mono<Map<String, GitProfile>> updateOrCreateGitProfileForCurrentUser(GitProfile gitProfile, boolean isDefault, String defaultApplicationId);
-
-    Mono<GitProfile> getGitProfileForUser();
-
-    Mono<GitProfile> getGitProfileForUser(String defaultApplicationId);
+    Mono<GitConfig> getGitConfigForUser();
 
     Mono<Application> connectApplicationToGit(String defaultApplicationId, GitConnectDTO gitConnectDTO);
 
@@ -31,17 +26,7 @@
 
     Mono<String> pushApplication(String applicationId);
 
-<<<<<<< HEAD
-    Mono<String> updateRemote(String applicationId, String remoteUrl);
+    Mono<Application> createBranch(String srcApplicationId, GitBranchDTO branchDTO);
 
-    /**
-     * We assume that the repo already exists via the connect or commit api
-     * @param applicationId application for which we want to pull remote changes and merge
-     * @param branchName remoteBranch from which the changes will be pulled and merged
-     * @return return the status of pull operation
-     */
     Mono<String> pullForApplication(String applicationId, String branchName);
-=======
-    Mono<Application> createBranch(String srcApplicationId, GitBranchDTO branchDTO);
->>>>>>> 9b43f1f0
 }