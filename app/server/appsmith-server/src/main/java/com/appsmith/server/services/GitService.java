package com.appsmith.server.services;

import com.appsmith.external.dtos.GitLogDTO;
import com.appsmith.server.domains.Application;
import com.appsmith.server.domains.GitApplicationMetadata;
import com.appsmith.server.domains.GitProfile;
import com.appsmith.server.dtos.GitBranchDTO;
import com.appsmith.server.dtos.GitCommitDTO;
import com.appsmith.server.dtos.GitConnectDTO;
import reactor.core.publisher.Mono;

import java.util.List;
import java.util.Map;

public interface GitService {

    Mono<Map<String, GitProfile>> updateOrCreateGitProfileForCurrentUser(GitProfile gitProfile);

    Mono<Map<String, GitProfile>> updateOrCreateGitProfileForCurrentUser(GitProfile gitProfile, Boolean isDefault, String defaultApplicationId);

    Mono<GitProfile> getGitProfileForUser();

    Mono<GitProfile> getGitProfileForUser(String defaultApplicationId);

    Mono<Application> connectApplicationToGit(String defaultApplicationId, GitConnectDTO gitConnectDTO);

    Mono<GitApplicationMetadata> updateGitMetadata(String applicationId, GitApplicationMetadata gitMetadata);

    Mono<String> commitApplication(GitCommitDTO commitDTO, String applicationId);

    Mono<String> commitApplication(String applicationId);

    Mono<List<GitLogDTO>> getCommitHistory(String applicationId);

    Mono<String> pushApplication(String applicationId);

<<<<<<< HEAD
=======
    Mono<Application> detachRemote(String applicationId);

>>>>>>> 6516cab8
    Mono<Application> createBranch(String srcApplicationId, GitBranchDTO branchDTO);

    Mono<String> pullForApplication(String applicationId, String branchName);
}<|MERGE_RESOLUTION|>--- conflicted
+++ resolved
@@ -34,11 +34,8 @@
 
     Mono<String> pushApplication(String applicationId);
 
-<<<<<<< HEAD
-=======
     Mono<Application> detachRemote(String applicationId);
 
->>>>>>> 6516cab8
     Mono<Application> createBranch(String srcApplicationId, GitBranchDTO branchDTO);
 
     Mono<String> pullForApplication(String applicationId, String branchName);
