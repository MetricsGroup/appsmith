--- conflicted
+++ resolved
@@ -199,7 +199,6 @@
                 .map(ctx -> ctx.getAuthentication())
                 .flatMapMany(auth -> {
                     User user = (User) auth.getPrincipal();
-<<<<<<< HEAD
                     Query query = new Query();
                     Criteria andCriteria = new Criteria();
 
@@ -211,9 +210,6 @@
                     andCriteria.andOperator(criteriaList.toArray(new Criteria[0]));
 
                     query.addCriteria(andCriteria);
-=======
-                    Query query = createQueryWithPermission(criterias, (User) auth.getPrincipal(), aclPermission);
->>>>>>> a7e1ecf9
                     if (sort != null) {
                         query.with(sort);
                     }
