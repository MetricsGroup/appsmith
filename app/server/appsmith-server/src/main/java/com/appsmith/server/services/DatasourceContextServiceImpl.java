--- conflicted
+++ resolved
@@ -177,21 +177,4 @@
                     return datasourceContextMap.remove(datasourceId);
                 });
     }
-<<<<<<< HEAD
-=======
-
-    @Override
-    public AuthenticationDTO decryptSensitiveFields(AuthenticationDTO authentication) {
-        if (authentication != null && Boolean.TRUE.equals(authentication.isEncrypted())) {
-            Map<String, String> decryptedFields = authentication.getEncryptionFields().entrySet().stream()
-                    .filter(e -> e.getValue() != null && !e.getValue().isBlank())
-                    .collect(Collectors.toMap(
-                            Map.Entry::getKey,
-                            e -> encryptionService.decryptString(e.getValue())));
-            authentication.setEncryptionFields(decryptedFields);
-            authentication.setIsEncrypted(false);
-        }
-        return authentication;
-    }
->>>>>>> f86f6a4d
 }