package com.appsmith.server.services;

import com.appsmith.external.models.ActionConfiguration;
import com.appsmith.external.models.ActionExecutionResult;
import com.appsmith.external.models.DatasourceConfiguration;
import com.appsmith.external.models.PaginationField;
import com.appsmith.external.models.PaginationType;
import com.appsmith.external.models.Param;
import com.appsmith.external.models.Policy;
import com.appsmith.external.models.Provider;
import com.appsmith.external.plugins.PluginExecutor;
import com.appsmith.server.acl.AclPermission;
import com.appsmith.server.acl.PolicyGenerator;
import com.appsmith.server.constants.AnalyticsEvents;
import com.appsmith.server.constants.FieldName;
import com.appsmith.server.domains.Action;
import com.appsmith.server.domains.ActionProvider;
import com.appsmith.server.domains.Datasource;
import com.appsmith.server.domains.Page;
import com.appsmith.server.domains.Plugin;
import com.appsmith.server.domains.PluginType;
import com.appsmith.server.domains.User;
import com.appsmith.server.dtos.ExecuteActionDTO;
import com.appsmith.server.exceptions.AppsmithError;
import com.appsmith.server.exceptions.AppsmithException;
import com.appsmith.server.helpers.PluginExecutorHelper;
import com.appsmith.server.repositories.ActionRepository;
import com.fasterxml.jackson.core.JsonProcessingException;
import com.fasterxml.jackson.databind.ObjectMapper;
import com.github.mustachejava.DefaultMustacheFactory;
import com.github.mustachejava.Mustache;
import com.github.mustachejava.MustacheFactory;
import lombok.extern.slf4j.Slf4j;
import org.apache.commons.lang.ArrayUtils;
import org.apache.commons.text.StringEscapeUtils;
import org.springframework.beans.factory.annotation.Autowired;
import org.springframework.data.domain.Example;
import org.springframework.data.domain.Sort;
import org.springframework.data.mongodb.core.ReactiveMongoTemplate;
import org.springframework.data.mongodb.core.convert.MongoConverter;
import org.springframework.stereotype.Service;
import org.springframework.util.CollectionUtils;
import org.springframework.util.MultiValueMap;
import reactor.core.publisher.Flux;
import reactor.core.publisher.Mono;
import reactor.core.scheduler.Scheduler;

import javax.lang.model.SourceVersion;
import javax.validation.Validator;
import javax.validation.constraints.NotNull;
import java.io.StringReader;
import java.io.StringWriter;
import java.io.UnsupportedEncodingException;
import java.io.Writer;
import java.net.URLDecoder;
import java.time.Duration;
import java.util.HashSet;
import java.util.List;
import java.util.Map;
import java.util.Set;
import java.util.stream.Collectors;

import static com.appsmith.server.acl.AclPermission.MANAGE_PAGES;
import static com.appsmith.server.acl.AclPermission.READ_PAGES;
import static com.appsmith.server.helpers.MustacheHelper.extractMustacheKeysFromJson;

@Slf4j
@Service
public class ActionServiceImpl extends BaseService<ActionRepository, Action, String> implements ActionService {

    private final ActionRepository repository;
    private final DatasourceService datasourceService;
    private final PluginService pluginService;
    private final PageService pageService;
    private final ObjectMapper objectMapper;
    private final DatasourceContextService datasourceContextService;
    private final PluginExecutorHelper pluginExecutorHelper;
    private final SessionUserService sessionUserService;
    private final MarketplaceService marketplaceService;
    private final PolicyGenerator policyGenerator;

    @Autowired
    public ActionServiceImpl(Scheduler scheduler,
                             Validator validator,
                             MongoConverter mongoConverter,
                             ReactiveMongoTemplate reactiveMongoTemplate,
                             ActionRepository repository,
                             DatasourceService datasourceService,
                             PluginService pluginService,
                             PageService pageService,
                             AnalyticsService analyticsService,
                             ObjectMapper objectMapper,
                             DatasourceContextService datasourceContextService,
                             PluginExecutorHelper pluginExecutorHelper,
                             SessionUserService sessionUserService,
                             MarketplaceService marketplaceService,
                             PolicyGenerator policyGenerator) {
        super(scheduler, validator, mongoConverter, reactiveMongoTemplate, repository, analyticsService);
        this.repository = repository;
        this.datasourceService = datasourceService;
        this.pluginService = pluginService;
        this.pageService = pageService;
        this.objectMapper = objectMapper;
        this.datasourceContextService = datasourceContextService;
        this.pluginExecutorHelper = pluginExecutorHelper;
        this.sessionUserService = sessionUserService;
        this.marketplaceService = marketplaceService;
        this.policyGenerator = policyGenerator;
    }

    private Boolean validateActionName(String name) {
        boolean isValidName = SourceVersion.isName(name);
        String pattern = "^((?=[A-Za-z0-9_])(?![\\\\-]).)*$";
        boolean doesPatternMatch = name.matches(pattern);
        return (isValidName && doesPatternMatch);
    }

    @Override
    public Mono<Action> create(@NotNull Action action) {
        if (action.getId() != null) {
            return Mono.error(new AppsmithException(AppsmithError.INVALID_PARAMETER, "id"));
        }

        if (action.getPageId() == null || action.getPageId().isBlank()) {
            return Mono.error(new AppsmithException(AppsmithError.INVALID_PARAMETER, FieldName.PAGE_ID));
        }

        Mono<User> userMono = sessionUserService
                .getCurrentUser()
                .cache();

        return pageService
                .findById(action.getPageId(), READ_PAGES)
                .zipWith(userMono)
                .map(tuple -> {
                    Page page = tuple.getT1();
                    User user = tuple.getT2();

                    // Inherit the action policies from the page.
                    generateAndSetActionPolicies(page, user, action);

                    Datasource datasource = action.getDatasource();
                    if (datasource != null) {
                        datasource.setOrganizationId(user.getCurrentOrganizationId());
                        action.setDatasource(datasource);
                    }
                    action.setOrganizationId(user.getCurrentOrganizationId());
                    return action;
                })
                .flatMap(this::validateAndSaveActionToRepository);
    }

    @Override
    public Mono<Action> validateAndSaveActionToRepository(Action action) {
        //Default the validity to true and invalids to be an empty set.
        Set<String> invalids = new HashSet<>();
        action.setIsValid(true);

        if (action.getName() == null || action.getName().trim().isEmpty()) {
            return Mono.error(new AppsmithException(AppsmithError.INVALID_PARAMETER, FieldName.NAME));
        }

        if (action.getPageId() == null || action.getPageId().isBlank()) {
            return Mono.error(new AppsmithException(AppsmithError.INVALID_PARAMETER, FieldName.PAGE_ID));
        }

        if (!validateActionName(action.getName())) {
            action.setIsValid(false);
            invalids.add(AppsmithError.INVALID_ACTION_NAME.getMessage());
        }

        if (action.getActionConfiguration() == null) {
            action.setIsValid(false);
            invalids.add(AppsmithError.NO_CONFIGURATION_FOUND_IN_ACTION.getMessage());
        }

        if (action.getDatasource() == null || action.getDatasource().getIsAutoGenerated()) {
            if (action.getPluginType() != PluginType.JS) {
                // This action isn't of type JS functions which requires that the pluginType be set by the client. Hence,
                // datasource is very much required for such an action.
                action.setIsValid(false);
                invalids.add(AppsmithError.DATASOURCE_NOT_GIVEN.getMessage());
            }
            action.setInvalids(invalids);
            return super.create(action);
        }

        Mono<Datasource> datasourceMono;
        if (action.getDatasource().getId() == null) {
            datasourceMono = Mono.just(action.getDatasource())
                    .flatMap(datasourceService::validateDatasource);
        } else {
            //Data source already exists. Find the same.
            datasourceMono = datasourceService.findById(action.getDatasource().getId())
                    .switchIfEmpty(Mono.defer(() -> {
                        action.setIsValid(false);
                        invalids.add(AppsmithError.NO_RESOURCE_FOUND.getMessage(FieldName.DATASOURCE, action.getDatasource().getId()));
                        return Mono.just(action.getDatasource());
                    }));
        }

        Mono<Plugin> pluginMono = datasourceMono.flatMap(datasource -> {
            if (datasource.getPluginId() == null) {
                return Mono.error(new AppsmithException(AppsmithError.PLUGIN_ID_NOT_GIVEN));
            }
            return pluginService.findById(datasource.getPluginId())
                    .switchIfEmpty(Mono.defer(() -> {
                        action.setIsValid(false);
                        invalids.add(AppsmithError.NO_RESOURCE_FOUND.getMessage(FieldName.PLUGIN, datasource.getPluginId()));
                        return Mono.just(new Plugin());
                    }));
        });

        return pluginMono
                .zipWith(datasourceMono)
                //Set plugin in the action before saving.
                .map(tuple -> {
                    Plugin plugin = tuple.getT1();
                    Datasource datasource = tuple.getT2();
                    action.setDatasource(datasource);
                    action.setInvalids(invalids);
                    action.setPluginType(plugin.getType());
                    return action;
                }).map(act -> extractAndSetJsonPathKeys(act))
                .flatMap(super::create)
                .switchIfEmpty(Mono.error(new AppsmithException(AppsmithError.REPOSITORY_SAVE_FAILED)))
                .flatMap(this::setTransientFieldsInAction);
    }

    /**
     * This function extracts all the mustache template keys (as per the regex) and returns them to the calling fxn
     * This set of keys is stored separately in the field `jsonPathKeys` in the action object. The client
     * uses the set `jsonPathKeys` to simplify it's value substitution.
     *
     * @param action
     * @return
     */
    private Set<String> extractKeysFromAction(Action action) {
        if (action.getActionConfiguration() == null) {
            return new HashSet<>();
        }

        // Convert the object to String as a preparation to send it to mustache extraction
        try {
            String actionConfigStr = objectMapper.writeValueAsString(action.getActionConfiguration());
            return extractMustacheKeysFromJson(actionConfigStr);
        } catch (JsonProcessingException e) {
            log.error("Exception caught while extracting mustache keys from action configuration. ", e);
        }
        return new HashSet<>();
    }

    /**
     * This function extracts the mustache keys and sets them in the field jsonPathKeys in the action object
     *
     * @param action
     * @return
     */
    public Action extractAndSetJsonPathKeys(Action action) {
        Set<String> actionKeys = extractKeysFromAction(action);
        Set<String> datasourceKeys = datasourceService.extractKeysFromDatasource(action.getDatasource());
        Set<String> keys = new HashSet<String>() {{
            addAll(actionKeys);
            addAll(datasourceKeys);
        }};
        action.setJsonPathKeys(keys);
        return action;
    }


    @Override
    public Mono<ActionExecutionResult> executeAction(ExecuteActionDTO executeActionDTO) {
        Action actionFromDto = executeActionDTO.getAction();

        // 1. Validate input parameters which are required for mustache replacements
        List<Param> params = executeActionDTO.getParams();
        if (params != null && !params.isEmpty()) {
            for (Param param : params) {
                if (param.getKey() == null || param.getKey().isEmpty()) {
                    continue;
                }

                // In case the parameter values turn out to be null, set it to empty string instead to allow the
                // the execution to go through no matter what.
                else if (param.getValue() == null) {
                    param.setValue("");
                } else {
                    String value = StringEscapeUtils.escapeJava(param.getValue());
                    param.setValue(value);
                }
            }
        }

        // 2. Fetch the query from the DB/from dto to get the type
        Mono<Action> actionMono;
        if (actionFromDto.getId() != null) {
            actionMono = repository.findById(actionFromDto.getId())
                    .switchIfEmpty(Mono.error(new AppsmithException(AppsmithError.NO_RESOURCE_FOUND, "action", actionFromDto.getId())))
                    .flatMap(action -> {
                        // This is separately done instead of fetching from the repository using id and isValid. This is
                        // because we want to error out with two different statuses -> Wrong action id OR Invalid action
                        if (Boolean.FALSE.equals(action.getIsValid())) {
                            return Mono.error(new AppsmithException(AppsmithError.INVALID_ACTION, action.getName(), action.getId()));
                        }
                        return Mono.just(action);
                    })
                    .cache();
        } else {
            actionMono = Mono.just(actionFromDto);
        }

        // 3. Instantiate the implementation class based on the query type

        Mono<Datasource> datasourceMono = actionMono
                .flatMap(action -> {
                    if (action.getPluginType() == PluginType.JS) {
                        return Mono.error(new AppsmithException(AppsmithError.UNSUPPORTED_OPERATION));
                    }
                    if (action.getDatasource() != null && action.getDatasource().getId() != null) {
                        return datasourceService.findById(action.getDatasource().getId())
                                .switchIfEmpty(Mono.error(new AppsmithException(AppsmithError.NO_RESOURCE_FOUND, "datasource")));
                    }
                    //The data source in the action has not been persisted.
                    if (action.getDatasource() != null) {
                        return Mono.just(action.getDatasource());
                    } else {
                        return Mono.error(new AppsmithException(AppsmithError.NO_RESOURCE_FOUND, "Valid action"));
                    }
                });

        Mono<Plugin> pluginMono = datasourceMono
                .flatMap(datasource -> {
                    if (datasource.getId() == null) {
                        return datasourceService.validateDatasource(datasource);
                    } else {
                        return Mono.just(datasource);
                    }
                })
                .flatMap(datasource -> {
                    Set<String> invalids = datasource.getInvalids();
                    if (!CollectionUtils.isEmpty(invalids)) {
                        return Mono.error(new AppsmithException(AppsmithError.INVALID_DATASOURCE, ArrayUtils.toString(invalids)));
                    }
                    return pluginService.findById(datasource.getPluginId());
                })
                .switchIfEmpty(Mono.error(new AppsmithException(AppsmithError.NO_RESOURCE_FOUND, "plugin")));

        Mono<PluginExecutor> pluginExecutorMono = pluginExecutorHelper.getPluginExecutor(pluginMono);

        // 4. Execute the query
        return actionMono
                .flatMap(action -> datasourceMono.zipWith(pluginExecutorMono, (datasource, pluginExecutor) -> {
                    DatasourceConfiguration datasourceConfigurationTemp;
                    ActionConfiguration actionConfigurationTemp;
                    //Do variable substitution before invoking the plugin
                    //Do this only if params have been provided in the execute command
                    if (executeActionDTO.getParams() != null && !executeActionDTO.getParams().isEmpty()) {
                        Map<String, String> replaceParamsMap = executeActionDTO
                                .getParams()
                                .stream()
                                .collect(Collectors.toMap(
                                        // Trimming here for good measure. If the keys have space on either side,
                                        // Mustache won't be able to find the key.
                                        // We also add a backslash before every double-quote or backslash character
                                        // because we apply the template replacing in a JSON-stringified version of
                                        // these properties, where these two characters are escaped.
                                        p -> p.getKey().trim().replaceAll("[\"\\\\]", "\\\\$0"),
                                        Param::getValue,
                                        // In case of a conflict, we pick the older value
                                        (oldValue, newValue) -> oldValue)
                                );

                        datasourceConfigurationTemp = (DatasourceConfiguration) variableSubstitution(datasource.getDatasourceConfiguration(), replaceParamsMap);
                        actionConfigurationTemp = (ActionConfiguration) variableSubstitution(action.getActionConfiguration(), replaceParamsMap);

                    } else {
                        datasourceConfigurationTemp = datasource.getDatasourceConfiguration();
                        actionConfigurationTemp = action.getActionConfiguration();

                    }

                    DatasourceConfiguration datasourceConfiguration;
                    ActionConfiguration actionConfiguration;

                    // If the action is paginated, update the configurations to update the correct URL.
                    if (action.getActionConfiguration() != null &&
                            action.getActionConfiguration().getPaginationType() != null &&
                            PaginationType.URL.equals(action.getActionConfiguration().getPaginationType()) &&
                            executeActionDTO.getPaginationField() != null) {
                        datasourceConfiguration = updateDatasourceConfigurationForPagination(actionConfigurationTemp, datasourceConfigurationTemp, executeActionDTO.getPaginationField());
                        actionConfiguration = updateActionConfigurationForPagination(actionConfigurationTemp, executeActionDTO.getPaginationField());
                    } else {
                        datasourceConfiguration = datasourceConfigurationTemp;
                        actionConfiguration = actionConfigurationTemp;
                    }

                    Integer timeoutDuration = actionConfiguration.getTimeoutInMillisecond();

                    log.debug("Execute Action called in Page {}, for action id : {}  action name : {}, {}, {}",
                            action.getPageId(), action.getId(), action.getName(), datasourceConfiguration,
                            actionConfiguration);

                    return datasourceContextService
                            .getDatasourceContext(datasource)
                            //Now that we have the context (connection details, execute the action
                            .flatMap(resourceContext -> pluginExecutor.execute(
                                    resourceContext.getConnection(),
                                    datasourceConfiguration,
                                    actionConfiguration))
                            .timeout(Duration.ofMillis(timeoutDuration));
                }))
                .flatMap(obj -> obj)
                .flatMap(res -> {
<<<<<<< HEAD
                    ActionExecutionResult result = (ActionExecutionResult) res;
                    Mono<ActionExecutionResult> resultMono = Mono.just(result);
                    if (actionFromDto.getId() == null) {
                        // This is a dry-run. We shouldn't query the db because it'll throw NPE on null IDs
                        return resultMono;
                    }

                    Mono<Action> actionFromDbMono = repository.findById(actionFromDto.getId())
                            //If the action is found in the db (i.e. it is not a dry run, save the cached response
                            .flatMap(action -> {
                                if (result.getShouldCacheResponse()) {
                                    //If the status code is 2xx, then save the cached response (aka the body) and return.
                                    action.setCacheResponse(result.getBody().toString());
                                    return repository.save(action);
                                }
                                log.debug("Action execution resulted in failure beyond the proxy with the result of {}", result);
                                return Mono.just(action);
                            });
                    return actionFromDbMono.zipWith(resultMono)
                            .map(tuple -> {
                                ActionExecutionResult executionResult = tuple.getT2();
                                return executionResult;
                            });
                });
=======
                            ActionExecutionResult result = (ActionExecutionResult) res;
                            Mono<ActionExecutionResult> resultMono = Mono.just(result);
                            if (actionFromDto.getId() == null) {
                                // This is a dry-run. We shouldn't query the db because it'll throw NPE on null IDs
                                return resultMono;
                            }

                            Mono<Action> actionFromDbMono = repository.findById(actionFromDto.getId())
                                    //If the action is found in the db (i.e. it is not a dry run, save the cached response
                                    .flatMap(action -> {
                                        if (result.getIsExecutionSuccess()) {
                                            // If the plugin execution result is successful, then cache response body in
                                            // the action and save it.
                                            action.setCacheResponse(result.getBody().toString());
                                            return repository.save(action);
                                        }
                                        log.debug("Action execution resulted in failure beyond the proxy with the result of {}", result);
                                        return Mono.just(action);
                                    });
                            return actionFromDbMono.zipWith(resultMono)
                                    .map(tuple -> {
                                        ActionExecutionResult executionResult = tuple.getT2();
                                        return executionResult;
                                    });
                        });
>>>>>>> 1c333808
    }

    @Override
    public Mono<Action> save(Action action) {
        return repository.save(action);
    }

    @Override
    public Mono<Action> findByNameAndPageId(String name, String pageId) {
        return repository.findByNameAndPageId(name, pageId, AclPermission.READ_ACTIONS);
    }

    @Override
    public Flux<Action> findDistinctRestApiActionsByNameInAndPageIdAndHttpMethod(Set<String> names, String pageId, String httpMethod) {
        return repository.findDistinctActionsByNameInAndPageIdAndActionConfiguration_HttpMethod(names, pageId,
                httpMethod, AclPermission.READ_ACTIONS);
    }

    /**
     * This function replaces the variables in the Object with the actual params
     */
    @Override
    public Object variableSubstitution(Object configuration,
                                       Map<String, String> replaceParamsMap) {
        try {
            // Convert the object to String as a preparation to send it to mustacheReplacement
            String objectInJsonString = objectMapper.writeValueAsString(configuration);
            objectInJsonString = mustacheReplacement(objectInJsonString, configuration.getClass().getSimpleName(), replaceParamsMap);
            return objectMapper.readValue(objectInJsonString, configuration.getClass());
        } catch (Exception e) {
            log.error("Exception caught while substituting values in mustache template.", e);
        }
        return configuration;
    }

    @Override
    public Mono<Action> findById(String id) {
        return repository.findById(id);
    }

    @Override
    public Flux<Action> findByPageId(String pageId, AclPermission permission) {
        return repository.findByPageId(pageId, permission);
    }

    /**
     * @param template    : This is the string which contains {{key}} which would be replaced with value
     * @param name        : This is the class name of the object from which template string was created
     * @param keyValueMap : This is the map of keys with values.
     * @return It finally returns the string in which all the keys in template have been replaced with values.
     */
    private String mustacheReplacement(String template, String name, Map<String, String> keyValueMap) {
        MustacheFactory mf = new DefaultMustacheFactory();
        Mustache mustache = mf.compile(new StringReader(template), name);
        Writer writer = new StringWriter();
        mustache.execute(writer, keyValueMap);

        return StringEscapeUtils.unescapeHtml4(writer.toString());
    }

    @Override
    public Mono<Action> delete(String id) {
        Mono<Action> actionMono = repository.findById(id)
                .switchIfEmpty(Mono.error(new AppsmithException(AppsmithError.NO_RESOURCE_FOUND, "action", id)));
        return actionMono
                .flatMap(toDelete -> repository.delete(toDelete).thenReturn(toDelete))
                .flatMap(deletedObj -> analyticsService.sendEvent(AnalyticsEvents.DELETE + "_" + deletedObj.getClass().getSimpleName().toUpperCase(), (Action) deletedObj));
    }

    @Override
    public Flux<Action> get(MultiValueMap<String, String> params) {
        Action actionExample = new Action();
        Sort sort = Sort.by(FieldName.NAME);

        if (params.getFirst(FieldName.NAME) != null) {
            actionExample.setName(params.getFirst(FieldName.NAME));
        }

        if (params.getFirst(FieldName.PAGE_ID) != null) {
            actionExample.setPageId(params.getFirst(FieldName.PAGE_ID));
        }

        Mono<String> orgIdMono = sessionUserService
                .getCurrentUser()
                .map(user -> user.getCurrentOrganizationId());

        if (params.getFirst(FieldName.APPLICATION_ID) != null) {
            return orgIdMono
                    .flatMapMany(orgId -> pageService
                            .findNamesByApplicationId(params.getFirst(FieldName.APPLICATION_ID))
                            .switchIfEmpty(Mono.error(new AppsmithException(
                                    AppsmithError.NO_RESOURCE_FOUND, "pages for application", params.getFirst(FieldName.APPLICATION_ID)))
                            )
                            .map(pageNameIdDTO -> {
                                Action example = new Action();
                                example.setPageId(pageNameIdDTO.getId());
                                example.setOrganizationId(orgId);
                                return example;
                            })
                            .flatMap(example -> repository.findAll(Example.of(example), sort)))
                    .flatMap(this::setTransientFieldsInAction);
        }
        return orgIdMono
                .flatMapMany(orgId -> {
                    actionExample.setOrganizationId(orgId);
                    return repository.findAll(Example.of(actionExample), sort);
                })
                .flatMap(this::setTransientFieldsInAction);
    }

    private ActionConfiguration updateActionConfigurationForPagination(ActionConfiguration actionConfiguration,
                                                                       PaginationField paginationField) {
        if (PaginationField.NEXT.equals(paginationField) || PaginationField.PREV.equals(paginationField)) {
            actionConfiguration.setPath("");
            actionConfiguration.setQueryParameters(null);
        }
        return actionConfiguration;
    }

    private DatasourceConfiguration updateDatasourceConfigurationForPagination(ActionConfiguration actionConfiguration,
                                                                               DatasourceConfiguration datasourceConfiguration,
                                                                               PaginationField paginationField) {
        if (PaginationField.NEXT.equals(paginationField)) {
            try {
                datasourceConfiguration.setUrl(URLDecoder.decode(actionConfiguration.getNext(), "UTF-8"));
            } catch (UnsupportedEncodingException e) {
                e.printStackTrace();
            }
        } else if (PaginationField.PREV.equals(paginationField)) {
            datasourceConfiguration.setUrl(actionConfiguration.getPrev());
        }
        return datasourceConfiguration;
    }

    private Mono<Action> setTransientFieldsInAction(Action action) {

        // Set the plugin id in the action object fetching it from the datasource.

        Mono<Action> pluginIdUpdateMono = null;
        Datasource datasource = action.getDatasource();
        if (datasource != null) {
            if (datasource.getId() != null) {
                // its a global datasource. Get the datasource from the collection
                pluginIdUpdateMono = datasourceService
                        .findById(datasource.getId())
                        .map(datasource1 -> {
                            action.setPluginId(datasource1.getPluginId());
                            return action;
                        });
            } else {
                // Its a nested datasource. Pick up the pluginId from here
                pluginIdUpdateMono = Mono.just(action)
                        .map(action1 -> {
                            action1.setPluginId(datasource.getPluginId());
                            return action1;
                        });
            }
        }

        // In case of an action which was imported from a 3P API, fill in the extra information of the provider required by the front end UI.
        Mono<Action> providerUpdateMono = null;
        if ((action.getTemplateId() != null) && (action.getProviderId() != null)) {

            providerUpdateMono = marketplaceService
                    .getProviderById(action.getProviderId())
                    .switchIfEmpty(Mono.just(new Provider()))
                    .map(provider -> {
                        ActionProvider actionProvider = new ActionProvider();
                        actionProvider.setName(provider.getName());
                        actionProvider.setCredentialSteps(provider.getCredentialSteps());
                        actionProvider.setDescription(provider.getDescription());
                        actionProvider.setImageUrl(provider.getImageUrl());
                        actionProvider.setUrl(provider.getUrl());

                        action.setProvider(actionProvider);
                        return action;
                    });
        } else {
            providerUpdateMono = Mono.just(action);
        }

        return Mono.zip(pluginIdUpdateMono, providerUpdateMono)
                .map(tuple -> {
                    Action pluginIdUpdatedAction = tuple.getT1();
                    Action providerUpdatedAction = tuple.getT2();

                    providerUpdatedAction.setPluginId(pluginIdUpdatedAction.getPluginId());
                    return providerUpdatedAction;
                });
    }

    private void generateAndSetActionPolicies(Page page, User user, Action action) {
        Set<Policy> policySet = page.getPolicies().stream()
                .filter(policy -> policy.getPermission().equals(MANAGE_PAGES.getValue())
                        || policy.getPermission().equals(READ_PAGES.getValue()))
                .collect(Collectors.toSet());
        Set<Policy> documentPolicies = policyGenerator.getAllChildPolicies(user, policySet, Page.class);
        action.setPolicies(documentPolicies);
    }
}<|MERGE_RESOLUTION|>--- conflicted
+++ resolved
@@ -411,32 +411,6 @@
                 }))
                 .flatMap(obj -> obj)
                 .flatMap(res -> {
-<<<<<<< HEAD
-                    ActionExecutionResult result = (ActionExecutionResult) res;
-                    Mono<ActionExecutionResult> resultMono = Mono.just(result);
-                    if (actionFromDto.getId() == null) {
-                        // This is a dry-run. We shouldn't query the db because it'll throw NPE on null IDs
-                        return resultMono;
-                    }
-
-                    Mono<Action> actionFromDbMono = repository.findById(actionFromDto.getId())
-                            //If the action is found in the db (i.e. it is not a dry run, save the cached response
-                            .flatMap(action -> {
-                                if (result.getShouldCacheResponse()) {
-                                    //If the status code is 2xx, then save the cached response (aka the body) and return.
-                                    action.setCacheResponse(result.getBody().toString());
-                                    return repository.save(action);
-                                }
-                                log.debug("Action execution resulted in failure beyond the proxy with the result of {}", result);
-                                return Mono.just(action);
-                            });
-                    return actionFromDbMono.zipWith(resultMono)
-                            .map(tuple -> {
-                                ActionExecutionResult executionResult = tuple.getT2();
-                                return executionResult;
-                            });
-                });
-=======
                             ActionExecutionResult result = (ActionExecutionResult) res;
                             Mono<ActionExecutionResult> resultMono = Mono.just(result);
                             if (actionFromDto.getId() == null) {
@@ -462,7 +436,6 @@
                                         return executionResult;
                                     });
                         });
->>>>>>> 1c333808
     }
 
     @Override
