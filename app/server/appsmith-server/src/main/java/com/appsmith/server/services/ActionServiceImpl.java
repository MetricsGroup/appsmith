--- conflicted
+++ resolved
@@ -6,11 +6,8 @@
 import com.appsmith.external.models.PaginationField;
 import com.appsmith.external.models.PaginationType;
 import com.appsmith.external.models.Param;
-<<<<<<< HEAD
 import com.appsmith.external.models.Policy;
-=======
 import com.appsmith.external.models.Property;
->>>>>>> a2a4cbb2
 import com.appsmith.external.models.Provider;
 import com.appsmith.external.pluginExceptions.AppsmithPluginError;
 import com.appsmith.external.pluginExceptions.AppsmithPluginException;
@@ -51,6 +48,7 @@
 import reactor.core.publisher.Flux;
 import reactor.core.publisher.Mono;
 import reactor.core.scheduler.Scheduler;
+import retrofit.http.HEAD;
 
 import javax.lang.model.SourceVersion;
 import javax.validation.Validator;
@@ -61,11 +59,8 @@
 import java.io.Writer;
 import java.net.URLDecoder;
 import java.time.Duration;
-<<<<<<< HEAD
 import java.util.ArrayList;
-=======
 import java.util.Arrays;
->>>>>>> a2a4cbb2
 import java.util.HashSet;
 import java.util.List;
 import java.util.Locale;
@@ -488,35 +483,6 @@
                             })
                             .map(obj -> populateRequestFields(actionConfiguration, (ActionExecutionResult) obj));
                 }))
-<<<<<<< HEAD
-                .flatMap(obj -> obj)
-                .flatMap(res -> {
-                    ActionExecutionResult result = (ActionExecutionResult) res;
-                    Mono<ActionExecutionResult> resultMono = Mono.just(result);
-                    if (actionFromDto.getId() == null) {
-                        // This is a dry-run. We shouldn't query the db because it'll throw NPE on null IDs
-                        return resultMono;
-                    }
-
-                    Mono<Action> actionFromDbMono = repository.findById(actionFromDto.getId())
-                            //If the action is found in the db (i.e. it is not a dry run, save the cached response
-                            .flatMap(action -> {
-                                if (result.getIsExecutionSuccess()) {
-                                    // If the plugin execution result is successful, then cache response body in
-                                    // the action and save it.
-                                    action.setCacheResponse(result.getBody().toString());
-                                    return repository.save(action);
-                                }
-                                log.debug("Action execution resulted in failure beyond the proxy with the result of {}", result);
-                                return Mono.just(action);
-                            });
-                    return actionFromDbMono.zipWith(resultMono)
-                            .map(tuple -> {
-                                ActionExecutionResult executionResult = tuple.getT2();
-                                return executionResult;
-                            });
-                });
-=======
                 .flatMap(obj -> obj);
 
                 // Populate the actionExecution result further by setting the cached response and saving it to the DB
@@ -551,7 +517,6 @@
                                         return executionResult;
                                     });
                         });
->>>>>>> a2a4cbb2
     }
 
     @Override
@@ -572,12 +537,6 @@
      * @param pageId Id of the Page within which to look for Actions.
      * @return A Flux of Actions that are identified to be executed on page-load.
      */
-    @Override
-<<<<<<< HEAD
-    public Flux<Action> findDistinctRestApiActionsByNameInAndPageIdAndHttpMethod(Set<String> names, String pageId, String httpMethod) {
-        return repository.findActionsByNameInAndPageIdAndActionConfiguration_HttpMethod(names, pageId,
-                httpMethod, READ_ACTIONS);
-=======
     public Flux<Action> findOnLoadActionsInPage(Set<String> names, String pageId) {
         final Flux<Action> getApiActions = repository
                 .findDistinctActionsByNameInAndPageIdAndActionConfiguration_HttpMethod(names, pageId, "GET");
@@ -586,7 +545,6 @@
                 .findDistinctActionsByNameInAndPageIdAndExecuteOnLoadTrue(names, pageId);
 
         return getApiActions.concatWith(explicitOnLoadActions);
->>>>>>> a2a4cbb2
     }
 
     /**
