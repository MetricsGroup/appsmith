--- conflicted
+++ resolved
@@ -2493,35 +2493,6 @@
 
     }
 
-<<<<<<< HEAD
-    /**
-     * - Older order file where not present for the pages created within the application because page reordering with in
-     * the application was not supported.
-     * - New Form order field will be added to the Page object and is used to order the pages with in the application
-     * Since the previously created pages doesnt have the order, we will be updating/adding order to all the previously
-     * created pages of all the application present.
-     * - []
-     */
-    @ChangeSet(order = "073", id = "add-and-update-order-for-all-pages", author = "")
-    public void addOrderToAllPagesOfApplication(MongoTemplate mongoTemplate) {
-        for (Application application : mongoTemplate.findAll(Application.class)) {
-            if(application.getPages() != null) {
-                int i = 0;
-                for (ApplicationPage page : application.getPages()) {
-                    page.setOrder(i);
-                    i++;
-                }
-                if(application.getPublishedPages() != null) {
-                    i = 0;
-                    for (ApplicationPage page : application.getPublishedPages()) {
-                        page.setOrder(i);
-                        i++;
-                    }
-                }
-                mongoTemplate.save(application);
-            }
-        }
-    }
 
 //    @ChangeSet(order = "073", id = "mongo-form-merge-update-commands", author = "")
 //    public void migrateUpdateOneToUpdateManyMongoFormCommand(MongockTemplate mongockTemplate) {
@@ -2590,8 +2561,6 @@
 //            mongockTemplate.save(action);
 //        }
 //    }
-=======
->>>>>>> 3fb00b6c
 
     @ChangeSet(order = "073", id = "mongo-form-merge-update-commands", author = "")
     public void migrateUpdateOneToUpdateManyMongoFormCommand(MongockTemplate mongockTemplate) {
@@ -2699,4 +2668,33 @@
             mongoTemplate.save(user);
         }
     }
+  
+    /**
+     * - Older order file where not present for the pages created within the application because page reordering with in
+     * the application was not supported.
+     * - New Form order field will be added to the Page object and is used to order the pages with in the application
+     * Since the previously created pages doesnt have the order, we will be updating/adding order to all the previously
+     * created pages of all the application present.
+     * - []
+     */
+    @ChangeSet(order = "075", id = "add-and-update-order-for-all-pages", author = "")
+    public void addOrderToAllPagesOfApplication(MongoTemplate mongoTemplate) {
+        for (Application application : mongoTemplate.findAll(Application.class)) {
+            if(application.getPages() != null) {
+                int i = 0;
+                for (ApplicationPage page : application.getPages()) {
+                    page.setOrder(i);
+                    i++;
+                }
+                if(application.getPublishedPages() != null) {
+                    i = 0;
+                    for (ApplicationPage page : application.getPublishedPages()) {
+                        page.setOrder(i);
+                        i++;
+                    }
+                }
+                mongoTemplate.save(application);
+            }
+        }
+    }
 }