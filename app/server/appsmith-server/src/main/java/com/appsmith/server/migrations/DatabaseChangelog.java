package com.appsmith.server.migrations;

import com.appsmith.external.helpers.MustacheHelper;
import com.appsmith.external.models.ActionConfiguration;
import com.appsmith.external.models.BaseDomain;
import com.appsmith.external.models.Connection;
import com.appsmith.external.models.DBAuth;
import com.appsmith.external.models.DatasourceConfiguration;
import com.appsmith.external.models.Policy;
import com.appsmith.external.models.Property;
import com.appsmith.external.models.SSLDetails;
import com.appsmith.external.services.EncryptionService;
import com.appsmith.server.acl.AclPermission;
import com.appsmith.server.acl.AppsmithRole;
import com.appsmith.server.constants.Appsmith;
import com.appsmith.server.constants.FieldName;
import com.appsmith.server.domains.Action;
import com.appsmith.server.domains.Application;
import com.appsmith.server.domains.Collection;
import com.appsmith.server.domains.Config;
import com.appsmith.server.domains.Datasource;
import com.appsmith.server.domains.Group;
import com.appsmith.server.domains.InviteUser;
import com.appsmith.server.domains.Layout;
import com.appsmith.server.domains.NewAction;
import com.appsmith.server.domains.NewPage;
import com.appsmith.server.domains.Organization;
import com.appsmith.server.domains.OrganizationPlugin;
import com.appsmith.server.domains.Page;
import com.appsmith.server.domains.PasswordResetToken;
import com.appsmith.server.domains.Permission;
import com.appsmith.server.domains.Plugin;
import com.appsmith.server.domains.PluginType;
import com.appsmith.server.domains.QApplication;
import com.appsmith.server.domains.QConfig;
import com.appsmith.server.domains.QDatasource;
import com.appsmith.server.domains.QNewAction;
import com.appsmith.server.domains.QOrganization;
import com.appsmith.server.domains.QPlugin;
import com.appsmith.server.domains.Role;
import com.appsmith.server.domains.Sequence;
import com.appsmith.server.domains.User;
import com.appsmith.server.domains.UserData;
import com.appsmith.server.domains.UserRole;
import com.appsmith.server.dtos.ActionDTO;
import com.appsmith.server.dtos.DslActionDTO;
import com.appsmith.server.dtos.OrganizationPluginStatus;
import com.appsmith.server.dtos.PageDTO;
import com.appsmith.server.services.OrganizationService;
import com.fasterxml.jackson.databind.ObjectMapper;
import com.github.cloudyrock.mongock.ChangeLog;
import com.github.cloudyrock.mongock.ChangeSet;
import com.github.cloudyrock.mongock.decorator.impl.MongockTemplate;
import com.google.gson.Gson;
import com.mongodb.MongoClient;
import com.mongodb.MongoException;
import com.mongodb.client.MongoCollection;
import com.mongodb.client.MongoCursor;
import com.mongodb.client.model.Filters;
import lombok.extern.slf4j.Slf4j;
import net.minidev.json.JSONObject;
import org.apache.commons.lang.ObjectUtils;
import org.bson.Document;
import org.bson.types.ObjectId;
import org.springframework.core.io.DefaultResourceLoader;
import org.springframework.dao.DataAccessException;
import org.springframework.dao.DuplicateKeyException;
import org.springframework.data.domain.Sort;
import org.springframework.data.mongodb.UncategorizedMongoDbException;
import org.springframework.data.mongodb.core.CollectionCallback;
import org.springframework.data.mongodb.core.MongoOperations;
import org.springframework.data.mongodb.core.MongoTemplate;
import org.springframework.data.mongodb.core.index.CompoundIndexDefinition;
import org.springframework.data.mongodb.core.index.Index;
import org.springframework.data.mongodb.core.index.IndexOperations;
import org.springframework.data.mongodb.core.query.Criteria;
import org.springframework.data.mongodb.core.query.Query;
import org.springframework.data.mongodb.core.query.Update;
import org.springframework.util.CollectionUtils;
import org.springframework.util.StreamUtils;

import java.io.IOException;
import java.nio.charset.Charset;
import java.time.Instant;
import java.util.ArrayList;
import java.util.Arrays;
import java.util.Collections;
import java.util.HashMap;
import java.util.HashSet;
import java.util.Iterator;
import java.util.List;
import java.util.Map;
import java.util.Optional;
import java.util.Random;
import java.util.Set;
import java.util.concurrent.TimeUnit;
import java.util.regex.Pattern;
import java.util.stream.Collectors;

import static com.appsmith.external.helpers.BeanCopyUtils.copyNewFieldValuesIntoOldObject;
import static com.appsmith.server.acl.AclPermission.EXECUTE_ACTIONS;
import static com.appsmith.server.acl.AclPermission.EXPORT_APPLICATIONS;
import static com.appsmith.server.acl.AclPermission.MAKE_PUBLIC_APPLICATIONS;
import static com.appsmith.server.acl.AclPermission.ORGANIZATION_EXPORT_APPLICATIONS;
import static com.appsmith.server.acl.AclPermission.ORGANIZATION_INVITE_USERS;
import static com.appsmith.server.acl.AclPermission.READ_ACTIONS;
import static com.appsmith.server.helpers.CollectionUtils.isNullOrEmpty;
import static com.appsmith.server.repositories.BaseAppsmithRepositoryImpl.fieldName;
import static java.lang.Boolean.FALSE;
import static java.lang.Boolean.TRUE;
import static org.springframework.data.mongodb.core.query.Criteria.where;
import static org.springframework.data.mongodb.core.query.Query.query;
import static org.springframework.data.mongodb.core.query.Update.update;

@Slf4j
@ChangeLog(order = "001")
public class DatabaseChangelog {

    /**
     * A private, pure utility function to create instances of Index objects to pass to `IndexOps.ensureIndex` method.
     * Note: The order of the fields here is important. An index with the fields `"name", "organizationId"` is different
     * from an index with the fields `"organizationId", "name"`. If an index exists with the first ordering and we try
     * to **ensure** an index with the same name but the second ordering of fields, errors will show up and bad things
     * WILL happen.
     * <p>
     * Also, please check out the following blog on how to best create indexes :
     * https://emptysqua.re/blog/optimizing-mongodb-compound-indexes/
     */
    private static Index makeIndex(String... fields) {
        if (fields.length == 1) {
            return new Index(fields[0], Sort.Direction.ASC).named(fields[0]);
        } else {
            org.bson.Document doc = new org.bson.Document();
            for (String field : fields) {
                doc.put(field, 1);
            }
            return new CompoundIndexDefinition(doc);
        }
    }

    /**
     * Given a MongoTemplate, a domain class and a bunch of Index definitions, this pure utility function will ensure
     * those indexes on the database behind the MongoTemplate instance.
     */
    private static void ensureIndexes(MongoTemplate mongoTemplate, Class<?> entityClass, Index... indexes) {
        IndexOperations indexOps = mongoTemplate.indexOps(entityClass);
        for (Index index : indexes) {
            indexOps.ensureIndex(index);
        }
    }

    private static void dropIndexIfExists(MongoTemplate mongoTemplate, Class<?> entityClass, String name) {
        try {
            mongoTemplate.indexOps(entityClass).dropIndex(name);
        } catch (UncategorizedMongoDbException ignored) {
            // The index probably doesn't exist. This happens if the database is created after the @Indexed annotation
            // has been removed.
        }
    }

    private ActionDTO copyActionToDTO(Action action) {
        ActionDTO actionDTO = new ActionDTO();
        actionDTO.setName(action.getName());
        actionDTO.setDatasource(action.getDatasource());
        actionDTO.setPageId(action.getPageId());
        actionDTO.setActionConfiguration(action.getActionConfiguration());
        actionDTO.setExecuteOnLoad(action.getExecuteOnLoad());
        actionDTO.setDynamicBindingPathList(action.getDynamicBindingPathList());
        actionDTO.setIsValid(action.getIsValid());
        actionDTO.setInvalids(action.getInvalids());
        actionDTO.setJsonPathKeys(action.getJsonPathKeys());
        actionDTO.setCacheResponse(action.getCacheResponse());
        actionDTO.setUserSetOnLoad(action.getUserSetOnLoad());
        actionDTO.setConfirmBeforeExecute(action.getConfirmBeforeExecute());

        return actionDTO;
    }

    private void installPluginToAllOrganizations(MongoTemplate mongoTemplate, String pluginId) {
        for (Organization organization : mongoTemplate.findAll(Organization.class)) {
            if (CollectionUtils.isEmpty(organization.getPlugins())) {
                organization.setPlugins(new ArrayList<>());
            }

            final Set<String> installedPlugins = organization.getPlugins()
                    .stream().map(OrganizationPlugin::getPluginId).collect(Collectors.toSet());

            if (!installedPlugins.contains(pluginId)) {
                organization.getPlugins()
                        .add(new OrganizationPlugin(pluginId, OrganizationPluginStatus.FREE));
            }

            mongoTemplate.save(organization);
        }
    }

    @ChangeSet(order = "001", id = "initial-plugins", author = "")
    public void initialPlugins(MongoTemplate mongoTemplate) {
        Plugin plugin1 = new Plugin();
        plugin1.setName("PostgresDbPlugin");
        plugin1.setType(PluginType.DB);
        plugin1.setPackageName("postgres-plugin");
        plugin1.setUiComponent("DbEditorForm");
        plugin1.setDefaultInstall(true);
        try {
            mongoTemplate.insert(plugin1);
        } catch (DuplicateKeyException e) {
            log.warn("postgres-plugin already present in database.");
        }

        Plugin plugin2 = new Plugin();
        plugin2.setName("RestTemplatePluginExecutor");
        plugin2.setType(PluginType.API);
        plugin2.setPackageName("restapi-plugin");
        plugin2.setUiComponent("ApiEditorForm");
        plugin2.setDefaultInstall(true);
        try {
            mongoTemplate.insert(plugin2);
        } catch (DuplicateKeyException e) {
            log.warn("restapi-plugin already present in database.");
        }

        Plugin plugin3 = new Plugin();
        plugin3.setName("MongoDBPlugin");
        plugin3.setType(PluginType.DB);
        plugin3.setPackageName("mongo-plugin");
        plugin3.setUiComponent("DbEditorForm");
        plugin3.setDefaultInstall(true);
        try {
            mongoTemplate.insert(plugin3);
        } catch (DuplicateKeyException e) {
            log.warn("mongo-plugin already present in database.");
        }

        Plugin plugin4 = new Plugin();
        plugin4.setName("Rapid API Plugin");
        plugin4.setType(PluginType.API);
        plugin4.setPackageName("rapidapi-plugin");
        plugin4.setUiComponent("RapidApiEditorForm");
        plugin4.setDefaultInstall(true);
        try {
            mongoTemplate.insert(plugin4);
        } catch (DuplicateKeyException e) {
            log.warn("rapidapi-plugin already present in database.");
        }
    }

    @ChangeSet(order = "002", id = "remove-org-name-index", author = "")
    public void removeOrgNameIndex(MongoTemplate mongoTemplate) {
        dropIndexIfExists(mongoTemplate, Organization.class, "name");
    }

    @ChangeSet(order = "003", id = "add-org-slugs", author = "")
    public void addOrgSlugs(MongoTemplate mongoTemplate, OrganizationService organizationService) {
        // For all existing organizations, add a slug field, which should be unique.
        // We are blocking here for adding a slug to each existing organization. This is bad and slow. Do NOT copy this
        // code fragment into the services' control flow. This is a single migration code and is expected to run once in
        // lifetime of a deployment.
        for (Organization organization : mongoTemplate.findAll(Organization.class)) {
            if (organization.getSlug() == null) {
                organizationService.getNextUniqueSlug(organization.makeSlug())
                        .doOnSuccess(slug -> {
                            organization.setSlug(slug);
                            mongoTemplate.save(organization);
                        })
                        .block();
            }
        }
    }

    /**
     * We are creating indexes manually because Spring's index resolver creates indexes on fields as well.
     * See https://stackoverflow.com/questions/60867491/ for an explanation of the problem. We have that problem with
     * the `Action.datasource` field.
     */
    @ChangeSet(order = "004", id = "initial-indexes", author = "")
    public void addInitialIndexes(MongoTemplate mongoTemplate) {
        Index createdAtIndex = makeIndex("createdAt");

        ensureIndexes(mongoTemplate, Action.class,
                createdAtIndex,
                makeIndex("pageId", "name").unique().named("action_page_compound_index")
        );

        ensureIndexes(mongoTemplate, Application.class,
                createdAtIndex,
                makeIndex("organizationId", "name").unique().named("organization_application_compound_index")
        );

        ensureIndexes(mongoTemplate, Collection.class,
                createdAtIndex
        );

        ensureIndexes(mongoTemplate, Config.class,
                createdAtIndex,
                makeIndex("name").unique()
        );

        ensureIndexes(mongoTemplate, Datasource.class,
                createdAtIndex,
                makeIndex("organizationId", "name").unique().named("organization_datasource_compound_index")
        );

        ensureIndexes(mongoTemplate, InviteUser.class,
                createdAtIndex,
                makeIndex("token").unique().expire(3600, TimeUnit.SECONDS),
                makeIndex("email").unique()
        );

        ensureIndexes(mongoTemplate, Organization.class,
                createdAtIndex,
                makeIndex("slug").unique()
        );

        ensureIndexes(mongoTemplate, Page.class,
                createdAtIndex,
                makeIndex("applicationId", "name").unique().named("application_page_compound_index")
        );

        ensureIndexes(mongoTemplate, PasswordResetToken.class,
                createdAtIndex,
                makeIndex("email").unique().expire(3600, TimeUnit.SECONDS)
        );

        ensureIndexes(mongoTemplate, Permission.class,
                createdAtIndex
        );

        ensureIndexes(mongoTemplate, Plugin.class,
                createdAtIndex,
                makeIndex("type"),
                makeIndex("packageName").unique()
        );

        ensureIndexes(mongoTemplate, Role.class,
                createdAtIndex
        );

        ensureIndexes(mongoTemplate, User.class,
                createdAtIndex,
                makeIndex("email").unique()
        );
    }

    @ChangeSet(order = "005", id = "application-deleted-at", author = "")
    public void addApplicationDeletedAtFieldAndIndex(MongoTemplate mongoTemplate) {
        dropIndexIfExists(mongoTemplate, Application.class, "organization_application_compound_index");

        ensureIndexes(mongoTemplate, Application.class,
                makeIndex("organizationId", "name", "deletedAt")
                        .unique().named("organization_application_deleted_compound_index")
        );

        for (Application application : mongoTemplate.findAll(Application.class)) {
            if (application.isDeleted()) {
                application.setDeletedAt(application.getUpdatedAt());
                mongoTemplate.save(application);
            }
        }
    }

    @ChangeSet(order = "006", id = "hide-rapidapi-plugin", author = "")
    public void hideRapidApiPluginFromCreateDatasource(MongoTemplate mongoTemplate) {
        final Plugin rapidApiPlugin = mongoTemplate.findOne(
                query(where("packageName").is("rapidapi-plugin")),
                Plugin.class
        );

        if (rapidApiPlugin == null) {
            log.error("Couldn't find rapidapi-plugin, to set it's `allowUserDatasources` to false.");

        } else {
            rapidApiPlugin.setAllowUserDatasources(false);
            mongoTemplate.save(rapidApiPlugin);

        }
    }

    @ChangeSet(order = "007", id = "datasource-deleted-at", author = "")
    public void addDatasourceDeletedAtFieldAndIndex(MongoTemplate mongoTemplate) {
        dropIndexIfExists(mongoTemplate, Datasource.class, "organization_datasource_compound_index");

        ensureIndexes(mongoTemplate, Datasource.class,
                makeIndex(FieldName.ORGANIZATION_ID, FieldName.NAME, FieldName.DELETED_AT)
                        .unique().named("organization_datasource_deleted_compound_index")
        );

        for (Datasource datasource : mongoTemplate.findAll(Datasource.class)) {
            if (datasource.isDeleted()) {
                datasource.setDeletedAt(datasource.getUpdatedAt());
                mongoTemplate.save(datasource);
            }
        }
    }

    @ChangeSet(order = "008", id = "page-deleted-at", author = "")
    public void addPageDeletedAtFieldAndIndex(MongoTemplate mongoTemplate) {
        dropIndexIfExists(mongoTemplate, Page.class, "application_page_compound_index");

        ensureIndexes(mongoTemplate, Page.class,
                makeIndex(FieldName.APPLICATION_ID, FieldName.NAME, FieldName.DELETED_AT)
                        .unique().named("application_page_deleted_compound_index")
        );

        for (Page page : mongoTemplate.findAll(Page.class)) {
            if (page.isDeleted()) {
                page.setDeletedAt(page.getUpdatedAt());
                mongoTemplate.save(page);
            }
        }
    }

    @ChangeSet(order = "009", id = "friendly-plugin-names", author = "")
    public void setFriendlyPluginNames(MongoTemplate mongoTemplate) {
        for (Plugin plugin : mongoTemplate.findAll(Plugin.class)) {
            if ("postgres-plugin".equals(plugin.getPackageName())) {
                plugin.setName("PostgreSQL");
            } else if ("restapi-plugin".equals(plugin.getPackageName())) {
                plugin.setName("REST API");
            } else if ("mongo-plugin".equals(plugin.getPackageName())) {
                plugin.setName("MongoDB");
            } else {
                continue;
            }
            mongoTemplate.save(plugin);
        }
    }

    @ChangeSet(order = "010", id = "add-delete-datasource-perm-existing-groups", author = "")
    public void addDeleteDatasourcePermToExistingGroups(MongoTemplate mongoTemplate) {
        for (Group group : mongoTemplate.findAll(Group.class)) {
            if (CollectionUtils.isEmpty(group.getPermissions())) {
                group.setPermissions(new HashSet<>());
            }
            group.getPermissions().add("delete:datasources");
            mongoTemplate.save(group);
        }
    }

    @ChangeSet(order = "011", id = "install-default-plugins-to-all-organizations", author = "")
    public void installDefaultPluginsToAllOrganizations(MongoTemplate mongoTemplate) {
        final List<Plugin> defaultPlugins = mongoTemplate.find(
                query(where("defaultInstall").is(true)),
                Plugin.class
        );

        mongoTemplate.findAll(Plugin.class);

        for (Organization organization : mongoTemplate.findAll(Organization.class)) {
            if (CollectionUtils.isEmpty(organization.getPlugins())) {
                organization.setPlugins(new ArrayList<>());
            }

            final Set<String> installedPlugins = organization.getPlugins()
                    .stream().map(OrganizationPlugin::getPluginId).collect(Collectors.toSet());

            for (Plugin defaultPlugin : defaultPlugins) {
                if (!installedPlugins.contains(defaultPlugin.getId())) {
                    organization.getPlugins()
                            .add(new OrganizationPlugin(defaultPlugin.getId(), OrganizationPluginStatus.FREE));
                }
            }

            mongoTemplate.save(organization);
        }
    }

    @ChangeSet(order = "012", id = "ensure-datasource-created-and-updated-at-fields", author = "")
    public void ensureDatasourceCreatedAndUpdatedAt(MongoTemplate mongoTemplate) {
        final List<Datasource> missingCreatedAt = mongoTemplate.find(
                query(where("createdAt").exists(false)),
                Datasource.class
        );

        for (Datasource datasource : missingCreatedAt) {
            datasource.setCreatedAt(Instant.now());
            mongoTemplate.save(datasource);
        }

        final List<Datasource> missingUpdatedAt = mongoTemplate.find(
                query(where("updatedAt").exists(false)),
                Datasource.class
        );

        for (Datasource datasource : missingUpdatedAt) {
            datasource.setUpdatedAt(Instant.now());
            mongoTemplate.save(datasource);
        }
    }

    @ChangeSet(order = "013", id = "add-index-for-sequence-name", author = "")
    public void addIndexForSequenceName(MongoTemplate mongoTemplate) {
        ensureIndexes(mongoTemplate, Sequence.class,
                makeIndex(FieldName.NAME).unique()
        );
    }

    @ChangeSet(order = "014", id = "set-initial-sequence-for-datasource", author = "")
    public void setInitialSequenceForDatasource(MongoTemplate mongoTemplate) {
        final Long maxUntitledDatasourceNumber = mongoTemplate.find(
                query(where(FieldName.NAME).regex("^" + Datasource.DEFAULT_NAME_PREFIX + " \\d+$")),
                Datasource.class
        )
                .stream()
                .map(datasource -> Long.parseLong(datasource.getName().split(" ")[2]))
                .max(Long::compareTo)
                .orElse(0L);

        mongoTemplate.upsert(
                query(where(FieldName.NAME).is(mongoTemplate.getCollectionName(Datasource.class))),
                update("nextNumber", maxUntitledDatasourceNumber + 1),
                Sequence.class
        );
    }

    @ChangeSet(order = "015", id = "set-plugin-image-and-docs-link", author = "")
    public void setPluginImageAndDocsLink(MongoTemplate mongoTemplate) {
        for (Plugin plugin : mongoTemplate.findAll(Plugin.class)) {
            if ("postgres-plugin".equals(plugin.getPackageName())) {
                plugin.setIconLocation("https://s3.us-east-2.amazonaws.com/assets.appsmith.com/Postgress.png");
                plugin.setDocumentationLink("https://www.postgresql.org/docs/12/index.html");
                plugin.setResponseType(Plugin.ResponseType.TABLE);

            } else if ("restapi-plugin".equals(plugin.getPackageName())) {
                plugin.setIconLocation("https://s3.us-east-2.amazonaws.com/assets.appsmith.com/RestAPI.png");

            } else if ("mongo-plugin".equals(plugin.getPackageName())) {
                plugin.setIconLocation("https://s3.us-east-2.amazonaws.com/assets.appsmith.com/MongoDB.png");
                plugin.setDocumentationLink("https://docs.mongodb.com/manual/reference/command/nav-crud/");
                plugin.setResponseType(Plugin.ResponseType.JSON);

            } else {
                continue;

            }

            mongoTemplate.save(plugin);
        }
    }

    @ChangeSet(order = "016", id = "fix-double-escapes", author = "")
    public void fixDoubleEscapes(MongoTemplate mongoTemplate) {
        final List<Action> actions = mongoTemplate.find(
                query(where("jsonPathKeys").exists(true)),
                Action.class
        );

        for (final Action action : actions) {
            final Set<String> keys = action.getJsonPathKeys();
            if (CollectionUtils.isEmpty(keys)) {
                continue;
            }

            final Set<String> fixedKeys = new HashSet<>();
            boolean hasFixes = false;
            for (final String key : keys) {
                final String fixed = key
                        .replaceAll("\\\\n", "\n")
                        .replaceAll("\\\\r", "\r")
                        .replaceAll("\\\\t", "\t");
                fixedKeys.add(fixed);
                if (!hasFixes && !fixed.equals(key)) {
                    hasFixes = true;
                }
            }

            if (hasFixes) {
                action.setJsonPathKeys(fixedKeys);
                mongoTemplate.save(action);
            }
        }
    }

    @ChangeSet(order = "017", id = "encrypt-password", author = "")
    public void encryptPassword(MongoTemplate mongoTemplate, EncryptionService encryptionService) {
        final List<Datasource> datasources = mongoTemplate.find(
                query(where("datasourceConfiguration.authentication.password").exists(true)),
                Datasource.class
        );

        for (final Datasource datasource : datasources) {
            DBAuth authentication = (DBAuth) datasource.getDatasourceConfiguration().getAuthentication();
            authentication.setPassword(encryptionService.encryptString(authentication.getPassword()));
            mongoTemplate.save(datasource);
        }
    }

    @ChangeSet(order = "018", id = "install-mysql-plugins", author = "")
    public void mysqlPlugin(MongoTemplate mongoTemplate) {
        Plugin plugin1 = new Plugin();
        plugin1.setName("Mysql");
        plugin1.setType(PluginType.DB);
        plugin1.setPackageName("mysql-plugin");
        plugin1.setUiComponent("DbEditorForm");
        plugin1.setResponseType(Plugin.ResponseType.TABLE);
        plugin1.setIconLocation("https://s3.us-east-2.amazonaws.com/assets.appsmith.com/Mysql.jpg");
        plugin1.setDefaultInstall(true);
        try {
            mongoTemplate.insert(plugin1);
        } catch (DuplicateKeyException e) {
            log.warn("mysql-plugin already present in database.");
        }

        installPluginToAllOrganizations(mongoTemplate, plugin1.getId());
    }

    @ChangeSet(order = "019", id = "update-database-documentation-links", author = "")
    public void updateDatabaseDocumentationLinks(MongoTemplate mongoTemplate) {
        for (Plugin plugin : mongoTemplate.findAll(Plugin.class)) {
            if ("postgres-plugin".equals(plugin.getPackageName())) {
                plugin.setDocumentationLink(
                        "");

            } else if ("mongo-plugin".equals(plugin.getPackageName())) {
                plugin.setDocumentationLink(
                        "https://docs.appsmith.com/v/v1.2.1/datasource-reference/querying-mongodb");

            } else {
                continue;

            }

            mongoTemplate.save(plugin);
        }
    }

    @ChangeSet(order = "020", id = "execute-action-for-read-action", author = "")
    public void giveExecutePermissionToReadActionUsers(MongoTemplate mongoTemplate) {
        final List<Action> actions = mongoTemplate.find(
                query(where("policies").exists(true)),
                Action.class
        );

        for (final Action action : actions) {
            Set<Policy> policies = action.getPolicies();
            if (policies.size() > 0) {
                Optional<Policy> readActionsOptional = policies.stream().filter(policy -> policy.getPermission().equals(READ_ACTIONS.getValue())).findFirst();
                if (readActionsOptional.isPresent()) {
                    Policy readActionPolicy = readActionsOptional.get();

                    Optional<Policy> executeActionsOptional = policies.stream().filter(policy -> policy.getPermission().equals(EXECUTE_ACTIONS.getValue())).findFirst();
                    if (executeActionsOptional.isPresent()) {
                        Policy executeActionPolicy = executeActionsOptional.get();
                        executeActionPolicy.getUsers().addAll(readActionPolicy.getUsers());
                    } else {
                        // this policy doesnt exist. create and add this to the policy set
                        Policy newExecuteActionPolicy = Policy.builder().permission(EXECUTE_ACTIONS.getValue())
                                .users(readActionPolicy.getUsers()).build();
                        action.getPolicies().add(newExecuteActionPolicy);
                    }
                    mongoTemplate.save(action);
                }
            }
        }
    }

    @ChangeSet(order = "021", id = "invite-and-public-permissions", author = "")
    public void giveInvitePermissionToOrganizationsAndPublicPermissionsToApplications(MongoTemplate mongoTemplate) {
        final List<Organization> organizations = mongoTemplate.find(
                query(where("userRoles").exists(true)),
                Organization.class
        );

        for (final Organization organization : organizations) {
            Set<String> adminUsernames = organization.getUserRoles()
                    .stream()
                    .filter(role -> (role.getRole().equals(AppsmithRole.ORGANIZATION_ADMIN)))
                    .map(role -> role.getUsername())
                    .collect(Collectors.toSet());

            Set<String> developerUsernames = organization.getUserRoles()
                    .stream()
                    .filter(role -> (role.getRole().equals(AppsmithRole.ORGANIZATION_DEVELOPER)))
                    .map(role -> role.getUsername())
                    .collect(Collectors.toSet());

            // All the developers and administrators of the organization should be allowed to get invite permissions
            Set<String> invitePermissionUsernames = new HashSet<>();
            invitePermissionUsernames.addAll(developerUsernames);
            invitePermissionUsernames.addAll(adminUsernames);

            Set<Policy> policies = organization.getPolicies();
            if (policies == null) {
                policies = new HashSet<>();
            }

            Optional<Policy> inviteUsersOptional = policies.stream().filter(policy -> policy.getPermission().equals(ORGANIZATION_INVITE_USERS.getValue())).findFirst();
            if (inviteUsersOptional.isPresent()) {
                Policy inviteUserPolicy = inviteUsersOptional.get();
                inviteUserPolicy.getUsers().addAll(invitePermissionUsernames);
            } else {
                // this policy doesnt exist. create and add this to the policy set
                Policy inviteUserPolicy = Policy.builder().permission(ORGANIZATION_INVITE_USERS.getValue())
                        .users(invitePermissionUsernames).build();
                organization.getPolicies().add(inviteUserPolicy);
            }

            mongoTemplate.save(organization);

            // Update the applications with public view policy for all administrators of the organization
            List<Application> orgApplications = mongoTemplate.find(
                    query(where(fieldName(QApplication.application.organizationId)).is(organization.getId())),
                    Application.class
            );

            for (final Application application : orgApplications) {
                Set<Policy> applicationPolicies = application.getPolicies();
                if (applicationPolicies == null) {
                    applicationPolicies = new HashSet<>();
                }

                Optional<Policy> makePublicAppOptional = applicationPolicies.stream().filter(policy -> policy.getPermission().equals(MAKE_PUBLIC_APPLICATIONS.getValue())).findFirst();
                if (makePublicAppOptional.isPresent()) {
                    Policy makePublicPolicy = makePublicAppOptional.get();
                    makePublicPolicy.getUsers().addAll(adminUsernames);
                } else {
                    // this policy doesnt exist. create and add this to the policy set
                    Policy newPublicAppPolicy = Policy.builder().permission(MAKE_PUBLIC_APPLICATIONS.getValue())
                            .users(adminUsernames).build();
                    application.getPolicies().add(newPublicAppPolicy);
                }

                mongoTemplate.save(application);
            }
        }
    }

    @SuppressWarnings({"unchecked", "rawtypes"})
    @ChangeSet(order = "022", id = "examples-organization", author = "")
    public void examplesOrganization(MongoTemplate mongoTemplate, EncryptionService encryptionService) throws IOException {
        final Map<String, String> plugins = new HashMap<>();

        final List<Map<String, Object>> organizationPlugins = mongoTemplate
                .find(query(where("defaultInstall").is(true)), Plugin.class)
                .stream()
                .map(plugin -> {
                    assert plugin.getId() != null;
                    plugins.put(plugin.getPackageName(), plugin.getId());
                    return Map.of(
                            "pluginId", plugin.getId(),
                            "status", "FREE",
                            FieldName.DELETED, false,
                            "policies", Collections.emptyList()
                    );
                })
                .collect(Collectors.toList());
        final String jsonContent = StreamUtils.copyToString(
                new DefaultResourceLoader().getResource("examples-organization.json").getInputStream(),
                Charset.defaultCharset()
        );

        final Map<String, Object> organization = new Gson().fromJson(jsonContent, HashMap.class);

        final List<Map<String, Object>> datasources = (List) organization.remove("$datasources");
        final List<Map<String, Object>> applications = (List) organization.remove("$applications");

        organization.put("plugins", organizationPlugins);
        organization.put(FieldName.CREATED_AT, Instant.now());
        final Map<String, Object> insertedOrganization = mongoTemplate.insert(organization, mongoTemplate.getCollectionName(Organization.class));
        final String organizationId = ((ObjectId) insertedOrganization.get("_id")).toHexString();

        final Map<String, String> datasourceIdsByName = new HashMap<>();

        for (final Map<String, Object> datasource : datasources) {
            datasource.put("pluginId", plugins.get(datasource.remove("$pluginPackageName")));
            final Map authentication = (Map) ((Map) datasource.get("datasourceConfiguration")).get("authentication");
            if (authentication != null) {
                final String plainPassword = (String) authentication.get("password");
                authentication.put("password", encryptionService.encryptString(plainPassword));
            }
            datasource.put(FieldName.ORGANIZATION_ID, organizationId);
            datasource.put(FieldName.CREATED_AT, Instant.now());
            final Map<String, Object> insertedDatasource = mongoTemplate.insert(datasource, mongoTemplate.getCollectionName(Datasource.class));
            datasourceIdsByName.put((String) datasource.get("name"), ((ObjectId) insertedDatasource.get("_id")).toHexString());
        }

        for (final Map<String, Object> application : applications) {
            final List<Map<String, Object>> fullPages = (List) application.remove("$pages");
            final List<Map<String, Object>> embeddedPages = new ArrayList<>();

            application.put(FieldName.ORGANIZATION_ID, organizationId);
            mongoTemplate.insert(application, mongoTemplate.getCollectionName(Application.class));
            final String applicationId = ((ObjectId) application.get("_id")).toHexString();

            for (final Map<String, Object> fullPage : fullPages) {
                final boolean isDefault = (boolean) fullPage.remove("$isDefault");

                final List<Map<String, Object>> actions = (List) ObjectUtils.defaultIfNull(
                        fullPage.remove("$actions"), Collections.emptyList());

                final List<Map<String, Object>> layouts = (List) fullPage.getOrDefault("layouts", Collections.emptyList());
                for (final Map<String, Object> layout : layouts) {
                    layout.put("_id", new ObjectId());
                }

                fullPage.put("applicationId", applicationId);
                fullPage.put(FieldName.CREATED_AT, Instant.now());
                final Map<String, Object> insertedPage = mongoTemplate.insert(fullPage, mongoTemplate.getCollectionName(Page.class));
                final String pageId = ((ObjectId) insertedPage.get("_id")).toHexString();
                embeddedPages.add(Map.of(
                        "_id", pageId,
                        "isDefault", isDefault
                ));

                final Map<String, String> actionIdsByName = new HashMap<>();
                for (final Map<String, Object> action : actions) {
                    final Map<String, Object> datasource = (Map) action.get("datasource");
                    datasource.put("pluginId", plugins.get(datasource.remove("$pluginPackageName")));
                    datasource.put(FieldName.ORGANIZATION_ID, organizationId);
                    if (FALSE.equals(datasource.remove("$isEmbedded"))) {
                        datasource.put("_id", new ObjectId(datasourceIdsByName.get(datasource.get("name"))));
                    }
                    action.put(FieldName.ORGANIZATION_ID, organizationId);
                    action.put("pageId", pageId);
                    action.put("pluginId", plugins.get(action.remove("$pluginPackageName")));
                    action.put(FieldName.CREATED_AT, Instant.now());
                    final Map<String, Object> insertedAction = mongoTemplate.insert(action, mongoTemplate.getCollectionName(Action.class));
                    actionIdsByName.put((String) action.get("name"), ((ObjectId) insertedAction.get("_id")).toHexString());
                }

                final List<Map<String, Object>> layouts1 = (List) insertedPage.get("layouts");
                for (Map<String, Object> layout : layouts1) {
                    final List<List<Map<String, Object>>> onLoadActions = (List) layout.getOrDefault("layoutOnLoadActions", Collections.emptyList());
                    for (final List<Map<String, Object>> actionSet : onLoadActions) {
                        for (final Map<String, Object> action : actionSet) {
                            action.put("_id", new ObjectId(actionIdsByName.get(action.get("name"))));
                        }
                    }
                    final List<List<Map<String, Object>>> onLoadActions2 = (List) layout.getOrDefault("publishedLayoutOnLoadActions", Collections.emptyList());
                    for (final List<Map<String, Object>> actionSet : onLoadActions2) {
                        for (final Map<String, Object> action : actionSet) {
                            action.put("_id", new ObjectId(actionIdsByName.get(action.get("name"))));
                        }
                    }
                }
                mongoTemplate.updateFirst(
                        query(where("_id").is(pageId)),
                        update("layouts", layouts1),
                        Page.class
                );
            }

            application.put("pages", embeddedPages);
            mongoTemplate.updateFirst(
                    query(where("_id").is(applicationId)),
                    update("pages", embeddedPages),
                    Application.class
            );
        }

        Config config = new Config();
        config.setName("template-organization");
        config.setConfig(new JSONObject(Map.of("organizationId", organizationId)));
        mongoTemplate.insert(config);
    }

    @ChangeSet(order = "023", id = "set-example-apps-in-config", author = "")
    public void setExampleAppsInConfig(MongoTemplate mongoTemplate) {
        final org.springframework.data.mongodb.core.query.Query configQuery = query(where("name").is("template-organization"));

        final Config config = mongoTemplate.findOne(
                configQuery,
                Config.class
        );

        if (config == null) {
            // No template organization configured. Nothing to migrate.
            return;
        }

        final String organizationId = config.getConfig().getAsString("organizationId");

        final List<Application> applications = mongoTemplate.find(
                query(where(fieldName(QApplication.application.organizationId)).is(organizationId)),
                Application.class
        );

        final List<String> applicationIds = new ArrayList<>();
        for (final Application application : applications) {
            applicationIds.add(application.getId());
        }

        mongoTemplate.updateFirst(
                configQuery,
                update("config.applicationIds", applicationIds),
                Config.class
        );
    }

    @ChangeSet(order = "024", id = "update-erroneous-action-ids", author = "")
    public void updateErroneousActionIdsInPage(MongoTemplate mongoTemplate) {
        final org.springframework.data.mongodb.core.query.Query configQuery = query(where("name").is("template-organization"));

        final Config config = mongoTemplate.findOne(
                configQuery,
                Config.class
        );

        if (config == null) {
            // No template organization configured. Nothing to migrate.
            return;
        }

        final String organizationId = config.getConfig().getAsString("organizationId");

        final org.springframework.data.mongodb.core.query.Query query = query(where(FieldName.ORGANIZATION_ID).is(organizationId));
        query.fields().include("_id");

        // Get IDs of applications in the template org.
        final List<String> applicationIds = mongoTemplate
                .find(query, Application.class)
                .stream()
                .map(BaseDomain::getId)
                .collect(Collectors.toList());

        // Get IDs of actions in the template org.
        final List<String> actionIds = mongoTemplate
                .find(query, Action.class)
                .stream()
                .map(BaseDomain::getId)
                .collect(Collectors.toList());

        // Get pages that are not in applications in the template org, and have template org's action IDs in their
        // layoutOnload lists.
        final Criteria incorrectActionIdCriteria = new Criteria().orOperator(
                where("layouts.layoutOnLoadActions").elemMatch(new Criteria().elemMatch(where("_id").in(actionIds))),
                where("layouts.publishedLayoutOnLoadActions").elemMatch(new Criteria().elemMatch(where("_id").in(actionIds)))
        );
        final List<Page> pagesToFix = mongoTemplate.find(
                query(where(FieldName.APPLICATION_ID).not().in(applicationIds))
                        .addCriteria(incorrectActionIdCriteria),
                Page.class
        );


        for (Page page : pagesToFix) {
            for (Layout layout : page.getLayouts()) {
                final ArrayList<HashSet<DslActionDTO>> layoutOnLoadActions = new ArrayList<>();
                if (layout.getLayoutOnLoadActions() != null) {
                    layoutOnLoadActions.addAll(layout.getLayoutOnLoadActions());
                }
                if (layout.getPublishedLayoutOnLoadActions() != null) {
                    layoutOnLoadActions.addAll(layout.getPublishedLayoutOnLoadActions());
                }
                for (HashSet<DslActionDTO> actionSet : layoutOnLoadActions) {
                    for (DslActionDTO actionDTO : actionSet) {
                        final String actionName = actionDTO.getName();
                        final Action action = mongoTemplate.findOne(
                                query(where(FieldName.PAGE_ID).is(page.getId()))
                                        .addCriteria(where(FieldName.NAME).is(actionName)),
                                Action.class
                        );
                        if (action != null) {
                            // Update the erroneous action id (template action id) to the cloned action id
                            actionDTO.setId(action.getId());
                        }
                    }
                }
            }

            mongoTemplate.save(page);
        }

        final long unfixablePagesCount = mongoTemplate.count(
                query(where(FieldName.APPLICATION_ID).not().in(applicationIds))
                        .addCriteria(where("layouts.layoutOnLoadActions").elemMatch(new Criteria().elemMatch(where("_id").in(actionIds)))),
                Page.class
        );

        if (unfixablePagesCount > 0) {
            log.info("Not all pages' onLoad actions could be fixed. Some old applications might not auto-run actions.");

        }
    }

    @ChangeSet(order = "025", id = "generate-unique-id-for-instance", author = "")
    public void generateUniqueIdForInstance(MongoTemplate mongoTemplate) {
        mongoTemplate.insert(new Config(
                new JSONObject(Map.of("value", new ObjectId().toHexString())),
                "instance-id"
        ));
    }

    @ChangeSet(order = "026", id = "fix-password-reset-token-expiration", author = "")
    public void fixTokenExpiration(MongoTemplate mongoTemplate) {
        dropIndexIfExists(mongoTemplate, PasswordResetToken.class, FieldName.CREATED_AT);
        dropIndexIfExists(mongoTemplate, PasswordResetToken.class, FieldName.EMAIL);

        ensureIndexes(mongoTemplate, PasswordResetToken.class,
                makeIndex(FieldName.CREATED_AT)
                        .expire(2, TimeUnit.DAYS),
                makeIndex(FieldName.EMAIL).unique()
        );
    }

    @ChangeSet(order = "027", id = "add-elastic-search-plugin", author = "")
    public void addElasticSearchPlugin(MongoTemplate mongoTemplate) {
        Plugin plugin1 = new Plugin();
        plugin1.setName("ElasticSearch");
        plugin1.setType(PluginType.DB);
        plugin1.setPackageName("elasticsearch-plugin");
        plugin1.setUiComponent("DbEditorForm");
        plugin1.setResponseType(Plugin.ResponseType.JSON);
        plugin1.setIconLocation("https://s3.us-east-2.amazonaws.com/assets.appsmith.com/ElasticSearch.jpg");
        plugin1.setDocumentationLink("https://docs.appsmith.com/v/v1.2.1/datasource-reference/querying-elasticsearch");
        plugin1.setDefaultInstall(true);
        try {
            mongoTemplate.insert(plugin1);
        } catch (DuplicateKeyException e) {
            log.warn(plugin1.getPackageName() + " already present in database.");
        }

        installPluginToAllOrganizations(mongoTemplate, plugin1.getId());
    }

    @ChangeSet(order = "028", id = "add-dynamo-plugin", author = "")
    public void addDynamoPlugin(MongoTemplate mongoTemplate) {
        Plugin plugin1 = new Plugin();
        plugin1.setName("DynamoDB");
        plugin1.setType(PluginType.DB);
        plugin1.setPackageName("dynamo-plugin");
        plugin1.setUiComponent("DbEditorForm");
        plugin1.setResponseType(Plugin.ResponseType.JSON);
        plugin1.setIconLocation("https://s3.us-east-2.amazonaws.com/assets.appsmith.com/DynamoDB.png");
        plugin1.setDocumentationLink("https://docs.appsmith.com/v/v1.2.1/datasource-reference/querying-dynamodb");
        plugin1.setDefaultInstall(true);
        try {
            mongoTemplate.insert(plugin1);
        } catch (DuplicateKeyException e) {
            log.warn(plugin1.getPackageName() + " already present in database.");
        }

        installPluginToAllOrganizations(mongoTemplate, plugin1.getId());
    }

    @ChangeSet(order = "029", id = "use-png-logos", author = "")
    public void usePngLogos(MongoTemplate mongoTemplate) {
        mongoTemplate.updateFirst(
                query(where(fieldName(QPlugin.plugin.packageName)).is("elasticsearch-plugin")),
                update(fieldName(QPlugin.plugin.iconLocation),
                        "https://s3.us-east-2.amazonaws.com/assets.appsmith.com/ElasticSearch.png"),
                Plugin.class
        );
    }

    @ChangeSet(order = "030", id = "add-redis-plugin", author = "")
    public void addRedisPlugin(MongoTemplate mongoTemplate) {
        Plugin plugin1 = new Plugin();
        plugin1.setName("Redis");
        plugin1.setType(PluginType.DB);
        plugin1.setPackageName("redis-plugin");
        plugin1.setUiComponent("DbEditorForm");
        plugin1.setResponseType(Plugin.ResponseType.TABLE);
        plugin1.setIconLocation("https://s3.us-east-2.amazonaws.com/assets.appsmith.com/redis.jpg");
        plugin1.setDocumentationLink("https://docs.appsmith.com/v/v1.2.1/datasource-reference/querying-redis");
        plugin1.setDefaultInstall(true);
        try {
            mongoTemplate.insert(plugin1);
        } catch (DuplicateKeyException e) {
            log.warn(plugin1.getPackageName() + " already present in database.");
        }

        installPluginToAllOrganizations(mongoTemplate, plugin1.getId());
    }

    @ChangeSet(order = "031", id = "add-msSql-plugin", author = "")
    public void addMsSqlPlugin(MongoTemplate mongoTemplate) {
        Plugin plugin1 = new Plugin();
        plugin1.setName("MsSQL");
        plugin1.setType(PluginType.DB);
        plugin1.setPackageName("mssql-plugin");
        plugin1.setUiComponent("DbEditorForm");
        plugin1.setResponseType(Plugin.ResponseType.TABLE);
        plugin1.setIconLocation("https://s3.us-east-2.amazonaws.com/assets.appsmith.com/MsSQL.jpg");
        plugin1.setDocumentationLink("https://docs.appsmith.com/v/v1.2.1/datasource-reference/querying-mssql");
        plugin1.setDefaultInstall(true);
        try {
            mongoTemplate.insert(plugin1);
        } catch (DuplicateKeyException e) {
            log.warn(plugin1.getPackageName() + " already present in database.");
        }

        installPluginToAllOrganizations(mongoTemplate, plugin1.getId());
    }

    @ChangeSet(order = "037", id = "createNewPageIndexAfterDroppingNewPage", author = "")
    public void addNewPageIndexAfterDroppingNewPage(MongoTemplate mongoTemplate) {
        Index createdAtIndex = makeIndex("createdAt");

        // Drop existing NewPage class
        mongoTemplate.dropCollection(NewPage.class);

        // Now add an index
        ensureIndexes(mongoTemplate, NewPage.class,
                createdAtIndex
        );
    }

    @ChangeSet(order = "038", id = "createNewActionIndexAfterDroppingNewAction", author = "")
    public void addNewActionIndexAfterDroppingNewAction(MongoTemplate mongoTemplate) {
        Index createdAtIndex = makeIndex("createdAt");

        // Drop existing NewAction class
        mongoTemplate.dropCollection(NewAction.class);

        // Now add an index
        ensureIndexes(mongoTemplate, NewAction.class,
                createdAtIndex
        );
    }

    @ChangeSet(order = "039", id = "migrate-page-and-actions", author = "")
    public void migratePage(MongoTemplate mongoTemplate) {
        final List<Page> pages = mongoTemplate.find(
                query(where("deletedAt").is(null)),
                Page.class
        );

        List<NewPage> toBeInsertedPages = new ArrayList<>();

        for (Page oldPage : pages) {
            PageDTO unpublishedPage = new PageDTO();
            PageDTO publishedPage = new PageDTO();

            unpublishedPage.setName(oldPage.getName());
            unpublishedPage.setLayouts(oldPage.getLayouts());

            publishedPage.setName(oldPage.getName());
            publishedPage.setLayouts(oldPage.getLayouts());

            if (oldPage.getLayouts() != null && !oldPage.getLayouts().isEmpty()) {
                unpublishedPage.setLayouts(new ArrayList<>());
                publishedPage.setLayouts(new ArrayList<>());
                for (Layout layout : oldPage.getLayouts()) {
                    Layout unpublishedLayout = new Layout();
                    copyNewFieldValuesIntoOldObject(layout, unpublishedLayout);
                    unpublishedLayout.setPublishedDsl(null);
                    unpublishedLayout.setPublishedLayoutOnLoadActions(null);
                    unpublishedPage.getLayouts().add(unpublishedLayout);

                    Layout publishedLayout = new Layout();
                    publishedLayout.setViewMode(true);
                    copyNewFieldValuesIntoOldObject(layout, publishedLayout);
                    publishedLayout.setDsl(publishedLayout.getDsl());
                    publishedLayout.setLayoutOnLoadActions(publishedLayout.getPublishedLayoutOnLoadActions());
                    publishedLayout.setPublishedDsl(null);
                    publishedLayout.setPublishedLayoutOnLoadActions(null);
                    publishedPage.getLayouts().add(publishedLayout);
                }
            }

            NewPage newPage = new NewPage();
            newPage.setApplicationId(oldPage.getApplicationId());
            newPage.setPublishedPage(publishedPage);
            newPage.setUnpublishedPage(unpublishedPage);

            //Set the base domain fields
            newPage.setId(oldPage.getId());
            newPage.setCreatedAt(oldPage.getCreatedAt());
            newPage.setUpdatedAt(oldPage.getUpdatedAt());
            newPage.setPolicies(oldPage.getPolicies());

            toBeInsertedPages.add(newPage);
        }
        mongoTemplate.insertAll(toBeInsertedPages);

        // Migrate Actions now

        Map<String, String> pageIdApplicationIdMap = pages
                .stream()
                .collect(Collectors.toMap(Page::getId, Page::getApplicationId));

        final List<Action> actions = mongoTemplate.find(
                query(where("deletedAt").is(null)),
                Action.class
        );

        List<NewAction> toBeInsertedActions = new ArrayList<>();

        for (Action oldAction : actions) {
            ActionDTO unpublishedAction = copyActionToDTO(oldAction);
            ActionDTO publishedAction = copyActionToDTO(oldAction);

            NewAction newAction = new NewAction();

            newAction.setOrganizationId(oldAction.getOrganizationId());
            newAction.setPluginType(oldAction.getPluginType());
            newAction.setPluginId(oldAction.getPluginId());
            newAction.setTemplateId(oldAction.getTemplateId());
            newAction.setProviderId(oldAction.getProviderId());
            newAction.setDocumentation(oldAction.getDocumentation());

            // During the first migration, both the published and the unpublished action dtos would match the existing
            // action because before this action only had a single instance (whether in edit/view mode)
            newAction.setUnpublishedAction(unpublishedAction);
            newAction.setPublishedAction(publishedAction);

            // Now set the application id for this action
            String applicationId = pageIdApplicationIdMap.get(oldAction.getPageId());

            if (applicationId != null) {
                newAction.setApplicationId(applicationId);
            }

            // Set the pluginId for the action
            if (oldAction.getDatasource() != null) {
                newAction.setPluginId(oldAction.getDatasource().getPluginId());
            }

            //Set the base domain fields
            newAction.setId(oldAction.getId());
            newAction.setCreatedAt(oldAction.getCreatedAt());
            newAction.setUpdatedAt(oldAction.getUpdatedAt());
            newAction.setPolicies(oldAction.getPolicies());

            toBeInsertedActions.add(newAction);
        }

        mongoTemplate.insertAll(toBeInsertedActions);

    }

    @ChangeSet(order = "040", id = "new-page-new-action-add-indexes", author = "")
    public void addNewPageAndNewActionNewIndexes(MongoTemplate mongoTemplate) {

        dropIndexIfExists(mongoTemplate, NewAction.class, "createdAt");

        ensureIndexes(mongoTemplate, NewAction.class,
                makeIndex("applicationId", "deleted", "createdAt")
                        .named("applicationId_deleted_createdAt_compound_index")
        );

        dropIndexIfExists(mongoTemplate, NewPage.class, "createdAt");

        ensureIndexes(mongoTemplate, NewPage.class,
                makeIndex("applicationId", "deleted")
                        .named("applicationId_deleted_compound_index")
        );

    }

    @ChangeSet(order = "041", id = "new-action-add-index-pageId", author = "")
    public void addNewActionIndexForPageId(MongoTemplate mongoTemplate) {

        dropIndexIfExists(mongoTemplate, NewAction.class, "applicationId_deleted_createdAt_compound_index");

        ensureIndexes(mongoTemplate, NewAction.class,
                makeIndex("applicationId", "deleted", "unpublishedAction.pageId")
                        .named("applicationId_deleted_unpublishedPageId_compound_index")
        );
    }

    @ChangeSet(order = "042", id = "update-action-index-to-single-multiple-indices", author = "")
    public void updateActionIndexToSingleMultipleIndices(MongoTemplate mongoTemplate) {

        dropIndexIfExists(mongoTemplate, NewAction.class, "applicationId_deleted_unpublishedPageId_compound_index");

        ensureIndexes(mongoTemplate, NewAction.class,
                makeIndex("applicationId")
                        .named("applicationId")
        );

        ensureIndexes(mongoTemplate, NewAction.class,
                makeIndex("unpublishedAction.pageId")
                        .named("unpublishedAction_pageId")
        );

        ensureIndexes(mongoTemplate, NewAction.class,
                makeIndex("deleted")
                        .named("deleted")
        );
    }

    @ChangeSet(order = "043", id = "add-firestore-plugin", author = "")
    public void addFirestorePlugin(MongoTemplate mongoTemplate) {
        Plugin plugin = new Plugin();
        plugin.setName("Firestore");
        plugin.setType(PluginType.DB);
        plugin.setPackageName("firestore-plugin");
        plugin.setUiComponent("DbEditorForm");
        plugin.setResponseType(Plugin.ResponseType.JSON);
        plugin.setIconLocation("https://s3.us-east-2.amazonaws.com/assets.appsmith.com/Firestore.png");
        plugin.setDocumentationLink("https://docs.appsmith.com/v/v1.2.1/datasource-reference/querying-firestore");
        plugin.setDefaultInstall(true);
        try {
            mongoTemplate.insert(plugin);
        } catch (DuplicateKeyException e) {
            log.warn(plugin.getPackageName() + " already present in database.");
        }

        installPluginToAllOrganizations(mongoTemplate, plugin.getId());
    }

    @ChangeSet(order = "044", id = "ensure-app-icons-and-colors", author = "")
    public void ensureAppIconsAndColors(MongoTemplate mongoTemplate) {
        final String iconFieldName = fieldName(QApplication.application.icon);
        final String colorFieldName = fieldName(QApplication.application.color);

        final org.springframework.data.mongodb.core.query.Query query = query(new Criteria().orOperator(
                where(iconFieldName).exists(false),
                where(colorFieldName).exists(false)
        ));

        // We are only getting the icon and color fields, rest will be null (or default values) in the
        // resulting Application objects.
        query.fields().include("_id").include(iconFieldName).include(colorFieldName);

        final List<String> iconPool = List.of(
                "bag",
                "product",
                "book",
                "camera",
                "file",
                "chat",
                "calender",
                "flight",
                "frame",
                "globe",
                "shopper",
                "heart",
                "alien",
                "bar-graph",
                "basketball",
                "bicycle",
                "bird",
                "bitcoin",
                "burger",
                "bus",
                "call",
                "car",
                "card",
                "cat",
                "chinese-remnibi",
                "cloud",
                "coding",
                "couples",
                "cricket",
                "diamond",
                "dog",
                "dollar",
                "earth",
                "email",
                "euros",
                "family",
                "flag",
                "football",
                "hat",
                "headphones",
                "hospital",
                "joystick",
                "laptop",
                "line-chart",
                "location",
                "lotus",
                "love",
                "medal",
                "medical",
                "money",
                "moon",
                "mug",
                "music",
                "pants",
                "pie-chart",
                "pizza",
                "plant",
                "rainy-weather",
                "restaurant",
                "rocket",
                "rose",
                "rupee",
                "saturn",
                "server",
                "shake-hands",
                "shirt",
                "shop",
                "single-person",
                "smartphone",
                "snowy-weather",
                "stars",
                "steam-bowl",
                "sunflower",
                "system",
                "team",
                "tree",
                "uk-pounds",
                "website",
                "yen",
                "airplane"
        );
        final List<String> colorPool = List.of(
                "#6C4CF1",
                "#4F70FD",
                "#F56AF4",
                "#B94CF1",
                "#54A9FB",
                "#5ED3DA",
                "#5EDA82",
                "#A8D76C",
                "#E9C951",
                "#FE9F44",
                "#ED86A1",
                "#EA6179",
                "#C03C3C",
                "#BC6DB2",
                "#6C9DD0",
                "#6CD0CF"
        );

        final Random iconRands = new Random();
        final Random colorRands = new Random();

        final int iconPoolSize = iconPool.size();
        final int colorPoolSize = colorPool.size();

        for (final Application app : mongoTemplate.find(query, Application.class)) {
            if (app.getIcon() == null) {
                mongoTemplate.updateFirst(
                        query(where(fieldName(QApplication.application.id)).is(app.getId())),
                        update(iconFieldName, iconPool.get(iconRands.nextInt(iconPoolSize))),
                        Application.class
                );
            }

            if (app.getColor() == null) {
                mongoTemplate.updateFirst(
                        query(where(fieldName(QApplication.application.id)).is(app.getId())),
                        update(colorFieldName, colorPool.get(colorRands.nextInt(colorPoolSize))),
                        Application.class
                );
            }
        }
    }

    @ChangeSet(order = "045", id = "update-authentication-type", author = "")
    public void updateAuthenticationTypes(MongoTemplate mongoTemplate) {
        mongoTemplate.execute("datasource", new CollectionCallback<String>() {
            @Override
            public String doInCollection(MongoCollection<Document> collection) throws MongoException, DataAccessException {
                // Only update _class for authentication objects that exist
                MongoCursor cursor = collection.find(Filters.exists("datasourceConfiguration.authentication")).cursor();
                while (cursor.hasNext()) {
                    Document current = (Document) cursor.next();
                    Document old = Document.parse(current.toJson());

                    // Extra precaution to only update _class for authentication objects that don't already have this
                    // Is this condition required? What does production datasource look like?
                    ((Document) ((Document) current.get("datasourceConfiguration"))
                            .get("authentication"))
                            .putIfAbsent("_class", "dbAuth");

                    // Replace old document with the new one
                    collection.findOneAndReplace(old, current);
                }
                return null;
            }
        });

        mongoTemplate.execute("newAction", new CollectionCallback<String>() {
            @Override
            public String doInCollection(MongoCollection<Document> collection) throws MongoException, DataAccessException {
                // Only update _class for authentication objects that exist
                MongoCursor cursor = collection
                        .find(Filters.and(
                                Filters.exists("unpublishedAction.datasource"),
                                Filters.exists("unpublishedAction.datasource.datasourceConfiguration"),
                                Filters.exists("unpublishedAction.datasource.datasourceConfiguration.authentication"))).cursor();
                while (cursor.hasNext()) {
                    Document current = (Document) cursor.next();
                    Document old = Document.parse(current.toJson());

                    // Extra precaution to only update _class for authentication objects that don't already have this
                    // Is this condition required? What does production datasource look like?
                    ((Document) ((Document) ((Document) ((Document) current.get("unpublishedAction"))
                            .get("datasource"))
                            .get("datasourceConfiguration"))
                            .get("authentication"))
                            .putIfAbsent("_class", "dbAuth");

                    // Replace old document with the new one
                    collection.findOneAndReplace(old, current);
                }
                return null;
            }
        });

        mongoTemplate.execute("newAction", new CollectionCallback<String>() {
            @Override
            public String doInCollection(MongoCollection<Document> collection) throws MongoException, DataAccessException {
                // Only update _class for authentication objects that exist
                MongoCursor cursor = collection
                        .find(Filters.and(
                                Filters.exists("publishedAction.datasource"),
                                Filters.exists("publishedAction.datasource.datasourceConfiguration"),
                                Filters.exists("publishedAction.datasource.datasourceConfiguration.authentication"))).cursor();
                while (cursor.hasNext()) {
                    Document current = (Document) cursor.next();
                    Document old = Document.parse(current.toJson());

                    // Extra precaution to only update _class for authentication objects that don't already have this
                    // Is this condition required? What does production datasource look like?
                    ((Document) ((Document) ((Document) ((Document) current.get("publishedAction"))
                            .get("datasource"))
                            .get("datasourceConfiguration"))
                            .get("authentication"))
                            .putIfAbsent("_class", "dbAuth");

                    // Replace old document with the new one
                    collection.findOneAndReplace(old, current);
                }
                return null;
            }
        });
    }

    @ChangeSet(order = "047", id = "add-isSendSessionEnabled-key-for-datasources", author = "")
    public void addIsSendSessionEnabledPropertyInDatasources(MongoTemplate mongoTemplate) {

        String keyName = "isSendSessionEnabled";

        Plugin restApiPlugin = mongoTemplate.findOne(
                query(where("packageName").is("restapi-plugin")),
                Plugin.class
        );

        final org.springframework.data.mongodb.core.query.Query query = query(where("pluginId").is(restApiPlugin.getId()));

        for (Datasource datasource : mongoTemplate.find(query, Datasource.class)) {
            // Find if the datasource should be updated with the new key
            Boolean updateRequired = false;
            if (datasource.getDatasourceConfiguration() == null) {
                updateRequired = true;
                datasource.setDatasourceConfiguration(new DatasourceConfiguration());
                datasource.getDatasourceConfiguration().setProperties(new ArrayList<>());
            } else if (datasource.getDatasourceConfiguration().getProperties() == null) {
                updateRequired = true;
                datasource.getDatasourceConfiguration().setProperties(new ArrayList<>());
            } else {
                List<Property> properties = datasource.getDatasourceConfiguration().getProperties();
                Optional<Property> isSendSessionEnabledOptional = properties
                        .stream()
                        .filter(property -> keyName.equals(property.getKey()))
                        .findFirst();

                if (!isSendSessionEnabledOptional.isPresent()) {
                    updateRequired = true;
                }
            }

            // If the property does not exist, add the same.
            if (updateRequired) {
                Property newProperty = new Property();
                newProperty.setKey(keyName);
                newProperty.setValue("N");
                datasource.getDatasourceConfiguration().getProperties().add(newProperty);
                mongoTemplate.save(datasource);
            }

        }
    }

    @ChangeSet(order = "048", id = "add-redshift-plugin", author = "")
    public void addRedshiftPlugin(MongoTemplate mongoTemplate) {
        Plugin plugin = new Plugin();
        plugin.setName("Redshift");
        plugin.setType(PluginType.DB);
        plugin.setPackageName("redshift-plugin");
        plugin.setUiComponent("DbEditorForm");
        plugin.setResponseType(Plugin.ResponseType.TABLE);
        plugin.setIconLocation("https://s3.us-east-2.amazonaws.com/assets.appsmith.com/Redshift.png");
        plugin.setDocumentationLink("https://docs.appsmith.com/v/v1.2.1/datasource-reference/querying-redshift");
        plugin.setDefaultInstall(true);
        try {
            mongoTemplate.insert(plugin);
        } catch (DuplicateKeyException e) {
            log.warn(plugin.getPackageName() + " already present in database.");
        }

        installPluginToAllOrganizations(mongoTemplate, plugin.getId());
    }

    @ChangeSet(order = "049", id = "clear-userdata-collection", author = "")
    public void clearUserDataCollection(MongoTemplate mongoTemplate) {
        mongoTemplate.dropCollection(UserData.class);
    }

    @ChangeSet(order = "050", id = "update-database-documentation-links-v1-2-1", author = "")
    public void updateDatabaseDocumentationLinks_v1_2_1(MongoTemplate mongoTemplate) {
        for (Plugin plugin : mongoTemplate.findAll(Plugin.class)) {
            switch (plugin.getPackageName()) {
                case "postgres-plugin":
                    plugin.setDocumentationLink("https://docs.appsmith.com/v/v1.2.1/datasource-reference/querying-postgres");
                    break;
                case "mongo-plugin":
                    plugin.setDocumentationLink("https://docs.appsmith.com/v/v1.2.1/datasource-reference/querying-mongodb");
                    break;
                case "elasticsearch-plugin":
                    plugin.setDocumentationLink("https://docs.appsmith.com/v/v1.2.1/datasource-reference/querying-elasticsearch");
                    break;
                case "dynamo-plugin":
                    plugin.setDocumentationLink("https://docs.appsmith.com/v/v1.2.1/datasource-reference/querying-dynamodb");
                    break;
                case "redis-plugin":
                    plugin.setDocumentationLink("https://docs.appsmith.com/v/v1.2.1/datasource-reference/querying-redis");
                    break;
                case "mssql-plugin":
                    plugin.setDocumentationLink("https://docs.appsmith.com/v/v1.2.1/datasource-reference/querying-mssql");
                    break;
                case "firestore-plugin":
                    plugin.setDocumentationLink("https://docs.appsmith.com/v/v1.2.1/datasource-reference/querying-firestore");
                    break;
                case "redshift-plugin":
                    plugin.setDocumentationLink("https://docs.appsmith.com/v/v1.2.1/datasource-reference/querying-redshift");
                    break;
                case "mysql-plugin":
                    plugin.setDocumentationLink("https://docs.appsmith.com/v/v1.2.1/datasource-reference/querying-mysql");
                    break;
                default:
                    continue;
            }

            mongoTemplate.save(plugin);
        }
    }

    @ChangeSet(order = "051", id = "add-amazons3-plugin", author = "")
    public void addAmazonS3Plugin(MongoTemplate mongoTemplate) {
        Plugin plugin = new Plugin();
        plugin.setName("Amazon S3");
        plugin.setType(PluginType.DB);
        plugin.setPackageName("amazons3-plugin");
        plugin.setUiComponent("DbEditorForm");
        plugin.setResponseType(Plugin.ResponseType.JSON);
        plugin.setIconLocation("https://s3.us-east-2.amazonaws.com/assets.appsmith.com/AmazonS3.jpeg");
        plugin.setDocumentationLink("https://docs.appsmith.com/datasource-reference/querying-amazon-s3");
        plugin.setDefaultInstall(true);
        try {
            mongoTemplate.insert(plugin);
        } catch (DuplicateKeyException e) {
            log.warn(plugin.getPackageName() + " already present in database.");
        }

        installPluginToAllOrganizations(mongoTemplate, plugin.getId());
    }

    @ChangeSet(order = "052", id = "add-app-viewer-invite-policy", author = "")
    public void addAppViewerInvitePolicy(MongoTemplate mongoTemplate) {
        final List<Organization> organizations = mongoTemplate.find(
                query(new Criteria().andOperator(
                        where(fieldName(QOrganization.organization.userRoles) + ".role").is(AppsmithRole.ORGANIZATION_VIEWER.name())
                )),
                Organization.class
        );

        for (final Organization org : organizations) {
            final Set<String> viewers = org.getUserRoles().stream()
                    .filter(role -> AppsmithRole.ORGANIZATION_VIEWER == role.getRole())
                    .map(UserRole::getUsername)
                    .collect(Collectors.toSet());
            mongoTemplate.updateFirst(
                    query(new Criteria().andOperator(
                            where(fieldName(QOrganization.organization.id)).is(org.getId()),
                            where(fieldName(QOrganization.organization.policies) + ".permission").is(ORGANIZATION_INVITE_USERS.getValue())
                    )),
                    new Update().addToSet("policies.$.users").each(viewers.toArray()),
                    Organization.class
            );
        }

    }

    @ChangeSet(order = "053", id = "update-plugin-datasource-form-components", author = "")
    public void updatePluginDatasourceFormComponents(MongoTemplate mongoTemplate) {
        for (Plugin plugin : mongoTemplate.findAll(Plugin.class)) {
            switch (plugin.getPackageName()) {
                case "postgres-plugin":
                case "mongo-plugin":
                case "elasticsearch-plugin":
                case "dynamo-plugin":
                case "redis-plugin":
                case "mssql-plugin":
                case "firestore-plugin":
                case "redshift-plugin":
                case "mysql-plugin":
                case "amazons3-plugin":
                    plugin.setDatasourceComponent("AutoForm");
                    break;
                case "restapi-plugin":
                    plugin.setDatasourceComponent("RestAPIDatasourceForm");
                    break;
                default:
                    continue;
            }

            mongoTemplate.save(plugin);
        }
    }

    @ChangeSet(order = "054", id = "update-database-encode-params-toggle", author = "")
    public void updateEncodeParamsToggle(MongoTemplate mongoTemplate) {

        for (NewAction action : mongoTemplate.findAll(NewAction.class)) {
            if (action.getPluginType() != null && action.getPluginType().equals("API")) {
                if (action.getUnpublishedAction() != null
                        && action.getUnpublishedAction().getActionConfiguration() != null) {
                    action.getUnpublishedAction().getActionConfiguration().setEncodeParamsToggle(true);
                }

                if (action.getPublishedAction() != null
                        && action.getPublishedAction().getActionConfiguration() != null) {
                    action.getPublishedAction().getActionConfiguration().setEncodeParamsToggle(true);
                }
                mongoTemplate.save(action);
            }
        }
    }

    @ChangeSet(order = "055", id = "update-postgres-plugin-preparedStatement-config", author = "")
    public void updatePostgresActionsSetPreparedStatementConfiguration(MongoTemplate mongoTemplate) {

        List<Plugin> plugins = mongoTemplate.find(
                query(new Criteria().andOperator(
                        where(fieldName(QPlugin.plugin.packageName)).is("postgres-plugin")
                )),
                Plugin.class);

        if (plugins.size() < 1) {
            return;
        }

        Plugin postgresPlugin = plugins.get(0);

        // Fetch all the actions built on top of a postgres database
        List<NewAction> postgresActions = mongoTemplate.find(
                query(new Criteria().andOperator(
                        where(fieldName(QNewAction.newAction.pluginId)).is(postgresPlugin.getId())
                )),
                NewAction.class
        );

        for (NewAction action : postgresActions) {
            List<Property> pluginSpecifiedTemplates = new ArrayList<>();
            pluginSpecifiedTemplates.add(new Property("preparedStatement", "false"));

            // We have found an action of postgres plugin type
            if (action.getUnpublishedAction().getActionConfiguration() != null) {
                action.getUnpublishedAction().getActionConfiguration().setPluginSpecifiedTemplates(pluginSpecifiedTemplates);
            }

            if (action.getPublishedAction() != null && action.getPublishedAction().getActionConfiguration() != null) {
                action.getPublishedAction().getActionConfiguration().setPluginSpecifiedTemplates(pluginSpecifiedTemplates);
            }

            mongoTemplate.save(action);
        }
    }

    @ChangeSet(order = "056", id = "fix-dynamicBindingPathListForActions", author = "")
    public void fixDynamicBindingPathListForExistingActions(MongoTemplate mongoTemplate) {

        ObjectMapper mapper = new ObjectMapper();
        for (NewAction action : mongoTemplate.findAll(NewAction.class)) {

            // We have found an action with dynamic binding path list set by the client.
            List<Property> dynamicBindingPaths = action.getUnpublishedAction().getDynamicBindingPathList();

            // Only investigate actions which have atleast one dynamic binding path list
            if (action.getUnpublishedAction().getActionConfiguration() != null && !isNullOrEmpty(dynamicBindingPaths)) {

                List<String> dynamicBindingPathNames = dynamicBindingPaths
                        .stream()
                        .map(property -> property.getKey())
                        .collect(Collectors.toList());

                // Initialize the final updated binding path list with the existing path names.
                List<String> finalDynamicBindingPathList = new ArrayList<>();
                finalDynamicBindingPathList.addAll(dynamicBindingPathNames);

                Set<String> pathsToRemove = new HashSet<>();

                for (String path : dynamicBindingPathNames) {

                    if (path != null) {

                        String[] fields = path.split("[].\\[]");

                        // Convert actionConfiguration into JSON Object and then walk till we reach the path specified.
                        Map<String, Object> actionConfigurationMap = mapper.convertValue(action.getUnpublishedAction().getActionConfiguration(), Map.class);
                        Object parent = new JSONObject(actionConfigurationMap);
                        Iterator<String> fieldsIterator = Arrays.stream(fields).filter(fieldToken -> !fieldToken.isBlank()).iterator();
                        Boolean isLeafNode = false;

                        while (fieldsIterator.hasNext()) {
                            String nextKey = fieldsIterator.next();
                            if (parent instanceof JSONObject) {
                                parent = ((JSONObject) parent).get(nextKey);
                            } else if (parent instanceof Map) {
                                parent = ((Map<String, ?>) parent).get(nextKey);
                            } else if (parent instanceof List) {
                                if (Pattern.matches(Pattern.compile("[0-9]+").toString(), nextKey)) {
                                    try {
                                        parent = ((List) parent).get(Integer.parseInt(nextKey));
                                    } catch (IndexOutOfBoundsException e) {
                                        // The index being referred does not exist. Hence the path would not exist.
                                        pathsToRemove.add(path);
                                    }
                                } else {
                                    // Parent is a list but does not match the pattern. Hence the path would not exist.
                                    pathsToRemove.add(path);
                                    break;
                                }
                            }

                            // After updating the parent, check for the types
                            if (parent == null) {
                                pathsToRemove.add(path);
                                break;
                            } else if (parent instanceof String) {
                                // If we get String value, then this is a leaf node
                                isLeafNode = true;
                            }
                        }
                        // Only extract mustache keys from leaf nodes
                        if (parent != null && isLeafNode) {
                            Set<String> mustacheKeysFromFields = MustacheHelper.extractMustacheKeysFromFields(parent);

                            // We found the path. But if the path does not have any mustache bindings, remove it from the path list
                            if (mustacheKeysFromFields.isEmpty()) {
                                pathsToRemove.add(path);
                            }
                        }
                    }

                }

                Boolean actionEdited = pathsToRemove.size() > 0 ? TRUE : FALSE;

                // Only update the action if required
                if (actionEdited) {
                    // We have walked all the dynamic binding paths which either dont exist or they exist but don't contain any mustache bindings
                    for (String path : dynamicBindingPathNames) {
                        if (pathsToRemove.contains(path)) {
                            finalDynamicBindingPathList.remove(path);
                        }
                    }

                    List<Property> updatedDynamicBindingPathList = finalDynamicBindingPathList
                            .stream()
                            .map(path -> {
                                Property property = new Property();
                                property.setKey(path);
                                return property;
                            })
                            .collect(Collectors.toList());

                    action.getUnpublishedAction().setDynamicBindingPathList(updatedDynamicBindingPathList);
                    mongoTemplate.save(action);
                }
            }

        }
    }

    @ChangeSet(order = "057", id = "update-database-action-configuration-timeout", author = "")
    public void updateActionConfigurationTimeout(MongoTemplate mongoTemplate) {

        for (NewAction action : mongoTemplate.findAll(NewAction.class)) {
            boolean updateTimeout = false;

            if (action.getUnpublishedAction() != null
                    && action.getUnpublishedAction().getActionConfiguration() != null
                    && action.getUnpublishedAction().getActionConfiguration().getTimeoutInMillisecond() != null
                    && action.getUnpublishedAction().getActionConfiguration().getTimeoutInMillisecond() > 60000) {
                action.getUnpublishedAction().getActionConfiguration().setTimeoutInMillisecond("60000");
                updateTimeout = true;
            }

            if (action.getPublishedAction() != null
                    && action.getPublishedAction().getActionConfiguration() != null
                    && action.getPublishedAction().getActionConfiguration().getTimeoutInMillisecond() != null
                    && action.getPublishedAction().getActionConfiguration().getTimeoutInMillisecond() > 60000) {
                action.getPublishedAction().getActionConfiguration().setTimeoutInMillisecond("60000");
                updateTimeout = true;
            }

            if (updateTimeout) {
                mongoTemplate.save(action);
            }
        }
    }

    @ChangeSet(order = "058", id = "update-s3-datasource-configuration-and-label", author = "")
    public void updateS3DatasourceConfigurationAndLabel(MongoTemplate mongoTemplate) {
        Plugin s3Plugin = mongoTemplate
                .find(query(where("name").is("Amazon S3")), Plugin.class).get(0);
        s3Plugin.setName("S3");
        mongoTemplate.save(s3Plugin);

        List<Datasource> s3Datasources = mongoTemplate
                .find(query(where("pluginId").is(s3Plugin.getId())), Datasource.class);

        s3Datasources
                .stream()
                .forEach(datasource -> {
                    datasource
                            .getDatasourceConfiguration()
                            .getProperties()
                            .add(new Property("s3Provider", "amazon-s3"));

                    mongoTemplate.save(datasource);
                });
    }

    @ChangeSet(order = "059", id = "change-applayout-type-definition", author = "")
    public void changeAppLayoutTypeDefinition(MongoOperations mongoOperations, MongoClient mongoClient) {
        // Unset an old version of this field, that is no longer used.
        mongoOperations.updateMulti(
                query(where("appLayout").exists(true)),
                new Update().unset("appLayout"),
                Application.class
        );

        // For the published and unpublished app layouts, migrate the old way of specifying the device width to the new
        // way of doing it. Table of migrations:
        //     Desktop: Old - 1224, New 1160 - 1280
        //     Tablet L: Old - NA, New 960 - 1080
        //     Tablet: Old - 1024, New 650 - 800
        //     Mobile: Old - 720, New 350 - 450
        final Criteria criteria = new Criteria().orOperator(
                where(fieldName(QApplication.application.unpublishedAppLayout)).exists(true),
                where(fieldName(QApplication.application.publishedAppLayout)).exists(true)
        );

        final Query query = query(criteria);
        query.fields()
                .include(fieldName(QApplication.application.unpublishedAppLayout))
                .include(fieldName(QApplication.application.publishedAppLayout));

        List<Application> apps = mongoOperations.find(query, Application.class);

        for (final Application app : apps) {
            final Integer unpublishedWidth = app.getUnpublishedAppLayout() == null ? null : app.getUnpublishedAppLayout().getWidth();
            final Integer publishedWidth = app.getPublishedAppLayout() == null ? null : app.getPublishedAppLayout().getWidth();
            final Update update = new Update().unset("unpublishedAppLayout.width").unset("publishedAppLayout.width");

            if (unpublishedWidth != null) {
                final String typeField = "unpublishedAppLayout.type";
                if (unpublishedWidth == -1) {
                    update.set(typeField, Application.AppLayout.Type.FLUID.name());
                } else {
                    if (unpublishedWidth == 1024) {
                        update.set(typeField, Application.AppLayout.Type.TABLET.name());
                    } else if (unpublishedWidth == 720) {
                        update.set(typeField, Application.AppLayout.Type.MOBILE.name());
                    } else {
                        // Default to Desktop.
                        update.set(typeField, Application.AppLayout.Type.DESKTOP.name());
                    }
                }
            }

            if (publishedWidth != null) {
                final String typeField = "publishedAppLayout.type";
                if (publishedWidth == -1) {
                    update.set(typeField, Application.AppLayout.Type.FLUID.name());
                } else {
                    if (publishedWidth == 1024) {
                        update.set(typeField, Application.AppLayout.Type.TABLET.name());
                    } else if (publishedWidth == 720) {
                        update.set(typeField, Application.AppLayout.Type.MOBILE.name());
                    } else {
                        // Default to Desktop.
                        update.set(typeField, Application.AppLayout.Type.DESKTOP.name());
                    }
                }
            }

            mongoOperations.updateFirst(
                    query(where(fieldName(QApplication.application.id)).is(app.getId())),
                    update,
                    Application.class
            );

        }
    }

    @ChangeSet(order = "060", id = "clear-example-apps", author = "")
    public void clearExampleApps(MongoTemplate mongoTemplate) {
        mongoTemplate.updateFirst(
                query(where(fieldName(QConfig.config1.name)).is("template-organization")),
                update("config.applicationIds", Collections.emptyList()).set("config.organizationId", null),
                Config.class
        );
    }

    @ChangeSet(order = "061", id = "update-mysql-postgres-mongo-ssl-mode", author = "")
    public void updateMysqlPostgresMongoSslMode(MongoTemplate mongoTemplate) {
        Plugin mysqlPlugin = mongoTemplate
                .findOne(query(where("packageName").is("mysql-plugin")), Plugin.class);

        Plugin mongoPlugin = mongoTemplate
                .findOne(query(where("packageName").is("mongo-plugin")), Plugin.class);

        List<Datasource> mysqlAndMongoDatasources = mongoTemplate
                .find(
                        query(new Criteria()
                                .orOperator(
                                        where("pluginId").is(mysqlPlugin.getId()),
                                        where("pluginId").is(mongoPlugin.getId())
                                )
                        ),
                        Datasource.class);

        /*
         * - Set SSL mode to DEFAULT for all mysql and mongodb datasources.
         */
        mysqlAndMongoDatasources
                .stream()
                .forEach(datasource -> {
                    if (datasource.getDatasourceConfiguration() != null) {
                        if (datasource.getDatasourceConfiguration().getConnection() == null) {
                            datasource.getDatasourceConfiguration().setConnection(new Connection());
                        }

                        if (datasource.getDatasourceConfiguration().getConnection().getSsl() == null) {
                            datasource.getDatasourceConfiguration().getConnection().setSsl(new SSLDetails());
                        }

                        datasource.getDatasourceConfiguration().getConnection().getSsl().setAuthType(SSLDetails.AuthType.DEFAULT);
                        mongoTemplate.save(datasource);
                    }
                });

        Plugin postgresPlugin = mongoTemplate
                .findOne(query(where("packageName").is("postgres-plugin")), Plugin.class);

        List<Datasource> postgresDatasources = mongoTemplate
                .find(query(where("pluginId").is(postgresPlugin.getId())), Datasource.class);

        /*
         * - Set SSL mode to DEFAULT only for those postgres datasources where:
         *   - SSL mode config doesn't exist.
         *   - SSL mode config cannot be supported - NO_SSL, VERIFY_CA, VERIFY_FULL
         */
        postgresDatasources
                .stream()
                .forEach(datasource -> {
                    if (datasource.getDatasourceConfiguration() != null) {
                        if (datasource.getDatasourceConfiguration().getConnection() == null) {
                            datasource.getDatasourceConfiguration().setConnection(new Connection());
                        }

                        if (datasource.getDatasourceConfiguration().getConnection().getSsl() == null) {
                            datasource.getDatasourceConfiguration().getConnection().setSsl(new SSLDetails());
                        }

                        SSLDetails.AuthType authType = datasource.getDatasourceConfiguration().getConnection().getSsl().getAuthType();
                        if (authType == null
                                || (!SSLDetails.AuthType.ALLOW.equals(authType)
                                && !SSLDetails.AuthType.PREFER.equals(authType)
                                && !SSLDetails.AuthType.REQUIRE.equals(authType)
                                && !SSLDetails.AuthType.DISABLE.equals(authType))) {
                            datasource.getDatasourceConfiguration().getConnection().getSsl().setAuthType(SSLDetails.AuthType.DEFAULT);
                        }

                        mongoTemplate.save(datasource);
                    }
                });
    }

    @ChangeSet(order = "062", id = "add-commenting-permissions", author = "")
    public void addCommentingPermissions(MongoTemplate mongoTemplate) {
        final List<Application> applications = mongoTemplate.findAll(Application.class);

        for (final Application application : applications) {
            application.getPolicies()
                    .stream()
                    .filter(policy -> AclPermission.READ_APPLICATIONS.getValue().equals(policy.getPermission()))
                    .findFirst()
                    .ifPresent(readAppPolicy -> {
                        final Policy.PolicyBuilder newPolicy = Policy.builder()
                                .permission(AclPermission.COMMENT_ON_APPLICATIONS.getValue())
                                .users(readAppPolicy.getUsers())
                                .groups(readAppPolicy.getGroups());
                        mongoTemplate.updateFirst(
                                query(where(fieldName(QApplication.application.id)).is(application.getId())),
                                new Update().push(fieldName(QApplication.application.policies), newPolicy),
                                Application.class
                        );
                    });
        }
    }

    @ChangeSet(order = "062", id = "add-google-sheets-plugin", author = "")
    public void addGoogleSheetsPlugin(MongoTemplate mongoTemplate) {
        Plugin plugin = new Plugin();
        plugin.setName("Google Sheets");
        plugin.setType(PluginType.SAAS);
        plugin.setPackageName("google-sheets-plugin");
        plugin.setUiComponent("SaaSEditorForm");
        plugin.setDatasourceComponent("OAuth2DatasourceForm");
        plugin.setResponseType(Plugin.ResponseType.JSON);
        plugin.setIconLocation("https://s3.us-east-2.amazonaws.com/assets.appsmith.com/GoogleSheets.svg");
        plugin.setDocumentationLink("https://docs.appsmith.com/datasource-reference/querying-google-sheets");
        plugin.setDefaultInstall(true);
        try {
            mongoTemplate.insert(plugin);
        } catch (DuplicateKeyException e) {
            log.warn(plugin.getPackageName() + " already present in database.");
        }

        installPluginToAllOrganizations(mongoTemplate, plugin.getId());
    }

    @ChangeSet(order = "063", id = "mark-instance-unregistered", author = "")
    public void markInstanceAsUnregistered(MongoTemplate mongoTemplate) {
        mongoTemplate.insert(new Config(
                new JSONObject(Map.of("value", false)),
                Appsmith.APPSMITH_REGISTERED
        ));
    }

    @ChangeSet(order = "065", id = "create-entry-in-sequence-per-organization-for-datasource", author = "")
    public void createEntryInSequencePerOrganizationForDatasource(MongoTemplate mongoTemplate) {

        Map<String, Long> maxDatasourceCount = new HashMap<>();
        mongoTemplate
                .find(query(where("name").regex("^Untitled Datasource \\d+$")), Datasource.class)
                .forEach(datasource -> {
                    long count = 1;
                    String datasourceCnt = datasource.getName().substring("Untitled Datasource ".length()).trim();
                    if (!datasourceCnt.isEmpty()) {
                        count = Long.parseLong(datasourceCnt);
                    }

                    if (maxDatasourceCount.containsKey(datasource.getOrganizationId())
                            && (count < maxDatasourceCount.get(datasource.getOrganizationId()))) {
                        return;
                    }
                    maxDatasourceCount.put(datasource.getOrganizationId(), count);
                });
        maxDatasourceCount.forEach((key, val) -> {
            Sequence sequence = new Sequence();
            sequence.setName("datasource for organization with _id : " + key);
            sequence.setNextNumber(val + 1);
            mongoTemplate.save(sequence);
        });
    }

    @ChangeSet(order = "066", id = "migrate-smartSubstitution-dataType", author = "")
    public void migrateSmartSubstitutionDataTypeBoolean(MongoTemplate mongoTemplate, MongoOperations mongoOperations) {
        Set<String> smartSubTurnedOn = new HashSet<>();
        Set<String> smartSubTurnedOff = new HashSet<>();
        Set<String> noSmartSubConfig = new HashSet<>();

        Set<String> pluginPackages = new HashSet<>();
        pluginPackages.add("mysql-plugin");
        pluginPackages.add("restapi-plugin");
        pluginPackages.add("postgres-plugin");
        pluginPackages.add("mongo-plugin");
        pluginPackages.add("mssql-plugin");

        Set<String> smartSubPlugins = mongoTemplate
                .find(query(where("packageName").in(pluginPackages)), Plugin.class)
                .stream()
                .map(plugin -> plugin.getId())
                .collect(Collectors.toSet());

        List<NewAction> actions = mongoTemplate
                .find(query(where("pluginId").in(smartSubPlugins)), NewAction.class);

        // Find all the action ids where the data migration needs to happen.
        for (NewAction action : actions) {
            ActionDTO unpublishedAction = action.getUnpublishedAction();
            if (unpublishedAction != null) {
                Datasource datasource = unpublishedAction.getDatasource();
                if (datasource != null) {
                    ActionConfiguration actionConfiguration = unpublishedAction.getActionConfiguration();
                    if (actionConfiguration != null) {
                        List<Property> pluginSpecifiedTemplates = actionConfiguration.getPluginSpecifiedTemplates();
                        if (!isNullOrEmpty(pluginSpecifiedTemplates)) {
                            Property smartSubstitutionProperty = pluginSpecifiedTemplates.get(0);
                            if (smartSubstitutionProperty != null) {
                                Object value = smartSubstitutionProperty.getValue();
                                if (value != null) {
                                    if (value instanceof String) {
                                        boolean parsedValue = Boolean.parseBoolean((String) value);
                                        if (TRUE.equals(parsedValue)) {
                                            smartSubTurnedOn.add(action.getId());
                                        } else if (FALSE.equals(parsedValue)) {
                                            smartSubTurnedOff.add(action.getId());
                                        }
                                    }
                                }
                            }
                        } else if (pluginSpecifiedTemplates == null) {
                            // No pluginSpecifiedTemplates array exists. This is possible when an action was created before
                            // the smart substitution feature was available
                            noSmartSubConfig.add(action.getId());
                        }
                    }
                }
            }
        }

        // Migrate actions where smart substitution is turned on
        mongoOperations.updateMulti(
                query(where("_id").in(smartSubTurnedOn)),
                new Update().set("unpublishedAction.actionConfiguration.pluginSpecifiedTemplates.0.value", true),
                NewAction.class
        );

        // Migrate actions where smart substitution is turned off
        mongoOperations.updateMulti(
                query(where("_id").in(smartSubTurnedOff)),
                new Update().set("unpublishedAction.actionConfiguration.pluginSpecifiedTemplates.0.value", false),
                NewAction.class
        );

        Property property = new Property();
        property.setValue(false);
        // Migrate actions where there is no configuration for smart substitution, aka add the array.
        mongoOperations.updateMulti(
                query(where("_id").in(noSmartSubConfig)),
                new Update().addToSet("unpublishedAction.actionConfiguration.pluginSpecifiedTemplates", property),
                NewAction.class
        );
    }

    @ChangeSet(order = "067", id = "update-mongo-import-from-srv-field", author = "")
    public void updateMongoImportFromSrvField(MongoTemplate mongoTemplate) {
        Plugin mongoPlugin = mongoTemplate
                .findOne(query(where("packageName").is("mongo-plugin")), Plugin.class);

        List<Datasource> mongoDatasources = mongoTemplate
                .find(query(where("pluginId").is(mongoPlugin.getId())), Datasource.class);

        mongoDatasources.stream()
                .forEach(datasource -> {
                    datasource.getDatasourceConfiguration().setProperties(List.of(new Property("Use Mongo Connection " +
                            "String URI", "No")));
                    mongoTemplate.save(datasource);
                });
    }

    @ChangeSet(order = "068", id = "delete-mongo-datasource-structures", author = "")
    public void deleteMongoDatasourceStructures(MongoTemplate mongoTemplate, MongoOperations mongoOperations) {

        // Mongo Form requires the query templates to change as well. To ensure this, mongo datasources
        // must re-compute the structure. The following deletes all such structures. Whenever getStructure API call is
        // made for these datasources, the server would re-compute the structure.
        Plugin mongoPlugin = mongoTemplate.findOne(query(where("packageName").is("mongo-plugin")), Plugin.class);

        Query query = query(new Criteria().andOperator(
                where(fieldName(QDatasource.datasource.pluginId)).is(mongoPlugin.getId()),
                where(fieldName(QDatasource.datasource.structure)).exists(true)
        ));

        Update update = new Update().set(fieldName(QDatasource.datasource.structure), null);

        // Delete all the existing mongo datasource structures by setting the key to null.
        mongoOperations.updateMulti(query, update, Datasource.class);
    }

    @ChangeSet(order = "069", id = "set-mongo-actions-type-to-raw", author = "")
    public void setMongoActionInputToRaw(MongockTemplate mongockTemplate) {

        // All the existing mongo actions at this point will only have ever been in the raw format
        // For these actions to be readily available to users, we need to set their input type to raw manually
        // This is required because since the mongo form, the default input type on the UI has been set to FORM
        Plugin mongoPlugin = mongockTemplate.findOne(query(where("packageName").is("mongo-plugin")), Plugin.class);

        // Fetch all the actions built on top of a mongo database, not having any value set for input type
        assert mongoPlugin != null;
        List<NewAction> rawMongoActions = mongockTemplate.find(
                query(new Criteria().andOperator(
                        where(fieldName(QNewAction.newAction.pluginId)).is(mongoPlugin.getId()))),
                NewAction.class
        )
                .stream()
                .filter(mongoAction -> {
                    if (mongoAction.getUnpublishedAction() == null || mongoAction.getUnpublishedAction().getActionConfiguration() == null) {
                        return false;
                    }
                    final List<Property> pluginSpecifiedTemplates = mongoAction.getUnpublishedAction().getActionConfiguration().getPluginSpecifiedTemplates();
                    return pluginSpecifiedTemplates != null && pluginSpecifiedTemplates.size() == 1;
                })
                .collect(Collectors.toList());

        for (NewAction action : rawMongoActions) {
            List<Property> pluginSpecifiedTemplates = action.getUnpublishedAction().getActionConfiguration().getPluginSpecifiedTemplates();
            pluginSpecifiedTemplates.add(new Property(null, "RAW"));

            mongockTemplate.save(action);
        }
    }

    /**
     * - Older firestore action form had support for only on where condition, which mapped path, operator and value to
     * three different indexes on the pluginSpecifiedTemplates list.
     * - In the newer form, the three properties are treated as a tuple, and a list of tuples is mapped to only one
     * index in pluginSpecifiedTemplates list.
     * - [... path, operator, value, ...] --> [... [ {"path":path, "operator":operator, "value":value} ] ...]
     */
    @ChangeSet(order = "070", id = "update-firestore-where-conditions-data", author = "")
    public void updateFirestoreWhereConditionsData(MongoTemplate mongoTemplate) {
        Plugin firestorePlugin = mongoTemplate
                .findOne(query(where("packageName").is("firestore-plugin")), Plugin.class);

        Query query = query(new Criteria().andOperator(
                where("pluginId").is(firestorePlugin.getId()),
                new Criteria().orOperator(
                        where("unpublishedAction.actionConfiguration.pluginSpecifiedTemplates.3").exists(true),
                        where("unpublishedAction.actionConfiguration.pluginSpecifiedTemplates.4").exists(true),
                        where("unpublishedAction.actionConfiguration.pluginSpecifiedTemplates.5").exists(true),
                        where("publishedAction.actionConfiguration.pluginSpecifiedTemplates.3").exists(true),
                        where("publishedAction.actionConfiguration.pluginSpecifiedTemplates.4").exists(true),
                        where("publishedAction.actionConfiguration.pluginSpecifiedTemplates.5").exists(true)
                )));

        List<NewAction> firestoreActionQueries = mongoTemplate.find(query, NewAction.class);

        firestoreActionQueries.stream()
                .forEach(action -> {
                    // For unpublished action
                    if (action.getUnpublishedAction() != null
                            && action.getUnpublishedAction().getActionConfiguration() != null
                            && action.getUnpublishedAction().getActionConfiguration().getPluginSpecifiedTemplates() != null
                            && action.getUnpublishedAction().getActionConfiguration().getPluginSpecifiedTemplates().size() > 3) {

                        String path = null;
                        String op = null;
                        String value = null;
                        List<Property> properties = action.getUnpublishedAction().getActionConfiguration().getPluginSpecifiedTemplates();
                        if (properties.size() > 3 && properties.get(3) != null) {
                            path = (String) properties.get(3).getValue();
                        }
                        if (properties.size() > 4 && properties.get(4) != null) {
                            op = (String) properties.get(4).getValue();
                            properties.set(4, null); // Index 4 does not map to any value in the new query format
                        }
                        if (properties.size() > 5 && properties.get(5) != null) {
                            value = (String) properties.get(5).getValue();
                            properties.set(5, null); // Index 5 does not map to any value in the new query format
                        }

                        Map newFormat = new HashMap();
                        newFormat.put("path", path);
                        newFormat.put("operator", op);
                        newFormat.put("value", value);
                        properties.set(3, new Property("whereConditionTuples", List.of(newFormat)));
                    }

                    // For published action
                    if (action.getPublishedAction() != null
                            && action.getPublishedAction().getActionConfiguration() != null
                            && action.getPublishedAction().getActionConfiguration().getPluginSpecifiedTemplates() != null
                            && action.getPublishedAction().getActionConfiguration().getPluginSpecifiedTemplates().size() > 3) {

                        String path = null;
                        String op = null;
                        String value = null;
                        List<Property> properties = action.getPublishedAction().getActionConfiguration().getPluginSpecifiedTemplates();
                        if (properties.size() > 3 && properties.get(3) != null) {
                            path = (String) properties.get(3).getValue();
                        }
                        if (properties.size() > 4 && properties.get(4) != null) {
                            op = (String) properties.get(4).getValue();
                            properties.set(4, null); // Index 4 does not map to any value in the new query format
                        }
                        if (properties.size() > 5 && properties.get(5) != null) {
                            value = (String) properties.get(5).getValue();
                            properties.set(5, null); // Index 5 does not map to any value in the new query format
                        }

                        HashMap newFormat = new HashMap();
                        newFormat.put("path", path);
                        newFormat.put("operator", op);
                        newFormat.put("value", value);
                        properties.set(3, new Property("whereConditionTuples", List.of(newFormat)));
                    }
                });

        /**
         * - Save changes only after all the processing is done so that in case any data manipulation fails, no data
         * write occurs.
         * - Write data back to db only if all data manipulations done above have succeeded.
         */
        firestoreActionQueries.stream()
                .forEach(action -> mongoTemplate.save(action));
    }

    @ChangeSet(order = "071", id = "add-application-export-permissions", author = "")
    public void addApplicationExportPermissions(MongoTemplate mongoTemplate) {
        final List<Organization> organizations = mongoTemplate.find(
                query(where("userRoles").exists(true)),
                Organization.class
        );

        for (final Organization organization : organizations) {
            Set<String> adminUsernames = organization.getUserRoles()
                    .stream()
                    .filter(role -> (role.getRole().equals(AppsmithRole.ORGANIZATION_ADMIN)))
                    .map(role -> role.getUsername())
                    .collect(Collectors.toSet());

            if (adminUsernames.isEmpty()) {
                continue;
            }
            // All the administrators of the organization should be allowed to export applications permission
            Set<String> exportApplicationPermissionUsernames = new HashSet<>();
            exportApplicationPermissionUsernames.addAll(adminUsernames);

            Set<Policy> policies = organization.getPolicies();
            if (policies == null) {
                policies = new HashSet<>();
            }

            Optional<Policy> exportAppOrgLevelOptional = policies.stream()
                    .filter(policy -> policy.getPermission().equals(ORGANIZATION_EXPORT_APPLICATIONS.getValue())).findFirst();

            if (exportAppOrgLevelOptional.isPresent()) {
                Policy exportApplicationPolicy = exportAppOrgLevelOptional.get();
                exportApplicationPolicy.getUsers().addAll(exportApplicationPermissionUsernames);
            } else {
                // this policy doesnt exist. create and add this to the policy set
                Policy inviteUserPolicy = Policy.builder().permission(ORGANIZATION_EXPORT_APPLICATIONS.getValue())
                        .users(exportApplicationPermissionUsernames).build();
                organization.getPolicies().add(inviteUserPolicy);
            }

            mongoTemplate.save(organization);

            // Update the applications with export applications policy for all administrators of the organization
            List<Application> orgApplications = mongoTemplate.find(
                    query(where(fieldName(QApplication.application.organizationId)).is(organization.getId())),
                    Application.class
            );

            for (final Application application : orgApplications) {
                Set<Policy> applicationPolicies = application.getPolicies();
                if (applicationPolicies == null) {
                    applicationPolicies = new HashSet<>();
                }

                Optional<Policy> exportAppOptional = applicationPolicies.stream()
                        .filter(policy -> policy.getPermission().equals(EXPORT_APPLICATIONS.getValue())).findFirst();

                if (exportAppOptional.isPresent()) {
                    Policy exportAppPolicy = exportAppOptional.get();
                    exportAppPolicy.getUsers().addAll(adminUsernames);
                } else {
                    // this policy doesn't exist, create and add this to the policy set
                    Policy newExportAppPolicy = Policy.builder().permission(EXPORT_APPLICATIONS.getValue())
                            .users(adminUsernames).build();
                    application.getPolicies().add(newExportAppPolicy);
                }

                mongoTemplate.save(application);
            }
        }
    }

<<<<<<< HEAD
=======
    private List<Property> generateMongoFormConfigTemplates(Map<Integer, Object> configuration) {
        List<Property> templates = new ArrayList<>();
        for (int i = 0; i < 22; i++) {
            Property template = new Property();
            if (configuration.containsKey(i)) {
                template.setValue(configuration.get(i));
            }
            templates.add(template);
        }
        return templates;
    }

>>>>>>> 32f00399
    @ChangeSet(order = "072", id = "add-snowflake-plugin", author = "")
    public void addSnowflakePlugin(MongoTemplate mongoTemplate) {
        Plugin plugin = new Plugin();
        plugin.setName("Snowflake");
        plugin.setType(PluginType.DB);
        plugin.setPackageName("snowflake-plugin");
        plugin.setUiComponent("DbEditorForm");
        plugin.setDatasourceComponent("AutoForm");
        plugin.setResponseType(Plugin.ResponseType.TABLE);
        plugin.setIconLocation("https://s3.us-east-2.amazonaws.com/assets.appsmith.com/Snowflake.png");
        plugin.setDocumentationLink("https://docs.appsmith.com/datasource-reference/querying-snowflake-db");
        plugin.setDefaultInstall(true);
        try {
            mongoTemplate.insert(plugin);
        } catch (DuplicateKeyException e) {
            log.warn(plugin.getPackageName() + " already present in database.");
        }

        installPluginToAllOrganizations(mongoTemplate, plugin.getId());

    }
<<<<<<< HEAD
=======


    @ChangeSet(order = "073", id = "mongo-form-merge-update-commands", author = "")
    public void migrateUpdateOneToUpdateManyMongoFormCommand(MongockTemplate mongockTemplate) {

        Plugin mongoPlugin = mongockTemplate.findOne(query(where("packageName").is("mongo-plugin")), Plugin.class);

        // Fetch all the actions built on top of a mongo database with command type update_one or update_many
        assert mongoPlugin != null;
        List<NewAction> updateMongoActions = mongockTemplate.find(
                query(new Criteria().andOperator(
                        where(fieldName(QNewAction.newAction.pluginId)).is(mongoPlugin.getId()))),
                NewAction.class
        )
                .stream()
                .filter(mongoAction -> {
                    if (mongoAction.getUnpublishedAction() == null || mongoAction.getUnpublishedAction().getActionConfiguration() == null) {
                        return false;
                    }
                    final List<Property> pluginSpecifiedTemplates = mongoAction.getUnpublishedAction().getActionConfiguration().getPluginSpecifiedTemplates();

                    // Filter out all the actions which are of either of the two update command type
                    if (pluginSpecifiedTemplates != null && pluginSpecifiedTemplates.size() == 21) {
                        Property commandProperty = pluginSpecifiedTemplates.get(2);
                        if (commandProperty != null && commandProperty.getValue() != null) {
                            String command = (String) commandProperty.getValue();
                            if (command.equals("UPDATE_ONE") || command.equals("UPDATE_MANY")) {
                                return true;
                            }
                        }
                    }
                    // Not an action of interest for migration.
                    return false;
                })
                .collect(Collectors.toList());

        for (NewAction action : updateMongoActions) {
            List<Property> pluginSpecifiedTemplates = action.getUnpublishedAction().getActionConfiguration().getPluginSpecifiedTemplates();
            String command = (String) pluginSpecifiedTemplates.get(2).getValue();

            // In case of update one, migrate the query and update configurations.
            if (command.equals("UPDATE_ONE")) {

                String query = "";
                String update = "";
                String collection = "";

                Property queryProperty = pluginSpecifiedTemplates.get(8);
                if (queryProperty != null) {
                    query = (String) queryProperty.getValue();
                }

                Property updateProperty = pluginSpecifiedTemplates.get(10);
                if (updateProperty != null) {
                    update = (String) updateProperty.getValue();
                }

                Property collectionProperty = pluginSpecifiedTemplates.get(19);
                if (collectionProperty != null) {
                    collection = (String) collectionProperty.getValue();
                }

                Map<Integer, Object> configMap = new HashMap<>();
                configMap.put(0, pluginSpecifiedTemplates.get(0).getValue());
                configMap.put(1, "FORM");
                // All update commands have to be migrated to the new update name
                configMap.put(2, "UPDATE");
                configMap.put(19, collection);
                // Query for all the documents in the collection
                configMap.put(11, query);
                configMap.put(12, update);
                configMap.put(21, "SINGLE");

                List<Property> updatedTemplates = generateMongoFormConfigTemplates(configMap);
                action.getUnpublishedAction().getActionConfiguration().setPluginSpecifiedTemplates(updatedTemplates);

            }
        }

        // Now that all the actions have been updated, save all the actions
        for (NewAction action : updateMongoActions) {
            mongockTemplate.save(action);
        }
    }

    
    @ChangeSet(order = "074", id = "ensure-user-created-and-updated-at-fields", author = "")
    public void ensureUserCreatedAndUpdatedAt(MongoTemplate mongoTemplate) {
        final List<User> missingCreatedAt = mongoTemplate.find(
            query(where("createdAt").exists(false)),
            User.class
        );

        for (User user : missingCreatedAt) {
            user.setCreatedAt(Instant.parse("2019-01-07T00:00:00.00Z"));
            mongoTemplate.save(user);
        }

        final List<User> missingUpdatedAt = mongoTemplate.find(
            query(where("updatedAt").exists(false)),
            User.class
        );

        for (User user : missingUpdatedAt) {
            user.setUpdatedAt(Instant.now());
            mongoTemplate.save(user);
        }
    }
>>>>>>> 32f00399
}<|MERGE_RESOLUTION|>--- conflicted
+++ resolved
@@ -2460,8 +2460,6 @@
         }
     }
 
-<<<<<<< HEAD
-=======
     private List<Property> generateMongoFormConfigTemplates(Map<Integer, Object> configuration) {
         List<Property> templates = new ArrayList<>();
         for (int i = 0; i < 22; i++) {
@@ -2474,7 +2472,6 @@
         return templates;
     }
 
->>>>>>> 32f00399
     @ChangeSet(order = "072", id = "add-snowflake-plugin", author = "")
     public void addSnowflakePlugin(MongoTemplate mongoTemplate) {
         Plugin plugin = new Plugin();
@@ -2496,8 +2493,6 @@
         installPluginToAllOrganizations(mongoTemplate, plugin.getId());
 
     }
-<<<<<<< HEAD
-=======
 
 
     @ChangeSet(order = "073", id = "mongo-form-merge-update-commands", author = "")
@@ -2606,5 +2601,4 @@
             mongoTemplate.save(user);
         }
     }
->>>>>>> 32f00399
 }