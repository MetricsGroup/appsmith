--- conflicted
+++ resolved
@@ -2362,8 +2362,76 @@
                 .forEach(action -> mongoTemplate.save(action));
     }
 
-<<<<<<< HEAD
-    /**
+    @ChangeSet(order = "071", id = "add-application-export-permissions", author = "")
+    public void addApplicationExportPermissions(MongoTemplate mongoTemplate) {
+        final List<Organization> organizations = mongoTemplate.find(
+            query(where("userRoles").exists(true)),
+            Organization.class
+        );
+
+        for (final Organization organization : organizations) {
+            Set<String> adminUsernames = organization.getUserRoles()
+                .stream()
+                .filter(role -> (role.getRole().equals(AppsmithRole.ORGANIZATION_ADMIN)))
+                .map(role -> role.getUsername())
+                .collect(Collectors.toSet());
+
+            if (adminUsernames.isEmpty()) {
+                continue;
+            }
+            // All the administrators of the organization should be allowed to export applications permission
+            Set<String> exportApplicationPermissionUsernames = new HashSet<>();
+            exportApplicationPermissionUsernames.addAll(adminUsernames);
+
+            Set<Policy> policies = organization.getPolicies();
+            if (policies == null) {
+                policies = new HashSet<>();
+            }
+
+            Optional<Policy> exportAppOrgLevelOptional = policies.stream()
+                .filter(policy -> policy.getPermission().equals(ORGANIZATION_EXPORT_APPLICATIONS.getValue())).findFirst();
+
+            if (exportAppOrgLevelOptional.isPresent()) {
+                Policy exportApplicationPolicy = exportAppOrgLevelOptional.get();
+                exportApplicationPolicy.getUsers().addAll(exportApplicationPermissionUsernames);
+            } else {
+                // this policy doesnt exist. create and add this to the policy set
+                Policy inviteUserPolicy = Policy.builder().permission(ORGANIZATION_EXPORT_APPLICATIONS.getValue())
+                    .users(exportApplicationPermissionUsernames).build();
+                organization.getPolicies().add(inviteUserPolicy);
+            }
+
+            mongoTemplate.save(organization);
+
+            // Update the applications with export applications policy for all administrators of the organization
+            List<Application> orgApplications = mongoTemplate.find(
+                query(where(fieldName(QApplication.application.organizationId)).is(organization.getId())),
+                Application.class
+            );
+
+            for (final Application application : orgApplications) {
+                Set<Policy> applicationPolicies = application.getPolicies();
+                if (applicationPolicies == null) {
+                    applicationPolicies = new HashSet<>();
+                }
+
+                Optional<Policy> exportAppOptional = applicationPolicies.stream()
+                    .filter(policy -> policy.getPermission().equals(EXPORT_APPLICATIONS.getValue())).findFirst();
+
+                if (exportAppOptional.isPresent()) {
+                    Policy exportAppPolicy = exportAppOptional.get();
+                    exportAppPolicy.getUsers().addAll(adminUsernames);
+                } else {
+                    // this policy doesn't exist, create and add this to the policy set
+                    Policy newExportAppPolicy = Policy.builder().permission(EXPORT_APPLICATIONS.getValue())
+                        .users(adminUsernames).build();
+                    application.getPolicies().add(newExportAppPolicy);
+                }
+            }
+        }
+    } 
+  
+      /**
      * - Older order file where not present for the pages created within the application because page reordering with in
      * the application was not supported.
      * - New Form order field will be added to the Page object and is used to order the pages with in the application
@@ -2389,75 +2457,7 @@
                         }
                     }
                 }
-=======
-    @ChangeSet(order = "071", id = "add-application-export-permissions", author = "")
-    public void addApplicationExportPermissions(MongoTemplate mongoTemplate) {
-        final List<Organization> organizations = mongoTemplate.find(
-            query(where("userRoles").exists(true)),
-            Organization.class
-        );
-
-        for (final Organization organization : organizations) {
-            Set<String> adminUsernames = organization.getUserRoles()
-                .stream()
-                .filter(role -> (role.getRole().equals(AppsmithRole.ORGANIZATION_ADMIN)))
-                .map(role -> role.getUsername())
-                .collect(Collectors.toSet());
-
-            if (adminUsernames.isEmpty()) {
-                continue;
-            }
-            // All the administrators of the organization should be allowed to export applications permission
-            Set<String> exportApplicationPermissionUsernames = new HashSet<>();
-            exportApplicationPermissionUsernames.addAll(adminUsernames);
-
-            Set<Policy> policies = organization.getPolicies();
-            if (policies == null) {
-                policies = new HashSet<>();
-            }
-
-            Optional<Policy> exportAppOrgLevelOptional = policies.stream()
-                .filter(policy -> policy.getPermission().equals(ORGANIZATION_EXPORT_APPLICATIONS.getValue())).findFirst();
-
-            if (exportAppOrgLevelOptional.isPresent()) {
-                Policy exportApplicationPolicy = exportAppOrgLevelOptional.get();
-                exportApplicationPolicy.getUsers().addAll(exportApplicationPermissionUsernames);
-            } else {
-                // this policy doesnt exist. create and add this to the policy set
-                Policy inviteUserPolicy = Policy.builder().permission(ORGANIZATION_EXPORT_APPLICATIONS.getValue())
-                    .users(exportApplicationPermissionUsernames).build();
-                organization.getPolicies().add(inviteUserPolicy);
-            }
-
-            mongoTemplate.save(organization);
-
-            // Update the applications with export applications policy for all administrators of the organization
-            List<Application> orgApplications = mongoTemplate.find(
-                query(where(fieldName(QApplication.application.organizationId)).is(organization.getId())),
-                Application.class
-            );
-
-            for (final Application application : orgApplications) {
-                Set<Policy> applicationPolicies = application.getPolicies();
-                if (applicationPolicies == null) {
-                    applicationPolicies = new HashSet<>();
-                }
-
-                Optional<Policy> exportAppOptional = applicationPolicies.stream()
-                    .filter(policy -> policy.getPermission().equals(EXPORT_APPLICATIONS.getValue())).findFirst();
-
-                if (exportAppOptional.isPresent()) {
-                    Policy exportAppPolicy = exportAppOptional.get();
-                    exportAppPolicy.getUsers().addAll(adminUsernames);
-                } else {
-                    // this policy doesn't exist, create and add this to the policy set
-                    Policy newExportAppPolicy = Policy.builder().permission(EXPORT_APPLICATIONS.getValue())
-                        .users(adminUsernames).build();
-                    application.getPolicies().add(newExportAppPolicy);
-                }
-
->>>>>>> 77e96552
-                mongoTemplate.save(application);
+              mongoTemplate.save(application);
             }
         }
     }
