package com.appsmith.server.migrations;

import com.appsmith.external.helpers.MustacheHelper;
import com.appsmith.external.models.ActionConfiguration;
import com.appsmith.external.models.BaseDomain;
import com.appsmith.external.models.Connection;
import com.appsmith.external.models.DBAuth;
import com.appsmith.external.models.DatasourceConfiguration;
import com.appsmith.external.models.Policy;
import com.appsmith.external.models.Property;
import com.appsmith.external.models.SSLDetails;
import com.appsmith.external.services.EncryptionService;
import com.appsmith.server.acl.AclPermission;
import com.appsmith.server.acl.AppsmithRole;
import com.appsmith.server.constants.Appsmith;
import com.appsmith.server.constants.FieldName;
import com.appsmith.server.domains.Action;
import com.appsmith.server.domains.Application;
import com.appsmith.server.domains.Collection;
import com.appsmith.server.domains.Config;
import com.appsmith.server.domains.Datasource;
import com.appsmith.server.domains.Group;
import com.appsmith.server.domains.InviteUser;
import com.appsmith.server.domains.Layout;
import com.appsmith.server.domains.NewAction;
import com.appsmith.server.domains.NewPage;
import com.appsmith.server.domains.Organization;
import com.appsmith.server.domains.OrganizationPlugin;
import com.appsmith.server.domains.Page;
import com.appsmith.server.domains.PasswordResetToken;
import com.appsmith.server.domains.Permission;
import com.appsmith.server.domains.Plugin;
import com.appsmith.server.domains.PluginType;
import com.appsmith.server.domains.QApplication;
import com.appsmith.server.domains.QConfig;
import com.appsmith.server.domains.QDatasource;
import com.appsmith.server.domains.QNewAction;
import com.appsmith.server.domains.QOrganization;
import com.appsmith.server.domains.QPlugin;
import com.appsmith.server.domains.Role;
import com.appsmith.server.domains.Sequence;
import com.appsmith.server.domains.User;
import com.appsmith.server.domains.UserData;
import com.appsmith.server.domains.UserRole;
import com.appsmith.server.domains.ApplicationPage;
import com.appsmith.server.dtos.ActionDTO;
import com.appsmith.server.dtos.DslActionDTO;
import com.appsmith.server.dtos.OrganizationPluginStatus;
import com.appsmith.server.dtos.PageDTO;
import com.appsmith.server.services.OrganizationService;
import com.fasterxml.jackson.databind.ObjectMapper;
import com.github.cloudyrock.mongock.ChangeLog;
import com.github.cloudyrock.mongock.ChangeSet;
import com.github.cloudyrock.mongock.decorator.impl.MongockTemplate;
import com.google.gson.Gson;
import com.mongodb.MongoClient;
import com.mongodb.MongoException;
import com.mongodb.client.MongoCollection;
import com.mongodb.client.MongoCursor;
import com.mongodb.client.model.Filters;
import lombok.extern.slf4j.Slf4j;
import net.minidev.json.JSONObject;
import org.apache.commons.lang.ObjectUtils;
import org.bson.Document;
import org.bson.types.ObjectId;
import org.springframework.core.io.DefaultResourceLoader;
import org.springframework.dao.DataAccessException;
import org.springframework.dao.DuplicateKeyException;
import org.springframework.data.domain.Sort;
import org.springframework.data.mongodb.UncategorizedMongoDbException;
import org.springframework.data.mongodb.core.CollectionCallback;
import org.springframework.data.mongodb.core.MongoOperations;
import org.springframework.data.mongodb.core.MongoTemplate;
import org.springframework.data.mongodb.core.index.CompoundIndexDefinition;
import org.springframework.data.mongodb.core.index.Index;
import org.springframework.data.mongodb.core.index.IndexOperations;
import org.springframework.data.mongodb.core.query.Criteria;
import org.springframework.data.mongodb.core.query.Query;
import org.springframework.data.mongodb.core.query.Update;
import org.springframework.util.CollectionUtils;
import org.springframework.util.StreamUtils;

import java.io.IOException;
import java.nio.charset.Charset;
import java.time.Instant;
import java.util.ArrayList;
import java.util.Arrays;
import java.util.Collections;
import java.util.HashMap;
import java.util.HashSet;
import java.util.Iterator;
import java.util.List;
import java.util.Map;
import java.util.Optional;
import java.util.Random;
import java.util.Set;
import java.util.concurrent.TimeUnit;
import java.util.regex.Pattern;
import java.util.stream.Collectors;

import static com.appsmith.external.helpers.BeanCopyUtils.copyNewFieldValuesIntoOldObject;
import static com.appsmith.server.acl.AclPermission.EXECUTE_ACTIONS;
import static com.appsmith.server.acl.AclPermission.EXPORT_APPLICATIONS;
import static com.appsmith.server.acl.AclPermission.MAKE_PUBLIC_APPLICATIONS;
import static com.appsmith.server.acl.AclPermission.ORGANIZATION_EXPORT_APPLICATIONS;
import static com.appsmith.server.acl.AclPermission.ORGANIZATION_INVITE_USERS;
import static com.appsmith.server.acl.AclPermission.READ_ACTIONS;
import static com.appsmith.server.helpers.CollectionUtils.isNullOrEmpty;
import static com.appsmith.server.repositories.BaseAppsmithRepositoryImpl.fieldName;
import static java.lang.Boolean.FALSE;
import static java.lang.Boolean.TRUE;
import static org.springframework.data.mongodb.core.query.Criteria.where;
import static org.springframework.data.mongodb.core.query.Query.query;
import static org.springframework.data.mongodb.core.query.Update.update;

@Slf4j
@ChangeLog(order = "001")
public class DatabaseChangelog {

    /**
     * A private, pure utility function to create instances of Index objects to pass to `IndexOps.ensureIndex` method.
     * Note: The order of the fields here is important. An index with the fields `"name", "organizationId"` is different
     * from an index with the fields `"organizationId", "name"`. If an index exists with the first ordering and we try
     * to **ensure** an index with the same name but the second ordering of fields, errors will show up and bad things
     * WILL happen.
     * <p>
     * Also, please check out the following blog on how to best create indexes :
     * https://emptysqua.re/blog/optimizing-mongodb-compound-indexes/
     */
    private static Index makeIndex(String... fields) {
        if (fields.length == 1) {
            return new Index(fields[0], Sort.Direction.ASC).named(fields[0]);
        } else {
            org.bson.Document doc = new org.bson.Document();
            for (String field : fields) {
                doc.put(field, 1);
            }
            return new CompoundIndexDefinition(doc);
        }
    }

    /**
     * Given a MongoTemplate, a domain class and a bunch of Index definitions, this pure utility function will ensure
     * those indexes on the database behind the MongoTemplate instance.
     */
    private static void ensureIndexes(MongoTemplate mongoTemplate, Class<?> entityClass, Index... indexes) {
        IndexOperations indexOps = mongoTemplate.indexOps(entityClass);
        for (Index index : indexes) {
            indexOps.ensureIndex(index);
        }
    }

    private static void dropIndexIfExists(MongoTemplate mongoTemplate, Class<?> entityClass, String name) {
        try {
            mongoTemplate.indexOps(entityClass).dropIndex(name);
        } catch (UncategorizedMongoDbException ignored) {
            // The index probably doesn't exist. This happens if the database is created after the @Indexed annotation
            // has been removed.
        }
    }

    private ActionDTO copyActionToDTO(Action action) {
        ActionDTO actionDTO = new ActionDTO();
        actionDTO.setName(action.getName());
        actionDTO.setDatasource(action.getDatasource());
        actionDTO.setPageId(action.getPageId());
        actionDTO.setActionConfiguration(action.getActionConfiguration());
        actionDTO.setExecuteOnLoad(action.getExecuteOnLoad());
        actionDTO.setDynamicBindingPathList(action.getDynamicBindingPathList());
        actionDTO.setIsValid(action.getIsValid());
        actionDTO.setInvalids(action.getInvalids());
        actionDTO.setJsonPathKeys(action.getJsonPathKeys());
        actionDTO.setCacheResponse(action.getCacheResponse());
        actionDTO.setUserSetOnLoad(action.getUserSetOnLoad());
        actionDTO.setConfirmBeforeExecute(action.getConfirmBeforeExecute());

        return actionDTO;
    }

    private void installPluginToAllOrganizations(MongoTemplate mongoTemplate, String pluginId) {
        for (Organization organization : mongoTemplate.findAll(Organization.class)) {
            if (CollectionUtils.isEmpty(organization.getPlugins())) {
                organization.setPlugins(new ArrayList<>());
            }

            final Set<String> installedPlugins = organization.getPlugins()
                    .stream().map(OrganizationPlugin::getPluginId).collect(Collectors.toSet());

            if (!installedPlugins.contains(pluginId)) {
                organization.getPlugins()
                        .add(new OrganizationPlugin(pluginId, OrganizationPluginStatus.FREE));
            }

            mongoTemplate.save(organization);
        }
    }

    @ChangeSet(order = "001", id = "initial-plugins", author = "")
    public void initialPlugins(MongoTemplate mongoTemplate) {
        Plugin plugin1 = new Plugin();
        plugin1.setName("PostgresDbPlugin");
        plugin1.setType(PluginType.DB);
        plugin1.setPackageName("postgres-plugin");
        plugin1.setUiComponent("DbEditorForm");
        plugin1.setDefaultInstall(true);
        try {
            mongoTemplate.insert(plugin1);
        } catch (DuplicateKeyException e) {
            log.warn("postgres-plugin already present in database.");
        }

        Plugin plugin2 = new Plugin();
        plugin2.setName("RestTemplatePluginExecutor");
        plugin2.setType(PluginType.API);
        plugin2.setPackageName("restapi-plugin");
        plugin2.setUiComponent("ApiEditorForm");
        plugin2.setDefaultInstall(true);
        try {
            mongoTemplate.insert(plugin2);
        } catch (DuplicateKeyException e) {
            log.warn("restapi-plugin already present in database.");
        }

        Plugin plugin3 = new Plugin();
        plugin3.setName("MongoDBPlugin");
        plugin3.setType(PluginType.DB);
        plugin3.setPackageName("mongo-plugin");
        plugin3.setUiComponent("DbEditorForm");
        plugin3.setDefaultInstall(true);
        try {
            mongoTemplate.insert(plugin3);
        } catch (DuplicateKeyException e) {
            log.warn("mongo-plugin already present in database.");
        }

        Plugin plugin4 = new Plugin();
        plugin4.setName("Rapid API Plugin");
        plugin4.setType(PluginType.API);
        plugin4.setPackageName("rapidapi-plugin");
        plugin4.setUiComponent("RapidApiEditorForm");
        plugin4.setDefaultInstall(true);
        try {
            mongoTemplate.insert(plugin4);
        } catch (DuplicateKeyException e) {
            log.warn("rapidapi-plugin already present in database.");
        }
    }

    @ChangeSet(order = "002", id = "remove-org-name-index", author = "")
    public void removeOrgNameIndex(MongoTemplate mongoTemplate) {
        dropIndexIfExists(mongoTemplate, Organization.class, "name");
    }

    @ChangeSet(order = "003", id = "add-org-slugs", author = "")
    public void addOrgSlugs(MongoTemplate mongoTemplate, OrganizationService organizationService) {
        // For all existing organizations, add a slug field, which should be unique.
        // We are blocking here for adding a slug to each existing organization. This is bad and slow. Do NOT copy this
        // code fragment into the services' control flow. This is a single migration code and is expected to run once in
        // lifetime of a deployment.
        for (Organization organization : mongoTemplate.findAll(Organization.class)) {
            if (organization.getSlug() == null) {
                organizationService.getNextUniqueSlug(organization.makeSlug())
                        .doOnSuccess(slug -> {
                            organization.setSlug(slug);
                            mongoTemplate.save(organization);
                        })
                        .block();
            }
        }
    }

    /**
     * We are creating indexes manually because Spring's index resolver creates indexes on fields as well.
     * See https://stackoverflow.com/questions/60867491/ for an explanation of the problem. We have that problem with
     * the `Action.datasource` field.
     */
    @ChangeSet(order = "004", id = "initial-indexes", author = "")
    public void addInitialIndexes(MongoTemplate mongoTemplate) {
        Index createdAtIndex = makeIndex("createdAt");

        ensureIndexes(mongoTemplate, Action.class,
                createdAtIndex,
                makeIndex("pageId", "name").unique().named("action_page_compound_index")
        );

        ensureIndexes(mongoTemplate, Application.class,
                createdAtIndex,
                makeIndex("organizationId", "name").unique().named("organization_application_compound_index")
        );

        ensureIndexes(mongoTemplate, Collection.class,
                createdAtIndex
        );

        ensureIndexes(mongoTemplate, Config.class,
                createdAtIndex,
                makeIndex("name").unique()
        );

        ensureIndexes(mongoTemplate, Datasource.class,
                createdAtIndex,
                makeIndex("organizationId", "name").unique().named("organization_datasource_compound_index")
        );

        ensureIndexes(mongoTemplate, InviteUser.class,
                createdAtIndex,
                makeIndex("token").unique().expire(3600, TimeUnit.SECONDS),
                makeIndex("email").unique()
        );

        ensureIndexes(mongoTemplate, Organization.class,
                createdAtIndex,
                makeIndex("slug").unique()
        );

        ensureIndexes(mongoTemplate, Page.class,
                createdAtIndex,
                makeIndex("applicationId", "name").unique().named("application_page_compound_index")
        );

        ensureIndexes(mongoTemplate, PasswordResetToken.class,
                createdAtIndex,
                makeIndex("email").unique().expire(3600, TimeUnit.SECONDS)
        );

        ensureIndexes(mongoTemplate, Permission.class,
                createdAtIndex
        );

        ensureIndexes(mongoTemplate, Plugin.class,
                createdAtIndex,
                makeIndex("type"),
                makeIndex("packageName").unique()
        );

        ensureIndexes(mongoTemplate, Role.class,
                createdAtIndex
        );

        ensureIndexes(mongoTemplate, User.class,
                createdAtIndex,
                makeIndex("email").unique()
        );
    }

    @ChangeSet(order = "005", id = "application-deleted-at", author = "")
    public void addApplicationDeletedAtFieldAndIndex(MongoTemplate mongoTemplate) {
        dropIndexIfExists(mongoTemplate, Application.class, "organization_application_compound_index");

        ensureIndexes(mongoTemplate, Application.class,
                makeIndex("organizationId", "name", "deletedAt")
                        .unique().named("organization_application_deleted_compound_index")
        );

        for (Application application : mongoTemplate.findAll(Application.class)) {
            if (application.isDeleted()) {
                application.setDeletedAt(application.getUpdatedAt());
                mongoTemplate.save(application);
            }
        }
    }

    @ChangeSet(order = "006", id = "hide-rapidapi-plugin", author = "")
    public void hideRapidApiPluginFromCreateDatasource(MongoTemplate mongoTemplate) {
        final Plugin rapidApiPlugin = mongoTemplate.findOne(
                query(where("packageName").is("rapidapi-plugin")),
                Plugin.class
        );

        if (rapidApiPlugin == null) {
            log.error("Couldn't find rapidapi-plugin, to set it's `allowUserDatasources` to false.");

        } else {
            rapidApiPlugin.setAllowUserDatasources(false);
            mongoTemplate.save(rapidApiPlugin);

        }
    }

    @ChangeSet(order = "007", id = "datasource-deleted-at", author = "")
    public void addDatasourceDeletedAtFieldAndIndex(MongoTemplate mongoTemplate) {
        dropIndexIfExists(mongoTemplate, Datasource.class, "organization_datasource_compound_index");

        ensureIndexes(mongoTemplate, Datasource.class,
                makeIndex(FieldName.ORGANIZATION_ID, FieldName.NAME, FieldName.DELETED_AT)
                        .unique().named("organization_datasource_deleted_compound_index")
        );

        for (Datasource datasource : mongoTemplate.findAll(Datasource.class)) {
            if (datasource.isDeleted()) {
                datasource.setDeletedAt(datasource.getUpdatedAt());
                mongoTemplate.save(datasource);
            }
        }
    }

    @ChangeSet(order = "008", id = "page-deleted-at", author = "")
    public void addPageDeletedAtFieldAndIndex(MongoTemplate mongoTemplate) {
        dropIndexIfExists(mongoTemplate, Page.class, "application_page_compound_index");

        ensureIndexes(mongoTemplate, Page.class,
                makeIndex(FieldName.APPLICATION_ID, FieldName.NAME, FieldName.DELETED_AT)
                        .unique().named("application_page_deleted_compound_index")
        );

        for (Page page : mongoTemplate.findAll(Page.class)) {
            if (page.isDeleted()) {
                page.setDeletedAt(page.getUpdatedAt());
                mongoTemplate.save(page);
            }
        }
    }

    @ChangeSet(order = "009", id = "friendly-plugin-names", author = "")
    public void setFriendlyPluginNames(MongoTemplate mongoTemplate) {
        for (Plugin plugin : mongoTemplate.findAll(Plugin.class)) {
            if ("postgres-plugin".equals(plugin.getPackageName())) {
                plugin.setName("PostgreSQL");
            } else if ("restapi-plugin".equals(plugin.getPackageName())) {
                plugin.setName("REST API");
            } else if ("mongo-plugin".equals(plugin.getPackageName())) {
                plugin.setName("MongoDB");
            } else {
                continue;
            }
            mongoTemplate.save(plugin);
        }
    }

    @ChangeSet(order = "010", id = "add-delete-datasource-perm-existing-groups", author = "")
    public void addDeleteDatasourcePermToExistingGroups(MongoTemplate mongoTemplate) {
        for (Group group : mongoTemplate.findAll(Group.class)) {
            if (CollectionUtils.isEmpty(group.getPermissions())) {
                group.setPermissions(new HashSet<>());
            }
            group.getPermissions().add("delete:datasources");
            mongoTemplate.save(group);
        }
    }

    @ChangeSet(order = "011", id = "install-default-plugins-to-all-organizations", author = "")
    public void installDefaultPluginsToAllOrganizations(MongoTemplate mongoTemplate) {
        final List<Plugin> defaultPlugins = mongoTemplate.find(
                query(where("defaultInstall").is(true)),
                Plugin.class
        );

        mongoTemplate.findAll(Plugin.class);

        for (Organization organization : mongoTemplate.findAll(Organization.class)) {
            if (CollectionUtils.isEmpty(organization.getPlugins())) {
                organization.setPlugins(new ArrayList<>());
            }

            final Set<String> installedPlugins = organization.getPlugins()
                    .stream().map(OrganizationPlugin::getPluginId).collect(Collectors.toSet());

            for (Plugin defaultPlugin : defaultPlugins) {
                if (!installedPlugins.contains(defaultPlugin.getId())) {
                    organization.getPlugins()
                            .add(new OrganizationPlugin(defaultPlugin.getId(), OrganizationPluginStatus.FREE));
                }
            }

            mongoTemplate.save(organization);
        }
    }

    @ChangeSet(order = "012", id = "ensure-datasource-created-and-updated-at-fields", author = "")
    public void ensureDatasourceCreatedAndUpdatedAt(MongoTemplate mongoTemplate) {
        final List<Datasource> missingCreatedAt = mongoTemplate.find(
                query(where("createdAt").exists(false)),
                Datasource.class
        );

        for (Datasource datasource : missingCreatedAt) {
            datasource.setCreatedAt(Instant.now());
            mongoTemplate.save(datasource);
        }

        final List<Datasource> missingUpdatedAt = mongoTemplate.find(
                query(where("updatedAt").exists(false)),
                Datasource.class
        );

        for (Datasource datasource : missingUpdatedAt) {
            datasource.setUpdatedAt(Instant.now());
            mongoTemplate.save(datasource);
        }
    }

    @ChangeSet(order = "013", id = "add-index-for-sequence-name", author = "")
    public void addIndexForSequenceName(MongoTemplate mongoTemplate) {
        ensureIndexes(mongoTemplate, Sequence.class,
                makeIndex(FieldName.NAME).unique()
        );
    }

    @ChangeSet(order = "014", id = "set-initial-sequence-for-datasource", author = "")
    public void setInitialSequenceForDatasource(MongoTemplate mongoTemplate) {
        final Long maxUntitledDatasourceNumber = mongoTemplate.find(
                query(where(FieldName.NAME).regex("^" + Datasource.DEFAULT_NAME_PREFIX + " \\d+$")),
                Datasource.class
        )
                .stream()
                .map(datasource -> Long.parseLong(datasource.getName().split(" ")[2]))
                .max(Long::compareTo)
                .orElse(0L);

        mongoTemplate.upsert(
                query(where(FieldName.NAME).is(mongoTemplate.getCollectionName(Datasource.class))),
                update("nextNumber", maxUntitledDatasourceNumber + 1),
                Sequence.class
        );
    }

    @ChangeSet(order = "015", id = "set-plugin-image-and-docs-link", author = "")
    public void setPluginImageAndDocsLink(MongoTemplate mongoTemplate) {
        for (Plugin plugin : mongoTemplate.findAll(Plugin.class)) {
            if ("postgres-plugin".equals(plugin.getPackageName())) {
                plugin.setIconLocation("https://s3.us-east-2.amazonaws.com/assets.appsmith.com/Postgress.png");
                plugin.setDocumentationLink("https://www.postgresql.org/docs/12/index.html");
                plugin.setResponseType(Plugin.ResponseType.TABLE);

            } else if ("restapi-plugin".equals(plugin.getPackageName())) {
                plugin.setIconLocation("https://s3.us-east-2.amazonaws.com/assets.appsmith.com/RestAPI.png");

            } else if ("mongo-plugin".equals(plugin.getPackageName())) {
                plugin.setIconLocation("https://s3.us-east-2.amazonaws.com/assets.appsmith.com/MongoDB.png");
                plugin.setDocumentationLink("https://docs.mongodb.com/manual/reference/command/nav-crud/");
                plugin.setResponseType(Plugin.ResponseType.JSON);

            } else {
                continue;

            }

            mongoTemplate.save(plugin);
        }
    }

    @ChangeSet(order = "016", id = "fix-double-escapes", author = "")
    public void fixDoubleEscapes(MongoTemplate mongoTemplate) {
        final List<Action> actions = mongoTemplate.find(
                query(where("jsonPathKeys").exists(true)),
                Action.class
        );

        for (final Action action : actions) {
            final Set<String> keys = action.getJsonPathKeys();
            if (CollectionUtils.isEmpty(keys)) {
                continue;
            }

            final Set<String> fixedKeys = new HashSet<>();
            boolean hasFixes = false;
            for (final String key : keys) {
                final String fixed = key
                        .replaceAll("\\\\n", "\n")
                        .replaceAll("\\\\r", "\r")
                        .replaceAll("\\\\t", "\t");
                fixedKeys.add(fixed);
                if (!hasFixes && !fixed.equals(key)) {
                    hasFixes = true;
                }
            }

            if (hasFixes) {
                action.setJsonPathKeys(fixedKeys);
                mongoTemplate.save(action);
            }
        }
    }

    @ChangeSet(order = "017", id = "encrypt-password", author = "")
    public void encryptPassword(MongoTemplate mongoTemplate, EncryptionService encryptionService) {
        final List<Datasource> datasources = mongoTemplate.find(
                query(where("datasourceConfiguration.authentication.password").exists(true)),
                Datasource.class
        );

        for (final Datasource datasource : datasources) {
            DBAuth authentication = (DBAuth) datasource.getDatasourceConfiguration().getAuthentication();
            authentication.setPassword(encryptionService.encryptString(authentication.getPassword()));
            mongoTemplate.save(datasource);
        }
    }

    @ChangeSet(order = "018", id = "install-mysql-plugins", author = "")
    public void mysqlPlugin(MongoTemplate mongoTemplate) {
        Plugin plugin1 = new Plugin();
        plugin1.setName("Mysql");
        plugin1.setType(PluginType.DB);
        plugin1.setPackageName("mysql-plugin");
        plugin1.setUiComponent("DbEditorForm");
        plugin1.setResponseType(Plugin.ResponseType.TABLE);
        plugin1.setIconLocation("https://s3.us-east-2.amazonaws.com/assets.appsmith.com/Mysql.jpg");
        plugin1.setDefaultInstall(true);
        try {
            mongoTemplate.insert(plugin1);
        } catch (DuplicateKeyException e) {
            log.warn("mysql-plugin already present in database.");
        }

        installPluginToAllOrganizations(mongoTemplate, plugin1.getId());
    }

    @ChangeSet(order = "019", id = "update-database-documentation-links", author = "")
    public void updateDatabaseDocumentationLinks(MongoTemplate mongoTemplate) {
        for (Plugin plugin : mongoTemplate.findAll(Plugin.class)) {
            if ("postgres-plugin".equals(plugin.getPackageName())) {
                plugin.setDocumentationLink(
                        "");

            } else if ("mongo-plugin".equals(plugin.getPackageName())) {
                plugin.setDocumentationLink(
                        "https://docs.appsmith.com/v/v1.2.1/datasource-reference/querying-mongodb");

            } else {
                continue;

            }

            mongoTemplate.save(plugin);
        }
    }

    @ChangeSet(order = "020", id = "execute-action-for-read-action", author = "")
    public void giveExecutePermissionToReadActionUsers(MongoTemplate mongoTemplate) {
        final List<Action> actions = mongoTemplate.find(
                query(where("policies").exists(true)),
                Action.class
        );

        for (final Action action : actions) {
            Set<Policy> policies = action.getPolicies();
            if (policies.size() > 0) {
                Optional<Policy> readActionsOptional = policies.stream().filter(policy -> policy.getPermission().equals(READ_ACTIONS.getValue())).findFirst();
                if (readActionsOptional.isPresent()) {
                    Policy readActionPolicy = readActionsOptional.get();

                    Optional<Policy> executeActionsOptional = policies.stream().filter(policy -> policy.getPermission().equals(EXECUTE_ACTIONS.getValue())).findFirst();
                    if (executeActionsOptional.isPresent()) {
                        Policy executeActionPolicy = executeActionsOptional.get();
                        executeActionPolicy.getUsers().addAll(readActionPolicy.getUsers());
                    } else {
                        // this policy doesnt exist. create and add this to the policy set
                        Policy newExecuteActionPolicy = Policy.builder().permission(EXECUTE_ACTIONS.getValue())
                                .users(readActionPolicy.getUsers()).build();
                        action.getPolicies().add(newExecuteActionPolicy);
                    }
                    mongoTemplate.save(action);
                }
            }
        }
    }

    @ChangeSet(order = "021", id = "invite-and-public-permissions", author = "")
    public void giveInvitePermissionToOrganizationsAndPublicPermissionsToApplications(MongoTemplate mongoTemplate) {
        final List<Organization> organizations = mongoTemplate.find(
                query(where("userRoles").exists(true)),
                Organization.class
        );

        for (final Organization organization : organizations) {
            Set<String> adminUsernames = organization.getUserRoles()
                    .stream()
                    .filter(role -> (role.getRole().equals(AppsmithRole.ORGANIZATION_ADMIN)))
                    .map(role -> role.getUsername())
                    .collect(Collectors.toSet());

            Set<String> developerUsernames = organization.getUserRoles()
                    .stream()
                    .filter(role -> (role.getRole().equals(AppsmithRole.ORGANIZATION_DEVELOPER)))
                    .map(role -> role.getUsername())
                    .collect(Collectors.toSet());

            // All the developers and administrators of the organization should be allowed to get invite permissions
            Set<String> invitePermissionUsernames = new HashSet<>();
            invitePermissionUsernames.addAll(developerUsernames);
            invitePermissionUsernames.addAll(adminUsernames);

            Set<Policy> policies = organization.getPolicies();
            if (policies == null) {
                policies = new HashSet<>();
            }

            Optional<Policy> inviteUsersOptional = policies.stream().filter(policy -> policy.getPermission().equals(ORGANIZATION_INVITE_USERS.getValue())).findFirst();
            if (inviteUsersOptional.isPresent()) {
                Policy inviteUserPolicy = inviteUsersOptional.get();
                inviteUserPolicy.getUsers().addAll(invitePermissionUsernames);
            } else {
                // this policy doesnt exist. create and add this to the policy set
                Policy inviteUserPolicy = Policy.builder().permission(ORGANIZATION_INVITE_USERS.getValue())
                        .users(invitePermissionUsernames).build();
                organization.getPolicies().add(inviteUserPolicy);
            }

            mongoTemplate.save(organization);

            // Update the applications with public view policy for all administrators of the organization
            List<Application> orgApplications = mongoTemplate.find(
                    query(where(fieldName(QApplication.application.organizationId)).is(organization.getId())),
                    Application.class
            );

            for (final Application application : orgApplications) {
                Set<Policy> applicationPolicies = application.getPolicies();
                if (applicationPolicies == null) {
                    applicationPolicies = new HashSet<>();
                }

                Optional<Policy> makePublicAppOptional = applicationPolicies.stream().filter(policy -> policy.getPermission().equals(MAKE_PUBLIC_APPLICATIONS.getValue())).findFirst();
                if (makePublicAppOptional.isPresent()) {
                    Policy makePublicPolicy = makePublicAppOptional.get();
                    makePublicPolicy.getUsers().addAll(adminUsernames);
                } else {
                    // this policy doesnt exist. create and add this to the policy set
                    Policy newPublicAppPolicy = Policy.builder().permission(MAKE_PUBLIC_APPLICATIONS.getValue())
                            .users(adminUsernames).build();
                    application.getPolicies().add(newPublicAppPolicy);
                }

                mongoTemplate.save(application);
            }
        }
    }

    @SuppressWarnings({"unchecked", "rawtypes"})
    @ChangeSet(order = "022", id = "examples-organization", author = "")
    public void examplesOrganization(MongoTemplate mongoTemplate, EncryptionService encryptionService) throws IOException {
        final Map<String, String> plugins = new HashMap<>();

        final List<Map<String, Object>> organizationPlugins = mongoTemplate
                .find(query(where("defaultInstall").is(true)), Plugin.class)
                .stream()
                .map(plugin -> {
                    assert plugin.getId() != null;
                    plugins.put(plugin.getPackageName(), plugin.getId());
                    return Map.of(
                            "pluginId", plugin.getId(),
                            "status", "FREE",
                            FieldName.DELETED, false,
                            "policies", Collections.emptyList()
                    );
                })
                .collect(Collectors.toList());
        final String jsonContent = StreamUtils.copyToString(
                new DefaultResourceLoader().getResource("examples-organization.json").getInputStream(),
                Charset.defaultCharset()
        );

        final Map<String, Object> organization = new Gson().fromJson(jsonContent, HashMap.class);

        final List<Map<String, Object>> datasources = (List) organization.remove("$datasources");
        final List<Map<String, Object>> applications = (List) organization.remove("$applications");

        organization.put("plugins", organizationPlugins);
        organization.put(FieldName.CREATED_AT, Instant.now());
        final Map<String, Object> insertedOrganization = mongoTemplate.insert(organization, mongoTemplate.getCollectionName(Organization.class));
        final String organizationId = ((ObjectId) insertedOrganization.get("_id")).toHexString();

        final Map<String, String> datasourceIdsByName = new HashMap<>();

        for (final Map<String, Object> datasource : datasources) {
            datasource.put("pluginId", plugins.get(datasource.remove("$pluginPackageName")));
            final Map authentication = (Map) ((Map) datasource.get("datasourceConfiguration")).get("authentication");
            if (authentication != null) {
                final String plainPassword = (String) authentication.get("password");
                authentication.put("password", encryptionService.encryptString(plainPassword));
            }
            datasource.put(FieldName.ORGANIZATION_ID, organizationId);
            datasource.put(FieldName.CREATED_AT, Instant.now());
            final Map<String, Object> insertedDatasource = mongoTemplate.insert(datasource, mongoTemplate.getCollectionName(Datasource.class));
            datasourceIdsByName.put((String) datasource.get("name"), ((ObjectId) insertedDatasource.get("_id")).toHexString());
        }

        for (final Map<String, Object> application : applications) {
            final List<Map<String, Object>> fullPages = (List) application.remove("$pages");
            final List<Map<String, Object>> embeddedPages = new ArrayList<>();

            application.put(FieldName.ORGANIZATION_ID, organizationId);
            mongoTemplate.insert(application, mongoTemplate.getCollectionName(Application.class));
            final String applicationId = ((ObjectId) application.get("_id")).toHexString();

            for (final Map<String, Object> fullPage : fullPages) {
                final boolean isDefault = (boolean) fullPage.remove("$isDefault");

                final List<Map<String, Object>> actions = (List) ObjectUtils.defaultIfNull(
                        fullPage.remove("$actions"), Collections.emptyList());

                final List<Map<String, Object>> layouts = (List) fullPage.getOrDefault("layouts", Collections.emptyList());
                for (final Map<String, Object> layout : layouts) {
                    layout.put("_id", new ObjectId());
                }

                fullPage.put("applicationId", applicationId);
                fullPage.put(FieldName.CREATED_AT, Instant.now());
                final Map<String, Object> insertedPage = mongoTemplate.insert(fullPage, mongoTemplate.getCollectionName(Page.class));
                final String pageId = ((ObjectId) insertedPage.get("_id")).toHexString();
                embeddedPages.add(Map.of(
                        "_id", pageId,
                        "isDefault", isDefault
                ));

                final Map<String, String> actionIdsByName = new HashMap<>();
                for (final Map<String, Object> action : actions) {
                    final Map<String, Object> datasource = (Map) action.get("datasource");
                    datasource.put("pluginId", plugins.get(datasource.remove("$pluginPackageName")));
                    datasource.put(FieldName.ORGANIZATION_ID, organizationId);
                    if (FALSE.equals(datasource.remove("$isEmbedded"))) {
                        datasource.put("_id", new ObjectId(datasourceIdsByName.get(datasource.get("name"))));
                    }
                    action.put(FieldName.ORGANIZATION_ID, organizationId);
                    action.put("pageId", pageId);
                    action.put("pluginId", plugins.get(action.remove("$pluginPackageName")));
                    action.put(FieldName.CREATED_AT, Instant.now());
                    final Map<String, Object> insertedAction = mongoTemplate.insert(action, mongoTemplate.getCollectionName(Action.class));
                    actionIdsByName.put((String) action.get("name"), ((ObjectId) insertedAction.get("_id")).toHexString());
                }

                final List<Map<String, Object>> layouts1 = (List) insertedPage.get("layouts");
                for (Map<String, Object> layout : layouts1) {
                    final List<List<Map<String, Object>>> onLoadActions = (List) layout.getOrDefault("layoutOnLoadActions", Collections.emptyList());
                    for (final List<Map<String, Object>> actionSet : onLoadActions) {
                        for (final Map<String, Object> action : actionSet) {
                            action.put("_id", new ObjectId(actionIdsByName.get(action.get("name"))));
                        }
                    }
                    final List<List<Map<String, Object>>> onLoadActions2 = (List) layout.getOrDefault("publishedLayoutOnLoadActions", Collections.emptyList());
                    for (final List<Map<String, Object>> actionSet : onLoadActions2) {
                        for (final Map<String, Object> action : actionSet) {
                            action.put("_id", new ObjectId(actionIdsByName.get(action.get("name"))));
                        }
                    }
                }
                mongoTemplate.updateFirst(
                        query(where("_id").is(pageId)),
                        update("layouts", layouts1),
                        Page.class
                );
            }

            application.put("pages", embeddedPages);
            mongoTemplate.updateFirst(
                    query(where("_id").is(applicationId)),
                    update("pages", embeddedPages),
                    Application.class
            );
        }

        Config config = new Config();
        config.setName("template-organization");
        config.setConfig(new JSONObject(Map.of("organizationId", organizationId)));
        mongoTemplate.insert(config);
    }

    @ChangeSet(order = "023", id = "set-example-apps-in-config", author = "")
    public void setExampleAppsInConfig(MongoTemplate mongoTemplate) {
        final org.springframework.data.mongodb.core.query.Query configQuery = query(where("name").is("template-organization"));

        final Config config = mongoTemplate.findOne(
                configQuery,
                Config.class
        );

        if (config == null) {
            // No template organization configured. Nothing to migrate.
            return;
        }

        final String organizationId = config.getConfig().getAsString("organizationId");

        final List<Application> applications = mongoTemplate.find(
                query(where(fieldName(QApplication.application.organizationId)).is(organizationId)),
                Application.class
        );

        final List<String> applicationIds = new ArrayList<>();
        for (final Application application : applications) {
            applicationIds.add(application.getId());
        }

        mongoTemplate.updateFirst(
                configQuery,
                update("config.applicationIds", applicationIds),
                Config.class
        );
    }

    @ChangeSet(order = "024", id = "update-erroneous-action-ids", author = "")
    public void updateErroneousActionIdsInPage(MongoTemplate mongoTemplate) {
        final org.springframework.data.mongodb.core.query.Query configQuery = query(where("name").is("template-organization"));

        final Config config = mongoTemplate.findOne(
                configQuery,
                Config.class
        );

        if (config == null) {
            // No template organization configured. Nothing to migrate.
            return;
        }

        final String organizationId = config.getConfig().getAsString("organizationId");

        final org.springframework.data.mongodb.core.query.Query query = query(where(FieldName.ORGANIZATION_ID).is(organizationId));
        query.fields().include("_id");

        // Get IDs of applications in the template org.
        final List<String> applicationIds = mongoTemplate
                .find(query, Application.class)
                .stream()
                .map(BaseDomain::getId)
                .collect(Collectors.toList());

        // Get IDs of actions in the template org.
        final List<String> actionIds = mongoTemplate
                .find(query, Action.class)
                .stream()
                .map(BaseDomain::getId)
                .collect(Collectors.toList());

        // Get pages that are not in applications in the template org, and have template org's action IDs in their
        // layoutOnload lists.
        final Criteria incorrectActionIdCriteria = new Criteria().orOperator(
                where("layouts.layoutOnLoadActions").elemMatch(new Criteria().elemMatch(where("_id").in(actionIds))),
                where("layouts.publishedLayoutOnLoadActions").elemMatch(new Criteria().elemMatch(where("_id").in(actionIds)))
        );
        final List<Page> pagesToFix = mongoTemplate.find(
                query(where(FieldName.APPLICATION_ID).not().in(applicationIds))
                        .addCriteria(incorrectActionIdCriteria),
                Page.class
        );


        for (Page page : pagesToFix) {
            for (Layout layout : page.getLayouts()) {
                final ArrayList<HashSet<DslActionDTO>> layoutOnLoadActions = new ArrayList<>();
                if (layout.getLayoutOnLoadActions() != null) {
                    layoutOnLoadActions.addAll(layout.getLayoutOnLoadActions());
                }
                if (layout.getPublishedLayoutOnLoadActions() != null) {
                    layoutOnLoadActions.addAll(layout.getPublishedLayoutOnLoadActions());
                }
                for (HashSet<DslActionDTO> actionSet : layoutOnLoadActions) {
                    for (DslActionDTO actionDTO : actionSet) {
                        final String actionName = actionDTO.getName();
                        final Action action = mongoTemplate.findOne(
                                query(where(FieldName.PAGE_ID).is(page.getId()))
                                        .addCriteria(where(FieldName.NAME).is(actionName)),
                                Action.class
                        );
                        if (action != null) {
                            // Update the erroneous action id (template action id) to the cloned action id
                            actionDTO.setId(action.getId());
                        }
                    }
                }
            }

            mongoTemplate.save(page);
        }

        final long unfixablePagesCount = mongoTemplate.count(
                query(where(FieldName.APPLICATION_ID).not().in(applicationIds))
                        .addCriteria(where("layouts.layoutOnLoadActions").elemMatch(new Criteria().elemMatch(where("_id").in(actionIds)))),
                Page.class
        );

        if (unfixablePagesCount > 0) {
            log.info("Not all pages' onLoad actions could be fixed. Some old applications might not auto-run actions.");

        }
    }

    @ChangeSet(order = "025", id = "generate-unique-id-for-instance", author = "")
    public void generateUniqueIdForInstance(MongoTemplate mongoTemplate) {
        mongoTemplate.insert(new Config(
                new JSONObject(Map.of("value", new ObjectId().toHexString())),
                "instance-id"
        ));
    }

    @ChangeSet(order = "026", id = "fix-password-reset-token-expiration", author = "")
    public void fixTokenExpiration(MongoTemplate mongoTemplate) {
        dropIndexIfExists(mongoTemplate, PasswordResetToken.class, FieldName.CREATED_AT);
        dropIndexIfExists(mongoTemplate, PasswordResetToken.class, FieldName.EMAIL);

        ensureIndexes(mongoTemplate, PasswordResetToken.class,
                makeIndex(FieldName.CREATED_AT)
                        .expire(2, TimeUnit.DAYS),
                makeIndex(FieldName.EMAIL).unique()
        );
    }

    @ChangeSet(order = "027", id = "add-elastic-search-plugin", author = "")
    public void addElasticSearchPlugin(MongoTemplate mongoTemplate) {
        Plugin plugin1 = new Plugin();
        plugin1.setName("ElasticSearch");
        plugin1.setType(PluginType.DB);
        plugin1.setPackageName("elasticsearch-plugin");
        plugin1.setUiComponent("DbEditorForm");
        plugin1.setResponseType(Plugin.ResponseType.JSON);
        plugin1.setIconLocation("https://s3.us-east-2.amazonaws.com/assets.appsmith.com/ElasticSearch.jpg");
        plugin1.setDocumentationLink("https://docs.appsmith.com/v/v1.2.1/datasource-reference/querying-elasticsearch");
        plugin1.setDefaultInstall(true);
        try {
            mongoTemplate.insert(plugin1);
        } catch (DuplicateKeyException e) {
            log.warn(plugin1.getPackageName() + " already present in database.");
        }

        installPluginToAllOrganizations(mongoTemplate, plugin1.getId());
    }

    @ChangeSet(order = "028", id = "add-dynamo-plugin", author = "")
    public void addDynamoPlugin(MongoTemplate mongoTemplate) {
        Plugin plugin1 = new Plugin();
        plugin1.setName("DynamoDB");
        plugin1.setType(PluginType.DB);
        plugin1.setPackageName("dynamo-plugin");
        plugin1.setUiComponent("DbEditorForm");
        plugin1.setResponseType(Plugin.ResponseType.JSON);
        plugin1.setIconLocation("https://s3.us-east-2.amazonaws.com/assets.appsmith.com/DynamoDB.png");
        plugin1.setDocumentationLink("https://docs.appsmith.com/v/v1.2.1/datasource-reference/querying-dynamodb");
        plugin1.setDefaultInstall(true);
        try {
            mongoTemplate.insert(plugin1);
        } catch (DuplicateKeyException e) {
            log.warn(plugin1.getPackageName() + " already present in database.");
        }

        installPluginToAllOrganizations(mongoTemplate, plugin1.getId());
    }

    @ChangeSet(order = "029", id = "use-png-logos", author = "")
    public void usePngLogos(MongoTemplate mongoTemplate) {
        mongoTemplate.updateFirst(
                query(where(fieldName(QPlugin.plugin.packageName)).is("elasticsearch-plugin")),
                update(fieldName(QPlugin.plugin.iconLocation),
                        "https://s3.us-east-2.amazonaws.com/assets.appsmith.com/ElasticSearch.png"),
                Plugin.class
        );
    }

    @ChangeSet(order = "030", id = "add-redis-plugin", author = "")
    public void addRedisPlugin(MongoTemplate mongoTemplate) {
        Plugin plugin1 = new Plugin();
        plugin1.setName("Redis");
        plugin1.setType(PluginType.DB);
        plugin1.setPackageName("redis-plugin");
        plugin1.setUiComponent("DbEditorForm");
        plugin1.setResponseType(Plugin.ResponseType.TABLE);
        plugin1.setIconLocation("https://s3.us-east-2.amazonaws.com/assets.appsmith.com/redis.jpg");
        plugin1.setDocumentationLink("https://docs.appsmith.com/v/v1.2.1/datasource-reference/querying-redis");
        plugin1.setDefaultInstall(true);
        try {
            mongoTemplate.insert(plugin1);
        } catch (DuplicateKeyException e) {
            log.warn(plugin1.getPackageName() + " already present in database.");
        }

        installPluginToAllOrganizations(mongoTemplate, plugin1.getId());
    }

    @ChangeSet(order = "031", id = "add-msSql-plugin", author = "")
    public void addMsSqlPlugin(MongoTemplate mongoTemplate) {
        Plugin plugin1 = new Plugin();
        plugin1.setName("MsSQL");
        plugin1.setType(PluginType.DB);
        plugin1.setPackageName("mssql-plugin");
        plugin1.setUiComponent("DbEditorForm");
        plugin1.setResponseType(Plugin.ResponseType.TABLE);
        plugin1.setIconLocation("https://s3.us-east-2.amazonaws.com/assets.appsmith.com/MsSQL.jpg");
        plugin1.setDocumentationLink("https://docs.appsmith.com/v/v1.2.1/datasource-reference/querying-mssql");
        plugin1.setDefaultInstall(true);
        try {
            mongoTemplate.insert(plugin1);
        } catch (DuplicateKeyException e) {
            log.warn(plugin1.getPackageName() + " already present in database.");
        }

        installPluginToAllOrganizations(mongoTemplate, plugin1.getId());
    }

    @ChangeSet(order = "037", id = "createNewPageIndexAfterDroppingNewPage", author = "")
    public void addNewPageIndexAfterDroppingNewPage(MongoTemplate mongoTemplate) {
        Index createdAtIndex = makeIndex("createdAt");

        // Drop existing NewPage class
        mongoTemplate.dropCollection(NewPage.class);

        // Now add an index
        ensureIndexes(mongoTemplate, NewPage.class,
                createdAtIndex
        );
    }

    @ChangeSet(order = "038", id = "createNewActionIndexAfterDroppingNewAction", author = "")
    public void addNewActionIndexAfterDroppingNewAction(MongoTemplate mongoTemplate) {
        Index createdAtIndex = makeIndex("createdAt");

        // Drop existing NewAction class
        mongoTemplate.dropCollection(NewAction.class);

        // Now add an index
        ensureIndexes(mongoTemplate, NewAction.class,
                createdAtIndex
        );
    }

    @ChangeSet(order = "039", id = "migrate-page-and-actions", author = "")
    public void migratePage(MongoTemplate mongoTemplate) {
        final List<Page> pages = mongoTemplate.find(
                query(where("deletedAt").is(null)),
                Page.class
        );

        List<NewPage> toBeInsertedPages = new ArrayList<>();

        for (Page oldPage : pages) {
            PageDTO unpublishedPage = new PageDTO();
            PageDTO publishedPage = new PageDTO();

            unpublishedPage.setName(oldPage.getName());
            unpublishedPage.setLayouts(oldPage.getLayouts());

            publishedPage.setName(oldPage.getName());
            publishedPage.setLayouts(oldPage.getLayouts());

            if (oldPage.getLayouts() != null && !oldPage.getLayouts().isEmpty()) {
                unpublishedPage.setLayouts(new ArrayList<>());
                publishedPage.setLayouts(new ArrayList<>());
                for (Layout layout : oldPage.getLayouts()) {
                    Layout unpublishedLayout = new Layout();
                    copyNewFieldValuesIntoOldObject(layout, unpublishedLayout);
                    unpublishedLayout.setPublishedDsl(null);
                    unpublishedLayout.setPublishedLayoutOnLoadActions(null);
                    unpublishedPage.getLayouts().add(unpublishedLayout);

                    Layout publishedLayout = new Layout();
                    publishedLayout.setViewMode(true);
                    copyNewFieldValuesIntoOldObject(layout, publishedLayout);
                    publishedLayout.setDsl(publishedLayout.getDsl());
                    publishedLayout.setLayoutOnLoadActions(publishedLayout.getPublishedLayoutOnLoadActions());
                    publishedLayout.setPublishedDsl(null);
                    publishedLayout.setPublishedLayoutOnLoadActions(null);
                    publishedPage.getLayouts().add(publishedLayout);
                }
            }

            NewPage newPage = new NewPage();
            newPage.setApplicationId(oldPage.getApplicationId());
            newPage.setPublishedPage(publishedPage);
            newPage.setUnpublishedPage(unpublishedPage);

            //Set the base domain fields
            newPage.setId(oldPage.getId());
            newPage.setCreatedAt(oldPage.getCreatedAt());
            newPage.setUpdatedAt(oldPage.getUpdatedAt());
            newPage.setPolicies(oldPage.getPolicies());

            toBeInsertedPages.add(newPage);
        }
        mongoTemplate.insertAll(toBeInsertedPages);

        // Migrate Actions now

        Map<String, String> pageIdApplicationIdMap = pages
                .stream()
                .collect(Collectors.toMap(Page::getId, Page::getApplicationId));

        final List<Action> actions = mongoTemplate.find(
                query(where("deletedAt").is(null)),
                Action.class
        );

        List<NewAction> toBeInsertedActions = new ArrayList<>();

        for (Action oldAction : actions) {
            ActionDTO unpublishedAction = copyActionToDTO(oldAction);
            ActionDTO publishedAction = copyActionToDTO(oldAction);

            NewAction newAction = new NewAction();

            newAction.setOrganizationId(oldAction.getOrganizationId());
            newAction.setPluginType(oldAction.getPluginType());
            newAction.setPluginId(oldAction.getPluginId());
            newAction.setTemplateId(oldAction.getTemplateId());
            newAction.setProviderId(oldAction.getProviderId());
            newAction.setDocumentation(oldAction.getDocumentation());

            // During the first migration, both the published and the unpublished action dtos would match the existing
            // action because before this action only had a single instance (whether in edit/view mode)
            newAction.setUnpublishedAction(unpublishedAction);
            newAction.setPublishedAction(publishedAction);

            // Now set the application id for this action
            String applicationId = pageIdApplicationIdMap.get(oldAction.getPageId());

            if (applicationId != null) {
                newAction.setApplicationId(applicationId);
            }

            // Set the pluginId for the action
            if (oldAction.getDatasource() != null) {
                newAction.setPluginId(oldAction.getDatasource().getPluginId());
            }

            //Set the base domain fields
            newAction.setId(oldAction.getId());
            newAction.setCreatedAt(oldAction.getCreatedAt());
            newAction.setUpdatedAt(oldAction.getUpdatedAt());
            newAction.setPolicies(oldAction.getPolicies());

            toBeInsertedActions.add(newAction);
        }

        mongoTemplate.insertAll(toBeInsertedActions);

    }

    @ChangeSet(order = "040", id = "new-page-new-action-add-indexes", author = "")
    public void addNewPageAndNewActionNewIndexes(MongoTemplate mongoTemplate) {

        dropIndexIfExists(mongoTemplate, NewAction.class, "createdAt");

        ensureIndexes(mongoTemplate, NewAction.class,
                makeIndex("applicationId", "deleted", "createdAt")
                        .named("applicationId_deleted_createdAt_compound_index")
        );

        dropIndexIfExists(mongoTemplate, NewPage.class, "createdAt");

        ensureIndexes(mongoTemplate, NewPage.class,
                makeIndex("applicationId", "deleted")
                        .named("applicationId_deleted_compound_index")
        );

    }

    @ChangeSet(order = "041", id = "new-action-add-index-pageId", author = "")
    public void addNewActionIndexForPageId(MongoTemplate mongoTemplate) {

        dropIndexIfExists(mongoTemplate, NewAction.class, "applicationId_deleted_createdAt_compound_index");

        ensureIndexes(mongoTemplate, NewAction.class,
                makeIndex("applicationId", "deleted", "unpublishedAction.pageId")
                        .named("applicationId_deleted_unpublishedPageId_compound_index")
        );
    }

    @ChangeSet(order = "042", id = "update-action-index-to-single-multiple-indices", author = "")
    public void updateActionIndexToSingleMultipleIndices(MongoTemplate mongoTemplate) {

        dropIndexIfExists(mongoTemplate, NewAction.class, "applicationId_deleted_unpublishedPageId_compound_index");

        ensureIndexes(mongoTemplate, NewAction.class,
                makeIndex("applicationId")
                        .named("applicationId")
        );

        ensureIndexes(mongoTemplate, NewAction.class,
                makeIndex("unpublishedAction.pageId")
                        .named("unpublishedAction_pageId")
        );

        ensureIndexes(mongoTemplate, NewAction.class,
                makeIndex("deleted")
                        .named("deleted")
        );
    }

    @ChangeSet(order = "043", id = "add-firestore-plugin", author = "")
    public void addFirestorePlugin(MongoTemplate mongoTemplate) {
        Plugin plugin = new Plugin();
        plugin.setName("Firestore");
        plugin.setType(PluginType.DB);
        plugin.setPackageName("firestore-plugin");
        plugin.setUiComponent("DbEditorForm");
        plugin.setResponseType(Plugin.ResponseType.JSON);
        plugin.setIconLocation("https://s3.us-east-2.amazonaws.com/assets.appsmith.com/Firestore.png");
        plugin.setDocumentationLink("https://docs.appsmith.com/v/v1.2.1/datasource-reference/querying-firestore");
        plugin.setDefaultInstall(true);
        try {
            mongoTemplate.insert(plugin);
        } catch (DuplicateKeyException e) {
            log.warn(plugin.getPackageName() + " already present in database.");
        }

        installPluginToAllOrganizations(mongoTemplate, plugin.getId());
    }

    @ChangeSet(order = "044", id = "ensure-app-icons-and-colors", author = "")
    public void ensureAppIconsAndColors(MongoTemplate mongoTemplate) {
        final String iconFieldName = fieldName(QApplication.application.icon);
        final String colorFieldName = fieldName(QApplication.application.color);

        final org.springframework.data.mongodb.core.query.Query query = query(new Criteria().orOperator(
                where(iconFieldName).exists(false),
                where(colorFieldName).exists(false)
        ));

        // We are only getting the icon and color fields, rest will be null (or default values) in the
        // resulting Application objects.
        query.fields().include("_id").include(iconFieldName).include(colorFieldName);

        final List<String> iconPool = List.of(
                "bag",
                "product",
                "book",
                "camera",
                "file",
                "chat",
                "calender",
                "flight",
                "frame",
                "globe",
                "shopper",
                "heart",
                "alien",
                "bar-graph",
                "basketball",
                "bicycle",
                "bird",
                "bitcoin",
                "burger",
                "bus",
                "call",
                "car",
                "card",
                "cat",
                "chinese-remnibi",
                "cloud",
                "coding",
                "couples",
                "cricket",
                "diamond",
                "dog",
                "dollar",
                "earth",
                "email",
                "euros",
                "family",
                "flag",
                "football",
                "hat",
                "headphones",
                "hospital",
                "joystick",
                "laptop",
                "line-chart",
                "location",
                "lotus",
                "love",
                "medal",
                "medical",
                "money",
                "moon",
                "mug",
                "music",
                "pants",
                "pie-chart",
                "pizza",
                "plant",
                "rainy-weather",
                "restaurant",
                "rocket",
                "rose",
                "rupee",
                "saturn",
                "server",
                "shake-hands",
                "shirt",
                "shop",
                "single-person",
                "smartphone",
                "snowy-weather",
                "stars",
                "steam-bowl",
                "sunflower",
                "system",
                "team",
                "tree",
                "uk-pounds",
                "website",
                "yen",
                "airplane"
        );
        final List<String> colorPool = List.of(
                "#6C4CF1",
                "#4F70FD",
                "#F56AF4",
                "#B94CF1",
                "#54A9FB",
                "#5ED3DA",
                "#5EDA82",
                "#A8D76C",
                "#E9C951",
                "#FE9F44",
                "#ED86A1",
                "#EA6179",
                "#C03C3C",
                "#BC6DB2",
                "#6C9DD0",
                "#6CD0CF"
        );

        final Random iconRands = new Random();
        final Random colorRands = new Random();

        final int iconPoolSize = iconPool.size();
        final int colorPoolSize = colorPool.size();

        for (final Application app : mongoTemplate.find(query, Application.class)) {
            if (app.getIcon() == null) {
                mongoTemplate.updateFirst(
                        query(where(fieldName(QApplication.application.id)).is(app.getId())),
                        update(iconFieldName, iconPool.get(iconRands.nextInt(iconPoolSize))),
                        Application.class
                );
            }

            if (app.getColor() == null) {
                mongoTemplate.updateFirst(
                        query(where(fieldName(QApplication.application.id)).is(app.getId())),
                        update(colorFieldName, colorPool.get(colorRands.nextInt(colorPoolSize))),
                        Application.class
                );
            }
        }
    }

    @ChangeSet(order = "045", id = "update-authentication-type", author = "")
    public void updateAuthenticationTypes(MongoTemplate mongoTemplate) {
        mongoTemplate.execute("datasource", new CollectionCallback<String>() {
            @Override
            public String doInCollection(MongoCollection<Document> collection) throws MongoException, DataAccessException {
                // Only update _class for authentication objects that exist
                MongoCursor cursor = collection.find(Filters.exists("datasourceConfiguration.authentication")).cursor();
                while (cursor.hasNext()) {
                    Document current = (Document) cursor.next();
                    Document old = Document.parse(current.toJson());

                    // Extra precaution to only update _class for authentication objects that don't already have this
                    // Is this condition required? What does production datasource look like?
                    ((Document) ((Document) current.get("datasourceConfiguration"))
                            .get("authentication"))
                            .putIfAbsent("_class", "dbAuth");

                    // Replace old document with the new one
                    collection.findOneAndReplace(old, current);
                }
                return null;
            }
        });

        mongoTemplate.execute("newAction", new CollectionCallback<String>() {
            @Override
            public String doInCollection(MongoCollection<Document> collection) throws MongoException, DataAccessException {
                // Only update _class for authentication objects that exist
                MongoCursor cursor = collection
                        .find(Filters.and(
                                Filters.exists("unpublishedAction.datasource"),
                                Filters.exists("unpublishedAction.datasource.datasourceConfiguration"),
                                Filters.exists("unpublishedAction.datasource.datasourceConfiguration.authentication"))).cursor();
                while (cursor.hasNext()) {
                    Document current = (Document) cursor.next();
                    Document old = Document.parse(current.toJson());

                    // Extra precaution to only update _class for authentication objects that don't already have this
                    // Is this condition required? What does production datasource look like?
                    ((Document) ((Document) ((Document) ((Document) current.get("unpublishedAction"))
                            .get("datasource"))
                            .get("datasourceConfiguration"))
                            .get("authentication"))
                            .putIfAbsent("_class", "dbAuth");

                    // Replace old document with the new one
                    collection.findOneAndReplace(old, current);
                }
                return null;
            }
        });

        mongoTemplate.execute("newAction", new CollectionCallback<String>() {
            @Override
            public String doInCollection(MongoCollection<Document> collection) throws MongoException, DataAccessException {
                // Only update _class for authentication objects that exist
                MongoCursor cursor = collection
                        .find(Filters.and(
                                Filters.exists("publishedAction.datasource"),
                                Filters.exists("publishedAction.datasource.datasourceConfiguration"),
                                Filters.exists("publishedAction.datasource.datasourceConfiguration.authentication"))).cursor();
                while (cursor.hasNext()) {
                    Document current = (Document) cursor.next();
                    Document old = Document.parse(current.toJson());

                    // Extra precaution to only update _class for authentication objects that don't already have this
                    // Is this condition required? What does production datasource look like?
                    ((Document) ((Document) ((Document) ((Document) current.get("publishedAction"))
                            .get("datasource"))
                            .get("datasourceConfiguration"))
                            .get("authentication"))
                            .putIfAbsent("_class", "dbAuth");

                    // Replace old document with the new one
                    collection.findOneAndReplace(old, current);
                }
                return null;
            }
        });
    }

    @ChangeSet(order = "047", id = "add-isSendSessionEnabled-key-for-datasources", author = "")
    public void addIsSendSessionEnabledPropertyInDatasources(MongoTemplate mongoTemplate) {

        String keyName = "isSendSessionEnabled";

        Plugin restApiPlugin = mongoTemplate.findOne(
                query(where("packageName").is("restapi-plugin")),
                Plugin.class
        );

        final org.springframework.data.mongodb.core.query.Query query = query(where("pluginId").is(restApiPlugin.getId()));

        for (Datasource datasource : mongoTemplate.find(query, Datasource.class)) {
            // Find if the datasource should be updated with the new key
            Boolean updateRequired = false;
            if (datasource.getDatasourceConfiguration() == null) {
                updateRequired = true;
                datasource.setDatasourceConfiguration(new DatasourceConfiguration());
                datasource.getDatasourceConfiguration().setProperties(new ArrayList<>());
            } else if (datasource.getDatasourceConfiguration().getProperties() == null) {
                updateRequired = true;
                datasource.getDatasourceConfiguration().setProperties(new ArrayList<>());
            } else {
                List<Property> properties = datasource.getDatasourceConfiguration().getProperties();
                Optional<Property> isSendSessionEnabledOptional = properties
                        .stream()
                        .filter(property -> keyName.equals(property.getKey()))
                        .findFirst();

                if (!isSendSessionEnabledOptional.isPresent()) {
                    updateRequired = true;
                }
            }

            // If the property does not exist, add the same.
            if (updateRequired) {
                Property newProperty = new Property();
                newProperty.setKey(keyName);
                newProperty.setValue("N");
                datasource.getDatasourceConfiguration().getProperties().add(newProperty);
                mongoTemplate.save(datasource);
            }

        }
    }

    @ChangeSet(order = "048", id = "add-redshift-plugin", author = "")
    public void addRedshiftPlugin(MongoTemplate mongoTemplate) {
        Plugin plugin = new Plugin();
        plugin.setName("Redshift");
        plugin.setType(PluginType.DB);
        plugin.setPackageName("redshift-plugin");
        plugin.setUiComponent("DbEditorForm");
        plugin.setResponseType(Plugin.ResponseType.TABLE);
        plugin.setIconLocation("https://s3.us-east-2.amazonaws.com/assets.appsmith.com/Redshift.png");
        plugin.setDocumentationLink("https://docs.appsmith.com/v/v1.2.1/datasource-reference/querying-redshift");
        plugin.setDefaultInstall(true);
        try {
            mongoTemplate.insert(plugin);
        } catch (DuplicateKeyException e) {
            log.warn(plugin.getPackageName() + " already present in database.");
        }

        installPluginToAllOrganizations(mongoTemplate, plugin.getId());
    }

    @ChangeSet(order = "049", id = "clear-userdata-collection", author = "")
    public void clearUserDataCollection(MongoTemplate mongoTemplate) {
        mongoTemplate.dropCollection(UserData.class);
    }

    @ChangeSet(order = "050", id = "update-database-documentation-links-v1-2-1", author = "")
    public void updateDatabaseDocumentationLinks_v1_2_1(MongoTemplate mongoTemplate) {
        for (Plugin plugin : mongoTemplate.findAll(Plugin.class)) {
            switch (plugin.getPackageName()) {
                case "postgres-plugin":
                    plugin.setDocumentationLink("https://docs.appsmith.com/v/v1.2.1/datasource-reference/querying-postgres");
                    break;
                case "mongo-plugin":
                    plugin.setDocumentationLink("https://docs.appsmith.com/v/v1.2.1/datasource-reference/querying-mongodb");
                    break;
                case "elasticsearch-plugin":
                    plugin.setDocumentationLink("https://docs.appsmith.com/v/v1.2.1/datasource-reference/querying-elasticsearch");
                    break;
                case "dynamo-plugin":
                    plugin.setDocumentationLink("https://docs.appsmith.com/v/v1.2.1/datasource-reference/querying-dynamodb");
                    break;
                case "redis-plugin":
                    plugin.setDocumentationLink("https://docs.appsmith.com/v/v1.2.1/datasource-reference/querying-redis");
                    break;
                case "mssql-plugin":
                    plugin.setDocumentationLink("https://docs.appsmith.com/v/v1.2.1/datasource-reference/querying-mssql");
                    break;
                case "firestore-plugin":
                    plugin.setDocumentationLink("https://docs.appsmith.com/v/v1.2.1/datasource-reference/querying-firestore");
                    break;
                case "redshift-plugin":
                    plugin.setDocumentationLink("https://docs.appsmith.com/v/v1.2.1/datasource-reference/querying-redshift");
                    break;
                case "mysql-plugin":
                    plugin.setDocumentationLink("https://docs.appsmith.com/v/v1.2.1/datasource-reference/querying-mysql");
                    break;
                default:
                    continue;
            }

            mongoTemplate.save(plugin);
        }
    }

    @ChangeSet(order = "051", id = "add-amazons3-plugin", author = "")
    public void addAmazonS3Plugin(MongoTemplate mongoTemplate) {
        Plugin plugin = new Plugin();
        plugin.setName("Amazon S3");
        plugin.setType(PluginType.DB);
        plugin.setPackageName("amazons3-plugin");
        plugin.setUiComponent("DbEditorForm");
        plugin.setResponseType(Plugin.ResponseType.JSON);
        plugin.setIconLocation("https://s3.us-east-2.amazonaws.com/assets.appsmith.com/AmazonS3.jpeg");
        plugin.setDocumentationLink("https://docs.appsmith.com/datasource-reference/querying-amazon-s3");
        plugin.setDefaultInstall(true);
        try {
            mongoTemplate.insert(plugin);
        } catch (DuplicateKeyException e) {
            log.warn(plugin.getPackageName() + " already present in database.");
        }

        installPluginToAllOrganizations(mongoTemplate, plugin.getId());
    }

    @ChangeSet(order = "052", id = "add-app-viewer-invite-policy", author = "")
    public void addAppViewerInvitePolicy(MongoTemplate mongoTemplate) {
        final List<Organization> organizations = mongoTemplate.find(
                query(new Criteria().andOperator(
                        where(fieldName(QOrganization.organization.userRoles) + ".role").is(AppsmithRole.ORGANIZATION_VIEWER.name())
                )),
                Organization.class
        );

        for (final Organization org : organizations) {
            final Set<String> viewers = org.getUserRoles().stream()
                    .filter(role -> AppsmithRole.ORGANIZATION_VIEWER == role.getRole())
                    .map(UserRole::getUsername)
                    .collect(Collectors.toSet());
            mongoTemplate.updateFirst(
                    query(new Criteria().andOperator(
                            where(fieldName(QOrganization.organization.id)).is(org.getId()),
                            where(fieldName(QOrganization.organization.policies) + ".permission").is(ORGANIZATION_INVITE_USERS.getValue())
                    )),
                    new Update().addToSet("policies.$.users").each(viewers.toArray()),
                    Organization.class
            );
        }

    }

    @ChangeSet(order = "053", id = "update-plugin-datasource-form-components", author = "")
    public void updatePluginDatasourceFormComponents(MongoTemplate mongoTemplate) {
        for (Plugin plugin : mongoTemplate.findAll(Plugin.class)) {
            switch (plugin.getPackageName()) {
                case "postgres-plugin":
                case "mongo-plugin":
                case "elasticsearch-plugin":
                case "dynamo-plugin":
                case "redis-plugin":
                case "mssql-plugin":
                case "firestore-plugin":
                case "redshift-plugin":
                case "mysql-plugin":
                case "amazons3-plugin":
                    plugin.setDatasourceComponent("AutoForm");
                    break;
                case "restapi-plugin":
                    plugin.setDatasourceComponent("RestAPIDatasourceForm");
                    break;
                default:
                    continue;
            }

            mongoTemplate.save(plugin);
        }
    }

    @ChangeSet(order = "054", id = "update-database-encode-params-toggle", author = "")
    public void updateEncodeParamsToggle(MongoTemplate mongoTemplate) {

        for (NewAction action : mongoTemplate.findAll(NewAction.class)) {
            if (action.getPluginType() != null && action.getPluginType().equals("API")) {
                if (action.getUnpublishedAction() != null
                        && action.getUnpublishedAction().getActionConfiguration() != null) {
                    action.getUnpublishedAction().getActionConfiguration().setEncodeParamsToggle(true);
                }

                if (action.getPublishedAction() != null
                        && action.getPublishedAction().getActionConfiguration() != null) {
                    action.getPublishedAction().getActionConfiguration().setEncodeParamsToggle(true);
                }
                mongoTemplate.save(action);
            }
        }
    }

    @ChangeSet(order = "055", id = "update-postgres-plugin-preparedStatement-config", author = "")
    public void updatePostgresActionsSetPreparedStatementConfiguration(MongoTemplate mongoTemplate) {

        List<Plugin> plugins = mongoTemplate.find(
                query(new Criteria().andOperator(
                        where(fieldName(QPlugin.plugin.packageName)).is("postgres-plugin")
                )),
                Plugin.class);

        if (plugins.size() < 1) {
            return;
        }

        Plugin postgresPlugin = plugins.get(0);

        // Fetch all the actions built on top of a postgres database
        List<NewAction> postgresActions = mongoTemplate.find(
                query(new Criteria().andOperator(
                        where(fieldName(QNewAction.newAction.pluginId)).is(postgresPlugin.getId())
                )),
                NewAction.class
        );

        for (NewAction action : postgresActions) {
            List<Property> pluginSpecifiedTemplates = new ArrayList<>();
            pluginSpecifiedTemplates.add(new Property("preparedStatement", "false"));

            // We have found an action of postgres plugin type
            if (action.getUnpublishedAction().getActionConfiguration() != null) {
                action.getUnpublishedAction().getActionConfiguration().setPluginSpecifiedTemplates(pluginSpecifiedTemplates);
            }

            if (action.getPublishedAction() != null && action.getPublishedAction().getActionConfiguration() != null) {
                action.getPublishedAction().getActionConfiguration().setPluginSpecifiedTemplates(pluginSpecifiedTemplates);
            }

            mongoTemplate.save(action);
        }
    }

    @ChangeSet(order = "056", id = "fix-dynamicBindingPathListForActions", author = "")
    public void fixDynamicBindingPathListForExistingActions(MongoTemplate mongoTemplate) {

        ObjectMapper mapper = new ObjectMapper();
        for (NewAction action : mongoTemplate.findAll(NewAction.class)) {

            // We have found an action with dynamic binding path list set by the client.
            List<Property> dynamicBindingPaths = action.getUnpublishedAction().getDynamicBindingPathList();

            // Only investigate actions which have atleast one dynamic binding path list
            if (action.getUnpublishedAction().getActionConfiguration() != null && !isNullOrEmpty(dynamicBindingPaths)) {

                List<String> dynamicBindingPathNames = dynamicBindingPaths
                        .stream()
                        .map(property -> property.getKey())
                        .collect(Collectors.toList());

                // Initialize the final updated binding path list with the existing path names.
                List<String> finalDynamicBindingPathList = new ArrayList<>();
                finalDynamicBindingPathList.addAll(dynamicBindingPathNames);

                Set<String> pathsToRemove = new HashSet<>();

                for (String path : dynamicBindingPathNames) {

                    if (path != null) {

                        String[] fields = path.split("[].\\[]");

                        // Convert actionConfiguration into JSON Object and then walk till we reach the path specified.
                        Map<String, Object> actionConfigurationMap = mapper.convertValue(action.getUnpublishedAction().getActionConfiguration(), Map.class);
                        Object parent = new JSONObject(actionConfigurationMap);
                        Iterator<String> fieldsIterator = Arrays.stream(fields).filter(fieldToken -> !fieldToken.isBlank()).iterator();
                        Boolean isLeafNode = false;

                        while (fieldsIterator.hasNext()) {
                            String nextKey = fieldsIterator.next();
                            if (parent instanceof JSONObject) {
                                parent = ((JSONObject) parent).get(nextKey);
                            } else if (parent instanceof Map) {
                                parent = ((Map<String, ?>) parent).get(nextKey);
                            } else if (parent instanceof List) {
                                if (Pattern.matches(Pattern.compile("[0-9]+").toString(), nextKey)) {
                                    try {
                                        parent = ((List) parent).get(Integer.parseInt(nextKey));
                                    } catch (IndexOutOfBoundsException e) {
                                        // The index being referred does not exist. Hence the path would not exist.
                                        pathsToRemove.add(path);
                                    }
                                } else {
                                    // Parent is a list but does not match the pattern. Hence the path would not exist.
                                    pathsToRemove.add(path);
                                    break;
                                }
                            }

                            // After updating the parent, check for the types
                            if (parent == null) {
                                pathsToRemove.add(path);
                                break;
                            } else if (parent instanceof String) {
                                // If we get String value, then this is a leaf node
                                isLeafNode = true;
                            }
                        }
                        // Only extract mustache keys from leaf nodes
                        if (parent != null && isLeafNode) {
                            Set<String> mustacheKeysFromFields = MustacheHelper.extractMustacheKeysFromFields(parent);

                            // We found the path. But if the path does not have any mustache bindings, remove it from the path list
                            if (mustacheKeysFromFields.isEmpty()) {
                                pathsToRemove.add(path);
                            }
                        }
                    }

                }

                Boolean actionEdited = pathsToRemove.size() > 0 ? TRUE : FALSE;

                // Only update the action if required
                if (actionEdited) {
                    // We have walked all the dynamic binding paths which either dont exist or they exist but don't contain any mustache bindings
                    for (String path : dynamicBindingPathNames) {
                        if (pathsToRemove.contains(path)) {
                            finalDynamicBindingPathList.remove(path);
                        }
                    }

                    List<Property> updatedDynamicBindingPathList = finalDynamicBindingPathList
                            .stream()
                            .map(path -> {
                                Property property = new Property();
                                property.setKey(path);
                                return property;
                            })
                            .collect(Collectors.toList());

                    action.getUnpublishedAction().setDynamicBindingPathList(updatedDynamicBindingPathList);
                    mongoTemplate.save(action);
                }
            }

        }
    }

    @ChangeSet(order = "057", id = "update-database-action-configuration-timeout", author = "")
    public void updateActionConfigurationTimeout(MongoTemplate mongoTemplate) {

        for (NewAction action : mongoTemplate.findAll(NewAction.class)) {
            boolean updateTimeout = false;

            if (action.getUnpublishedAction() != null
                    && action.getUnpublishedAction().getActionConfiguration() != null
                    && action.getUnpublishedAction().getActionConfiguration().getTimeoutInMillisecond() != null
                    && action.getUnpublishedAction().getActionConfiguration().getTimeoutInMillisecond() > 60000) {
                action.getUnpublishedAction().getActionConfiguration().setTimeoutInMillisecond("60000");
                updateTimeout = true;
            }

            if (action.getPublishedAction() != null
                    && action.getPublishedAction().getActionConfiguration() != null
                    && action.getPublishedAction().getActionConfiguration().getTimeoutInMillisecond() != null
                    && action.getPublishedAction().getActionConfiguration().getTimeoutInMillisecond() > 60000) {
                action.getPublishedAction().getActionConfiguration().setTimeoutInMillisecond("60000");
                updateTimeout = true;
            }

            if (updateTimeout) {
                mongoTemplate.save(action);
            }
        }
    }

    @ChangeSet(order = "058", id = "update-s3-datasource-configuration-and-label", author = "")
    public void updateS3DatasourceConfigurationAndLabel(MongoTemplate mongoTemplate) {
        Plugin s3Plugin = mongoTemplate
                .find(query(where("name").is("Amazon S3")), Plugin.class).get(0);
        s3Plugin.setName("S3");
        mongoTemplate.save(s3Plugin);

        List<Datasource> s3Datasources = mongoTemplate
                .find(query(where("pluginId").is(s3Plugin.getId())), Datasource.class);

        s3Datasources
                .stream()
                .forEach(datasource -> {
                    datasource
                            .getDatasourceConfiguration()
                            .getProperties()
                            .add(new Property("s3Provider", "amazon-s3"));

                    mongoTemplate.save(datasource);
                });
    }

    @ChangeSet(order = "059", id = "change-applayout-type-definition", author = "")
    public void changeAppLayoutTypeDefinition(MongoOperations mongoOperations, MongoClient mongoClient) {
        // Unset an old version of this field, that is no longer used.
        mongoOperations.updateMulti(
                query(where("appLayout").exists(true)),
                new Update().unset("appLayout"),
                Application.class
        );

        // For the published and unpublished app layouts, migrate the old way of specifying the device width to the new
        // way of doing it. Table of migrations:
        //     Desktop: Old - 1224, New 1160 - 1280
        //     Tablet L: Old - NA, New 960 - 1080
        //     Tablet: Old - 1024, New 650 - 800
        //     Mobile: Old - 720, New 350 - 450
        final Criteria criteria = new Criteria().orOperator(
                where(fieldName(QApplication.application.unpublishedAppLayout)).exists(true),
                where(fieldName(QApplication.application.publishedAppLayout)).exists(true)
        );

        final Query query = query(criteria);
        query.fields()
                .include(fieldName(QApplication.application.unpublishedAppLayout))
                .include(fieldName(QApplication.application.publishedAppLayout));

        List<Application> apps = mongoOperations.find(query, Application.class);

        for (final Application app : apps) {
            final Integer unpublishedWidth = app.getUnpublishedAppLayout() == null ? null : app.getUnpublishedAppLayout().getWidth();
            final Integer publishedWidth = app.getPublishedAppLayout() == null ? null : app.getPublishedAppLayout().getWidth();
            final Update update = new Update().unset("unpublishedAppLayout.width").unset("publishedAppLayout.width");

            if (unpublishedWidth != null) {
                final String typeField = "unpublishedAppLayout.type";
                if (unpublishedWidth == -1) {
                    update.set(typeField, Application.AppLayout.Type.FLUID.name());
                } else {
                    if (unpublishedWidth == 1024) {
                        update.set(typeField, Application.AppLayout.Type.TABLET.name());
                    } else if (unpublishedWidth == 720) {
                        update.set(typeField, Application.AppLayout.Type.MOBILE.name());
                    } else {
                        // Default to Desktop.
                        update.set(typeField, Application.AppLayout.Type.DESKTOP.name());
                    }
                }
            }

            if (publishedWidth != null) {
                final String typeField = "publishedAppLayout.type";
                if (publishedWidth == -1) {
                    update.set(typeField, Application.AppLayout.Type.FLUID.name());
                } else {
                    if (publishedWidth == 1024) {
                        update.set(typeField, Application.AppLayout.Type.TABLET.name());
                    } else if (publishedWidth == 720) {
                        update.set(typeField, Application.AppLayout.Type.MOBILE.name());
                    } else {
                        // Default to Desktop.
                        update.set(typeField, Application.AppLayout.Type.DESKTOP.name());
                    }
                }
            }

            mongoOperations.updateFirst(
                    query(where(fieldName(QApplication.application.id)).is(app.getId())),
                    update,
                    Application.class
            );

        }
    }

    @ChangeSet(order = "060", id = "clear-example-apps", author = "")
    public void clearExampleApps(MongoTemplate mongoTemplate) {
        mongoTemplate.updateFirst(
                query(where(fieldName(QConfig.config1.name)).is("template-organization")),
                update("config.applicationIds", Collections.emptyList()).set("config.organizationId", null),
                Config.class
        );
    }

    @ChangeSet(order = "061", id = "update-mysql-postgres-mongo-ssl-mode", author = "")
    public void updateMysqlPostgresMongoSslMode(MongoTemplate mongoTemplate) {
        Plugin mysqlPlugin = mongoTemplate
                .findOne(query(where("packageName").is("mysql-plugin")), Plugin.class);

        Plugin mongoPlugin = mongoTemplate
                .findOne(query(where("packageName").is("mongo-plugin")), Plugin.class);

        List<Datasource> mysqlAndMongoDatasources = mongoTemplate
                .find(
                        query(new Criteria()
                                .orOperator(
                                        where("pluginId").is(mysqlPlugin.getId()),
                                        where("pluginId").is(mongoPlugin.getId())
                                )
                        ),
                        Datasource.class);

        /*
         * - Set SSL mode to DEFAULT for all mysql and mongodb datasources.
         */
        mysqlAndMongoDatasources
                .stream()
                .forEach(datasource -> {
                    if (datasource.getDatasourceConfiguration() != null) {
                        if (datasource.getDatasourceConfiguration().getConnection() == null) {
                            datasource.getDatasourceConfiguration().setConnection(new Connection());
                        }

                        if (datasource.getDatasourceConfiguration().getConnection().getSsl() == null) {
                            datasource.getDatasourceConfiguration().getConnection().setSsl(new SSLDetails());
                        }

                        datasource.getDatasourceConfiguration().getConnection().getSsl().setAuthType(SSLDetails.AuthType.DEFAULT);
                        mongoTemplate.save(datasource);
                    }
                });

        Plugin postgresPlugin = mongoTemplate
                .findOne(query(where("packageName").is("postgres-plugin")), Plugin.class);

        List<Datasource> postgresDatasources = mongoTemplate
                .find(query(where("pluginId").is(postgresPlugin.getId())), Datasource.class);

        /*
         * - Set SSL mode to DEFAULT only for those postgres datasources where:
         *   - SSL mode config doesn't exist.
         *   - SSL mode config cannot be supported - NO_SSL, VERIFY_CA, VERIFY_FULL
         */
        postgresDatasources
                .stream()
                .forEach(datasource -> {
                    if (datasource.getDatasourceConfiguration() != null) {
                        if (datasource.getDatasourceConfiguration().getConnection() == null) {
                            datasource.getDatasourceConfiguration().setConnection(new Connection());
                        }

                        if (datasource.getDatasourceConfiguration().getConnection().getSsl() == null) {
                            datasource.getDatasourceConfiguration().getConnection().setSsl(new SSLDetails());
                        }

                        SSLDetails.AuthType authType = datasource.getDatasourceConfiguration().getConnection().getSsl().getAuthType();
                        if (authType == null
                                || (!SSLDetails.AuthType.ALLOW.equals(authType)
                                && !SSLDetails.AuthType.PREFER.equals(authType)
                                && !SSLDetails.AuthType.REQUIRE.equals(authType)
                                && !SSLDetails.AuthType.DISABLE.equals(authType))) {
                            datasource.getDatasourceConfiguration().getConnection().getSsl().setAuthType(SSLDetails.AuthType.DEFAULT);
                        }

                        mongoTemplate.save(datasource);
                    }
                });
    }

    @ChangeSet(order = "062", id = "add-commenting-permissions", author = "")
    public void addCommentingPermissions(MongoTemplate mongoTemplate) {
        final List<Application> applications = mongoTemplate.findAll(Application.class);

        for (final Application application : applications) {
            application.getPolicies()
                    .stream()
                    .filter(policy -> AclPermission.READ_APPLICATIONS.getValue().equals(policy.getPermission()))
                    .findFirst()
                    .ifPresent(readAppPolicy -> {
                        final Policy.PolicyBuilder newPolicy = Policy.builder()
                                .permission(AclPermission.COMMENT_ON_APPLICATIONS.getValue())
                                .users(readAppPolicy.getUsers())
                                .groups(readAppPolicy.getGroups());
                        mongoTemplate.updateFirst(
                                query(where(fieldName(QApplication.application.id)).is(application.getId())),
                                new Update().push(fieldName(QApplication.application.policies), newPolicy),
                                Application.class
                        );
                    });
        }
    }

    @ChangeSet(order = "062", id = "add-google-sheets-plugin", author = "")
    public void addGoogleSheetsPlugin(MongoTemplate mongoTemplate) {
        Plugin plugin = new Plugin();
        plugin.setName("Google Sheets");
        plugin.setType(PluginType.SAAS);
        plugin.setPackageName("google-sheets-plugin");
        plugin.setUiComponent("SaaSEditorForm");
        plugin.setDatasourceComponent("OAuth2DatasourceForm");
        plugin.setResponseType(Plugin.ResponseType.JSON);
        plugin.setIconLocation("https://s3.us-east-2.amazonaws.com/assets.appsmith.com/GoogleSheets.svg");
        plugin.setDocumentationLink("https://docs.appsmith.com/datasource-reference/querying-google-sheets");
        plugin.setDefaultInstall(true);
        try {
            mongoTemplate.insert(plugin);
        } catch (DuplicateKeyException e) {
            log.warn(plugin.getPackageName() + " already present in database.");
        }

        installPluginToAllOrganizations(mongoTemplate, plugin.getId());
    }

    @ChangeSet(order = "063", id = "mark-instance-unregistered", author = "")
    public void markInstanceAsUnregistered(MongoTemplate mongoTemplate) {
        mongoTemplate.insert(new Config(
                new JSONObject(Map.of("value", false)),
                Appsmith.APPSMITH_REGISTERED
        ));
    }

    @ChangeSet(order = "065", id = "create-entry-in-sequence-per-organization-for-datasource", author = "")
    public void createEntryInSequencePerOrganizationForDatasource(MongoTemplate mongoTemplate) {

        Map<String, Long> maxDatasourceCount = new HashMap<>();
        mongoTemplate
                .find(query(where("name").regex("^Untitled Datasource \\d+$")), Datasource.class)
                .forEach(datasource -> {
                    long count = 1;
                    String datasourceCnt = datasource.getName().substring("Untitled Datasource ".length()).trim();
                    if (!datasourceCnt.isEmpty()) {
                        count = Long.parseLong(datasourceCnt);
                    }

                    if (maxDatasourceCount.containsKey(datasource.getOrganizationId())
                            && (count < maxDatasourceCount.get(datasource.getOrganizationId()))) {
                        return;
                    }
                    maxDatasourceCount.put(datasource.getOrganizationId(), count);
                });
        maxDatasourceCount.forEach((key, val) -> {
            Sequence sequence = new Sequence();
            sequence.setName("datasource for organization with _id : " + key);
            sequence.setNextNumber(val + 1);
            mongoTemplate.save(sequence);
        });
    }

    @ChangeSet(order = "066", id = "migrate-smartSubstitution-dataType", author = "")
    public void migrateSmartSubstitutionDataTypeBoolean(MongoTemplate mongoTemplate, MongoOperations mongoOperations) {
        Set<String> smartSubTurnedOn = new HashSet<>();
        Set<String> smartSubTurnedOff = new HashSet<>();
        Set<String> noSmartSubConfig = new HashSet<>();

        Set<String> pluginPackages = new HashSet<>();
        pluginPackages.add("mysql-plugin");
        pluginPackages.add("restapi-plugin");
        pluginPackages.add("postgres-plugin");
        pluginPackages.add("mongo-plugin");
        pluginPackages.add("mssql-plugin");

        Set<String> smartSubPlugins = mongoTemplate
                .find(query(where("packageName").in(pluginPackages)), Plugin.class)
                .stream()
                .map(plugin -> plugin.getId())
                .collect(Collectors.toSet());

        List<NewAction> actions = mongoTemplate
                .find(query(where("pluginId").in(smartSubPlugins)), NewAction.class);

        // Find all the action ids where the data migration needs to happen.
        for (NewAction action : actions) {
            ActionDTO unpublishedAction = action.getUnpublishedAction();
            if (unpublishedAction != null) {
                Datasource datasource = unpublishedAction.getDatasource();
                if (datasource != null) {
                    ActionConfiguration actionConfiguration = unpublishedAction.getActionConfiguration();
                    if (actionConfiguration != null) {
                        List<Property> pluginSpecifiedTemplates = actionConfiguration.getPluginSpecifiedTemplates();
                        if (!isNullOrEmpty(pluginSpecifiedTemplates)) {
                            Property smartSubstitutionProperty = pluginSpecifiedTemplates.get(0);
                            if (smartSubstitutionProperty != null) {
                                Object value = smartSubstitutionProperty.getValue();
                                if (value != null) {
                                    if (value instanceof String) {
                                        boolean parsedValue = Boolean.parseBoolean((String) value);
                                        if (TRUE.equals(parsedValue)) {
                                            smartSubTurnedOn.add(action.getId());
                                        } else if (FALSE.equals(parsedValue)) {
                                            smartSubTurnedOff.add(action.getId());
                                        }
                                    }
                                }
                            }
                        } else if (pluginSpecifiedTemplates == null) {
                            // No pluginSpecifiedTemplates array exists. This is possible when an action was created before
                            // the smart substitution feature was available
                            noSmartSubConfig.add(action.getId());
                        }
                    }
                }
            }
        }

        // Migrate actions where smart substitution is turned on
        mongoOperations.updateMulti(
                query(where("_id").in(smartSubTurnedOn)),
                new Update().set("unpublishedAction.actionConfiguration.pluginSpecifiedTemplates.0.value", true),
                NewAction.class
        );

        // Migrate actions where smart substitution is turned off
        mongoOperations.updateMulti(
                query(where("_id").in(smartSubTurnedOff)),
                new Update().set("unpublishedAction.actionConfiguration.pluginSpecifiedTemplates.0.value", false),
                NewAction.class
        );

        Property property = new Property();
        property.setValue(false);
        // Migrate actions where there is no configuration for smart substitution, aka add the array.
        mongoOperations.updateMulti(
                query(where("_id").in(noSmartSubConfig)),
                new Update().addToSet("unpublishedAction.actionConfiguration.pluginSpecifiedTemplates", property),
                NewAction.class
        );
    }

    @ChangeSet(order = "067", id = "update-mongo-import-from-srv-field", author = "")
    public void updateMongoImportFromSrvField(MongoTemplate mongoTemplate) {
        Plugin mongoPlugin = mongoTemplate
                .findOne(query(where("packageName").is("mongo-plugin")), Plugin.class);

        List<Datasource> mongoDatasources = mongoTemplate
                .find(query(where("pluginId").is(mongoPlugin.getId())), Datasource.class);

        mongoDatasources.stream()
                .forEach(datasource -> {
                    datasource.getDatasourceConfiguration().setProperties(List.of(new Property("Use Mongo Connection " +
                            "String URI", "No")));
                    mongoTemplate.save(datasource);
                });
    }

    @ChangeSet(order = "068", id = "delete-mongo-datasource-structures", author = "")
    public void deleteMongoDatasourceStructures(MongoTemplate mongoTemplate, MongoOperations mongoOperations) {

        // Mongo Form requires the query templates to change as well. To ensure this, mongo datasources
        // must re-compute the structure. The following deletes all such structures. Whenever getStructure API call is
        // made for these datasources, the server would re-compute the structure.
        Plugin mongoPlugin = mongoTemplate.findOne(query(where("packageName").is("mongo-plugin")), Plugin.class);

        Query query = query(new Criteria().andOperator(
                where(fieldName(QDatasource.datasource.pluginId)).is(mongoPlugin.getId()),
                where(fieldName(QDatasource.datasource.structure)).exists(true)
        ));

        Update update = new Update().set(fieldName(QDatasource.datasource.structure), null);

        // Delete all the existing mongo datasource structures by setting the key to null.
        mongoOperations.updateMulti(query, update, Datasource.class);
    }

<<<<<<< HEAD
    @ChangeSet(order = "069", id = "add-js-plugin", author = "")
    public void addJSPlugin(MongoTemplate mongoTemplate) {
        Plugin plugin = new Plugin();
        plugin.setName("JS Functions");
        plugin.setType(PluginType.JS);
        plugin.setPackageName("js-plugin");
        plugin.setUiComponent("JsEditorForm");
        plugin.setResponseType(Plugin.ResponseType.JSON);
        plugin.setIconLocation("https://s3.us-east-2.amazonaws.com/assets.appsmith.com/JSFile.svg");
        plugin.setDocumentationLink("https://docs.appsmith.com/v/v1.2.1/js-reference/using-js");
=======
    @ChangeSet(order = "069", id = "set-mongo-actions-type-to-raw", author = "")
    public void setMongoActionInputToRaw(MongockTemplate mongockTemplate) {

        // All the existing mongo actions at this point will only have ever been in the raw format
        // For these actions to be readily available to users, we need to set their input type to raw manually
        // This is required because since the mongo form, the default input type on the UI has been set to FORM
        Plugin mongoPlugin = mongockTemplate.findOne(query(where("packageName").is("mongo-plugin")), Plugin.class);

        // Fetch all the actions built on top of a mongo database, not having any value set for input type
        assert mongoPlugin != null;
        List<NewAction> rawMongoActions = mongockTemplate.find(
                query(new Criteria().andOperator(
                        where(fieldName(QNewAction.newAction.pluginId)).is(mongoPlugin.getId()))),
                NewAction.class
        )
                .stream()
                .filter(mongoAction -> {
                    if (mongoAction.getUnpublishedAction() == null || mongoAction.getUnpublishedAction().getActionConfiguration() == null) {
                        return false;
                    }
                    final List<Property> pluginSpecifiedTemplates = mongoAction.getUnpublishedAction().getActionConfiguration().getPluginSpecifiedTemplates();
                    return pluginSpecifiedTemplates != null && pluginSpecifiedTemplates.size() == 1;
                })
                .collect(Collectors.toList());

        for (NewAction action : rawMongoActions) {
            List<Property> pluginSpecifiedTemplates = action.getUnpublishedAction().getActionConfiguration().getPluginSpecifiedTemplates();
            pluginSpecifiedTemplates.add(new Property(null, "RAW"));

            mongockTemplate.save(action);
        }
    }

    /**
     * - Older firestore action form had support for only on where condition, which mapped path, operator and value to
     * three different indexes on the pluginSpecifiedTemplates list.
     * - In the newer form, the three properties are treated as a tuple, and a list of tuples is mapped to only one
     * index in pluginSpecifiedTemplates list.
     * - [... path, operator, value, ...] --> [... [ {"path":path, "operator":operator, "value":value} ] ...]
     */
    @ChangeSet(order = "070", id = "update-firestore-where-conditions-data", author = "")
    public void updateFirestoreWhereConditionsData(MongoTemplate mongoTemplate) {
        Plugin firestorePlugin = mongoTemplate
                .findOne(query(where("packageName").is("firestore-plugin")), Plugin.class);

        Query query = query(new Criteria().andOperator(
                where("pluginId").is(firestorePlugin.getId()),
                new Criteria().orOperator(
                        where("unpublishedAction.actionConfiguration.pluginSpecifiedTemplates.3").exists(true),
                        where("unpublishedAction.actionConfiguration.pluginSpecifiedTemplates.4").exists(true),
                        where("unpublishedAction.actionConfiguration.pluginSpecifiedTemplates.5").exists(true),
                        where("publishedAction.actionConfiguration.pluginSpecifiedTemplates.3").exists(true),
                        where("publishedAction.actionConfiguration.pluginSpecifiedTemplates.4").exists(true),
                        where("publishedAction.actionConfiguration.pluginSpecifiedTemplates.5").exists(true)
                )));

        List<NewAction> firestoreActionQueries = mongoTemplate.find(query, NewAction.class);

        firestoreActionQueries.stream()
                .forEach(action -> {
                    // For unpublished action
                    if (action.getUnpublishedAction() != null
                            && action.getUnpublishedAction().getActionConfiguration() != null
                            && action.getUnpublishedAction().getActionConfiguration().getPluginSpecifiedTemplates() != null
                            && action.getUnpublishedAction().getActionConfiguration().getPluginSpecifiedTemplates().size() > 3) {

                        String path = null;
                        String op = null;
                        String value = null;
                        List<Property> properties = action.getUnpublishedAction().getActionConfiguration().getPluginSpecifiedTemplates();
                        if (properties.size() > 3 && properties.get(3) != null) {
                            path = (String) properties.get(3).getValue();
                        }
                        if (properties.size() > 4 && properties.get(4) != null) {
                            op = (String) properties.get(4).getValue();
                            properties.set(4, null); // Index 4 does not map to any value in the new query format
                        }
                        if (properties.size() > 5 && properties.get(5) != null) {
                            value = (String) properties.get(5).getValue();
                            properties.set(5, null); // Index 5 does not map to any value in the new query format
                        }

                        Map newFormat = new HashMap();
                        newFormat.put("path", path);
                        newFormat.put("operator", op);
                        newFormat.put("value", value);
                        properties.set(3, new Property("whereConditionTuples", List.of(newFormat)));
                    }

                    // For published action
                    if (action.getPublishedAction() != null
                            && action.getPublishedAction().getActionConfiguration() != null
                            && action.getPublishedAction().getActionConfiguration().getPluginSpecifiedTemplates() != null
                            && action.getPublishedAction().getActionConfiguration().getPluginSpecifiedTemplates().size() > 3) {

                        String path = null;
                        String op = null;
                        String value = null;
                        List<Property> properties = action.getPublishedAction().getActionConfiguration().getPluginSpecifiedTemplates();
                        if (properties.size() > 3 && properties.get(3) != null) {
                            path = (String) properties.get(3).getValue();
                        }
                        if (properties.size() > 4 && properties.get(4) != null) {
                            op = (String) properties.get(4).getValue();
                            properties.set(4, null); // Index 4 does not map to any value in the new query format
                        }
                        if (properties.size() > 5 && properties.get(5) != null) {
                            value = (String) properties.get(5).getValue();
                            properties.set(5, null); // Index 5 does not map to any value in the new query format
                        }

                        HashMap newFormat = new HashMap();
                        newFormat.put("path", path);
                        newFormat.put("operator", op);
                        newFormat.put("value", value);
                        properties.set(3, new Property("whereConditionTuples", List.of(newFormat)));
                    }
                });

        /**
         * - Save changes only after all the processing is done so that in case any data manipulation fails, no data
         * write occurs.
         * - Write data back to db only if all data manipulations done above have succeeded.
         */
        firestoreActionQueries.stream()
                .forEach(action -> mongoTemplate.save(action));
    }

    @ChangeSet(order = "071", id = "add-application-export-permissions", author = "")
    public void addApplicationExportPermissions(MongoTemplate mongoTemplate) {
        final List<Organization> organizations = mongoTemplate.find(
                query(where("userRoles").exists(true)),
                Organization.class
        );

        for (final Organization organization : organizations) {
            Set<String> adminUsernames = organization.getUserRoles()
                    .stream()
                    .filter(role -> (role.getRole().equals(AppsmithRole.ORGANIZATION_ADMIN)))
                    .map(role -> role.getUsername())
                    .collect(Collectors.toSet());

            if (adminUsernames.isEmpty()) {
                continue;
            }
            // All the administrators of the organization should be allowed to export applications permission
            Set<String> exportApplicationPermissionUsernames = new HashSet<>();
            exportApplicationPermissionUsernames.addAll(adminUsernames);

            Set<Policy> policies = organization.getPolicies();
            if (policies == null) {
                policies = new HashSet<>();
            }

            Optional<Policy> exportAppOrgLevelOptional = policies.stream()
                    .filter(policy -> policy.getPermission().equals(ORGANIZATION_EXPORT_APPLICATIONS.getValue())).findFirst();

            if (exportAppOrgLevelOptional.isPresent()) {
                Policy exportApplicationPolicy = exportAppOrgLevelOptional.get();
                exportApplicationPolicy.getUsers().addAll(exportApplicationPermissionUsernames);
            } else {
                // this policy doesnt exist. create and add this to the policy set
                Policy inviteUserPolicy = Policy.builder().permission(ORGANIZATION_EXPORT_APPLICATIONS.getValue())
                        .users(exportApplicationPermissionUsernames).build();
                organization.getPolicies().add(inviteUserPolicy);
            }

            mongoTemplate.save(organization);

            // Update the applications with export applications policy for all administrators of the organization
            List<Application> orgApplications = mongoTemplate.find(
                    query(where(fieldName(QApplication.application.organizationId)).is(organization.getId())),
                    Application.class
            );

            for (final Application application : orgApplications) {
                Set<Policy> applicationPolicies = application.getPolicies();
                if (applicationPolicies == null) {
                    applicationPolicies = new HashSet<>();
                }

                Optional<Policy> exportAppOptional = applicationPolicies.stream()
                        .filter(policy -> policy.getPermission().equals(EXPORT_APPLICATIONS.getValue())).findFirst();

                if (exportAppOptional.isPresent()) {
                    Policy exportAppPolicy = exportAppOptional.get();
                    exportAppPolicy.getUsers().addAll(adminUsernames);
                } else {
                    // this policy doesn't exist, create and add this to the policy set
                    Policy newExportAppPolicy = Policy.builder().permission(EXPORT_APPLICATIONS.getValue())
                            .users(adminUsernames).build();
                    application.getPolicies().add(newExportAppPolicy);
                }
                
                mongoTemplate.save(application);
            }
        }
    }

    private List<Property> generateMongoFormConfigTemplates(Map<Integer, Object> configuration) {
        List<Property> templates = new ArrayList<>();
        for (int i = 0; i < 22; i++) {
            Property template = new Property();
            if (configuration.containsKey(i)) {
                template.setValue(configuration.get(i));
            }
            templates.add(template);
        }
        return templates;
    }

    @ChangeSet(order = "072", id = "add-snowflake-plugin", author = "")
    public void addSnowflakePlugin(MongoTemplate mongoTemplate) {
        Plugin plugin = new Plugin();
        plugin.setName("Snowflake");
        plugin.setType(PluginType.DB);
        plugin.setPackageName("snowflake-plugin");
        plugin.setUiComponent("DbEditorForm");
        plugin.setDatasourceComponent("AutoForm");
        plugin.setResponseType(Plugin.ResponseType.TABLE);
        plugin.setIconLocation("https://s3.us-east-2.amazonaws.com/assets.appsmith.com/Snowflake.png");
        plugin.setDocumentationLink("https://docs.appsmith.com/datasource-reference/querying-snowflake-db");
>>>>>>> 2e96701f
        plugin.setDefaultInstall(true);
        try {
            mongoTemplate.insert(plugin);
        } catch (DuplicateKeyException e) {
            log.warn(plugin.getPackageName() + " already present in database.");
        }

        installPluginToAllOrganizations(mongoTemplate, plugin.getId());
<<<<<<< HEAD
=======

    }

    @ChangeSet(order = "073", id = "mongo-form-merge-update-commands", author = "")
    public void migrateUpdateOneToUpdateManyMongoFormCommand(MongockTemplate mongockTemplate) {

        Plugin mongoPlugin = mongockTemplate.findOne(query(where("packageName").is("mongo-plugin")), Plugin.class);

        // Fetch all the actions built on top of a mongo database with command type update_one or update_many
        assert mongoPlugin != null;
        List<NewAction> updateMongoActions = mongockTemplate.find(
                query(new Criteria().andOperator(
                        where(fieldName(QNewAction.newAction.pluginId)).is(mongoPlugin.getId()))),
                NewAction.class
        )
                .stream()
                .filter(mongoAction -> {
                    if (mongoAction.getUnpublishedAction() == null || mongoAction.getUnpublishedAction().getActionConfiguration() == null) {
                        return false;
                    }
                    final List<Property> pluginSpecifiedTemplates = mongoAction.getUnpublishedAction().getActionConfiguration().getPluginSpecifiedTemplates();

                    // Filter out all the actions which are of either of the two update command type
                    if (pluginSpecifiedTemplates != null && pluginSpecifiedTemplates.size() == 21) {
                        Property commandProperty = pluginSpecifiedTemplates.get(2);
                        if (commandProperty != null && commandProperty.getValue() != null) {
                            String command = (String) commandProperty.getValue();
                            if (command.equals("UPDATE_ONE") || command.equals("UPDATE_MANY")) {
                                return true;
                            }
                        }
                    }
                    // Not an action of interest for migration.
                    return false;
                })
                .collect(Collectors.toList());

        for (NewAction action : updateMongoActions) {
            List<Property> pluginSpecifiedTemplates = action.getUnpublishedAction().getActionConfiguration().getPluginSpecifiedTemplates();
            String command = (String) pluginSpecifiedTemplates.get(2).getValue();

            // In case of update one, migrate the query and update configurations.
            if (command.equals("UPDATE_ONE")) {

                String query = "";
                String update = "";
                String collection = "";

                Property queryProperty = pluginSpecifiedTemplates.get(8);
                if (queryProperty != null) {
                    query = (String) queryProperty.getValue();
                }

                Property updateProperty = pluginSpecifiedTemplates.get(10);
                if (updateProperty != null) {
                    update = (String) updateProperty.getValue();
                }

                Property collectionProperty = pluginSpecifiedTemplates.get(19);
                if (collectionProperty != null) {
                    collection = (String) collectionProperty.getValue();
                }

                Map<Integer, Object> configMap = new HashMap<>();
                configMap.put(0, pluginSpecifiedTemplates.get(0).getValue());
                configMap.put(1, "FORM");
                // All update commands have to be migrated to the new update name
                configMap.put(2, "UPDATE");
                configMap.put(19, collection);
                // Query for all the documents in the collection
                configMap.put(11, query);
                configMap.put(12, update);
                configMap.put(21, "SINGLE");

                List<Property> updatedTemplates = generateMongoFormConfigTemplates(configMap);
                action.getUnpublishedAction().getActionConfiguration().setPluginSpecifiedTemplates(updatedTemplates);

            }
        }

        // Now that all the actions have been updated, save all the actions
        for (NewAction action : updateMongoActions) {
            mongockTemplate.save(action);
        }
    }

    
    @ChangeSet(order = "074", id = "ensure-user-created-and-updated-at-fields", author = "")
    public void ensureUserCreatedAndUpdatedAt(MongoTemplate mongoTemplate) {
        final List<User> missingCreatedAt = mongoTemplate.find(
            query(where("createdAt").exists(false)),
            User.class
        );

        for (User user : missingCreatedAt) {
            user.setCreatedAt(Instant.parse("2019-01-07T00:00:00.00Z"));
            mongoTemplate.save(user);
        }

        final List<User> missingUpdatedAt = mongoTemplate.find(
            query(where("updatedAt").exists(false)),
            User.class
        );

        for (User user : missingUpdatedAt) {
            user.setUpdatedAt(Instant.now());
            mongoTemplate.save(user);
        }
    }
  
    /**
     * - Older order file where not present for the pages created within the application because page reordering with in
     * the application was not supported.
     * - New Form order field will be added to the Page object and is used to order the pages with in the application
     * Since the previously created pages doesnt have the order, we will be updating/adding order to all the previously
     * created pages of all the application present.
     * - []
     */
    @ChangeSet(order = "075", id = "add-and-update-order-for-all-pages", author = "")
    public void addOrderToAllPagesOfApplication(MongoTemplate mongoTemplate) {
        for (Application application : mongoTemplate.findAll(Application.class)) {
            if(application.getPages() != null) {
                int i = 0;
                for (ApplicationPage page : application.getPages()) {
                    page.setOrder(i);
                    i++;
                }
                if(application.getPublishedPages() != null) {
                    i = 0;
                    for (ApplicationPage page : application.getPublishedPages()) {
                        page.setOrder(i);
                        i++;
                    }
                }
                mongoTemplate.save(application);
            }
        }
>>>>>>> 2e96701f
    }
}<|MERGE_RESOLUTION|>--- conflicted
+++ resolved
@@ -16,6 +16,7 @@
 import com.appsmith.server.constants.FieldName;
 import com.appsmith.server.domains.Action;
 import com.appsmith.server.domains.Application;
+import com.appsmith.server.domains.ApplicationPage;
 import com.appsmith.server.domains.Collection;
 import com.appsmith.server.domains.Config;
 import com.appsmith.server.domains.Datasource;
@@ -42,7 +43,6 @@
 import com.appsmith.server.domains.User;
 import com.appsmith.server.domains.UserData;
 import com.appsmith.server.domains.UserRole;
-import com.appsmith.server.domains.ApplicationPage;
 import com.appsmith.server.dtos.ActionDTO;
 import com.appsmith.server.dtos.DslActionDTO;
 import com.appsmith.server.dtos.OrganizationPluginStatus;
@@ -2262,18 +2262,6 @@
         mongoOperations.updateMulti(query, update, Datasource.class);
     }
 
-<<<<<<< HEAD
-    @ChangeSet(order = "069", id = "add-js-plugin", author = "")
-    public void addJSPlugin(MongoTemplate mongoTemplate) {
-        Plugin plugin = new Plugin();
-        plugin.setName("JS Functions");
-        plugin.setType(PluginType.JS);
-        plugin.setPackageName("js-plugin");
-        plugin.setUiComponent("JsEditorForm");
-        plugin.setResponseType(Plugin.ResponseType.JSON);
-        plugin.setIconLocation("https://s3.us-east-2.amazonaws.com/assets.appsmith.com/JSFile.svg");
-        plugin.setDocumentationLink("https://docs.appsmith.com/v/v1.2.1/js-reference/using-js");
-=======
     @ChangeSet(order = "069", id = "set-mongo-actions-type-to-raw", author = "")
     public void setMongoActionInputToRaw(MongockTemplate mongockTemplate) {
 
@@ -2467,7 +2455,7 @@
                             .users(adminUsernames).build();
                     application.getPolicies().add(newExportAppPolicy);
                 }
-                
+
                 mongoTemplate.save(application);
             }
         }
@@ -2496,7 +2484,7 @@
         plugin.setResponseType(Plugin.ResponseType.TABLE);
         plugin.setIconLocation("https://s3.us-east-2.amazonaws.com/assets.appsmith.com/Snowflake.png");
         plugin.setDocumentationLink("https://docs.appsmith.com/datasource-reference/querying-snowflake-db");
->>>>>>> 2e96701f
+
         plugin.setDefaultInstall(true);
         try {
             mongoTemplate.insert(plugin);
@@ -2505,8 +2493,6 @@
         }
 
         installPluginToAllOrganizations(mongoTemplate, plugin.getId());
-<<<<<<< HEAD
-=======
 
     }
 
@@ -2593,12 +2579,12 @@
         }
     }
 
-    
+
     @ChangeSet(order = "074", id = "ensure-user-created-and-updated-at-fields", author = "")
     public void ensureUserCreatedAndUpdatedAt(MongoTemplate mongoTemplate) {
         final List<User> missingCreatedAt = mongoTemplate.find(
-            query(where("createdAt").exists(false)),
-            User.class
+                query(where("createdAt").exists(false)),
+                User.class
         );
 
         for (User user : missingCreatedAt) {
@@ -2607,8 +2593,8 @@
         }
 
         final List<User> missingUpdatedAt = mongoTemplate.find(
-            query(where("updatedAt").exists(false)),
-            User.class
+                query(where("updatedAt").exists(false)),
+                User.class
         );
 
         for (User user : missingUpdatedAt) {
@@ -2616,7 +2602,7 @@
             mongoTemplate.save(user);
         }
     }
-  
+
     /**
      * - Older order file where not present for the pages created within the application because page reordering with in
      * the application was not supported.
@@ -2628,13 +2614,13 @@
     @ChangeSet(order = "075", id = "add-and-update-order-for-all-pages", author = "")
     public void addOrderToAllPagesOfApplication(MongoTemplate mongoTemplate) {
         for (Application application : mongoTemplate.findAll(Application.class)) {
-            if(application.getPages() != null) {
+            if (application.getPages() != null) {
                 int i = 0;
                 for (ApplicationPage page : application.getPages()) {
                     page.setOrder(i);
                     i++;
                 }
-                if(application.getPublishedPages() != null) {
+                if (application.getPublishedPages() != null) {
                     i = 0;
                     for (ApplicationPage page : application.getPublishedPages()) {
                         page.setOrder(i);
@@ -2644,6 +2630,25 @@
                 mongoTemplate.save(application);
             }
         }
->>>>>>> 2e96701f
+    }
+
+    @ChangeSet(order = "076", id = "add-js-plugin", author = "")
+    public void addJSPlugin(MongoTemplate mongoTemplate) {
+        Plugin plugin = new Plugin();
+        plugin.setName("JS Functions");
+        plugin.setType(PluginType.JS);
+        plugin.setPackageName("js-plugin");
+        plugin.setUiComponent("JsEditorForm");
+        plugin.setResponseType(Plugin.ResponseType.JSON);
+        plugin.setIconLocation("https://s3.us-east-2.amazonaws.com/assets.appsmith.com/JSFile.svg");
+        plugin.setDocumentationLink("https://docs.appsmith.com/v/v1.2.1/js-reference/using-js");
+        plugin.setDefaultInstall(true);
+        try {
+            mongoTemplate.insert(plugin);
+        } catch (DuplicateKeyException e) {
+            log.warn(plugin.getPackageName() + " already present in database.");
+        }
+
+        installPluginToAllOrganizations(mongoTemplate, plugin.getId());
     }
 }