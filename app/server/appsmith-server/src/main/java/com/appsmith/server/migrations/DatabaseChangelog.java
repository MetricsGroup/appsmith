--- conflicted
+++ resolved
@@ -3240,8 +3240,6 @@
             mongoTemplate.save(mongoAction);
         }
     }
-<<<<<<< HEAD
-=======
 
     @ChangeSet(order = "089", id = "update-plugin-package-name-index", author = "")
     public void updatePluginPackageNameIndexToPluginNamePackageNameAndVersion(MongockTemplate mongockTemplate) {
@@ -3253,5 +3251,4 @@
                         .unique().named("plugin_name_package_name_version_index")
         );
     }
->>>>>>> 20c1b569
 }