--- conflicted
+++ resolved
@@ -3284,8 +3284,6 @@
         }
     }
 
-<<<<<<< HEAD
-=======
     @ChangeSet(order = "091", id = "migrate-old-app-color-to-new-colors", author = "")
     public void migrateOldAppColorsToNewColors(MongockTemplate mongoTemplate) {
         String[] oldColors = {
@@ -3314,5 +3312,4 @@
         }
     }
 
->>>>>>> 89cc2555
 }