package com.appsmith.server.migrations;

import com.appsmith.external.helpers.MustacheHelper;
import com.appsmith.external.models.ActionConfiguration;
import com.appsmith.external.models.BaseDomain;
import com.appsmith.external.models.Connection;
import com.appsmith.external.models.DBAuth;
import com.appsmith.external.models.DatasourceConfiguration;
import com.appsmith.external.models.Policy;
import com.appsmith.external.models.Property;
import com.appsmith.external.models.SSLDetails;
import com.appsmith.external.services.EncryptionService;
import com.appsmith.server.acl.AclPermission;
import com.appsmith.server.acl.AppsmithRole;
import com.appsmith.server.constants.Appsmith;
import com.appsmith.server.constants.FieldName;
import com.appsmith.server.domains.Action;
import com.appsmith.server.domains.Application;
import com.appsmith.server.domains.Collection;
import com.appsmith.server.domains.Config;
import com.appsmith.server.domains.Datasource;
import com.appsmith.server.domains.Group;
import com.appsmith.server.domains.InviteUser;
import com.appsmith.server.domains.Layout;
import com.appsmith.server.domains.NewAction;
import com.appsmith.server.domains.NewPage;
import com.appsmith.server.domains.Organization;
import com.appsmith.server.domains.OrganizationPlugin;
import com.appsmith.server.domains.Page;
import com.appsmith.server.domains.PasswordResetToken;
import com.appsmith.server.domains.Permission;
import com.appsmith.server.domains.Plugin;
import com.appsmith.server.domains.PluginType;
import com.appsmith.server.domains.QApplication;
import com.appsmith.server.domains.QConfig;
import com.appsmith.server.domains.QDatasource;
import com.appsmith.server.domains.QNewAction;
import com.appsmith.server.domains.QOrganization;
import com.appsmith.server.domains.QPlugin;
import com.appsmith.server.domains.Role;
import com.appsmith.server.domains.Sequence;
import com.appsmith.server.domains.User;
import com.appsmith.server.domains.UserData;
import com.appsmith.server.domains.UserRole;
import com.appsmith.server.dtos.ActionDTO;
import com.appsmith.server.dtos.DslActionDTO;
import com.appsmith.server.dtos.OrganizationPluginStatus;
import com.appsmith.server.dtos.PageDTO;
import com.appsmith.server.services.OrganizationService;
import com.fasterxml.jackson.databind.ObjectMapper;
import com.github.cloudyrock.mongock.ChangeLog;
import com.github.cloudyrock.mongock.ChangeSet;
import com.github.cloudyrock.mongock.decorator.impl.MongockTemplate;
import com.google.gson.Gson;
import com.mongodb.MongoClient;
import com.mongodb.MongoException;
import com.mongodb.client.MongoCollection;
import com.mongodb.client.MongoCursor;
import com.mongodb.client.model.Filters;
import com.mysema.commons.lang.Pair;
import lombok.extern.slf4j.Slf4j;
import net.minidev.json.JSONObject;
import org.apache.commons.lang.ArrayUtils;
import org.apache.commons.lang.ObjectUtils;
import org.apache.commons.lang.StringUtils;
import org.bson.Document;
import org.bson.types.ObjectId;
import org.springframework.core.io.DefaultResourceLoader;
import org.springframework.dao.DataAccessException;
import org.springframework.dao.DuplicateKeyException;
import org.springframework.data.domain.Sort;
import org.springframework.data.mongodb.UncategorizedMongoDbException;
import org.springframework.data.mongodb.core.CollectionCallback;
import org.springframework.data.mongodb.core.MongoOperations;
import org.springframework.data.mongodb.core.MongoTemplate;
import org.springframework.data.mongodb.core.index.CompoundIndexDefinition;
import org.springframework.data.mongodb.core.index.Index;
import org.springframework.data.mongodb.core.index.IndexOperations;
import org.springframework.data.mongodb.core.query.Criteria;
import org.springframework.data.mongodb.core.query.Query;
import org.springframework.data.mongodb.core.query.Update;
import org.springframework.util.CollectionUtils;
import org.springframework.util.StreamUtils;

import java.io.IOException;
import java.nio.charset.Charset;
import java.time.Instant;
import java.util.ArrayList;
import java.util.Arrays;
import java.util.Collections;
import java.util.HashMap;
import java.util.HashSet;
import java.util.Iterator;
import java.util.List;
import java.util.Map;
import java.util.Optional;
import java.util.Random;
import java.util.Set;
import java.util.concurrent.TimeUnit;
import java.util.regex.Pattern;
import java.util.stream.Collectors;

import static com.appsmith.external.helpers.BeanCopyUtils.copyNewFieldValuesIntoOldObject;
import static com.appsmith.server.acl.AclPermission.EXECUTE_ACTIONS;
import static com.appsmith.server.acl.AclPermission.EXPORT_APPLICATIONS;
import static com.appsmith.server.acl.AclPermission.MAKE_PUBLIC_APPLICATIONS;
import static com.appsmith.server.acl.AclPermission.ORGANIZATION_EXPORT_APPLICATIONS;
import static com.appsmith.server.acl.AclPermission.ORGANIZATION_INVITE_USERS;
import static com.appsmith.server.acl.AclPermission.READ_ACTIONS;
import static com.appsmith.server.helpers.CollectionUtils.isNullOrEmpty;
import static com.appsmith.server.repositories.BaseAppsmithRepositoryImpl.fieldName;
import static java.lang.Boolean.FALSE;
import static java.lang.Boolean.TRUE;
import static org.springframework.data.mongodb.core.query.Criteria.where;
import static org.springframework.data.mongodb.core.query.Query.query;
import static org.springframework.data.mongodb.core.query.Update.update;

@Slf4j
@ChangeLog(order = "001")
public class DatabaseChangelog {

    /**
     * A private, pure utility function to create instances of Index objects to pass to `IndexOps.ensureIndex` method.
     * Note: The order of the fields here is important. An index with the fields `"name", "organizationId"` is different
     * from an index with the fields `"organizationId", "name"`. If an index exists with the first ordering and we try
     * to **ensure** an index with the same name but the second ordering of fields, errors will show up and bad things
     * WILL happen.
     * <p>
     * Also, please check out the following blog on how to best create indexes :
     * https://emptysqua.re/blog/optimizing-mongodb-compound-indexes/
     */
    private static Index makeIndex(String... fields) {
        if (fields.length == 1) {
            return new Index(fields[0], Sort.Direction.ASC).named(fields[0]);
        } else {
            org.bson.Document doc = new org.bson.Document();
            for (String field : fields) {
                doc.put(field, 1);
            }
            return new CompoundIndexDefinition(doc);
        }
    }

    /**
     * Given a MongoTemplate, a domain class and a bunch of Index definitions, this pure utility function will ensure
     * those indexes on the database behind the MongoTemplate instance.
     */
    private static void ensureIndexes(MongoTemplate mongoTemplate, Class<?> entityClass, Index... indexes) {
        IndexOperations indexOps = mongoTemplate.indexOps(entityClass);
        for (Index index : indexes) {
            indexOps.ensureIndex(index);
        }
    }

    private static void dropIndexIfExists(MongoTemplate mongoTemplate, Class<?> entityClass, String name) {
        try {
            mongoTemplate.indexOps(entityClass).dropIndex(name);
        } catch (UncategorizedMongoDbException ignored) {
            // The index probably doesn't exist. This happens if the database is created after the @Indexed annotation
            // has been removed.
        }
    }

    private ActionDTO copyActionToDTO(Action action) {
        ActionDTO actionDTO = new ActionDTO();
        actionDTO.setName(action.getName());
        actionDTO.setDatasource(action.getDatasource());
        actionDTO.setPageId(action.getPageId());
        actionDTO.setActionConfiguration(action.getActionConfiguration());
        actionDTO.setExecuteOnLoad(action.getExecuteOnLoad());
        actionDTO.setDynamicBindingPathList(action.getDynamicBindingPathList());
        actionDTO.setIsValid(action.getIsValid());
        actionDTO.setInvalids(action.getInvalids());
        actionDTO.setJsonPathKeys(action.getJsonPathKeys());
        actionDTO.setCacheResponse(action.getCacheResponse());
        actionDTO.setUserSetOnLoad(action.getUserSetOnLoad());
        actionDTO.setConfirmBeforeExecute(action.getConfirmBeforeExecute());

        return actionDTO;
    }

    private void installPluginToAllOrganizations(MongockTemplate mongockTemplate, String pluginId) {
        for (Organization organization : mongockTemplate.findAll(Organization.class)) {
            if (CollectionUtils.isEmpty(organization.getPlugins())) {
                organization.setPlugins(new ArrayList<>());
            }

            final Set<String> installedPlugins = organization.getPlugins()
                    .stream().map(OrganizationPlugin::getPluginId).collect(Collectors.toSet());

            if (!installedPlugins.contains(pluginId)) {
                organization.getPlugins()
                        .add(new OrganizationPlugin(pluginId, OrganizationPluginStatus.FREE));
            }

            mongockTemplate.save(organization);
        }
    }

    @ChangeSet(order = "001", id = "initial-plugins", author = "")
    public void initialPlugins(MongoTemplate mongoTemplate) {
        Plugin plugin1 = new Plugin();
        plugin1.setName("PostgresDbPlugin");
        plugin1.setType(PluginType.DB);
        plugin1.setPackageName("postgres-plugin");
        plugin1.setUiComponent("DbEditorForm");
        plugin1.setDefaultInstall(true);
        try {
            mongoTemplate.insert(plugin1);
        } catch (DuplicateKeyException e) {
            log.warn("postgres-plugin already present in database.");
        }

        Plugin plugin2 = new Plugin();
        plugin2.setName("RestTemplatePluginExecutor");
        plugin2.setType(PluginType.API);
        plugin2.setPackageName("restapi-plugin");
        plugin2.setUiComponent("ApiEditorForm");
        plugin2.setDefaultInstall(true);
        try {
            mongoTemplate.insert(plugin2);
        } catch (DuplicateKeyException e) {
            log.warn("restapi-plugin already present in database.");
        }

        Plugin plugin3 = new Plugin();
        plugin3.setName("MongoDBPlugin");
        plugin3.setType(PluginType.DB);
        plugin3.setPackageName("mongo-plugin");
        plugin3.setUiComponent("DbEditorForm");
        plugin3.setDefaultInstall(true);
        try {
            mongoTemplate.insert(plugin3);
        } catch (DuplicateKeyException e) {
            log.warn("mongo-plugin already present in database.");
        }

        Plugin plugin4 = new Plugin();
        plugin4.setName("Rapid API Plugin");
        plugin4.setType(PluginType.API);
        plugin4.setPackageName("rapidapi-plugin");
        plugin4.setUiComponent("RapidApiEditorForm");
        plugin4.setDefaultInstall(true);
        try {
            mongoTemplate.insert(plugin4);
        } catch (DuplicateKeyException e) {
            log.warn("rapidapi-plugin already present in database.");
        }
    }

    @ChangeSet(order = "002", id = "remove-org-name-index", author = "")
    public void removeOrgNameIndex(MongoTemplate mongoTemplate) {
        dropIndexIfExists(mongoTemplate, Organization.class, "name");
    }

    @ChangeSet(order = "003", id = "add-org-slugs", author = "")
    public void addOrgSlugs(MongoTemplate mongoTemplate, OrganizationService organizationService) {
        // For all existing organizations, add a slug field, which should be unique.
        // We are blocking here for adding a slug to each existing organization. This is bad and slow. Do NOT copy this
        // code fragment into the services' control flow. This is a single migration code and is expected to run once in
        // lifetime of a deployment.
        for (Organization organization : mongoTemplate.findAll(Organization.class)) {
            if (organization.getSlug() == null) {
                organizationService.getNextUniqueSlug(organization.makeSlug())
                        .doOnSuccess(slug -> {
                            organization.setSlug(slug);
                            mongoTemplate.save(organization);
                        })
                        .block();
            }
        }
    }

    /**
     * We are creating indexes manually because Spring's index resolver creates indexes on fields as well.
     * See https://stackoverflow.com/questions/60867491/ for an explanation of the problem. We have that problem with
     * the `Action.datasource` field.
     */
    @ChangeSet(order = "004", id = "initial-indexes", author = "")
    public void addInitialIndexes(MongoTemplate mongoTemplate) {
        Index createdAtIndex = makeIndex("createdAt");

        ensureIndexes(mongoTemplate, Action.class,
                createdAtIndex,
                makeIndex("pageId", "name").unique().named("action_page_compound_index")
        );

        ensureIndexes(mongoTemplate, Application.class,
                createdAtIndex,
                makeIndex("organizationId", "name").unique().named("organization_application_compound_index")
        );

        ensureIndexes(mongoTemplate, Collection.class,
                createdAtIndex
        );

        ensureIndexes(mongoTemplate, Config.class,
                createdAtIndex,
                makeIndex("name").unique()
        );

        ensureIndexes(mongoTemplate, Datasource.class,
                createdAtIndex,
                makeIndex("organizationId", "name").unique().named("organization_datasource_compound_index")
        );

        ensureIndexes(mongoTemplate, InviteUser.class,
                createdAtIndex,
                makeIndex("token").unique().expire(3600, TimeUnit.SECONDS),
                makeIndex("email").unique()
        );

        ensureIndexes(mongoTemplate, Organization.class,
                createdAtIndex,
                makeIndex("slug").unique()
        );

        ensureIndexes(mongoTemplate, Page.class,
                createdAtIndex,
                makeIndex("applicationId", "name").unique().named("application_page_compound_index")
        );

        ensureIndexes(mongoTemplate, PasswordResetToken.class,
                createdAtIndex,
                makeIndex("email").unique().expire(3600, TimeUnit.SECONDS)
        );

        ensureIndexes(mongoTemplate, Permission.class,
                createdAtIndex
        );

        ensureIndexes(mongoTemplate, Plugin.class,
                createdAtIndex,
                makeIndex("type"),
                makeIndex("packageName").unique()
        );

        ensureIndexes(mongoTemplate, Role.class,
                createdAtIndex
        );

        ensureIndexes(mongoTemplate, User.class,
                createdAtIndex,
                makeIndex("email").unique()
        );
    }

    @ChangeSet(order = "005", id = "application-deleted-at", author = "")
    public void addApplicationDeletedAtFieldAndIndex(MongoTemplate mongoTemplate) {
        dropIndexIfExists(mongoTemplate, Application.class, "organization_application_compound_index");

        ensureIndexes(mongoTemplate, Application.class,
                makeIndex("organizationId", "name", "deletedAt")
                        .unique().named("organization_application_deleted_compound_index")
        );

        for (Application application : mongoTemplate.findAll(Application.class)) {
            if (application.isDeleted()) {
                application.setDeletedAt(application.getUpdatedAt());
                mongoTemplate.save(application);
            }
        }
    }

    @ChangeSet(order = "006", id = "hide-rapidapi-plugin", author = "")
    public void hideRapidApiPluginFromCreateDatasource(MongoTemplate mongoTemplate) {
        final Plugin rapidApiPlugin = mongoTemplate.findOne(
                query(where("packageName").is("rapidapi-plugin")),
                Plugin.class
        );

        if (rapidApiPlugin == null) {
            log.error("Couldn't find rapidapi-plugin, to set it's `allowUserDatasources` to false.");

        } else {
            rapidApiPlugin.setAllowUserDatasources(false);
            mongoTemplate.save(rapidApiPlugin);

        }
    }

    @ChangeSet(order = "007", id = "datasource-deleted-at", author = "")
    public void addDatasourceDeletedAtFieldAndIndex(MongoTemplate mongoTemplate) {
        dropIndexIfExists(mongoTemplate, Datasource.class, "organization_datasource_compound_index");

        ensureIndexes(mongoTemplate, Datasource.class,
                makeIndex(FieldName.ORGANIZATION_ID, FieldName.NAME, FieldName.DELETED_AT)
                        .unique().named("organization_datasource_deleted_compound_index")
        );

        for (Datasource datasource : mongoTemplate.findAll(Datasource.class)) {
            if (datasource.isDeleted()) {
                datasource.setDeletedAt(datasource.getUpdatedAt());
                mongoTemplate.save(datasource);
            }
        }
    }

    @ChangeSet(order = "008", id = "page-deleted-at", author = "")
    public void addPageDeletedAtFieldAndIndex(MongoTemplate mongoTemplate) {
        dropIndexIfExists(mongoTemplate, Page.class, "application_page_compound_index");

        ensureIndexes(mongoTemplate, Page.class,
                makeIndex(FieldName.APPLICATION_ID, FieldName.NAME, FieldName.DELETED_AT)
                        .unique().named("application_page_deleted_compound_index")
        );

        for (Page page : mongoTemplate.findAll(Page.class)) {
            if (page.isDeleted()) {
                page.setDeletedAt(page.getUpdatedAt());
                mongoTemplate.save(page);
            }
        }
    }

    @ChangeSet(order = "009", id = "friendly-plugin-names", author = "")
    public void setFriendlyPluginNames(MongoTemplate mongoTemplate) {
        for (Plugin plugin : mongoTemplate.findAll(Plugin.class)) {
            if ("postgres-plugin".equals(plugin.getPackageName())) {
                plugin.setName("PostgreSQL");
            } else if ("restapi-plugin".equals(plugin.getPackageName())) {
                plugin.setName("REST API");
            } else if ("mongo-plugin".equals(plugin.getPackageName())) {
                plugin.setName("MongoDB");
            } else {
                continue;
            }
            mongoTemplate.save(plugin);
        }
    }

    @ChangeSet(order = "010", id = "add-delete-datasource-perm-existing-groups", author = "")
    public void addDeleteDatasourcePermToExistingGroups(MongoTemplate mongoTemplate) {
        for (Group group : mongoTemplate.findAll(Group.class)) {
            if (CollectionUtils.isEmpty(group.getPermissions())) {
                group.setPermissions(new HashSet<>());
            }
            group.getPermissions().add("delete:datasources");
            mongoTemplate.save(group);
        }
    }

    @ChangeSet(order = "011", id = "install-default-plugins-to-all-organizations", author = "")
    public void installDefaultPluginsToAllOrganizations(MongoTemplate mongoTemplate) {
        final List<Plugin> defaultPlugins = mongoTemplate.find(
                query(where("defaultInstall").is(true)),
                Plugin.class
        );

        mongoTemplate.findAll(Plugin.class);

        for (Organization organization : mongoTemplate.findAll(Organization.class)) {
            if (CollectionUtils.isEmpty(organization.getPlugins())) {
                organization.setPlugins(new ArrayList<>());
            }

            final Set<String> installedPlugins = organization.getPlugins()
                    .stream().map(OrganizationPlugin::getPluginId).collect(Collectors.toSet());

            for (Plugin defaultPlugin : defaultPlugins) {
                if (!installedPlugins.contains(defaultPlugin.getId())) {
                    organization.getPlugins()
                            .add(new OrganizationPlugin(defaultPlugin.getId(), OrganizationPluginStatus.FREE));
                }
            }

            mongoTemplate.save(organization);
        }
    }

    @ChangeSet(order = "012", id = "ensure-datasource-created-and-updated-at-fields", author = "")
    public void ensureDatasourceCreatedAndUpdatedAt(MongoTemplate mongoTemplate) {
        final List<Datasource> missingCreatedAt = mongoTemplate.find(
                query(where("createdAt").exists(false)),
                Datasource.class
        );

        for (Datasource datasource : missingCreatedAt) {
            datasource.setCreatedAt(Instant.now());
            mongoTemplate.save(datasource);
        }

        final List<Datasource> missingUpdatedAt = mongoTemplate.find(
                query(where("updatedAt").exists(false)),
                Datasource.class
        );

        for (Datasource datasource : missingUpdatedAt) {
            datasource.setUpdatedAt(Instant.now());
            mongoTemplate.save(datasource);
        }
    }

    @ChangeSet(order = "013", id = "add-index-for-sequence-name", author = "")
    public void addIndexForSequenceName(MongoTemplate mongoTemplate) {
        ensureIndexes(mongoTemplate, Sequence.class,
                makeIndex(FieldName.NAME).unique()
        );
    }

    @ChangeSet(order = "014", id = "set-initial-sequence-for-datasource", author = "")
    public void setInitialSequenceForDatasource(MongoTemplate mongoTemplate) {
        final Long maxUntitledDatasourceNumber = mongoTemplate.find(
                query(where(FieldName.NAME).regex("^" + Datasource.DEFAULT_NAME_PREFIX + " \\d+$")),
                Datasource.class
        )
                .stream()
                .map(datasource -> Long.parseLong(datasource.getName().split(" ")[2]))
                .max(Long::compareTo)
                .orElse(0L);

        mongoTemplate.upsert(
                query(where(FieldName.NAME).is(mongoTemplate.getCollectionName(Datasource.class))),
                update("nextNumber", maxUntitledDatasourceNumber + 1),
                Sequence.class
        );
    }

    @ChangeSet(order = "015", id = "set-plugin-image-and-docs-link", author = "")
    public void setPluginImageAndDocsLink(MongoTemplate mongoTemplate) {
        for (Plugin plugin : mongoTemplate.findAll(Plugin.class)) {
            if ("postgres-plugin".equals(plugin.getPackageName())) {
                plugin.setIconLocation("https://s3.us-east-2.amazonaws.com/assets.appsmith.com/Postgress.png");
                plugin.setDocumentationLink("https://www.postgresql.org/docs/12/index.html");
                plugin.setResponseType(Plugin.ResponseType.TABLE);

            } else if ("restapi-plugin".equals(plugin.getPackageName())) {
                plugin.setIconLocation("https://s3.us-east-2.amazonaws.com/assets.appsmith.com/RestAPI.png");

            } else if ("mongo-plugin".equals(plugin.getPackageName())) {
                plugin.setIconLocation("https://s3.us-east-2.amazonaws.com/assets.appsmith.com/MongoDB.png");
                plugin.setDocumentationLink("https://docs.mongodb.com/manual/reference/command/nav-crud/");
                plugin.setResponseType(Plugin.ResponseType.JSON);

            } else {
                continue;

            }

            mongoTemplate.save(plugin);
        }
    }

    @ChangeSet(order = "016", id = "fix-double-escapes", author = "")
    public void fixDoubleEscapes(MongoTemplate mongoTemplate) {
        final List<Action> actions = mongoTemplate.find(
                query(where("jsonPathKeys").exists(true)),
                Action.class
        );

        for (final Action action : actions) {
            final Set<String> keys = action.getJsonPathKeys();
            if (CollectionUtils.isEmpty(keys)) {
                continue;
            }

            final Set<String> fixedKeys = new HashSet<>();
            boolean hasFixes = false;
            for (final String key : keys) {
                final String fixed = key
                        .replaceAll("\\\\n", "\n")
                        .replaceAll("\\\\r", "\r")
                        .replaceAll("\\\\t", "\t");
                fixedKeys.add(fixed);
                if (!hasFixes && !fixed.equals(key)) {
                    hasFixes = true;
                }
            }

            if (hasFixes) {
                action.setJsonPathKeys(fixedKeys);
                mongoTemplate.save(action);
            }
        }
    }

    @ChangeSet(order = "017", id = "encrypt-password", author = "")
    public void encryptPassword(MongoTemplate mongoTemplate, EncryptionService encryptionService) {
        final List<Datasource> datasources = mongoTemplate.find(
                query(where("datasourceConfiguration.authentication.password").exists(true)),
                Datasource.class
        );

        for (final Datasource datasource : datasources) {
            DBAuth authentication = (DBAuth) datasource.getDatasourceConfiguration().getAuthentication();
            authentication.setPassword(encryptionService.encryptString(authentication.getPassword()));
            mongoTemplate.save(datasource);
        }
    }

    @ChangeSet(order = "018", id = "install-mysql-plugins", author = "")
    public void mysqlPlugin(MongockTemplate mongoTemplate) {
        Plugin plugin1 = new Plugin();
        plugin1.setName("Mysql");
        plugin1.setType(PluginType.DB);
        plugin1.setPackageName("mysql-plugin");
        plugin1.setUiComponent("DbEditorForm");
        plugin1.setResponseType(Plugin.ResponseType.TABLE);
        plugin1.setIconLocation("https://s3.us-east-2.amazonaws.com/assets.appsmith.com/Mysql.jpg");
        plugin1.setDefaultInstall(true);
        try {
            mongoTemplate.insert(plugin1);
        } catch (DuplicateKeyException e) {
            log.warn("mysql-plugin already present in database.");
        }

        installPluginToAllOrganizations(mongoTemplate, plugin1.getId());
    }

    @ChangeSet(order = "019", id = "update-database-documentation-links", author = "")
    public void updateDatabaseDocumentationLinks(MongoTemplate mongoTemplate) {
        for (Plugin plugin : mongoTemplate.findAll(Plugin.class)) {
            if ("postgres-plugin".equals(plugin.getPackageName())) {
                plugin.setDocumentationLink(
                        "");

            } else if ("mongo-plugin".equals(plugin.getPackageName())) {
                plugin.setDocumentationLink(
                        "https://docs.appsmith.com/v/v1.2.1/datasource-reference/querying-mongodb");

            } else {
                continue;

            }

            mongoTemplate.save(plugin);
        }
    }

    @ChangeSet(order = "020", id = "execute-action-for-read-action", author = "")
    public void giveExecutePermissionToReadActionUsers(MongoTemplate mongoTemplate) {
        final List<Action> actions = mongoTemplate.find(
                query(where("policies").exists(true)),
                Action.class
        );

        for (final Action action : actions) {
            Set<Policy> policies = action.getPolicies();
            if (policies.size() > 0) {
                Optional<Policy> readActionsOptional = policies.stream().filter(policy -> policy.getPermission().equals(READ_ACTIONS.getValue())).findFirst();
                if (readActionsOptional.isPresent()) {
                    Policy readActionPolicy = readActionsOptional.get();

                    Optional<Policy> executeActionsOptional = policies.stream().filter(policy -> policy.getPermission().equals(EXECUTE_ACTIONS.getValue())).findFirst();
                    if (executeActionsOptional.isPresent()) {
                        Policy executeActionPolicy = executeActionsOptional.get();
                        executeActionPolicy.getUsers().addAll(readActionPolicy.getUsers());
                    } else {
                        // this policy doesnt exist. create and add this to the policy set
                        Policy newExecuteActionPolicy = Policy.builder().permission(EXECUTE_ACTIONS.getValue())
                                .users(readActionPolicy.getUsers()).build();
                        action.getPolicies().add(newExecuteActionPolicy);
                    }
                    mongoTemplate.save(action);
                }
            }
        }
    }

    @ChangeSet(order = "021", id = "invite-and-public-permissions", author = "")
    public void giveInvitePermissionToOrganizationsAndPublicPermissionsToApplications(MongoTemplate mongoTemplate) {
        final List<Organization> organizations = mongoTemplate.find(
                query(where("userRoles").exists(true)),
                Organization.class
        );

        for (final Organization organization : organizations) {
            Set<String> adminUsernames = organization.getUserRoles()
                    .stream()
                    .filter(role -> (role.getRole().equals(AppsmithRole.ORGANIZATION_ADMIN)))
                    .map(role -> role.getUsername())
                    .collect(Collectors.toSet());

            Set<String> developerUsernames = organization.getUserRoles()
                    .stream()
                    .filter(role -> (role.getRole().equals(AppsmithRole.ORGANIZATION_DEVELOPER)))
                    .map(role -> role.getUsername())
                    .collect(Collectors.toSet());

            // All the developers and administrators of the organization should be allowed to get invite permissions
            Set<String> invitePermissionUsernames = new HashSet<>();
            invitePermissionUsernames.addAll(developerUsernames);
            invitePermissionUsernames.addAll(adminUsernames);

            Set<Policy> policies = organization.getPolicies();
            if (policies == null) {
                policies = new HashSet<>();
            }

            Optional<Policy> inviteUsersOptional = policies.stream().filter(policy -> policy.getPermission().equals(ORGANIZATION_INVITE_USERS.getValue())).findFirst();
            if (inviteUsersOptional.isPresent()) {
                Policy inviteUserPolicy = inviteUsersOptional.get();
                inviteUserPolicy.getUsers().addAll(invitePermissionUsernames);
            } else {
                // this policy doesnt exist. create and add this to the policy set
                Policy inviteUserPolicy = Policy.builder().permission(ORGANIZATION_INVITE_USERS.getValue())
                        .users(invitePermissionUsernames).build();
                organization.getPolicies().add(inviteUserPolicy);
            }

            mongoTemplate.save(organization);

            // Update the applications with public view policy for all administrators of the organization
            List<Application> orgApplications = mongoTemplate.find(
                    query(where(fieldName(QApplication.application.organizationId)).is(organization.getId())),
                    Application.class
            );

            for (final Application application : orgApplications) {
                Set<Policy> applicationPolicies = application.getPolicies();
                if (applicationPolicies == null) {
                    applicationPolicies = new HashSet<>();
                }

                Optional<Policy> makePublicAppOptional = applicationPolicies.stream().filter(policy -> policy.getPermission().equals(MAKE_PUBLIC_APPLICATIONS.getValue())).findFirst();
                if (makePublicAppOptional.isPresent()) {
                    Policy makePublicPolicy = makePublicAppOptional.get();
                    makePublicPolicy.getUsers().addAll(adminUsernames);
                } else {
                    // this policy doesnt exist. create and add this to the policy set
                    Policy newPublicAppPolicy = Policy.builder().permission(MAKE_PUBLIC_APPLICATIONS.getValue())
                            .users(adminUsernames).build();
                    application.getPolicies().add(newPublicAppPolicy);
                }

                mongoTemplate.save(application);
            }
        }
    }

    @SuppressWarnings({"unchecked", "rawtypes"})
    @ChangeSet(order = "022", id = "examples-organization", author = "")
    public void examplesOrganization(MongoTemplate mongoTemplate, EncryptionService encryptionService) throws IOException {
        final Map<String, String> plugins = new HashMap<>();

        final List<Map<String, Object>> organizationPlugins = mongoTemplate
                .find(query(where("defaultInstall").is(true)), Plugin.class)
                .stream()
                .map(plugin -> {
                    assert plugin.getId() != null;
                    plugins.put(plugin.getPackageName(), plugin.getId());
                    return Map.of(
                            "pluginId", plugin.getId(),
                            "status", "FREE",
                            FieldName.DELETED, false,
                            "policies", Collections.emptyList()
                    );
                })
                .collect(Collectors.toList());
        final String jsonContent = StreamUtils.copyToString(
                new DefaultResourceLoader().getResource("examples-organization.json").getInputStream(),
                Charset.defaultCharset()
        );

        final Map<String, Object> organization = new Gson().fromJson(jsonContent, HashMap.class);

        final List<Map<String, Object>> datasources = (List) organization.remove("$datasources");
        final List<Map<String, Object>> applications = (List) organization.remove("$applications");

        organization.put("plugins", organizationPlugins);
        organization.put(FieldName.CREATED_AT, Instant.now());
        final Map<String, Object> insertedOrganization = mongoTemplate.insert(organization, mongoTemplate.getCollectionName(Organization.class));
        final String organizationId = ((ObjectId) insertedOrganization.get("_id")).toHexString();

        final Map<String, String> datasourceIdsByName = new HashMap<>();

        for (final Map<String, Object> datasource : datasources) {
            datasource.put("pluginId", plugins.get(datasource.remove("$pluginPackageName")));
            final Map authentication = (Map) ((Map) datasource.get("datasourceConfiguration")).get("authentication");
            if (authentication != null) {
                final String plainPassword = (String) authentication.get("password");
                authentication.put("password", encryptionService.encryptString(plainPassword));
            }
            datasource.put(FieldName.ORGANIZATION_ID, organizationId);
            datasource.put(FieldName.CREATED_AT, Instant.now());
            final Map<String, Object> insertedDatasource = mongoTemplate.insert(datasource, mongoTemplate.getCollectionName(Datasource.class));
            datasourceIdsByName.put((String) datasource.get("name"), ((ObjectId) insertedDatasource.get("_id")).toHexString());
        }

        for (final Map<String, Object> application : applications) {
            final List<Map<String, Object>> fullPages = (List) application.remove("$pages");
            final List<Map<String, Object>> embeddedPages = new ArrayList<>();

            application.put(FieldName.ORGANIZATION_ID, organizationId);
            mongoTemplate.insert(application, mongoTemplate.getCollectionName(Application.class));
            final String applicationId = ((ObjectId) application.get("_id")).toHexString();

            for (final Map<String, Object> fullPage : fullPages) {
                final boolean isDefault = (boolean) fullPage.remove("$isDefault");

                final List<Map<String, Object>> actions = (List) ObjectUtils.defaultIfNull(
                        fullPage.remove("$actions"), Collections.emptyList());

                final List<Map<String, Object>> layouts = (List) fullPage.getOrDefault("layouts", Collections.emptyList());
                for (final Map<String, Object> layout : layouts) {
                    layout.put("_id", new ObjectId());
                }

                fullPage.put("applicationId", applicationId);
                fullPage.put(FieldName.CREATED_AT, Instant.now());
                final Map<String, Object> insertedPage = mongoTemplate.insert(fullPage, mongoTemplate.getCollectionName(Page.class));
                final String pageId = ((ObjectId) insertedPage.get("_id")).toHexString();
                embeddedPages.add(Map.of(
                        "_id", pageId,
                        "isDefault", isDefault
                ));

                final Map<String, String> actionIdsByName = new HashMap<>();
                for (final Map<String, Object> action : actions) {
                    final Map<String, Object> datasource = (Map) action.get("datasource");
                    datasource.put("pluginId", plugins.get(datasource.remove("$pluginPackageName")));
                    datasource.put(FieldName.ORGANIZATION_ID, organizationId);
                    if (FALSE.equals(datasource.remove("$isEmbedded"))) {
                        datasource.put("_id", new ObjectId(datasourceIdsByName.get(datasource.get("name"))));
                    }
                    action.put(FieldName.ORGANIZATION_ID, organizationId);
                    action.put("pageId", pageId);
                    action.put("pluginId", plugins.get(action.remove("$pluginPackageName")));
                    action.put(FieldName.CREATED_AT, Instant.now());
                    final Map<String, Object> insertedAction = mongoTemplate.insert(action, mongoTemplate.getCollectionName(Action.class));
                    actionIdsByName.put((String) action.get("name"), ((ObjectId) insertedAction.get("_id")).toHexString());
                }

                final List<Map<String, Object>> layouts1 = (List) insertedPage.get("layouts");
                for (Map<String, Object> layout : layouts1) {
                    final List<List<Map<String, Object>>> onLoadActions = (List) layout.getOrDefault("layoutOnLoadActions", Collections.emptyList());
                    for (final List<Map<String, Object>> actionSet : onLoadActions) {
                        for (final Map<String, Object> action : actionSet) {
                            action.put("_id", new ObjectId(actionIdsByName.get(action.get("name"))));
                        }
                    }
                    final List<List<Map<String, Object>>> onLoadActions2 = (List) layout.getOrDefault("publishedLayoutOnLoadActions", Collections.emptyList());
                    for (final List<Map<String, Object>> actionSet : onLoadActions2) {
                        for (final Map<String, Object> action : actionSet) {
                            action.put("_id", new ObjectId(actionIdsByName.get(action.get("name"))));
                        }
                    }
                }
                mongoTemplate.updateFirst(
                        query(where("_id").is(pageId)),
                        update("layouts", layouts1),
                        Page.class
                );
            }

            application.put("pages", embeddedPages);
            mongoTemplate.updateFirst(
                    query(where("_id").is(applicationId)),
                    update("pages", embeddedPages),
                    Application.class
            );
        }

        Config config = new Config();
        config.setName("template-organization");
        config.setConfig(new JSONObject(Map.of("organizationId", organizationId)));
        mongoTemplate.insert(config);
    }

    @ChangeSet(order = "023", id = "set-example-apps-in-config", author = "")
    public void setExampleAppsInConfig(MongoTemplate mongoTemplate) {
        final org.springframework.data.mongodb.core.query.Query configQuery = query(where("name").is("template-organization"));

        final Config config = mongoTemplate.findOne(
                configQuery,
                Config.class
        );

        if (config == null) {
            // No template organization configured. Nothing to migrate.
            return;
        }

        final String organizationId = config.getConfig().getAsString("organizationId");

        final List<Application> applications = mongoTemplate.find(
                query(where(fieldName(QApplication.application.organizationId)).is(organizationId)),
                Application.class
        );

        final List<String> applicationIds = new ArrayList<>();
        for (final Application application : applications) {
            applicationIds.add(application.getId());
        }

        mongoTemplate.updateFirst(
                configQuery,
                update("config.applicationIds", applicationIds),
                Config.class
        );
    }

    @ChangeSet(order = "024", id = "update-erroneous-action-ids", author = "")
    public void updateErroneousActionIdsInPage(MongoTemplate mongoTemplate) {
        final org.springframework.data.mongodb.core.query.Query configQuery = query(where("name").is("template-organization"));

        final Config config = mongoTemplate.findOne(
                configQuery,
                Config.class
        );

        if (config == null) {
            // No template organization configured. Nothing to migrate.
            return;
        }

        final String organizationId = config.getConfig().getAsString("organizationId");

        final org.springframework.data.mongodb.core.query.Query query = query(where(FieldName.ORGANIZATION_ID).is(organizationId));
        query.fields().include("_id");

        // Get IDs of applications in the template org.
        final List<String> applicationIds = mongoTemplate
                .find(query, Application.class)
                .stream()
                .map(BaseDomain::getId)
                .collect(Collectors.toList());

        // Get IDs of actions in the template org.
        final List<String> actionIds = mongoTemplate
                .find(query, Action.class)
                .stream()
                .map(BaseDomain::getId)
                .collect(Collectors.toList());

        // Get pages that are not in applications in the template org, and have template org's action IDs in their
        // layoutOnload lists.
        final Criteria incorrectActionIdCriteria = new Criteria().orOperator(
                where("layouts.layoutOnLoadActions").elemMatch(new Criteria().elemMatch(where("_id").in(actionIds))),
                where("layouts.publishedLayoutOnLoadActions").elemMatch(new Criteria().elemMatch(where("_id").in(actionIds)))
        );
        final List<Page> pagesToFix = mongoTemplate.find(
                query(where(FieldName.APPLICATION_ID).not().in(applicationIds))
                        .addCriteria(incorrectActionIdCriteria),
                Page.class
        );


        for (Page page : pagesToFix) {
            for (Layout layout : page.getLayouts()) {
                final ArrayList<HashSet<DslActionDTO>> layoutOnLoadActions = new ArrayList<>();
                if (layout.getLayoutOnLoadActions() != null) {
                    layoutOnLoadActions.addAll(layout.getLayoutOnLoadActions());
                }
                if (layout.getPublishedLayoutOnLoadActions() != null) {
                    layoutOnLoadActions.addAll(layout.getPublishedLayoutOnLoadActions());
                }
                for (HashSet<DslActionDTO> actionSet : layoutOnLoadActions) {
                    for (DslActionDTO actionDTO : actionSet) {
                        final String actionName = actionDTO.getName();
                        final Action action = mongoTemplate.findOne(
                                query(where(FieldName.PAGE_ID).is(page.getId()))
                                        .addCriteria(where(FieldName.NAME).is(actionName)),
                                Action.class
                        );
                        if (action != null) {
                            // Update the erroneous action id (template action id) to the cloned action id
                            actionDTO.setId(action.getId());
                        }
                    }
                }
            }

            mongoTemplate.save(page);
        }

        final long unfixablePagesCount = mongoTemplate.count(
                query(where(FieldName.APPLICATION_ID).not().in(applicationIds))
                        .addCriteria(where("layouts.layoutOnLoadActions").elemMatch(new Criteria().elemMatch(where("_id").in(actionIds)))),
                Page.class
        );

        if (unfixablePagesCount > 0) {
            log.info("Not all pages' onLoad actions could be fixed. Some old applications might not auto-run actions.");

        }
    }

    @ChangeSet(order = "025", id = "generate-unique-id-for-instance", author = "")
    public void generateUniqueIdForInstance(MongoTemplate mongoTemplate) {
        mongoTemplate.insert(new Config(
                new JSONObject(Map.of("value", new ObjectId().toHexString())),
                "instance-id"
        ));
    }

    @ChangeSet(order = "026", id = "fix-password-reset-token-expiration", author = "")
    public void fixTokenExpiration(MongoTemplate mongoTemplate) {
        dropIndexIfExists(mongoTemplate, PasswordResetToken.class, FieldName.CREATED_AT);
        dropIndexIfExists(mongoTemplate, PasswordResetToken.class, FieldName.EMAIL);

        ensureIndexes(mongoTemplate, PasswordResetToken.class,
                makeIndex(FieldName.CREATED_AT)
                        .expire(2, TimeUnit.DAYS),
                makeIndex(FieldName.EMAIL).unique()
        );
    }

    @ChangeSet(order = "027", id = "add-elastic-search-plugin", author = "")
    public void addElasticSearchPlugin(MongockTemplate mongoTemplate) {
        Plugin plugin1 = new Plugin();
        plugin1.setName("ElasticSearch");
        plugin1.setType(PluginType.DB);
        plugin1.setPackageName("elasticsearch-plugin");
        plugin1.setUiComponent("DbEditorForm");
        plugin1.setResponseType(Plugin.ResponseType.JSON);
        plugin1.setIconLocation("https://s3.us-east-2.amazonaws.com/assets.appsmith.com/ElasticSearch.jpg");
        plugin1.setDocumentationLink("https://docs.appsmith.com/v/v1.2.1/datasource-reference/querying-elasticsearch");
        plugin1.setDefaultInstall(true);
        try {
            mongoTemplate.insert(plugin1);
        } catch (DuplicateKeyException e) {
            log.warn(plugin1.getPackageName() + " already present in database.");
        }

        installPluginToAllOrganizations(mongoTemplate, plugin1.getId());
    }

    @ChangeSet(order = "028", id = "add-dynamo-plugin", author = "")
    public void addDynamoPlugin(MongockTemplate mongoTemplate) {
        Plugin plugin1 = new Plugin();
        plugin1.setName("DynamoDB");
        plugin1.setType(PluginType.DB);
        plugin1.setPackageName("dynamo-plugin");
        plugin1.setUiComponent("DbEditorForm");
        plugin1.setResponseType(Plugin.ResponseType.JSON);
        plugin1.setIconLocation("https://s3.us-east-2.amazonaws.com/assets.appsmith.com/DynamoDB.png");
        plugin1.setDocumentationLink("https://docs.appsmith.com/v/v1.2.1/datasource-reference/querying-dynamodb");
        plugin1.setDefaultInstall(true);
        try {
            mongoTemplate.insert(plugin1);
        } catch (DuplicateKeyException e) {
            log.warn(plugin1.getPackageName() + " already present in database.");
        }

        installPluginToAllOrganizations(mongoTemplate, plugin1.getId());
    }

    @ChangeSet(order = "029", id = "use-png-logos", author = "")
    public void usePngLogos(MongoTemplate mongoTemplate) {
        mongoTemplate.updateFirst(
                query(where(fieldName(QPlugin.plugin.packageName)).is("elasticsearch-plugin")),
                update(fieldName(QPlugin.plugin.iconLocation),
                        "https://s3.us-east-2.amazonaws.com/assets.appsmith.com/ElasticSearch.png"),
                Plugin.class
        );
    }

    @ChangeSet(order = "030", id = "add-redis-plugin", author = "")
    public void addRedisPlugin(MongockTemplate mongoTemplate) {
        Plugin plugin1 = new Plugin();
        plugin1.setName("Redis");
        plugin1.setType(PluginType.DB);
        plugin1.setPackageName("redis-plugin");
        plugin1.setUiComponent("DbEditorForm");
        plugin1.setResponseType(Plugin.ResponseType.TABLE);
        plugin1.setIconLocation("https://s3.us-east-2.amazonaws.com/assets.appsmith.com/redis.jpg");
        plugin1.setDocumentationLink("https://docs.appsmith.com/v/v1.2.1/datasource-reference/querying-redis");
        plugin1.setDefaultInstall(true);
        try {
            mongoTemplate.insert(plugin1);
        } catch (DuplicateKeyException e) {
            log.warn(plugin1.getPackageName() + " already present in database.");
        }

        installPluginToAllOrganizations(mongoTemplate, plugin1.getId());
    }

    @ChangeSet(order = "031", id = "add-msSql-plugin", author = "")
    public void addMsSqlPlugin(MongockTemplate mongoTemplate) {
        Plugin plugin1 = new Plugin();
        plugin1.setName("MsSQL");
        plugin1.setType(PluginType.DB);
        plugin1.setPackageName("mssql-plugin");
        plugin1.setUiComponent("DbEditorForm");
        plugin1.setResponseType(Plugin.ResponseType.TABLE);
        plugin1.setIconLocation("https://s3.us-east-2.amazonaws.com/assets.appsmith.com/MsSQL.jpg");
        plugin1.setDocumentationLink("https://docs.appsmith.com/v/v1.2.1/datasource-reference/querying-mssql");
        plugin1.setDefaultInstall(true);
        try {
            mongoTemplate.insert(plugin1);
        } catch (DuplicateKeyException e) {
            log.warn(plugin1.getPackageName() + " already present in database.");
        }

        installPluginToAllOrganizations(mongoTemplate, plugin1.getId());
    }

    @ChangeSet(order = "037", id = "createNewPageIndexAfterDroppingNewPage", author = "")
    public void addNewPageIndexAfterDroppingNewPage(MongoTemplate mongoTemplate) {
        Index createdAtIndex = makeIndex("createdAt");

        // Drop existing NewPage class
        mongoTemplate.dropCollection(NewPage.class);

        // Now add an index
        ensureIndexes(mongoTemplate, NewPage.class,
                createdAtIndex
        );
    }

    @ChangeSet(order = "038", id = "createNewActionIndexAfterDroppingNewAction", author = "")
    public void addNewActionIndexAfterDroppingNewAction(MongoTemplate mongoTemplate) {
        Index createdAtIndex = makeIndex("createdAt");

        // Drop existing NewAction class
        mongoTemplate.dropCollection(NewAction.class);

        // Now add an index
        ensureIndexes(mongoTemplate, NewAction.class,
                createdAtIndex
        );
    }

    @ChangeSet(order = "039", id = "migrate-page-and-actions", author = "")
    public void migratePage(MongoTemplate mongoTemplate) {
        final List<Page> pages = mongoTemplate.find(
                query(where("deletedAt").is(null)),
                Page.class
        );

        List<NewPage> toBeInsertedPages = new ArrayList<>();

        for (Page oldPage : pages) {
            PageDTO unpublishedPage = new PageDTO();
            PageDTO publishedPage = new PageDTO();

            unpublishedPage.setName(oldPage.getName());
            unpublishedPage.setLayouts(oldPage.getLayouts());

            publishedPage.setName(oldPage.getName());
            publishedPage.setLayouts(oldPage.getLayouts());

            if (oldPage.getLayouts() != null && !oldPage.getLayouts().isEmpty()) {
                unpublishedPage.setLayouts(new ArrayList<>());
                publishedPage.setLayouts(new ArrayList<>());
                for (Layout layout : oldPage.getLayouts()) {
                    Layout unpublishedLayout = new Layout();
                    copyNewFieldValuesIntoOldObject(layout, unpublishedLayout);
                    unpublishedLayout.setPublishedDsl(null);
                    unpublishedLayout.setPublishedLayoutOnLoadActions(null);
                    unpublishedPage.getLayouts().add(unpublishedLayout);

                    Layout publishedLayout = new Layout();
                    publishedLayout.setViewMode(true);
                    copyNewFieldValuesIntoOldObject(layout, publishedLayout);
                    publishedLayout.setDsl(publishedLayout.getDsl());
                    publishedLayout.setLayoutOnLoadActions(publishedLayout.getPublishedLayoutOnLoadActions());
                    publishedLayout.setPublishedDsl(null);
                    publishedLayout.setPublishedLayoutOnLoadActions(null);
                    publishedPage.getLayouts().add(publishedLayout);
                }
            }

            NewPage newPage = new NewPage();
            newPage.setApplicationId(oldPage.getApplicationId());
            newPage.setPublishedPage(publishedPage);
            newPage.setUnpublishedPage(unpublishedPage);

            //Set the base domain fields
            newPage.setId(oldPage.getId());
            newPage.setCreatedAt(oldPage.getCreatedAt());
            newPage.setUpdatedAt(oldPage.getUpdatedAt());
            newPage.setPolicies(oldPage.getPolicies());

            toBeInsertedPages.add(newPage);
        }
        mongoTemplate.insertAll(toBeInsertedPages);

        // Migrate Actions now

        Map<String, String> pageIdApplicationIdMap = pages
                .stream()
                .collect(Collectors.toMap(Page::getId, Page::getApplicationId));

        final List<Action> actions = mongoTemplate.find(
                query(where("deletedAt").is(null)),
                Action.class
        );

        List<NewAction> toBeInsertedActions = new ArrayList<>();

        for (Action oldAction : actions) {
            ActionDTO unpublishedAction = copyActionToDTO(oldAction);
            ActionDTO publishedAction = copyActionToDTO(oldAction);

            NewAction newAction = new NewAction();

            newAction.setOrganizationId(oldAction.getOrganizationId());
            newAction.setPluginType(oldAction.getPluginType());
            newAction.setPluginId(oldAction.getPluginId());
            newAction.setTemplateId(oldAction.getTemplateId());
            newAction.setProviderId(oldAction.getProviderId());
            newAction.setDocumentation(oldAction.getDocumentation());

            // During the first migration, both the published and the unpublished action dtos would match the existing
            // action because before this action only had a single instance (whether in edit/view mode)
            newAction.setUnpublishedAction(unpublishedAction);
            newAction.setPublishedAction(publishedAction);

            // Now set the application id for this action
            String applicationId = pageIdApplicationIdMap.get(oldAction.getPageId());

            if (applicationId != null) {
                newAction.setApplicationId(applicationId);
            }

            // Set the pluginId for the action
            if (oldAction.getDatasource() != null) {
                newAction.setPluginId(oldAction.getDatasource().getPluginId());
            }

            //Set the base domain fields
            newAction.setId(oldAction.getId());
            newAction.setCreatedAt(oldAction.getCreatedAt());
            newAction.setUpdatedAt(oldAction.getUpdatedAt());
            newAction.setPolicies(oldAction.getPolicies());

            toBeInsertedActions.add(newAction);
        }

        mongoTemplate.insertAll(toBeInsertedActions);

    }

    @ChangeSet(order = "040", id = "new-page-new-action-add-indexes", author = "")
    public void addNewPageAndNewActionNewIndexes(MongoTemplate mongoTemplate) {

        dropIndexIfExists(mongoTemplate, NewAction.class, "createdAt");

        ensureIndexes(mongoTemplate, NewAction.class,
                makeIndex("applicationId", "deleted", "createdAt")
                        .named("applicationId_deleted_createdAt_compound_index")
        );

        dropIndexIfExists(mongoTemplate, NewPage.class, "createdAt");

        ensureIndexes(mongoTemplate, NewPage.class,
                makeIndex("applicationId", "deleted")
                        .named("applicationId_deleted_compound_index")
        );

    }

    @ChangeSet(order = "041", id = "new-action-add-index-pageId", author = "")
    public void addNewActionIndexForPageId(MongoTemplate mongoTemplate) {

        dropIndexIfExists(mongoTemplate, NewAction.class, "applicationId_deleted_createdAt_compound_index");

        ensureIndexes(mongoTemplate, NewAction.class,
                makeIndex("applicationId", "deleted", "unpublishedAction.pageId")
                        .named("applicationId_deleted_unpublishedPageId_compound_index")
        );
    }

    @ChangeSet(order = "042", id = "update-action-index-to-single-multiple-indices", author = "")
    public void updateActionIndexToSingleMultipleIndices(MongoTemplate mongoTemplate) {

        dropIndexIfExists(mongoTemplate, NewAction.class, "applicationId_deleted_unpublishedPageId_compound_index");

        ensureIndexes(mongoTemplate, NewAction.class,
                makeIndex("applicationId")
                        .named("applicationId")
        );

        ensureIndexes(mongoTemplate, NewAction.class,
                makeIndex("unpublishedAction.pageId")
                        .named("unpublishedAction_pageId")
        );

        ensureIndexes(mongoTemplate, NewAction.class,
                makeIndex("deleted")
                        .named("deleted")
        );
    }

    @ChangeSet(order = "043", id = "add-firestore-plugin", author = "")
    public void addFirestorePlugin(MongockTemplate mongoTemplate) {
        Plugin plugin = new Plugin();
        plugin.setName("Firestore");
        plugin.setType(PluginType.DB);
        plugin.setPackageName("firestore-plugin");
        plugin.setUiComponent("DbEditorForm");
        plugin.setResponseType(Plugin.ResponseType.JSON);
        plugin.setIconLocation("https://s3.us-east-2.amazonaws.com/assets.appsmith.com/Firestore.png");
        plugin.setDocumentationLink("https://docs.appsmith.com/v/v1.2.1/datasource-reference/querying-firestore");
        plugin.setDefaultInstall(true);
        try {
            mongoTemplate.insert(plugin);
        } catch (DuplicateKeyException e) {
            log.warn(plugin.getPackageName() + " already present in database.");
        }

        installPluginToAllOrganizations(mongoTemplate, plugin.getId());
    }

    @ChangeSet(order = "044", id = "ensure-app-icons-and-colors", author = "")
    public void ensureAppIconsAndColors(MongoTemplate mongoTemplate) {
        final String iconFieldName = fieldName(QApplication.application.icon);
        final String colorFieldName = fieldName(QApplication.application.color);

        final org.springframework.data.mongodb.core.query.Query query = query(new Criteria().orOperator(
                where(iconFieldName).exists(false),
                where(colorFieldName).exists(false)
        ));

        // We are only getting the icon and color fields, rest will be null (or default values) in the
        // resulting Application objects.
        query.fields().include("_id").include(iconFieldName).include(colorFieldName);

        final List<String> iconPool = List.of(
                "bag",
                "product",
                "book",
                "camera",
                "file",
                "chat",
                "calender",
                "flight",
                "frame",
                "globe",
                "shopper",
                "heart",
                "alien",
                "bar-graph",
                "basketball",
                "bicycle",
                "bird",
                "bitcoin",
                "burger",
                "bus",
                "call",
                "car",
                "card",
                "cat",
                "chinese-remnibi",
                "cloud",
                "coding",
                "couples",
                "cricket",
                "diamond",
                "dog",
                "dollar",
                "earth",
                "email",
                "euros",
                "family",
                "flag",
                "football",
                "hat",
                "headphones",
                "hospital",
                "joystick",
                "laptop",
                "line-chart",
                "location",
                "lotus",
                "love",
                "medal",
                "medical",
                "money",
                "moon",
                "mug",
                "music",
                "pants",
                "pie-chart",
                "pizza",
                "plant",
                "rainy-weather",
                "restaurant",
                "rocket",
                "rose",
                "rupee",
                "saturn",
                "server",
                "shake-hands",
                "shirt",
                "shop",
                "single-person",
                "smartphone",
                "snowy-weather",
                "stars",
                "steam-bowl",
                "sunflower",
                "system",
                "team",
                "tree",
                "uk-pounds",
                "website",
                "yen",
                "airplane"
        );
        final List<String> colorPool = List.of(
                "#6C4CF1",
                "#4F70FD",
                "#F56AF4",
                "#B94CF1",
                "#54A9FB",
                "#5ED3DA",
                "#5EDA82",
                "#A8D76C",
                "#E9C951",
                "#FE9F44",
                "#ED86A1",
                "#EA6179",
                "#C03C3C",
                "#BC6DB2",
                "#6C9DD0",
                "#6CD0CF"
        );

        final Random iconRands = new Random();
        final Random colorRands = new Random();

        final int iconPoolSize = iconPool.size();
        final int colorPoolSize = colorPool.size();

        for (final Application app : mongoTemplate.find(query, Application.class)) {
            if (app.getIcon() == null) {
                mongoTemplate.updateFirst(
                        query(where(fieldName(QApplication.application.id)).is(app.getId())),
                        update(iconFieldName, iconPool.get(iconRands.nextInt(iconPoolSize))),
                        Application.class
                );
            }

            if (app.getColor() == null) {
                mongoTemplate.updateFirst(
                        query(where(fieldName(QApplication.application.id)).is(app.getId())),
                        update(colorFieldName, colorPool.get(colorRands.nextInt(colorPoolSize))),
                        Application.class
                );
            }
        }
    }

    @ChangeSet(order = "045", id = "update-authentication-type", author = "")
    public void updateAuthenticationTypes(MongoTemplate mongoTemplate) {
        mongoTemplate.execute("datasource", new CollectionCallback<String>() {
            @Override
            public String doInCollection(MongoCollection<Document> collection) throws MongoException, DataAccessException {
                // Only update _class for authentication objects that exist
                MongoCursor cursor = collection.find(Filters.exists("datasourceConfiguration.authentication")).cursor();
                while (cursor.hasNext()) {
                    Document current = (Document) cursor.next();
                    Document old = Document.parse(current.toJson());

                    // Extra precaution to only update _class for authentication objects that don't already have this
                    // Is this condition required? What does production datasource look like?
                    ((Document) ((Document) current.get("datasourceConfiguration"))
                            .get("authentication"))
                            .putIfAbsent("_class", "dbAuth");

                    // Replace old document with the new one
                    collection.findOneAndReplace(old, current);
                }
                return null;
            }
        });

        mongoTemplate.execute("newAction", new CollectionCallback<String>() {
            @Override
            public String doInCollection(MongoCollection<Document> collection) throws MongoException, DataAccessException {
                // Only update _class for authentication objects that exist
                MongoCursor cursor = collection
                        .find(Filters.and(
                                Filters.exists("unpublishedAction.datasource"),
                                Filters.exists("unpublishedAction.datasource.datasourceConfiguration"),
                                Filters.exists("unpublishedAction.datasource.datasourceConfiguration.authentication"))).cursor();
                while (cursor.hasNext()) {
                    Document current = (Document) cursor.next();
                    Document old = Document.parse(current.toJson());

                    // Extra precaution to only update _class for authentication objects that don't already have this
                    // Is this condition required? What does production datasource look like?
                    ((Document) ((Document) ((Document) ((Document) current.get("unpublishedAction"))
                            .get("datasource"))
                            .get("datasourceConfiguration"))
                            .get("authentication"))
                            .putIfAbsent("_class", "dbAuth");

                    // Replace old document with the new one
                    collection.findOneAndReplace(old, current);
                }
                return null;
            }
        });

        mongoTemplate.execute("newAction", new CollectionCallback<String>() {
            @Override
            public String doInCollection(MongoCollection<Document> collection) throws MongoException, DataAccessException {
                // Only update _class for authentication objects that exist
                MongoCursor cursor = collection
                        .find(Filters.and(
                                Filters.exists("publishedAction.datasource"),
                                Filters.exists("publishedAction.datasource.datasourceConfiguration"),
                                Filters.exists("publishedAction.datasource.datasourceConfiguration.authentication"))).cursor();
                while (cursor.hasNext()) {
                    Document current = (Document) cursor.next();
                    Document old = Document.parse(current.toJson());

                    // Extra precaution to only update _class for authentication objects that don't already have this
                    // Is this condition required? What does production datasource look like?
                    ((Document) ((Document) ((Document) ((Document) current.get("publishedAction"))
                            .get("datasource"))
                            .get("datasourceConfiguration"))
                            .get("authentication"))
                            .putIfAbsent("_class", "dbAuth");

                    // Replace old document with the new one
                    collection.findOneAndReplace(old, current);
                }
                return null;
            }
        });
    }

    @ChangeSet(order = "047", id = "add-isSendSessionEnabled-key-for-datasources", author = "")
    public void addIsSendSessionEnabledPropertyInDatasources(MongoTemplate mongoTemplate) {

        String keyName = "isSendSessionEnabled";

        Plugin restApiPlugin = mongoTemplate.findOne(
                query(where("packageName").is("restapi-plugin")),
                Plugin.class
        );

        final org.springframework.data.mongodb.core.query.Query query = query(where("pluginId").is(restApiPlugin.getId()));

        for (Datasource datasource : mongoTemplate.find(query, Datasource.class)) {
            // Find if the datasource should be updated with the new key
            Boolean updateRequired = false;
            if (datasource.getDatasourceConfiguration() == null) {
                updateRequired = true;
                datasource.setDatasourceConfiguration(new DatasourceConfiguration());
                datasource.getDatasourceConfiguration().setProperties(new ArrayList<>());
            } else if (datasource.getDatasourceConfiguration().getProperties() == null) {
                updateRequired = true;
                datasource.getDatasourceConfiguration().setProperties(new ArrayList<>());
            } else {
                List<Property> properties = datasource.getDatasourceConfiguration().getProperties();
                Optional<Property> isSendSessionEnabledOptional = properties
                        .stream()
                        .filter(property -> keyName.equals(property.getKey()))
                        .findFirst();

                if (!isSendSessionEnabledOptional.isPresent()) {
                    updateRequired = true;
                }
            }

            // If the property does not exist, add the same.
            if (updateRequired) {
                Property newProperty = new Property();
                newProperty.setKey(keyName);
                newProperty.setValue("N");
                datasource.getDatasourceConfiguration().getProperties().add(newProperty);
                mongoTemplate.save(datasource);
            }

        }
    }

    @ChangeSet(order = "048", id = "add-redshift-plugin", author = "")
    public void addRedshiftPlugin(MongockTemplate mongoTemplate) {
        Plugin plugin = new Plugin();
        plugin.setName("Redshift");
        plugin.setType(PluginType.DB);
        plugin.setPackageName("redshift-plugin");
        plugin.setUiComponent("DbEditorForm");
        plugin.setResponseType(Plugin.ResponseType.TABLE);
        plugin.setIconLocation("https://s3.us-east-2.amazonaws.com/assets.appsmith.com/Redshift.png");
        plugin.setDocumentationLink("https://docs.appsmith.com/v/v1.2.1/datasource-reference/querying-redshift");
        plugin.setDefaultInstall(true);
        try {
            mongoTemplate.insert(plugin);
        } catch (DuplicateKeyException e) {
            log.warn(plugin.getPackageName() + " already present in database.");
        }

        installPluginToAllOrganizations(mongoTemplate, plugin.getId());
    }

    @ChangeSet(order = "049", id = "clear-userdata-collection", author = "")
    public void clearUserDataCollection(MongoTemplate mongoTemplate) {
        mongoTemplate.dropCollection(UserData.class);
    }

    @ChangeSet(order = "050", id = "update-database-documentation-links-v1-2-1", author = "")
    public void updateDatabaseDocumentationLinks_v1_2_1(MongoTemplate mongoTemplate) {
        for (Plugin plugin : mongoTemplate.findAll(Plugin.class)) {
            switch (plugin.getPackageName()) {
                case "postgres-plugin":
                    plugin.setDocumentationLink("https://docs.appsmith.com/v/v1.2.1/datasource-reference/querying-postgres");
                    break;
                case "mongo-plugin":
                    plugin.setDocumentationLink("https://docs.appsmith.com/v/v1.2.1/datasource-reference/querying-mongodb");
                    break;
                case "elasticsearch-plugin":
                    plugin.setDocumentationLink("https://docs.appsmith.com/v/v1.2.1/datasource-reference/querying-elasticsearch");
                    break;
                case "dynamo-plugin":
                    plugin.setDocumentationLink("https://docs.appsmith.com/v/v1.2.1/datasource-reference/querying-dynamodb");
                    break;
                case "redis-plugin":
                    plugin.setDocumentationLink("https://docs.appsmith.com/v/v1.2.1/datasource-reference/querying-redis");
                    break;
                case "mssql-plugin":
                    plugin.setDocumentationLink("https://docs.appsmith.com/v/v1.2.1/datasource-reference/querying-mssql");
                    break;
                case "firestore-plugin":
                    plugin.setDocumentationLink("https://docs.appsmith.com/v/v1.2.1/datasource-reference/querying-firestore");
                    break;
                case "redshift-plugin":
                    plugin.setDocumentationLink("https://docs.appsmith.com/v/v1.2.1/datasource-reference/querying-redshift");
                    break;
                case "mysql-plugin":
                    plugin.setDocumentationLink("https://docs.appsmith.com/v/v1.2.1/datasource-reference/querying-mysql");
                    break;
                default:
                    continue;
            }

            mongoTemplate.save(plugin);
        }
    }

    @ChangeSet(order = "051", id = "add-amazons3-plugin", author = "")
    public void addAmazonS3Plugin(MongockTemplate mongoTemplate) {
        Plugin plugin = new Plugin();
        plugin.setName("Amazon S3");
        plugin.setType(PluginType.DB);
        plugin.setPackageName("amazons3-plugin");
        plugin.setUiComponent("DbEditorForm");
        plugin.setResponseType(Plugin.ResponseType.JSON);
        plugin.setIconLocation("https://s3.us-east-2.amazonaws.com/assets.appsmith.com/AmazonS3.jpeg");
        plugin.setDocumentationLink("https://docs.appsmith.com/datasource-reference/querying-amazon-s3");
        plugin.setDefaultInstall(true);
        try {
            mongoTemplate.insert(plugin);
        } catch (DuplicateKeyException e) {
            log.warn(plugin.getPackageName() + " already present in database.");
        }

        installPluginToAllOrganizations(mongoTemplate, plugin.getId());
    }

    @ChangeSet(order = "052", id = "add-app-viewer-invite-policy", author = "")
    public void addAppViewerInvitePolicy(MongoTemplate mongoTemplate) {
        final List<Organization> organizations = mongoTemplate.find(
                query(new Criteria().andOperator(
                        where(fieldName(QOrganization.organization.userRoles) + ".role").is(AppsmithRole.ORGANIZATION_VIEWER.name())
                )),
                Organization.class
        );

        for (final Organization org : organizations) {
            final Set<String> viewers = org.getUserRoles().stream()
                    .filter(role -> AppsmithRole.ORGANIZATION_VIEWER == role.getRole())
                    .map(UserRole::getUsername)
                    .collect(Collectors.toSet());
            mongoTemplate.updateFirst(
                    query(new Criteria().andOperator(
                            where(fieldName(QOrganization.organization.id)).is(org.getId()),
                            where(fieldName(QOrganization.organization.policies) + ".permission").is(ORGANIZATION_INVITE_USERS.getValue())
                    )),
                    new Update().addToSet("policies.$.users").each(viewers.toArray()),
                    Organization.class
            );
        }

    }

    @ChangeSet(order = "053", id = "update-plugin-datasource-form-components", author = "")
    public void updatePluginDatasourceFormComponents(MongoTemplate mongoTemplate) {
        for (Plugin plugin : mongoTemplate.findAll(Plugin.class)) {
            switch (plugin.getPackageName()) {
                case "postgres-plugin":
                case "mongo-plugin":
                case "elasticsearch-plugin":
                case "dynamo-plugin":
                case "redis-plugin":
                case "mssql-plugin":
                case "firestore-plugin":
                case "redshift-plugin":
                case "mysql-plugin":
                case "amazons3-plugin":
                    plugin.setDatasourceComponent("AutoForm");
                    break;
                case "restapi-plugin":
                    plugin.setDatasourceComponent("RestAPIDatasourceForm");
                    break;
                default:
                    continue;
            }

            mongoTemplate.save(plugin);
        }
    }

    @ChangeSet(order = "054", id = "update-database-encode-params-toggle", author = "")
    public void updateEncodeParamsToggle(MongoTemplate mongoTemplate) {

        for (NewAction action : mongoTemplate.findAll(NewAction.class)) {
            if (action.getPluginType() != null && action.getPluginType().equals("API")) {
                if (action.getUnpublishedAction() != null
                        && action.getUnpublishedAction().getActionConfiguration() != null) {
                    action.getUnpublishedAction().getActionConfiguration().setEncodeParamsToggle(true);
                }

                if (action.getPublishedAction() != null
                        && action.getPublishedAction().getActionConfiguration() != null) {
                    action.getPublishedAction().getActionConfiguration().setEncodeParamsToggle(true);
                }
                mongoTemplate.save(action);
            }
        }
    }

    @ChangeSet(order = "055", id = "update-postgres-plugin-preparedStatement-config", author = "")
    public void updatePostgresActionsSetPreparedStatementConfiguration(MongoTemplate mongoTemplate) {

        List<Plugin> plugins = mongoTemplate.find(
                query(new Criteria().andOperator(
                        where(fieldName(QPlugin.plugin.packageName)).is("postgres-plugin")
                )),
                Plugin.class);

        if (plugins.size() < 1) {
            return;
        }

        Plugin postgresPlugin = plugins.get(0);

        // Fetch all the actions built on top of a postgres database
        List<NewAction> postgresActions = mongoTemplate.find(
                query(new Criteria().andOperator(
                        where(fieldName(QNewAction.newAction.pluginId)).is(postgresPlugin.getId())
                )),
                NewAction.class
        );

        for (NewAction action : postgresActions) {
            List<Property> pluginSpecifiedTemplates = new ArrayList<>();
            pluginSpecifiedTemplates.add(new Property("preparedStatement", "false"));

            // We have found an action of postgres plugin type
            if (action.getUnpublishedAction().getActionConfiguration() != null) {
                action.getUnpublishedAction().getActionConfiguration().setPluginSpecifiedTemplates(pluginSpecifiedTemplates);
            }

            if (action.getPublishedAction() != null && action.getPublishedAction().getActionConfiguration() != null) {
                action.getPublishedAction().getActionConfiguration().setPluginSpecifiedTemplates(pluginSpecifiedTemplates);
            }

            mongoTemplate.save(action);
        }
    }

    @ChangeSet(order = "056", id = "fix-dynamicBindingPathListForActions", author = "")
    public void fixDynamicBindingPathListForExistingActions(MongoTemplate mongoTemplate) {

        ObjectMapper mapper = new ObjectMapper();
        for (NewAction action : mongoTemplate.findAll(NewAction.class)) {

            // We have found an action with dynamic binding path list set by the client.
            List<Property> dynamicBindingPaths = action.getUnpublishedAction().getDynamicBindingPathList();

            // Only investigate actions which have atleast one dynamic binding path list
            if (action.getUnpublishedAction().getActionConfiguration() != null && !isNullOrEmpty(dynamicBindingPaths)) {

                List<String> dynamicBindingPathNames = dynamicBindingPaths
                        .stream()
                        .map(property -> property.getKey())
                        .collect(Collectors.toList());

                // Initialize the final updated binding path list with the existing path names.
                List<String> finalDynamicBindingPathList = new ArrayList<>();
                finalDynamicBindingPathList.addAll(dynamicBindingPathNames);

                Set<String> pathsToRemove = new HashSet<>();

                for (String path : dynamicBindingPathNames) {

                    if (path != null) {

                        String[] fields = path.split("[].\\[]");

                        // Convert actionConfiguration into JSON Object and then walk till we reach the path specified.
                        Map<String, Object> actionConfigurationMap = mapper.convertValue(action.getUnpublishedAction().getActionConfiguration(), Map.class);
                        Object parent = new JSONObject(actionConfigurationMap);
                        Iterator<String> fieldsIterator = Arrays.stream(fields).filter(fieldToken -> !fieldToken.isBlank()).iterator();
                        Boolean isLeafNode = false;

                        while (fieldsIterator.hasNext()) {
                            String nextKey = fieldsIterator.next();
                            if (parent instanceof JSONObject) {
                                parent = ((JSONObject) parent).get(nextKey);
                            } else if (parent instanceof Map) {
                                parent = ((Map<String, ?>) parent).get(nextKey);
                            } else if (parent instanceof List) {
                                if (Pattern.matches(Pattern.compile("[0-9]+").toString(), nextKey)) {
                                    try {
                                        parent = ((List) parent).get(Integer.parseInt(nextKey));
                                    } catch (IndexOutOfBoundsException e) {
                                        // The index being referred does not exist. Hence the path would not exist.
                                        pathsToRemove.add(path);
                                    }
                                } else {
                                    // Parent is a list but does not match the pattern. Hence the path would not exist.
                                    pathsToRemove.add(path);
                                    break;
                                }
                            }

                            // After updating the parent, check for the types
                            if (parent == null) {
                                pathsToRemove.add(path);
                                break;
                            } else if (parent instanceof String) {
                                // If we get String value, then this is a leaf node
                                isLeafNode = true;
                            }
                        }
                        // Only extract mustache keys from leaf nodes
                        if (parent != null && isLeafNode) {
                            Set<String> mustacheKeysFromFields = MustacheHelper.extractMustacheKeysFromFields(parent);

                            // We found the path. But if the path does not have any mustache bindings, remove it from the path list
                            if (mustacheKeysFromFields.isEmpty()) {
                                pathsToRemove.add(path);
                            }
                        }
                    }

                }

                Boolean actionEdited = pathsToRemove.size() > 0 ? TRUE : FALSE;

                // Only update the action if required
                if (actionEdited) {
                    // We have walked all the dynamic binding paths which either dont exist or they exist but don't contain any mustache bindings
                    for (String path : dynamicBindingPathNames) {
                        if (pathsToRemove.contains(path)) {
                            finalDynamicBindingPathList.remove(path);
                        }
                    }

                    List<Property> updatedDynamicBindingPathList = finalDynamicBindingPathList
                            .stream()
                            .map(path -> {
                                Property property = new Property();
                                property.setKey(path);
                                return property;
                            })
                            .collect(Collectors.toList());

                    action.getUnpublishedAction().setDynamicBindingPathList(updatedDynamicBindingPathList);
                    mongoTemplate.save(action);
                }
            }

        }
    }

    @ChangeSet(order = "057", id = "update-database-action-configuration-timeout", author = "")
    public void updateActionConfigurationTimeout(MongoTemplate mongoTemplate) {

        for (NewAction action : mongoTemplate.findAll(NewAction.class)) {
            boolean updateTimeout = false;

            if (action.getUnpublishedAction() != null
                    && action.getUnpublishedAction().getActionConfiguration() != null
                    && action.getUnpublishedAction().getActionConfiguration().getTimeoutInMillisecond() != null
                    && action.getUnpublishedAction().getActionConfiguration().getTimeoutInMillisecond() > 60000) {
                action.getUnpublishedAction().getActionConfiguration().setTimeoutInMillisecond("60000");
                updateTimeout = true;
            }

            if (action.getPublishedAction() != null
                    && action.getPublishedAction().getActionConfiguration() != null
                    && action.getPublishedAction().getActionConfiguration().getTimeoutInMillisecond() != null
                    && action.getPublishedAction().getActionConfiguration().getTimeoutInMillisecond() > 60000) {
                action.getPublishedAction().getActionConfiguration().setTimeoutInMillisecond("60000");
                updateTimeout = true;
            }

            if (updateTimeout) {
                mongoTemplate.save(action);
            }
        }
    }

    @ChangeSet(order = "058", id = "update-s3-datasource-configuration-and-label", author = "")
    public void updateS3DatasourceConfigurationAndLabel(MongoTemplate mongoTemplate) {
        Plugin s3Plugin = mongoTemplate
                .find(query(where("name").is("Amazon S3")), Plugin.class).get(0);
        s3Plugin.setName("S3");
        mongoTemplate.save(s3Plugin);

        List<Datasource> s3Datasources = mongoTemplate
                .find(query(where("pluginId").is(s3Plugin.getId())), Datasource.class);

        s3Datasources
                .stream()
                .forEach(datasource -> {
                    datasource
                            .getDatasourceConfiguration()
                            .getProperties()
                            .add(new Property("s3Provider", "amazon-s3"));

                    mongoTemplate.save(datasource);
                });
    }

    @ChangeSet(order = "059", id = "change-applayout-type-definition", author = "")
    public void changeAppLayoutTypeDefinition(MongoOperations mongoOperations, MongoClient mongoClient) {
        // Unset an old version of this field, that is no longer used.
        mongoOperations.updateMulti(
                query(where("appLayout").exists(true)),
                new Update().unset("appLayout"),
                Application.class
        );

        // For the published and unpublished app layouts, migrate the old way of specifying the device width to the new
        // way of doing it. Table of migrations:
        //     Desktop: Old - 1224, New 1160 - 1280
        //     Tablet L: Old - NA, New 960 - 1080
        //     Tablet: Old - 1024, New 650 - 800
        //     Mobile: Old - 720, New 350 - 450
        final Criteria criteria = new Criteria().orOperator(
                where(fieldName(QApplication.application.unpublishedAppLayout)).exists(true),
                where(fieldName(QApplication.application.publishedAppLayout)).exists(true)
        );

        final Query query = query(criteria);
        query.fields()
                .include(fieldName(QApplication.application.unpublishedAppLayout))
                .include(fieldName(QApplication.application.publishedAppLayout));

        List<Application> apps = mongoOperations.find(query, Application.class);

        for (final Application app : apps) {
            final Integer unpublishedWidth = app.getUnpublishedAppLayout() == null ? null : app.getUnpublishedAppLayout().getWidth();
            final Integer publishedWidth = app.getPublishedAppLayout() == null ? null : app.getPublishedAppLayout().getWidth();
            final Update update = new Update().unset("unpublishedAppLayout.width").unset("publishedAppLayout.width");

            if (unpublishedWidth != null) {
                final String typeField = "unpublishedAppLayout.type";
                if (unpublishedWidth == -1) {
                    update.set(typeField, Application.AppLayout.Type.FLUID.name());
                } else {
                    if (unpublishedWidth == 1024) {
                        update.set(typeField, Application.AppLayout.Type.TABLET.name());
                    } else if (unpublishedWidth == 720) {
                        update.set(typeField, Application.AppLayout.Type.MOBILE.name());
                    } else {
                        // Default to Desktop.
                        update.set(typeField, Application.AppLayout.Type.DESKTOP.name());
                    }
                }
            }

            if (publishedWidth != null) {
                final String typeField = "publishedAppLayout.type";
                if (publishedWidth == -1) {
                    update.set(typeField, Application.AppLayout.Type.FLUID.name());
                } else {
                    if (publishedWidth == 1024) {
                        update.set(typeField, Application.AppLayout.Type.TABLET.name());
                    } else if (publishedWidth == 720) {
                        update.set(typeField, Application.AppLayout.Type.MOBILE.name());
                    } else {
                        // Default to Desktop.
                        update.set(typeField, Application.AppLayout.Type.DESKTOP.name());
                    }
                }
            }

            mongoOperations.updateFirst(
                    query(where(fieldName(QApplication.application.id)).is(app.getId())),
                    update,
                    Application.class
            );

        }
    }

    @ChangeSet(order = "060", id = "clear-example-apps", author = "")
    public void clearExampleApps(MongoTemplate mongoTemplate) {
        mongoTemplate.updateFirst(
                query(where(fieldName(QConfig.config1.name)).is("template-organization")),
                update("config.applicationIds", Collections.emptyList()).set("config.organizationId", null),
                Config.class
        );
    }

    @ChangeSet(order = "061", id = "update-mysql-postgres-mongo-ssl-mode", author = "")
    public void updateMysqlPostgresMongoSslMode(MongoTemplate mongoTemplate) {
        Plugin mysqlPlugin = mongoTemplate
                .findOne(query(where("packageName").is("mysql-plugin")), Plugin.class);

        Plugin mongoPlugin = mongoTemplate
                .findOne(query(where("packageName").is("mongo-plugin")), Plugin.class);

        List<Datasource> mysqlAndMongoDatasources = mongoTemplate
                .find(
                        query(new Criteria()
                                .orOperator(
                                        where("pluginId").is(mysqlPlugin.getId()),
                                        where("pluginId").is(mongoPlugin.getId())
                                )
                        ),
                        Datasource.class);

        /*
         * - Set SSL mode to DEFAULT for all mysql and mongodb datasources.
         */
        mysqlAndMongoDatasources
                .stream()
                .forEach(datasource -> {
                    if (datasource.getDatasourceConfiguration() != null) {
                        if (datasource.getDatasourceConfiguration().getConnection() == null) {
                            datasource.getDatasourceConfiguration().setConnection(new Connection());
                        }

                        if (datasource.getDatasourceConfiguration().getConnection().getSsl() == null) {
                            datasource.getDatasourceConfiguration().getConnection().setSsl(new SSLDetails());
                        }

                        datasource.getDatasourceConfiguration().getConnection().getSsl().setAuthType(SSLDetails.AuthType.DEFAULT);
                        mongoTemplate.save(datasource);
                    }
                });

        Plugin postgresPlugin = mongoTemplate
                .findOne(query(where("packageName").is("postgres-plugin")), Plugin.class);

        List<Datasource> postgresDatasources = mongoTemplate
                .find(query(where("pluginId").is(postgresPlugin.getId())), Datasource.class);

        /*
         * - Set SSL mode to DEFAULT only for those postgres datasources where:
         *   - SSL mode config doesn't exist.
         *   - SSL mode config cannot be supported - NO_SSL, VERIFY_CA, VERIFY_FULL
         */
        postgresDatasources
                .stream()
                .forEach(datasource -> {
                    if (datasource.getDatasourceConfiguration() != null) {
                        if (datasource.getDatasourceConfiguration().getConnection() == null) {
                            datasource.getDatasourceConfiguration().setConnection(new Connection());
                        }

                        if (datasource.getDatasourceConfiguration().getConnection().getSsl() == null) {
                            datasource.getDatasourceConfiguration().getConnection().setSsl(new SSLDetails());
                        }

                        SSLDetails.AuthType authType = datasource.getDatasourceConfiguration().getConnection().getSsl().getAuthType();
                        if (authType == null
                                || (!SSLDetails.AuthType.ALLOW.equals(authType)
                                && !SSLDetails.AuthType.PREFER.equals(authType)
                                && !SSLDetails.AuthType.REQUIRE.equals(authType)
                                && !SSLDetails.AuthType.DISABLE.equals(authType))) {
                            datasource.getDatasourceConfiguration().getConnection().getSsl().setAuthType(SSLDetails.AuthType.DEFAULT);
                        }

                        mongoTemplate.save(datasource);
                    }
                });
    }

    @ChangeSet(order = "062", id = "add-commenting-permissions", author = "")
    public void addCommentingPermissions(MongoTemplate mongoTemplate) {
        final List<Application> applications = mongoTemplate.findAll(Application.class);

        for (final Application application : applications) {
            application.getPolicies()
                    .stream()
                    .filter(policy -> AclPermission.READ_APPLICATIONS.getValue().equals(policy.getPermission()))
                    .findFirst()
                    .ifPresent(readAppPolicy -> {
                        final Policy.PolicyBuilder newPolicy = Policy.builder()
                                .permission(AclPermission.COMMENT_ON_APPLICATIONS.getValue())
                                .users(readAppPolicy.getUsers())
                                .groups(readAppPolicy.getGroups());
                        mongoTemplate.updateFirst(
                                query(where(fieldName(QApplication.application.id)).is(application.getId())),
                                new Update().push(fieldName(QApplication.application.policies), newPolicy),
                                Application.class
                        );
                    });
        }
    }

    @ChangeSet(order = "062", id = "add-google-sheets-plugin", author = "")
    public void addGoogleSheetsPlugin(MongockTemplate mongoTemplate) {
        Plugin plugin = new Plugin();
        plugin.setName("Google Sheets");
        plugin.setType(PluginType.SAAS);
        plugin.setPackageName("google-sheets-plugin");
        plugin.setUiComponent("SaaSEditorForm");
        plugin.setDatasourceComponent("OAuth2DatasourceForm");
        plugin.setResponseType(Plugin.ResponseType.JSON);
        plugin.setIconLocation("https://s3.us-east-2.amazonaws.com/assets.appsmith.com/GoogleSheets.svg");
        plugin.setDocumentationLink("https://docs.appsmith.com/datasource-reference/querying-google-sheets");
        plugin.setDefaultInstall(true);
        try {
            mongoTemplate.insert(plugin);
        } catch (DuplicateKeyException e) {
            log.warn(plugin.getPackageName() + " already present in database.");
        }

        installPluginToAllOrganizations(mongoTemplate, plugin.getId());
    }

    @ChangeSet(order = "063", id = "mark-instance-unregistered", author = "")
    public void markInstanceAsUnregistered(MongoTemplate mongoTemplate) {
        mongoTemplate.insert(new Config(
                new JSONObject(Map.of("value", false)),
                Appsmith.APPSMITH_REGISTERED
        ));
    }

    @ChangeSet(order = "065", id = "create-entry-in-sequence-per-organization-for-datasource", author = "")
    public void createEntryInSequencePerOrganizationForDatasource(MongoTemplate mongoTemplate) {

        Map<String, Long> maxDatasourceCount = new HashMap<>();
        mongoTemplate
                .find(query(where("name").regex("^Untitled Datasource \\d+$")), Datasource.class)
                .forEach(datasource -> {
                    long count = 1;
                    String datasourceCnt = datasource.getName().substring("Untitled Datasource ".length()).trim();
                    if (!datasourceCnt.isEmpty()) {
                        count = Long.parseLong(datasourceCnt);
                    }

                    if (maxDatasourceCount.containsKey(datasource.getOrganizationId())
                            && (count < maxDatasourceCount.get(datasource.getOrganizationId()))) {
                        return;
                    }
                    maxDatasourceCount.put(datasource.getOrganizationId(), count);
                });
        maxDatasourceCount.forEach((key, val) -> {
            Sequence sequence = new Sequence();
            sequence.setName("datasource for organization with _id : " + key);
            sequence.setNextNumber(val + 1);
            mongoTemplate.save(sequence);
        });
    }

    @ChangeSet(order = "066", id = "migrate-smartSubstitution-dataType", author = "")
    public void migrateSmartSubstitutionDataTypeBoolean(MongoTemplate mongoTemplate, MongoOperations mongoOperations) {
        Set<String> smartSubTurnedOn = new HashSet<>();
        Set<String> smartSubTurnedOff = new HashSet<>();
        Set<String> noSmartSubConfig = new HashSet<>();

        Set<String> pluginPackages = new HashSet<>();
        pluginPackages.add("mysql-plugin");
        pluginPackages.add("restapi-plugin");
        pluginPackages.add("postgres-plugin");
        pluginPackages.add("mongo-plugin");
        pluginPackages.add("mssql-plugin");

        Set<String> smartSubPlugins = mongoTemplate
                .find(query(where("packageName").in(pluginPackages)), Plugin.class)
                .stream()
                .map(plugin -> plugin.getId())
                .collect(Collectors.toSet());

        List<NewAction> actions = mongoTemplate
                .find(query(where("pluginId").in(smartSubPlugins)), NewAction.class);

        // Find all the action ids where the data migration needs to happen.
        for (NewAction action : actions) {
            ActionDTO unpublishedAction = action.getUnpublishedAction();
            if (unpublishedAction != null) {
                Datasource datasource = unpublishedAction.getDatasource();
                if (datasource != null) {
                    ActionConfiguration actionConfiguration = unpublishedAction.getActionConfiguration();
                    if (actionConfiguration != null) {
                        List<Property> pluginSpecifiedTemplates = actionConfiguration.getPluginSpecifiedTemplates();
                        if (!isNullOrEmpty(pluginSpecifiedTemplates)) {
                            Property smartSubstitutionProperty = pluginSpecifiedTemplates.get(0);
                            if (smartSubstitutionProperty != null) {
                                Object value = smartSubstitutionProperty.getValue();
                                if (value != null) {
                                    if (value instanceof String) {
                                        boolean parsedValue = Boolean.parseBoolean((String) value);
                                        if (TRUE.equals(parsedValue)) {
                                            smartSubTurnedOn.add(action.getId());
                                        } else if (FALSE.equals(parsedValue)) {
                                            smartSubTurnedOff.add(action.getId());
                                        }
                                    }
                                }
                            }
                        } else if (pluginSpecifiedTemplates == null) {
                            // No pluginSpecifiedTemplates array exists. This is possible when an action was created before
                            // the smart substitution feature was available
                            noSmartSubConfig.add(action.getId());
                        }
                    }
                }
            }
        }

        // Migrate actions where smart substitution is turned on
        mongoOperations.updateMulti(
                query(where("_id").in(smartSubTurnedOn)),
                new Update().set("unpublishedAction.actionConfiguration.pluginSpecifiedTemplates.0.value", true),
                NewAction.class
        );

        // Migrate actions where smart substitution is turned off
        mongoOperations.updateMulti(
                query(where("_id").in(smartSubTurnedOff)),
                new Update().set("unpublishedAction.actionConfiguration.pluginSpecifiedTemplates.0.value", false),
                NewAction.class
        );

        Property property = new Property();
        property.setValue(false);
        // Migrate actions where there is no configuration for smart substitution, aka add the array.
        mongoOperations.updateMulti(
                query(where("_id").in(noSmartSubConfig)),
                new Update().addToSet("unpublishedAction.actionConfiguration.pluginSpecifiedTemplates", property),
                NewAction.class
        );
    }

    @ChangeSet(order = "067", id = "update-mongo-import-from-srv-field", author = "")
    public void updateMongoImportFromSrvField(MongoTemplate mongoTemplate) {
        Plugin mongoPlugin = mongoTemplate
                .findOne(query(where("packageName").is("mongo-plugin")), Plugin.class);

        List<Datasource> mongoDatasources = mongoTemplate
                .find(query(where("pluginId").is(mongoPlugin.getId())), Datasource.class);

        mongoDatasources.stream()
                .forEach(datasource -> {
                    datasource.getDatasourceConfiguration().setProperties(List.of(new Property("Use Mongo Connection " +
                            "String URI", "No")));
                    mongoTemplate.save(datasource);
                });
    }

    @ChangeSet(order = "068", id = "delete-mongo-datasource-structures", author = "")
    public void deleteMongoDatasourceStructures(MongoTemplate mongoTemplate, MongoOperations mongoOperations) {

        // Mongo Form requires the query templates to change as well. To ensure this, mongo datasources
        // must re-compute the structure. The following deletes all such structures. Whenever getStructure API call is
        // made for these datasources, the server would re-compute the structure.
        Plugin mongoPlugin = mongoTemplate.findOne(query(where("packageName").is("mongo-plugin")), Plugin.class);

        Query query = query(new Criteria().andOperator(
                where(fieldName(QDatasource.datasource.pluginId)).is(mongoPlugin.getId()),
                where(fieldName(QDatasource.datasource.structure)).exists(true)
        ));

        Update update = new Update().set(fieldName(QDatasource.datasource.structure), null);

        // Delete all the existing mongo datasource structures by setting the key to null.
        mongoOperations.updateMulti(query, update, Datasource.class);
    }

    @ChangeSet(order = "069", id = "set-mongo-actions-type-to-raw", author = "")
    public void setMongoActionInputToRaw(MongockTemplate mongockTemplate) {

        // All the existing mongo actions at this point will only have ever been in the raw format
        // For these actions to be readily available to users, we need to set their input type to raw manually
        // This is required because since the mongo form, the default input type on the UI has been set to FORM
        Plugin mongoPlugin = mongockTemplate.findOne(query(where("packageName").is("mongo-plugin")), Plugin.class);

        // Fetch all the actions built on top of a mongo database, not having any value set for input type
        assert mongoPlugin != null;
        List<NewAction> rawMongoActions = mongockTemplate.find(
                query(new Criteria().andOperator(
                        where(fieldName(QNewAction.newAction.pluginId)).is(mongoPlugin.getId()))),
                NewAction.class
        )
                .stream()
                .filter(mongoAction -> {
                    if (mongoAction.getUnpublishedAction() == null || mongoAction.getUnpublishedAction().getActionConfiguration() == null) {
                        return false;
                    }
                    final List<Property> pluginSpecifiedTemplates = mongoAction.getUnpublishedAction().getActionConfiguration().getPluginSpecifiedTemplates();
                    return pluginSpecifiedTemplates != null && pluginSpecifiedTemplates.size() == 1;
                })
                .collect(Collectors.toList());

        for (NewAction action : rawMongoActions) {
            List<Property> pluginSpecifiedTemplates = action.getUnpublishedAction().getActionConfiguration().getPluginSpecifiedTemplates();
            pluginSpecifiedTemplates.add(new Property(null, "RAW"));

            mongockTemplate.save(action);
        }
    }

    /**
     * - Older firestore action form had support for only on where condition, which mapped path, operator and value to
     * three different indexes on the pluginSpecifiedTemplates list.
     * - In the newer form, the three properties are treated as a tuple, and a list of tuples is mapped to only one
     * index in pluginSpecifiedTemplates list.
     * - [... path, operator, value, ...] --> [... [ {"path":path, "operator":operator, "value":value} ] ...]
     */
    @ChangeSet(order = "070", id = "update-firestore-where-conditions-data", author = "")
    public void updateFirestoreWhereConditionsData(MongoTemplate mongoTemplate) {
        Plugin firestorePlugin = mongoTemplate
                .findOne(query(where("packageName").is("firestore-plugin")), Plugin.class);

        Query query = query(new Criteria().andOperator(
                where("pluginId").is(firestorePlugin.getId()),
                new Criteria().orOperator(
                        where("unpublishedAction.actionConfiguration.pluginSpecifiedTemplates.3").exists(true),
                        where("unpublishedAction.actionConfiguration.pluginSpecifiedTemplates.4").exists(true),
                        where("unpublishedAction.actionConfiguration.pluginSpecifiedTemplates.5").exists(true),
                        where("publishedAction.actionConfiguration.pluginSpecifiedTemplates.3").exists(true),
                        where("publishedAction.actionConfiguration.pluginSpecifiedTemplates.4").exists(true),
                        where("publishedAction.actionConfiguration.pluginSpecifiedTemplates.5").exists(true)
                )));

        List<NewAction> firestoreActionQueries = mongoTemplate.find(query, NewAction.class);

        firestoreActionQueries.stream()
                .forEach(action -> {
                    // For unpublished action
                    if (action.getUnpublishedAction() != null
                            && action.getUnpublishedAction().getActionConfiguration() != null
                            && action.getUnpublishedAction().getActionConfiguration().getPluginSpecifiedTemplates() != null
                            && action.getUnpublishedAction().getActionConfiguration().getPluginSpecifiedTemplates().size() > 3) {

                        String path = null;
                        String op = null;
                        String value = null;
                        List<Property> properties = action.getUnpublishedAction().getActionConfiguration().getPluginSpecifiedTemplates();
                        if (properties.size() > 3 && properties.get(3) != null) {
                            path = (String) properties.get(3).getValue();
                        }
                        if (properties.size() > 4 && properties.get(4) != null) {
                            op = (String) properties.get(4).getValue();
                            properties.set(4, null); // Index 4 does not map to any value in the new query format
                        }
                        if (properties.size() > 5 && properties.get(5) != null) {
                            value = (String) properties.get(5).getValue();
                            properties.set(5, null); // Index 5 does not map to any value in the new query format
                        }

                        Map newFormat = new HashMap();
                        newFormat.put("path", path);
                        newFormat.put("operator", op);
                        newFormat.put("value", value);
                        properties.set(3, new Property("whereConditionTuples", List.of(newFormat)));
                    }

                    // For published action
                    if (action.getPublishedAction() != null
                            && action.getPublishedAction().getActionConfiguration() != null
                            && action.getPublishedAction().getActionConfiguration().getPluginSpecifiedTemplates() != null
                            && action.getPublishedAction().getActionConfiguration().getPluginSpecifiedTemplates().size() > 3) {

                        String path = null;
                        String op = null;
                        String value = null;
                        List<Property> properties = action.getPublishedAction().getActionConfiguration().getPluginSpecifiedTemplates();
                        if (properties.size() > 3 && properties.get(3) != null) {
                            path = (String) properties.get(3).getValue();
                        }
                        if (properties.size() > 4 && properties.get(4) != null) {
                            op = (String) properties.get(4).getValue();
                            properties.set(4, null); // Index 4 does not map to any value in the new query format
                        }
                        if (properties.size() > 5 && properties.get(5) != null) {
                            value = (String) properties.get(5).getValue();
                            properties.set(5, null); // Index 5 does not map to any value in the new query format
                        }

                        HashMap newFormat = new HashMap();
                        newFormat.put("path", path);
                        newFormat.put("operator", op);
                        newFormat.put("value", value);
                        properties.set(3, new Property("whereConditionTuples", List.of(newFormat)));
                    }
                });

        /**
         * - Save changes only after all the processing is done so that in case any data manipulation fails, no data
         * write occurs.
         * - Write data back to db only if all data manipulations done above have succeeded.
         */
        firestoreActionQueries.stream()
                .forEach(action -> mongoTemplate.save(action));
    }

    @ChangeSet(order = "071", id = "add-application-export-permissions", author = "")
    public void addApplicationExportPermissions(MongoTemplate mongoTemplate) {
        final List<Organization> organizations = mongoTemplate.find(
                query(where("userRoles").exists(true)),
                Organization.class
        );

        for (final Organization organization : organizations) {
            Set<String> adminUsernames = organization.getUserRoles()
                    .stream()
                    .filter(role -> (role.getRole().equals(AppsmithRole.ORGANIZATION_ADMIN)))
                    .map(role -> role.getUsername())
                    .collect(Collectors.toSet());

            if (adminUsernames.isEmpty()) {
                continue;
            }
            // All the administrators of the organization should be allowed to export applications permission
            Set<String> exportApplicationPermissionUsernames = new HashSet<>();
            exportApplicationPermissionUsernames.addAll(adminUsernames);

            Set<Policy> policies = organization.getPolicies();
            if (policies == null) {
                policies = new HashSet<>();
            }

            Optional<Policy> exportAppOrgLevelOptional = policies.stream()
                    .filter(policy -> policy.getPermission().equals(ORGANIZATION_EXPORT_APPLICATIONS.getValue())).findFirst();

            if (exportAppOrgLevelOptional.isPresent()) {
                Policy exportApplicationPolicy = exportAppOrgLevelOptional.get();
                exportApplicationPolicy.getUsers().addAll(exportApplicationPermissionUsernames);
            } else {
                // this policy doesnt exist. create and add this to the policy set
                Policy inviteUserPolicy = Policy.builder().permission(ORGANIZATION_EXPORT_APPLICATIONS.getValue())
                        .users(exportApplicationPermissionUsernames).build();
                organization.getPolicies().add(inviteUserPolicy);
            }

            mongoTemplate.save(organization);

            // Update the applications with export applications policy for all administrators of the organization
            List<Application> orgApplications = mongoTemplate.find(
                    query(where(fieldName(QApplication.application.organizationId)).is(organization.getId())),
                    Application.class
            );

            for (final Application application : orgApplications) {
                Set<Policy> applicationPolicies = application.getPolicies();
                if (applicationPolicies == null) {
                    applicationPolicies = new HashSet<>();
                }

                Optional<Policy> exportAppOptional = applicationPolicies.stream()
                        .filter(policy -> policy.getPermission().equals(EXPORT_APPLICATIONS.getValue())).findFirst();

                if (exportAppOptional.isPresent()) {
                    Policy exportAppPolicy = exportAppOptional.get();
                    exportAppPolicy.getUsers().addAll(adminUsernames);
                } else {
                    // this policy doesn't exist, create and add this to the policy set
                    Policy newExportAppPolicy = Policy.builder().permission(EXPORT_APPLICATIONS.getValue())
                            .users(adminUsernames).build();
                    application.getPolicies().add(newExportAppPolicy);
                }

                mongoTemplate.save(application);
            }
        }
    }

    private List<Property> generateMongoFormConfigTemplates(Map<Integer, Object> configuration) {
        List<Property> templates = new ArrayList<>();
        for (int i = 0; i < 22; i++) {
            Property template = new Property();
            if (configuration.containsKey(i)) {
                template.setValue(configuration.get(i));
            }
            templates.add(template);
        }
        return templates;
    }

    @ChangeSet(order = "072", id = "add-snowflake-plugin", author = "")
    public void addSnowflakePlugin(MongockTemplate mongoTemplate) {
        Plugin plugin = new Plugin();
        plugin.setName("Snowflake");
        plugin.setType(PluginType.DB);
        plugin.setPackageName("snowflake-plugin");
        plugin.setUiComponent("DbEditorForm");
        plugin.setDatasourceComponent("AutoForm");
        plugin.setResponseType(Plugin.ResponseType.TABLE);
        plugin.setIconLocation("https://s3.us-east-2.amazonaws.com/assets.appsmith.com/Snowflake.png");
        plugin.setDocumentationLink("https://docs.appsmith.com/datasource-reference/querying-snowflake-db");

        plugin.setDefaultInstall(true);
        try {
            mongoTemplate.insert(plugin);
        } catch (DuplicateKeyException e) {
            log.warn(plugin.getPackageName() + " already present in database.");
        }

        installPluginToAllOrganizations(mongoTemplate, plugin.getId());

    }

    @ChangeSet(order = "073", id = "mongo-form-merge-update-commands", author = "")
    public void migrateUpdateOneToUpdateManyMongoFormCommand(MongockTemplate mongockTemplate) {

        Plugin mongoPlugin = mongockTemplate.findOne(query(where("packageName").is("mongo-plugin")), Plugin.class);

        // Fetch all the actions built on top of a mongo database with command type update_one or update_many
        assert mongoPlugin != null;
        List<NewAction> updateMongoActions = mongockTemplate.find(
                query(new Criteria().andOperator(
                        where(fieldName(QNewAction.newAction.pluginId)).is(mongoPlugin.getId()))),
                NewAction.class
        )
                .stream()
                .filter(mongoAction -> {
                    if (mongoAction.getUnpublishedAction() == null || mongoAction.getUnpublishedAction().getActionConfiguration() == null) {
                        return false;
                    }
                    final List<Property> pluginSpecifiedTemplates = mongoAction.getUnpublishedAction().getActionConfiguration().getPluginSpecifiedTemplates();

                    // Filter out all the actions which are of either of the two update command type
                    if (pluginSpecifiedTemplates != null && pluginSpecifiedTemplates.size() == 21) {
                        Property commandProperty = pluginSpecifiedTemplates.get(2);
                        if (commandProperty != null && commandProperty.getValue() != null) {
                            String command = (String) commandProperty.getValue();
                            if (command.equals("UPDATE_ONE") || command.equals("UPDATE_MANY")) {
                                return true;
                            }
                        }
                    }
                    // Not an action of interest for migration.
                    return false;
                })
                .collect(Collectors.toList());

        for (NewAction action : updateMongoActions) {
            List<Property> pluginSpecifiedTemplates = action.getUnpublishedAction().getActionConfiguration().getPluginSpecifiedTemplates();
            String command = (String) pluginSpecifiedTemplates.get(2).getValue();

            // In case of update one, migrate the query and update configurations.
            if (command.equals("UPDATE_ONE")) {

                String query = "";
                String update = "";
                String collection = "";

                Property queryProperty = pluginSpecifiedTemplates.get(8);
                if (queryProperty != null) {
                    query = (String) queryProperty.getValue();
                }

                Property updateProperty = pluginSpecifiedTemplates.get(10);
                if (updateProperty != null) {
                    update = (String) updateProperty.getValue();
                }

                Property collectionProperty = pluginSpecifiedTemplates.get(19);
                if (collectionProperty != null) {
                    collection = (String) collectionProperty.getValue();
                }

                Map<Integer, Object> configMap = new HashMap<>();
                configMap.put(0, pluginSpecifiedTemplates.get(0).getValue());
                configMap.put(1, "FORM");
                // All update commands have to be migrated to the new update name
                configMap.put(2, "UPDATE");
                configMap.put(19, collection);
                // Query for all the documents in the collection
                configMap.put(11, query);
                configMap.put(12, update);
                configMap.put(21, "SINGLE");

                List<Property> updatedTemplates = generateMongoFormConfigTemplates(configMap);
                action.getUnpublishedAction().getActionConfiguration().setPluginSpecifiedTemplates(updatedTemplates);

            }
        }

        // Now that all the actions have been updated, save all the actions
        for (NewAction action : updateMongoActions) {
            mongockTemplate.save(action);
        }
    }


    @ChangeSet(order = "074", id = "ensure-user-created-and-updated-at-fields", author = "")
    public void ensureUserCreatedAndUpdatedAt(MongoTemplate mongoTemplate) {
        final List<User> missingCreatedAt = mongoTemplate.find(
                query(where("createdAt").exists(false)),
                User.class
        );

        for (User user : missingCreatedAt) {
            user.setCreatedAt(Instant.parse("2019-01-07T00:00:00.00Z"));
            mongoTemplate.save(user);
        }

        final List<User> missingUpdatedAt = mongoTemplate.find(
                query(where("updatedAt").exists(false)),
                User.class
        );

        for (User user : missingUpdatedAt) {
            user.setUpdatedAt(Instant.now());
            mongoTemplate.save(user);
        }
    }

    /**
     * - Older order file where not present for the pages created within the application because page reordering with in
     * the application was not supported.
     * - New Form order field will be added to the Page object and is used to order the pages with in the application
     * Since the previously created pages doesnt have the order, we will be updating/adding order to all the previously
     * created pages of all the application present.
     * - []
     */
    @ChangeSet(order = "075", id = "add-and-update-order-for-all-pages", author = "")
    public void addOrderToAllPagesOfApplication(MongoTemplate mongoTemplate) {
        for (Application application : mongoTemplate.findAll(Application.class)) {
            //Commenting out this piece code as we have decided to remove the order field from ApplicationPages
            /*if(application.getPages() != null) {
                int i = 0;
                for (ApplicationPage page : application.getPages()) {
                    page.setOrder(i);
                    i++;
                }
                if (application.getPublishedPages() != null) {
                    i = 0;
                    for (ApplicationPage page : application.getPublishedPages()) {
                        page.setOrder(i);
                        i++;
                    }
                }
                mongoTemplate.save(application);
            }*/
        }
    }

    @ChangeSet(order = "076", id = "mongo-form-migrate-raw", author = "")
    public void migrateRawInputTypeToRawCommand(MongockTemplate mongockTemplate) {

        Plugin mongoPlugin = mongockTemplate.findOne(query(where("packageName").is("mongo-plugin")), Plugin.class);

        // Fetch all the actions built on top of a mongo database with input type set to raw.
        assert mongoPlugin != null;
        List<NewAction> rawMongoQueryActions = mongockTemplate.find(
                query(new Criteria().andOperator(
                        where(fieldName(QNewAction.newAction.pluginId)).is(mongoPlugin.getId()))),
                NewAction.class
        )
                .stream()
                .filter(mongoAction -> {
                    boolean result = false;
                    if (mongoAction.getUnpublishedAction() == null || mongoAction.getUnpublishedAction().getActionConfiguration() == null) {
                        return false;
                    }

                    List<Property> pluginSpecifiedTemplates = mongoAction.getUnpublishedAction().getActionConfiguration().getPluginSpecifiedTemplates();

                    // Filter out all the unpublished actions which have the input type raw configured.
                    if (pluginSpecifiedTemplates != null && pluginSpecifiedTemplates.size() >= 2) {
                        Property inputTypeProperty = pluginSpecifiedTemplates.get(1);
                        if (inputTypeProperty != null && inputTypeProperty.getValue() != null) {
                            String inputType = (String) inputTypeProperty.getValue();
                            if (inputType.equals("RAW")) {
                                result = true;
                            }
                        }
                    }

                    ActionDTO publishedAction = mongoAction.getPublishedAction();
                    if (publishedAction != null && publishedAction.getActionConfiguration() != null) {
                        pluginSpecifiedTemplates = publishedAction.getActionConfiguration().getPluginSpecifiedTemplates();

                        // Filter out all the published actions which have the input type raw configured.
                        if (pluginSpecifiedTemplates != null && pluginSpecifiedTemplates.size() >= 2) {
                            Property inputTypeProperty = pluginSpecifiedTemplates.get(1);
                            if (inputTypeProperty != null && inputTypeProperty.getValue() != null) {
                                String inputType = (String) inputTypeProperty.getValue();
                                if (inputType.equals("RAW")) {
                                    result = true;
                                }
                            }
                        }
                    }
                    return result;
                })
                .collect(Collectors.toList());

        for (NewAction action : rawMongoQueryActions) {

            Boolean smartSub = true;
            Property smartSubProperty;
            Map<Integer, Object> configMap;
            List<Property> updatedTemplates;

            // Migrate the unpublished actions
            List<Property> pluginSpecifiedTemplates = action.getUnpublishedAction().getActionConfiguration().getPluginSpecifiedTemplates();
            if (pluginSpecifiedTemplates != null) {
                smartSubProperty = pluginSpecifiedTemplates.get(0);
                if (smartSubProperty != null) {
                    Object value = smartSubProperty.getValue();
                    if (value instanceof Boolean) {
                        smartSub = (Boolean) value;
                    } else if (value instanceof String) {
                        smartSub = Boolean.parseBoolean((String) value);
                    }
                }

                configMap = new HashMap<>();
                configMap.put(0, smartSub);
                configMap.put(2, "RAW");

                updatedTemplates = generateMongoFormConfigTemplates(configMap);
                action.getUnpublishedAction().getActionConfiguration().setPluginSpecifiedTemplates(updatedTemplates);
            }


            // Now migrate the published actions
            ActionDTO publishedAction = action.getPublishedAction();
            if (publishedAction != null && publishedAction.getActionConfiguration() != null) {
                pluginSpecifiedTemplates = publishedAction.getActionConfiguration().getPluginSpecifiedTemplates();

                if (pluginSpecifiedTemplates != null) {
                    smartSub = true;
                    smartSubProperty = pluginSpecifiedTemplates.get(0);
                    if (smartSubProperty != null) {
                        Object value = smartSubProperty.getValue();
                        if (value instanceof Boolean) {
                            smartSub = (Boolean) value;
                        } else if (value instanceof String) {
                            smartSub = Boolean.parseBoolean((String) value);
                        }
                    }

                    configMap = new HashMap<>();
                    configMap.put(0, smartSub);
                    configMap.put(2, "RAW");

                    updatedTemplates = generateMongoFormConfigTemplates(configMap);
                    action.getPublishedAction().getActionConfiguration().setPluginSpecifiedTemplates(updatedTemplates);
                }
            }
        }

        // Now that all the actions have been updated, save all the actions
        for (NewAction action : rawMongoQueryActions) {
            mongockTemplate.save(action);
        }
    }

    @ChangeSet(order = "077", id = "add-arangodb-plugin", author = "")
    public void addArangoDBPlugin(MongockTemplate mongoTemplate) {
        Plugin plugin = new Plugin();
        plugin.setName("ArangoDB");
        plugin.setType(PluginType.DB);
        plugin.setPackageName("arangodb-plugin");
        plugin.setUiComponent("DbEditorForm");
        plugin.setDatasourceComponent("AutoForm");
        plugin.setResponseType(Plugin.ResponseType.TABLE);
        plugin.setIconLocation("https://s3.us-east-2.amazonaws.com/assets.appsmith.com/ArangoDB.png");
        plugin.setDocumentationLink("https://docs.appsmith.com/datasource-reference/querying-arango-db");
        plugin.setDefaultInstall(true);
        try {
            mongoTemplate.insert(plugin);
        } catch (DuplicateKeyException e) {
            log.warn(plugin.getPackageName() + " already present in database.");
        }

        installPluginToAllOrganizations(mongoTemplate, plugin.getId());
    }

    @ChangeSet(order = "078", id = "set-svg-logo-to-plugins", author = "")
    public void setSvgLogoToPluginIcons(MongockTemplate mongoTemplate) {
        for (Plugin plugin : mongoTemplate.findAll(Plugin.class)) {
            if ("postgres-plugin".equals(plugin.getPackageName())) {
                plugin.setIconLocation("https://s3.us-east-2.amazonaws.com/assets.appsmith.com/logo/postgresql.svg");
            } else if ("dynamo-plugin".equals(plugin.getPackageName())) {
                plugin.setIconLocation("https://s3.us-east-2.amazonaws.com/assets.appsmith.com/logo/aws-dynamodb.svg");
            } else if ("firestore-plugin".equals(plugin.getPackageName())) {
                plugin.setIconLocation("https://s3.us-east-2.amazonaws.com/assets.appsmith.com/logo/firestore.svg");
            } else if ("redshift-plugin".equals(plugin.getPackageName())) {
                plugin.setIconLocation("https://s3.us-east-2.amazonaws.com/assets.appsmith.com/logo/aws-redshift.svg");
            } else if ("mongo-plugin".equals(plugin.getPackageName())) {
                plugin.setIconLocation("https://s3.us-east-2.amazonaws.com/assets.appsmith.com/logo/mongodb.svg");
            } else if ("redis-plugin".equals(plugin.getPackageName())) {
                plugin.setIconLocation("https://s3.us-east-2.amazonaws.com/assets.appsmith.com/logo/redis.svg");
            } else if ("amazons3-plugin".equals(plugin.getPackageName())) {
                plugin.setIconLocation("https://s3.us-east-2.amazonaws.com/assets.appsmith.com/logo/aws-s3.svg");
            } else if ("mssql-plugin".equals(plugin.getPackageName())) {
                plugin.setIconLocation("https://s3.us-east-2.amazonaws.com/assets.appsmith.com/logo/mssql.svg");
            } else if ("snowflake-plugin".equals(plugin.getPackageName())) {
                plugin.setIconLocation("https://s3.us-east-2.amazonaws.com/assets.appsmith.com/logo/snowflake.svg");
            } else if ("elasticsearch-plugin".equals(plugin.getPackageName())) {
                plugin.setIconLocation("https://s3.us-east-2.amazonaws.com/assets.appsmith.com/logo/elastic.svg");
            } else if ("mysql-plugin".equals(plugin.getPackageName())) {
                plugin.setIconLocation("https://s3.us-east-2.amazonaws.com/assets.appsmith.com/logo/mysql.svg");
            } else if ("arangodb-plugin".equals(plugin.getPackageName())) {
                plugin.setIconLocation("https://s3.us-east-2.amazonaws.com/assets.appsmith.com/logo/arangodb.svg");
            } else {
                continue;
            }

            mongoTemplate.save(plugin);
        }
    }

    @ChangeSet(order = "079", id = "remove-order-field-from-application- pages", author = "" )
    public void removePageOrderFieldFromApplicationPages(MongockTemplate mongoTemplate) {
        Query query = new Query();
        query.addCriteria(Criteria.where("pages").exists(TRUE));

        Update update = new Update();
        update.unset("pages.$[].order");
        mongoTemplate.updateMulti(query(where("pages").exists(TRUE)), update, Application.class);

        update.unset("publishedPages.$[].order");
        mongoTemplate.updateMulti(query(where("publishedPages").exists(TRUE)), update, Application.class);
    }

<<<<<<< HEAD
    @ChangeSet(order = "080", id = "add-js-plugin", author = "")
    public void addJSPlugin(MongockTemplate mongoTemplate) {
        Plugin plugin = new Plugin();
        plugin.setName("JS Functions");
        plugin.setType(PluginType.JS);
        plugin.setPackageName("js-plugin");
        plugin.setUiComponent("JsEditorForm");
        plugin.setResponseType(Plugin.ResponseType.JSON);
        plugin.setIconLocation("https://s3.us-east-2.amazonaws.com/assets.appsmith.com/JSFile.svg");
        plugin.setDocumentationLink("https://docs.appsmith.com/v/v1.2.1/js-reference/using-js");
        plugin.setDefaultInstall(true);
        try {
            mongoTemplate.insert(plugin);
        } catch (DuplicateKeyException e) {
            log.warn(plugin.getPackageName() + " already present in database.");
        }

        installPluginToAllOrganizations(mongoTemplate, plugin.getId());
=======
    @ChangeSet(order = "080", id = "create-plugin-reference-for-genarate-CRUD-page", author = "")
    public void createPluginReferenceForGenerateCRUDPage(MongockTemplate mongoTemplate) {

        final String templatePageNameForSQLDatasource = "SQL";
        final Set<String> sqlPackageNames = Set.of("mysql-plugin", "mssql-plugin", "redshift-plugin", "snowflake-plugin");
        Set<String> validPackageNames = new HashSet<>(sqlPackageNames);
        validPackageNames.add("mongo-plugin");
        validPackageNames.add("postgres-plugin");

        List<Plugin> plugins = mongoTemplate.findAll(Plugin.class);
        for (Plugin plugin : plugins) {
            if (validPackageNames.contains(plugin.getPackageName())) {
                if (sqlPackageNames.contains(plugin.getPackageName())) {
                    plugin.setGenerateCRUDPageComponent(templatePageNameForSQLDatasource);
                } else {
                    plugin.setGenerateCRUDPageComponent(plugin.getName());
                }
            }
            mongoTemplate.save(plugin);
        }
    }

    private Document getDocumentFromPath(Document document, String path) {
        String[] pathKeys = path.split("\\.");
        Document documentPtr = document;

        /**
         * - Traverse document one key at a time.
         * - Forced to traverse document one key at a time for the lack of a better API that allows traversal for
         * chained keys or key list.
         */
        for (int i=0; i<pathKeys.length; i++) {
            if (documentPtr.containsKey(pathKeys[i])) {
                try {
                    documentPtr = documentPtr.get(pathKeys[i], Document.class);
                } catch (ClassCastException e) {
                    System.out.println("Failed to cast document for path: " + path);
                    e.printStackTrace();
                    return null;
                }
            }
            else {
                return null;
            }
        }

        return documentPtr;
    }

    private void encryptPathValueIfExists(Document document, String path, EncryptionService encryptionService) {
        String[] pathKeys = path.split("\\.");
        /**
         * - For attribute path "datasourceConfiguration.connection.ssl.keyFile.base64Content", first get the parent
         * document that contains the attribute 'base64Content' i.e. fetch the document corresponding to path
         * "datasourceConfiguration.connection.ssl.keyFile"
         */
        String parentDocumentPath = StringUtils.join(ArrayUtils.subarray(pathKeys, 0, pathKeys.length - 1), ".");
        Document parentDocument = getDocumentFromPath(document, parentDocumentPath);

        if (parentDocument != null) {
            /**
             * - Replace old value with new encrypted value if the key exists and is non-null.
             * - Use the last element in pathKeys since it the key that names the attribute that needs to be encrypted
             * e.g. 'base64Content' in "datasourceConfiguration.connection.ssl.keyFile.base64Content"
             */
            parentDocument.computeIfPresent(
                    pathKeys[pathKeys.length - 1],
                    (k, v) -> encryptionService.encryptString((String) v)
            );
        }
    }

    private void encryptRawValues(Document document, List<String> pathList, EncryptionService encryptionService) {
        pathList.stream()
                .forEach(path -> encryptPathValueIfExists(document, path, encryptionService));
    }

    @ChangeSet(order = "080", id = "encrypt-certificate", author = "")
    public void encryptCertificateAndPassword(MongockTemplate mongoTemplate, EncryptionService encryptionService) {

        /**
         * - List of attributes that need to be encoded.
         * - Each path represents where the attribute exists in mongo db document.
         */
        List<String> pathList = new ArrayList<>();
        pathList.add("datasourceConfiguration.connection.ssl.keyFile.base64Content");
        pathList.add("datasourceConfiguration.connection.ssl.certificateFile.base64Content");
        pathList.add("datasourceConfiguration.connection.ssl.caCertificateFile.base64Content");
        pathList.add("datasourceConfiguration.connection.ssl.pemCertificate.file.base64Content");
        pathList.add("datasourceConfiguration.connection.ssl.pemCertificate.password");
        pathList.add("datasourceConfiguration.sshProxy.privateKey.keyFile.base64Content");
        pathList.add("datasourceConfiguration.sshProxy.privateKey.password");

        mongoTemplate.execute("datasource", new CollectionCallback<String>() {
            @Override
            public String doInCollection(MongoCollection<Document> collection) {
                MongoCursor cursor = collection.find(
                        Filters.or(
                                Filters.exists(pathList.get(0)),
                                Filters.exists(pathList.get(1)),
                                Filters.exists(pathList.get(2)),
                                Filters.exists(pathList.get(3)),
                                Filters.exists(pathList.get(4)),
                                Filters.exists(pathList.get(5)),
                                Filters.exists(pathList.get(6))
                        )
                ).cursor();

                List<Pair<Document, Document>> documentPairList = new ArrayList<>();
                while (cursor.hasNext()) {
                    Document old = (Document) cursor.next();
                    // This document will have the encrypted values.
                    Document updated = Document.parse(old.toJson());
                    // Encrypt attributes
                    encryptRawValues(updated, pathList, encryptionService);
                    documentPairList.add(new Pair(old, updated));
                }

                /**
                 * - Replace old document with the updated document that has encrypted values.
                 * - Replacing here instead of the while loop above makes sure that we attempt replacement only if
                 * the encryption step succeeded without error for each selected document.
                 */
                documentPairList.stream()
                        .forEach(docPair -> collection.findOneAndReplace(docPair.getFirst(), docPair.getSecond()));

                return null;
            }
        });
>>>>>>> e20d616c
    }
}<|MERGE_RESOLUTION|>--- conflicted
+++ resolved
@@ -2817,7 +2817,137 @@
         mongoTemplate.updateMulti(query(where("publishedPages").exists(TRUE)), update, Application.class);
     }
 
-<<<<<<< HEAD
+    @ChangeSet(order = "080", id = "create-plugin-reference-for-genarate-CRUD-page", author = "")
+    public void createPluginReferenceForGenerateCRUDPage(MongockTemplate mongoTemplate) {
+
+        final String templatePageNameForSQLDatasource = "SQL";
+        final Set<String> sqlPackageNames = Set.of("mysql-plugin", "mssql-plugin", "redshift-plugin", "snowflake-plugin");
+        Set<String> validPackageNames = new HashSet<>(sqlPackageNames);
+        validPackageNames.add("mongo-plugin");
+        validPackageNames.add("postgres-plugin");
+
+        List<Plugin> plugins = mongoTemplate.findAll(Plugin.class);
+        for (Plugin plugin : plugins) {
+            if (validPackageNames.contains(plugin.getPackageName())) {
+                if (sqlPackageNames.contains(plugin.getPackageName())) {
+                    plugin.setGenerateCRUDPageComponent(templatePageNameForSQLDatasource);
+                } else {
+                    plugin.setGenerateCRUDPageComponent(plugin.getName());
+                }
+            }
+            mongoTemplate.save(plugin);
+        }
+    }
+
+    private Document getDocumentFromPath(Document document, String path) {
+        String[] pathKeys = path.split("\\.");
+        Document documentPtr = document;
+
+        /**
+         * - Traverse document one key at a time.
+         * - Forced to traverse document one key at a time for the lack of a better API that allows traversal for
+         * chained keys or key list.
+         */
+        for (int i=0; i<pathKeys.length; i++) {
+            if (documentPtr.containsKey(pathKeys[i])) {
+                try {
+                    documentPtr = documentPtr.get(pathKeys[i], Document.class);
+                } catch (ClassCastException e) {
+                    System.out.println("Failed to cast document for path: " + path);
+                    e.printStackTrace();
+                    return null;
+                }
+            }
+            else {
+                return null;
+            }
+        }
+
+        return documentPtr;
+    }
+
+    private void encryptPathValueIfExists(Document document, String path, EncryptionService encryptionService) {
+        String[] pathKeys = path.split("\\.");
+        /**
+         * - For attribute path "datasourceConfiguration.connection.ssl.keyFile.base64Content", first get the parent
+         * document that contains the attribute 'base64Content' i.e. fetch the document corresponding to path
+         * "datasourceConfiguration.connection.ssl.keyFile"
+         */
+        String parentDocumentPath = StringUtils.join(ArrayUtils.subarray(pathKeys, 0, pathKeys.length - 1), ".");
+        Document parentDocument = getDocumentFromPath(document, parentDocumentPath);
+
+        if (parentDocument != null) {
+            /**
+             * - Replace old value with new encrypted value if the key exists and is non-null.
+             * - Use the last element in pathKeys since it the key that names the attribute that needs to be encrypted
+             * e.g. 'base64Content' in "datasourceConfiguration.connection.ssl.keyFile.base64Content"
+             */
+            parentDocument.computeIfPresent(
+                    pathKeys[pathKeys.length - 1],
+                    (k, v) -> encryptionService.encryptString((String) v)
+            );
+        }
+    }
+
+    private void encryptRawValues(Document document, List<String> pathList, EncryptionService encryptionService) {
+        pathList.stream()
+                .forEach(path -> encryptPathValueIfExists(document, path, encryptionService));
+    }
+
+    @ChangeSet(order = "081", id = "encrypt-certificate", author = "")
+    public void encryptCertificateAndPassword(MongockTemplate mongoTemplate, EncryptionService encryptionService) {
+
+        /**
+         * - List of attributes that need to be encoded.
+         * - Each path represents where the attribute exists in mongo db document.
+         */
+        List<String> pathList = new ArrayList<>();
+        pathList.add("datasourceConfiguration.connection.ssl.keyFile.base64Content");
+        pathList.add("datasourceConfiguration.connection.ssl.certificateFile.base64Content");
+        pathList.add("datasourceConfiguration.connection.ssl.caCertificateFile.base64Content");
+        pathList.add("datasourceConfiguration.connection.ssl.pemCertificate.file.base64Content");
+        pathList.add("datasourceConfiguration.connection.ssl.pemCertificate.password");
+        pathList.add("datasourceConfiguration.sshProxy.privateKey.keyFile.base64Content");
+        pathList.add("datasourceConfiguration.sshProxy.privateKey.password");
+
+        mongoTemplate.execute("datasource", new CollectionCallback<String>() {
+            @Override
+            public String doInCollection(MongoCollection<Document> collection) {
+                MongoCursor cursor = collection.find(
+                        Filters.or(
+                                Filters.exists(pathList.get(0)),
+                                Filters.exists(pathList.get(1)),
+                                Filters.exists(pathList.get(2)),
+                                Filters.exists(pathList.get(3)),
+                                Filters.exists(pathList.get(4)),
+                                Filters.exists(pathList.get(5)),
+                                Filters.exists(pathList.get(6))
+                        )
+                ).cursor();
+
+                List<Pair<Document, Document>> documentPairList = new ArrayList<>();
+                while (cursor.hasNext()) {
+                    Document old = (Document) cursor.next();
+                    // This document will have the encrypted values.
+                    Document updated = Document.parse(old.toJson());
+                    // Encrypt attributes
+                    encryptRawValues(updated, pathList, encryptionService);
+                    documentPairList.add(new Pair(old, updated));
+                }
+
+                /**
+                 * - Replace old document with the updated document that has encrypted values.
+                 * - Replacing here instead of the while loop above makes sure that we attempt replacement only if
+                 * the encryption step succeeded without error for each selected document.
+                 */
+                documentPairList.stream()
+                        .forEach(docPair -> collection.findOneAndReplace(docPair.getFirst(), docPair.getSecond()));
+
+                return null;
+            }
+        });
+    }
+
     @ChangeSet(order = "080", id = "add-js-plugin", author = "")
     public void addJSPlugin(MongockTemplate mongoTemplate) {
         Plugin plugin = new Plugin();
@@ -2836,136 +2966,5 @@
         }
 
         installPluginToAllOrganizations(mongoTemplate, plugin.getId());
-=======
-    @ChangeSet(order = "080", id = "create-plugin-reference-for-genarate-CRUD-page", author = "")
-    public void createPluginReferenceForGenerateCRUDPage(MongockTemplate mongoTemplate) {
-
-        final String templatePageNameForSQLDatasource = "SQL";
-        final Set<String> sqlPackageNames = Set.of("mysql-plugin", "mssql-plugin", "redshift-plugin", "snowflake-plugin");
-        Set<String> validPackageNames = new HashSet<>(sqlPackageNames);
-        validPackageNames.add("mongo-plugin");
-        validPackageNames.add("postgres-plugin");
-
-        List<Plugin> plugins = mongoTemplate.findAll(Plugin.class);
-        for (Plugin plugin : plugins) {
-            if (validPackageNames.contains(plugin.getPackageName())) {
-                if (sqlPackageNames.contains(plugin.getPackageName())) {
-                    plugin.setGenerateCRUDPageComponent(templatePageNameForSQLDatasource);
-                } else {
-                    plugin.setGenerateCRUDPageComponent(plugin.getName());
-                }
-            }
-            mongoTemplate.save(plugin);
-        }
-    }
-
-    private Document getDocumentFromPath(Document document, String path) {
-        String[] pathKeys = path.split("\\.");
-        Document documentPtr = document;
-
-        /**
-         * - Traverse document one key at a time.
-         * - Forced to traverse document one key at a time for the lack of a better API that allows traversal for
-         * chained keys or key list.
-         */
-        for (int i=0; i<pathKeys.length; i++) {
-            if (documentPtr.containsKey(pathKeys[i])) {
-                try {
-                    documentPtr = documentPtr.get(pathKeys[i], Document.class);
-                } catch (ClassCastException e) {
-                    System.out.println("Failed to cast document for path: " + path);
-                    e.printStackTrace();
-                    return null;
-                }
-            }
-            else {
-                return null;
-            }
-        }
-
-        return documentPtr;
-    }
-
-    private void encryptPathValueIfExists(Document document, String path, EncryptionService encryptionService) {
-        String[] pathKeys = path.split("\\.");
-        /**
-         * - For attribute path "datasourceConfiguration.connection.ssl.keyFile.base64Content", first get the parent
-         * document that contains the attribute 'base64Content' i.e. fetch the document corresponding to path
-         * "datasourceConfiguration.connection.ssl.keyFile"
-         */
-        String parentDocumentPath = StringUtils.join(ArrayUtils.subarray(pathKeys, 0, pathKeys.length - 1), ".");
-        Document parentDocument = getDocumentFromPath(document, parentDocumentPath);
-
-        if (parentDocument != null) {
-            /**
-             * - Replace old value with new encrypted value if the key exists and is non-null.
-             * - Use the last element in pathKeys since it the key that names the attribute that needs to be encrypted
-             * e.g. 'base64Content' in "datasourceConfiguration.connection.ssl.keyFile.base64Content"
-             */
-            parentDocument.computeIfPresent(
-                    pathKeys[pathKeys.length - 1],
-                    (k, v) -> encryptionService.encryptString((String) v)
-            );
-        }
-    }
-
-    private void encryptRawValues(Document document, List<String> pathList, EncryptionService encryptionService) {
-        pathList.stream()
-                .forEach(path -> encryptPathValueIfExists(document, path, encryptionService));
-    }
-
-    @ChangeSet(order = "080", id = "encrypt-certificate", author = "")
-    public void encryptCertificateAndPassword(MongockTemplate mongoTemplate, EncryptionService encryptionService) {
-
-        /**
-         * - List of attributes that need to be encoded.
-         * - Each path represents where the attribute exists in mongo db document.
-         */
-        List<String> pathList = new ArrayList<>();
-        pathList.add("datasourceConfiguration.connection.ssl.keyFile.base64Content");
-        pathList.add("datasourceConfiguration.connection.ssl.certificateFile.base64Content");
-        pathList.add("datasourceConfiguration.connection.ssl.caCertificateFile.base64Content");
-        pathList.add("datasourceConfiguration.connection.ssl.pemCertificate.file.base64Content");
-        pathList.add("datasourceConfiguration.connection.ssl.pemCertificate.password");
-        pathList.add("datasourceConfiguration.sshProxy.privateKey.keyFile.base64Content");
-        pathList.add("datasourceConfiguration.sshProxy.privateKey.password");
-
-        mongoTemplate.execute("datasource", new CollectionCallback<String>() {
-            @Override
-            public String doInCollection(MongoCollection<Document> collection) {
-                MongoCursor cursor = collection.find(
-                        Filters.or(
-                                Filters.exists(pathList.get(0)),
-                                Filters.exists(pathList.get(1)),
-                                Filters.exists(pathList.get(2)),
-                                Filters.exists(pathList.get(3)),
-                                Filters.exists(pathList.get(4)),
-                                Filters.exists(pathList.get(5)),
-                                Filters.exists(pathList.get(6))
-                        )
-                ).cursor();
-
-                List<Pair<Document, Document>> documentPairList = new ArrayList<>();
-                while (cursor.hasNext()) {
-                    Document old = (Document) cursor.next();
-                    // This document will have the encrypted values.
-                    Document updated = Document.parse(old.toJson());
-                    // Encrypt attributes
-                    encryptRawValues(updated, pathList, encryptionService);
-                    documentPairList.add(new Pair(old, updated));
-                }
-
-                /**
-                 * - Replace old document with the updated document that has encrypted values.
-                 * - Replacing here instead of the while loop above makes sure that we attempt replacement only if
-                 * the encryption step succeeded without error for each selected document.
-                 */
-                documentPairList.stream()
-                        .forEach(docPair -> collection.findOneAndReplace(docPair.getFirst(), docPair.getSecond()));
-
-                return null;
-            }
-        });
->>>>>>> e20d616c
     }
 }