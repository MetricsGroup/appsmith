package com.appsmith.server.migrations;

import com.appsmith.external.helpers.MustacheHelper;
import com.appsmith.external.models.ActionConfiguration;
import com.appsmith.external.models.BaseDomain;
import com.appsmith.external.models.Connection;
import com.appsmith.external.models.DBAuth;
import com.appsmith.external.models.Datasource;
import com.appsmith.external.models.DatasourceConfiguration;
import com.appsmith.external.models.Policy;
import com.appsmith.external.models.Property;
import com.appsmith.external.models.QDatasource;
import com.appsmith.external.models.SSLDetails;
import com.appsmith.external.services.EncryptionService;
import com.appsmith.server.acl.AclPermission;
import com.appsmith.server.acl.AppsmithRole;
import com.appsmith.server.constants.Appsmith;
import com.appsmith.server.constants.FieldName;
import com.appsmith.server.domains.Action;
import com.appsmith.server.domains.Application;
import com.appsmith.server.domains.Collection;
import com.appsmith.server.domains.Config;
import com.appsmith.server.domains.Group;
import com.appsmith.server.domains.InviteUser;
import com.appsmith.server.domains.Layout;
import com.appsmith.server.domains.NewAction;
import com.appsmith.server.domains.NewPage;
import com.appsmith.server.domains.Organization;
import com.appsmith.server.domains.OrganizationPlugin;
import com.appsmith.server.domains.Page;
import com.appsmith.server.domains.PasswordResetToken;
import com.appsmith.server.domains.Permission;
import com.appsmith.server.domains.Plugin;
import com.appsmith.server.domains.PluginType;
import com.appsmith.server.domains.QApplication;
import com.appsmith.server.domains.QConfig;
import com.appsmith.server.domains.QNewAction;
import com.appsmith.server.domains.QOrganization;
import com.appsmith.server.domains.QPlugin;
import com.appsmith.server.domains.Role;
import com.appsmith.server.domains.Sequence;
import com.appsmith.server.domains.User;
import com.appsmith.server.domains.UserData;
import com.appsmith.server.domains.UserRole;
import com.appsmith.server.dtos.ActionDTO;
import com.appsmith.server.dtos.DslActionDTO;
import com.appsmith.server.dtos.OrganizationPluginStatus;
import com.appsmith.server.dtos.PageDTO;
import com.appsmith.server.services.OrganizationService;
import com.fasterxml.jackson.databind.ObjectMapper;
import com.github.cloudyrock.mongock.ChangeLog;
import com.github.cloudyrock.mongock.ChangeSet;
import com.github.cloudyrock.mongock.decorator.impl.MongockTemplate;
import com.google.gson.Gson;
import com.mongodb.MongoClient;
import com.mongodb.MongoException;
import com.mongodb.client.MongoCollection;
import com.mongodb.client.MongoCursor;
import com.mongodb.client.model.Filters;
import com.mysema.commons.lang.Pair;
import lombok.extern.slf4j.Slf4j;
import net.minidev.json.JSONObject;
import org.apache.commons.lang.ArrayUtils;
import org.apache.commons.lang.ObjectUtils;
import org.apache.commons.lang.StringUtils;
import org.bson.Document;
import org.bson.types.ObjectId;
import org.springframework.core.io.DefaultResourceLoader;
import org.springframework.dao.DataAccessException;
import org.springframework.dao.DuplicateKeyException;
import org.springframework.data.domain.Sort;
import org.springframework.data.mongodb.UncategorizedMongoDbException;
import org.springframework.data.mongodb.core.CollectionCallback;
import org.springframework.data.mongodb.core.MongoOperations;
import org.springframework.data.mongodb.core.MongoTemplate;
import org.springframework.data.mongodb.core.index.CompoundIndexDefinition;
import org.springframework.data.mongodb.core.index.Index;
import org.springframework.data.mongodb.core.index.IndexOperations;
import org.springframework.data.mongodb.core.query.Criteria;
import org.springframework.data.mongodb.core.query.Query;
import org.springframework.data.mongodb.core.query.Update;
import org.springframework.util.CollectionUtils;
import org.springframework.util.StreamUtils;

import java.io.IOException;
import java.nio.charset.Charset;
import java.time.Instant;
import java.util.ArrayList;
import java.util.Arrays;
import java.util.Collections;
import java.util.HashMap;
import java.util.HashSet;
import java.util.Iterator;
import java.util.List;
import java.util.Map;
import java.util.Optional;
import java.util.Random;
import java.util.Set;
import java.util.concurrent.TimeUnit;
import java.util.regex.Matcher;
import java.util.regex.Pattern;
import java.util.stream.Collectors;

import static com.appsmith.external.helpers.BeanCopyUtils.copyNewFieldValuesIntoOldObject;
import static com.appsmith.external.helpers.PluginUtils.setValueSafelyInFormData;
import static com.appsmith.server.acl.AclPermission.EXECUTE_ACTIONS;
import static com.appsmith.server.acl.AclPermission.EXPORT_APPLICATIONS;
import static com.appsmith.server.acl.AclPermission.MAKE_PUBLIC_APPLICATIONS;
import static com.appsmith.server.acl.AclPermission.ORGANIZATION_EXPORT_APPLICATIONS;
import static com.appsmith.server.acl.AclPermission.ORGANIZATION_INVITE_USERS;
import static com.appsmith.server.acl.AclPermission.READ_ACTIONS;
import static com.appsmith.server.helpers.CollectionUtils.isNullOrEmpty;
import static com.appsmith.server.repositories.BaseAppsmithRepositoryImpl.fieldName;
import static java.lang.Boolean.FALSE;
import static java.lang.Boolean.TRUE;
import static org.springframework.data.mongodb.core.query.Criteria.where;
import static org.springframework.data.mongodb.core.query.Query.query;
import static org.springframework.data.mongodb.core.query.Update.update;

@Slf4j
@ChangeLog(order = "001")
public class DatabaseChangelog {

    /**
     * A private, pure utility function to create instances of Index objects to pass to `IndexOps.ensureIndex` method.
     * Note: The order of the fields here is important. An index with the fields `"name", "organizationId"` is different
     * from an index with the fields `"organizationId", "name"`. If an index exists with the first ordering and we try
     * to **ensure** an index with the same name but the second ordering of fields, errors will show up and bad things
     * WILL happen.
     * <p>
     * Also, please check out the following blog on how to best create indexes :
     * https://emptysqua.re/blog/optimizing-mongodb-compound-indexes/
     */
    private static Index makeIndex(String... fields) {
        if (fields.length == 1) {
            return new Index(fields[0], Sort.Direction.ASC).named(fields[0]);
        } else {
            org.bson.Document doc = new org.bson.Document();
            for (String field : fields) {
                doc.put(field, 1);
            }
            return new CompoundIndexDefinition(doc);
        }
    }

    /**
     * Given a MongoTemplate, a domain class and a bunch of Index definitions, this pure utility function will ensure
     * those indexes on the database behind the MongoTemplate instance.
     */
    private static void ensureIndexes(MongoTemplate mongoTemplate, Class<?> entityClass, Index... indexes) {
        IndexOperations indexOps = mongoTemplate.indexOps(entityClass);
        for (Index index : indexes) {
            indexOps.ensureIndex(index);
        }
    }

    private static void dropIndexIfExists(MongoTemplate mongoTemplate, Class<?> entityClass, String name) {
        try {
            mongoTemplate.indexOps(entityClass).dropIndex(name);
        } catch (UncategorizedMongoDbException ignored) {
            // The index probably doesn't exist. This happens if the database is created after the @Indexed annotation
            // has been removed.
        }
    }

    private ActionDTO copyActionToDTO(Action action) {
        ActionDTO actionDTO = new ActionDTO();
        actionDTO.setName(action.getName());
        actionDTO.setDatasource(action.getDatasource());
        actionDTO.setPageId(action.getPageId());
        actionDTO.setActionConfiguration(action.getActionConfiguration());
        actionDTO.setExecuteOnLoad(action.getExecuteOnLoad());
        actionDTO.setDynamicBindingPathList(action.getDynamicBindingPathList());
        actionDTO.setIsValid(action.getIsValid());
        actionDTO.setInvalids(action.getInvalids());
        actionDTO.setJsonPathKeys(action.getJsonPathKeys());
        actionDTO.setCacheResponse(action.getCacheResponse());
        actionDTO.setUserSetOnLoad(action.getUserSetOnLoad());
        actionDTO.setConfirmBeforeExecute(action.getConfirmBeforeExecute());

        return actionDTO;
    }

    private void installPluginToAllOrganizations(MongockTemplate mongockTemplate, String pluginId) {
        for (Organization organization : mongockTemplate.findAll(Organization.class)) {
            if (CollectionUtils.isEmpty(organization.getPlugins())) {
                organization.setPlugins(new HashSet<>());
            }

            final Set<String> installedPlugins = organization.getPlugins()
                    .stream().map(OrganizationPlugin::getPluginId).collect(Collectors.toSet());

            if (!installedPlugins.contains(pluginId)) {
                organization.getPlugins()
                        .add(new OrganizationPlugin(pluginId, OrganizationPluginStatus.FREE));
            }

            mongockTemplate.save(organization);
        }
    }

    @ChangeSet(order = "001", id = "initial-plugins", author = "")
    public void initialPlugins(MongoTemplate mongoTemplate) {
        Plugin plugin1 = new Plugin();
        plugin1.setName("PostgresDbPlugin");
        plugin1.setType(PluginType.DB);
        plugin1.setPackageName("postgres-plugin");
        plugin1.setUiComponent("DbEditorForm");
        plugin1.setDefaultInstall(true);
        try {
            mongoTemplate.insert(plugin1);
        } catch (DuplicateKeyException e) {
            log.warn("postgres-plugin already present in database.");
        }

        Plugin plugin2 = new Plugin();
        plugin2.setName("RestTemplatePluginExecutor");
        plugin2.setType(PluginType.API);
        plugin2.setPackageName("restapi-plugin");
        plugin2.setUiComponent("ApiEditorForm");
        plugin2.setDefaultInstall(true);
        try {
            mongoTemplate.insert(plugin2);
        } catch (DuplicateKeyException e) {
            log.warn("restapi-plugin already present in database.");
        }

        Plugin plugin3 = new Plugin();
        plugin3.setName("MongoDBPlugin");
        plugin3.setType(PluginType.DB);
        plugin3.setPackageName("mongo-plugin");
        plugin3.setUiComponent("DbEditorForm");
        plugin3.setDefaultInstall(true);
        try {
            mongoTemplate.insert(plugin3);
        } catch (DuplicateKeyException e) {
            log.warn("mongo-plugin already present in database.");
        }

        Plugin plugin4 = new Plugin();
        plugin4.setName("Rapid API Plugin");
        plugin4.setType(PluginType.API);
        plugin4.setPackageName("rapidapi-plugin");
        plugin4.setUiComponent("RapidApiEditorForm");
        plugin4.setDefaultInstall(true);
        try {
            mongoTemplate.insert(plugin4);
        } catch (DuplicateKeyException e) {
            log.warn("rapidapi-plugin already present in database.");
        }
    }

    @ChangeSet(order = "002", id = "remove-org-name-index", author = "")
    public void removeOrgNameIndex(MongoTemplate mongoTemplate) {
        dropIndexIfExists(mongoTemplate, Organization.class, "name");
    }

    @ChangeSet(order = "003", id = "add-org-slugs", author = "")
    public void addOrgSlugs(MongoTemplate mongoTemplate, OrganizationService organizationService) {
        // For all existing organizations, add a slug field, which should be unique.
        // We are blocking here for adding a slug to each existing organization. This is bad and slow. Do NOT copy this
        // code fragment into the services' control flow. This is a single migration code and is expected to run once in
        // lifetime of a deployment.
        for (Organization organization : mongoTemplate.findAll(Organization.class)) {
            if (organization.getSlug() == null) {
                organizationService.getNextUniqueSlug(organization.makeSlug())
                        .doOnSuccess(slug -> {
                            organization.setSlug(slug);
                            mongoTemplate.save(organization);
                        })
                        .block();
            }
        }
    }

    /**
     * We are creating indexes manually because Spring's index resolver creates indexes on fields as well.
     * See https://stackoverflow.com/questions/60867491/ for an explanation of the problem. We have that problem with
     * the `Action.datasource` field.
     */
    @ChangeSet(order = "004", id = "initial-indexes", author = "")
    public void addInitialIndexes(MongoTemplate mongoTemplate) {
        Index createdAtIndex = makeIndex("createdAt");

        ensureIndexes(mongoTemplate, Action.class,
                createdAtIndex,
                makeIndex("pageId", "name").unique().named("action_page_compound_index")
        );

        ensureIndexes(mongoTemplate, Application.class,
                createdAtIndex,
                makeIndex("organizationId", "name").unique().named("organization_application_compound_index")
        );

        ensureIndexes(mongoTemplate, Collection.class,
                createdAtIndex
        );

        ensureIndexes(mongoTemplate, Config.class,
                createdAtIndex,
                makeIndex("name").unique()
        );

        ensureIndexes(mongoTemplate, Datasource.class,
                createdAtIndex,
                makeIndex("organizationId", "name").unique().named("organization_datasource_compound_index")
        );

        ensureIndexes(mongoTemplate, InviteUser.class,
                createdAtIndex,
                makeIndex("token").unique().expire(3600, TimeUnit.SECONDS),
                makeIndex("email").unique()
        );

        ensureIndexes(mongoTemplate, Organization.class,
                createdAtIndex,
                makeIndex("slug").unique()
        );

        ensureIndexes(mongoTemplate, Page.class,
                createdAtIndex,
                makeIndex("applicationId", "name").unique().named("application_page_compound_index")
        );

        ensureIndexes(mongoTemplate, PasswordResetToken.class,
                createdAtIndex,
                makeIndex("email").unique().expire(3600, TimeUnit.SECONDS)
        );

        ensureIndexes(mongoTemplate, Permission.class,
                createdAtIndex
        );

        ensureIndexes(mongoTemplate, Plugin.class,
                createdAtIndex,
                makeIndex("type"),
                makeIndex("packageName").unique()
        );

        ensureIndexes(mongoTemplate, Role.class,
                createdAtIndex
        );

        ensureIndexes(mongoTemplate, User.class,
                createdAtIndex,
                makeIndex("email").unique()
        );
    }

    @ChangeSet(order = "005", id = "application-deleted-at", author = "")
    public void addApplicationDeletedAtFieldAndIndex(MongoTemplate mongoTemplate) {
        dropIndexIfExists(mongoTemplate, Application.class, "organization_application_compound_index");

        ensureIndexes(mongoTemplate, Application.class,
                makeIndex("organizationId", "name", "deletedAt")
                        .unique().named("organization_application_deleted_compound_index")
        );

        for (Application application : mongoTemplate.findAll(Application.class)) {
            if (application.isDeleted()) {
                application.setDeletedAt(application.getUpdatedAt());
                mongoTemplate.save(application);
            }
        }
    }

    @ChangeSet(order = "006", id = "hide-rapidapi-plugin", author = "")
    public void hideRapidApiPluginFromCreateDatasource(MongoTemplate mongoTemplate) {
        final Plugin rapidApiPlugin = mongoTemplate.findOne(
                query(where("packageName").is("rapidapi-plugin")),
                Plugin.class
        );

        if (rapidApiPlugin == null) {
            log.error("Couldn't find rapidapi-plugin, to set it's `allowUserDatasources` to false.");

        } else {
            rapidApiPlugin.setAllowUserDatasources(false);
            mongoTemplate.save(rapidApiPlugin);

        }
    }

    @ChangeSet(order = "007", id = "datasource-deleted-at", author = "")
    public void addDatasourceDeletedAtFieldAndIndex(MongoTemplate mongoTemplate) {
        dropIndexIfExists(mongoTemplate, Datasource.class, "organization_datasource_compound_index");

        ensureIndexes(mongoTemplate, Datasource.class,
                makeIndex(FieldName.ORGANIZATION_ID, FieldName.NAME, FieldName.DELETED_AT)
                        .unique().named("organization_datasource_deleted_compound_index")
        );

        for (Datasource datasource : mongoTemplate.findAll(Datasource.class)) {
            if (datasource.isDeleted()) {
                datasource.setDeletedAt(datasource.getUpdatedAt());
                mongoTemplate.save(datasource);
            }
        }
    }

    @ChangeSet(order = "008", id = "page-deleted-at", author = "")
    public void addPageDeletedAtFieldAndIndex(MongoTemplate mongoTemplate) {
        dropIndexIfExists(mongoTemplate, Page.class, "application_page_compound_index");

        ensureIndexes(mongoTemplate, Page.class,
                makeIndex(FieldName.APPLICATION_ID, FieldName.NAME, FieldName.DELETED_AT)
                        .unique().named("application_page_deleted_compound_index")
        );

        for (Page page : mongoTemplate.findAll(Page.class)) {
            if (page.isDeleted()) {
                page.setDeletedAt(page.getUpdatedAt());
                mongoTemplate.save(page);
            }
        }
    }

    @ChangeSet(order = "009", id = "friendly-plugin-names", author = "")
    public void setFriendlyPluginNames(MongoTemplate mongoTemplate) {
        for (Plugin plugin : mongoTemplate.findAll(Plugin.class)) {
            if ("postgres-plugin".equals(plugin.getPackageName())) {
                plugin.setName("PostgreSQL");
            } else if ("restapi-plugin".equals(plugin.getPackageName())) {
                plugin.setName("REST API");
            } else if ("mongo-plugin".equals(plugin.getPackageName())) {
                plugin.setName("MongoDB");
            } else {
                continue;
            }
            mongoTemplate.save(plugin);
        }
    }

    @ChangeSet(order = "010", id = "add-delete-datasource-perm-existing-groups", author = "")
    public void addDeleteDatasourcePermToExistingGroups(MongoTemplate mongoTemplate) {
        for (Group group : mongoTemplate.findAll(Group.class)) {
            if (CollectionUtils.isEmpty(group.getPermissions())) {
                group.setPermissions(new HashSet<>());
            }
            group.getPermissions().add("delete:datasources");
            mongoTemplate.save(group);
        }
    }

    @ChangeSet(order = "011", id = "install-default-plugins-to-all-organizations", author = "")
    public void installDefaultPluginsToAllOrganizations(MongoTemplate mongoTemplate) {
        final List<Plugin> defaultPlugins = mongoTemplate.find(
                query(where("defaultInstall").is(true)),
                Plugin.class
        );

        mongoTemplate.findAll(Plugin.class);

        for (Organization organization : mongoTemplate.findAll(Organization.class)) {
            if (CollectionUtils.isEmpty(organization.getPlugins())) {
                organization.setPlugins(new HashSet<>());
            }

            final Set<String> installedPlugins = organization.getPlugins()
                    .stream().map(OrganizationPlugin::getPluginId).collect(Collectors.toSet());

            for (Plugin defaultPlugin : defaultPlugins) {
                if (!installedPlugins.contains(defaultPlugin.getId())) {
                    organization.getPlugins()
                            .add(new OrganizationPlugin(defaultPlugin.getId(), OrganizationPluginStatus.FREE));
                }
            }

            mongoTemplate.save(organization);
        }
    }

    @ChangeSet(order = "012", id = "ensure-datasource-created-and-updated-at-fields", author = "")
    public void ensureDatasourceCreatedAndUpdatedAt(MongoTemplate mongoTemplate) {
        final List<Datasource> missingCreatedAt = mongoTemplate.find(
                query(where("createdAt").exists(false)),
                Datasource.class
        );

        for (Datasource datasource : missingCreatedAt) {
            datasource.setCreatedAt(Instant.now());
            mongoTemplate.save(datasource);
        }

        final List<Datasource> missingUpdatedAt = mongoTemplate.find(
                query(where("updatedAt").exists(false)),
                Datasource.class
        );

        for (Datasource datasource : missingUpdatedAt) {
            datasource.setUpdatedAt(Instant.now());
            mongoTemplate.save(datasource);
        }
    }

    @ChangeSet(order = "013", id = "add-index-for-sequence-name", author = "")
    public void addIndexForSequenceName(MongoTemplate mongoTemplate) {
        ensureIndexes(mongoTemplate, Sequence.class,
                makeIndex(FieldName.NAME).unique()
        );
    }

    @ChangeSet(order = "014", id = "set-initial-sequence-for-datasource", author = "")
    public void setInitialSequenceForDatasource(MongoTemplate mongoTemplate) {
        final Long maxUntitledDatasourceNumber = mongoTemplate.find(
                query(where(FieldName.NAME).regex("^" + Datasource.DEFAULT_NAME_PREFIX + " \\d+$")),
                Datasource.class
        )
                .stream()
                .map(datasource -> Long.parseLong(datasource.getName().split(" ")[2]))
                .max(Long::compareTo)
                .orElse(0L);

        mongoTemplate.upsert(
                query(where(FieldName.NAME).is(mongoTemplate.getCollectionName(Datasource.class))),
                update("nextNumber", maxUntitledDatasourceNumber + 1),
                Sequence.class
        );
    }

    @ChangeSet(order = "015", id = "set-plugin-image-and-docs-link", author = "")
    public void setPluginImageAndDocsLink(MongoTemplate mongoTemplate) {
        for (Plugin plugin : mongoTemplate.findAll(Plugin.class)) {
            if ("postgres-plugin".equals(plugin.getPackageName())) {
                plugin.setIconLocation("https://s3.us-east-2.amazonaws.com/assets.appsmith.com/Postgress.png");
                plugin.setDocumentationLink("https://www.postgresql.org/docs/12/index.html");
                plugin.setResponseType(Plugin.ResponseType.TABLE);

            } else if ("restapi-plugin".equals(plugin.getPackageName())) {
                plugin.setIconLocation("https://s3.us-east-2.amazonaws.com/assets.appsmith.com/RestAPI.png");

            } else if ("mongo-plugin".equals(plugin.getPackageName())) {
                plugin.setIconLocation("https://s3.us-east-2.amazonaws.com/assets.appsmith.com/MongoDB.png");
                plugin.setDocumentationLink("https://docs.mongodb.com/manual/reference/command/nav-crud/");
                plugin.setResponseType(Plugin.ResponseType.JSON);

            } else {
                continue;

            }

            mongoTemplate.save(plugin);
        }
    }

    @ChangeSet(order = "016", id = "fix-double-escapes", author = "")
    public void fixDoubleEscapes(MongoTemplate mongoTemplate) {
        final List<Action> actions = mongoTemplate.find(
                query(where("jsonPathKeys").exists(true)),
                Action.class
        );

        for (final Action action : actions) {
            final Set<String> keys = action.getJsonPathKeys();
            if (CollectionUtils.isEmpty(keys)) {
                continue;
            }

            final Set<String> fixedKeys = new HashSet<>();
            boolean hasFixes = false;
            for (final String key : keys) {
                final String fixed = key
                        .replaceAll("\\\\n", "\n")
                        .replaceAll("\\\\r", "\r")
                        .replaceAll("\\\\t", "\t");
                fixedKeys.add(fixed);
                if (!hasFixes && !fixed.equals(key)) {
                    hasFixes = true;
                }
            }

            if (hasFixes) {
                action.setJsonPathKeys(fixedKeys);
                mongoTemplate.save(action);
            }
        }
    }

    @ChangeSet(order = "017", id = "encrypt-password", author = "")
    public void encryptPassword(MongoTemplate mongoTemplate, EncryptionService encryptionService) {
        final List<Datasource> datasources = mongoTemplate.find(
                query(where("datasourceConfiguration.authentication.password").exists(true)),
                Datasource.class
        );

        for (final Datasource datasource : datasources) {
            DBAuth authentication = (DBAuth) datasource.getDatasourceConfiguration().getAuthentication();
            authentication.setPassword(encryptionService.encryptString(authentication.getPassword()));
            mongoTemplate.save(datasource);
        }
    }

    @ChangeSet(order = "018", id = "install-mysql-plugins", author = "")
    public void mysqlPlugin(MongockTemplate mongoTemplate) {
        Plugin plugin1 = new Plugin();
        plugin1.setName("Mysql");
        plugin1.setType(PluginType.DB);
        plugin1.setPackageName("mysql-plugin");
        plugin1.setUiComponent("DbEditorForm");
        plugin1.setResponseType(Plugin.ResponseType.TABLE);
        plugin1.setIconLocation("https://s3.us-east-2.amazonaws.com/assets.appsmith.com/Mysql.jpg");
        plugin1.setDefaultInstall(true);
        try {
            mongoTemplate.insert(plugin1);
        } catch (DuplicateKeyException e) {
            log.warn("mysql-plugin already present in database.");
        }

        installPluginToAllOrganizations(mongoTemplate, plugin1.getId());
    }

    @ChangeSet(order = "019", id = "update-database-documentation-links", author = "")
    public void updateDatabaseDocumentationLinks(MongoTemplate mongoTemplate) {
        for (Plugin plugin : mongoTemplate.findAll(Plugin.class)) {
            if ("postgres-plugin".equals(plugin.getPackageName())) {
                plugin.setDocumentationLink(
                        "");

            } else if ("mongo-plugin".equals(plugin.getPackageName())) {
                plugin.setDocumentationLink(
                        "https://docs.appsmith.com/v/v1.2.1/datasource-reference/querying-mongodb");

            } else {
                continue;

            }

            mongoTemplate.save(plugin);
        }
    }

    @ChangeSet(order = "020", id = "execute-action-for-read-action", author = "")
    public void giveExecutePermissionToReadActionUsers(MongoTemplate mongoTemplate) {
        final List<Action> actions = mongoTemplate.find(
                query(where("policies").exists(true)),
                Action.class
        );

        for (final Action action : actions) {
            Set<Policy> policies = action.getPolicies();
            if (policies.size() > 0) {
                Optional<Policy> readActionsOptional = policies.stream().filter(policy -> policy.getPermission().equals(READ_ACTIONS.getValue())).findFirst();
                if (readActionsOptional.isPresent()) {
                    Policy readActionPolicy = readActionsOptional.get();

                    Optional<Policy> executeActionsOptional = policies.stream().filter(policy -> policy.getPermission().equals(EXECUTE_ACTIONS.getValue())).findFirst();
                    if (executeActionsOptional.isPresent()) {
                        Policy executeActionPolicy = executeActionsOptional.get();
                        executeActionPolicy.getUsers().addAll(readActionPolicy.getUsers());
                    } else {
                        // this policy doesnt exist. create and add this to the policy set
                        Policy newExecuteActionPolicy = Policy.builder().permission(EXECUTE_ACTIONS.getValue())
                                .users(readActionPolicy.getUsers()).build();
                        action.getPolicies().add(newExecuteActionPolicy);
                    }
                    mongoTemplate.save(action);
                }
            }
        }
    }

    @ChangeSet(order = "021", id = "invite-and-public-permissions", author = "")
    public void giveInvitePermissionToOrganizationsAndPublicPermissionsToApplications(MongoTemplate mongoTemplate) {
        final List<Organization> organizations = mongoTemplate.find(
                query(where("userRoles").exists(true)),
                Organization.class
        );

        for (final Organization organization : organizations) {
            Set<String> adminUsernames = organization.getUserRoles()
                    .stream()
                    .filter(role -> (role.getRole().equals(AppsmithRole.ORGANIZATION_ADMIN)))
                    .map(role -> role.getUsername())
                    .collect(Collectors.toSet());

            Set<String> developerUsernames = organization.getUserRoles()
                    .stream()
                    .filter(role -> (role.getRole().equals(AppsmithRole.ORGANIZATION_DEVELOPER)))
                    .map(role -> role.getUsername())
                    .collect(Collectors.toSet());

            // All the developers and administrators of the organization should be allowed to get invite permissions
            Set<String> invitePermissionUsernames = new HashSet<>();
            invitePermissionUsernames.addAll(developerUsernames);
            invitePermissionUsernames.addAll(adminUsernames);

            Set<Policy> policies = organization.getPolicies();
            if (policies == null) {
                policies = new HashSet<>();
            }

            Optional<Policy> inviteUsersOptional = policies.stream().filter(policy -> policy.getPermission().equals(ORGANIZATION_INVITE_USERS.getValue())).findFirst();
            if (inviteUsersOptional.isPresent()) {
                Policy inviteUserPolicy = inviteUsersOptional.get();
                inviteUserPolicy.getUsers().addAll(invitePermissionUsernames);
            } else {
                // this policy doesnt exist. create and add this to the policy set
                Policy inviteUserPolicy = Policy.builder().permission(ORGANIZATION_INVITE_USERS.getValue())
                        .users(invitePermissionUsernames).build();
                organization.getPolicies().add(inviteUserPolicy);
            }

            mongoTemplate.save(organization);

            // Update the applications with public view policy for all administrators of the organization
            List<Application> orgApplications = mongoTemplate.find(
                    query(where(fieldName(QApplication.application.organizationId)).is(organization.getId())),
                    Application.class
            );

            for (final Application application : orgApplications) {
                Set<Policy> applicationPolicies = application.getPolicies();
                if (applicationPolicies == null) {
                    applicationPolicies = new HashSet<>();
                }

                Optional<Policy> makePublicAppOptional = applicationPolicies.stream().filter(policy -> policy.getPermission().equals(MAKE_PUBLIC_APPLICATIONS.getValue())).findFirst();
                if (makePublicAppOptional.isPresent()) {
                    Policy makePublicPolicy = makePublicAppOptional.get();
                    makePublicPolicy.getUsers().addAll(adminUsernames);
                } else {
                    // this policy doesnt exist. create and add this to the policy set
                    Policy newPublicAppPolicy = Policy.builder().permission(MAKE_PUBLIC_APPLICATIONS.getValue())
                            .users(adminUsernames).build();
                    application.getPolicies().add(newPublicAppPolicy);
                }

                mongoTemplate.save(application);
            }
        }
    }

    @SuppressWarnings({"unchecked", "rawtypes"})
    @ChangeSet(order = "022", id = "examples-organization", author = "")
    public void examplesOrganization(MongoTemplate mongoTemplate, EncryptionService encryptionService) throws IOException {
        final Map<String, String> plugins = new HashMap<>();

        final List<Map<String, Object>> organizationPlugins = mongoTemplate
                .find(query(where("defaultInstall").is(true)), Plugin.class)
                .stream()
                .map(plugin -> {
                    assert plugin.getId() != null;
                    plugins.put(plugin.getPackageName(), plugin.getId());
                    return Map.of(
                            "pluginId", plugin.getId(),
                            "status", "FREE",
                            FieldName.DELETED, false,
                            "policies", Collections.emptyList()
                    );
                })
                .collect(Collectors.toList());
        final String jsonContent = StreamUtils.copyToString(
                new DefaultResourceLoader().getResource("examples-organization.json").getInputStream(),
                Charset.defaultCharset()
        );

        final Map<String, Object> organization = new Gson().fromJson(jsonContent, HashMap.class);

        final List<Map<String, Object>> datasources = (List) organization.remove("$datasources");
        final List<Map<String, Object>> applications = (List) organization.remove("$applications");

        organization.put("plugins", organizationPlugins);
        organization.put(FieldName.CREATED_AT, Instant.now());
        final Map<String, Object> insertedOrganization = mongoTemplate.insert(organization, mongoTemplate.getCollectionName(Organization.class));
        final String organizationId = ((ObjectId) insertedOrganization.get("_id")).toHexString();

        final Map<String, String> datasourceIdsByName = new HashMap<>();

        for (final Map<String, Object> datasource : datasources) {
            datasource.put("pluginId", plugins.get(datasource.remove("$pluginPackageName")));
            final Map authentication = (Map) ((Map) datasource.get("datasourceConfiguration")).get("authentication");
            if (authentication != null) {
                final String plainPassword = (String) authentication.get("password");
                authentication.put("password", encryptionService.encryptString(plainPassword));
            }
            datasource.put(FieldName.ORGANIZATION_ID, organizationId);
            datasource.put(FieldName.CREATED_AT, Instant.now());
            final Map<String, Object> insertedDatasource = mongoTemplate.insert(datasource, mongoTemplate.getCollectionName(Datasource.class));
            datasourceIdsByName.put((String) datasource.get("name"), ((ObjectId) insertedDatasource.get("_id")).toHexString());
        }

        for (final Map<String, Object> application : applications) {
            final List<Map<String, Object>> fullPages = (List) application.remove("$pages");
            final List<Map<String, Object>> embeddedPages = new ArrayList<>();

            application.put(FieldName.ORGANIZATION_ID, organizationId);
            mongoTemplate.insert(application, mongoTemplate.getCollectionName(Application.class));
            final String applicationId = ((ObjectId) application.get("_id")).toHexString();

            for (final Map<String, Object> fullPage : fullPages) {
                final boolean isDefault = (boolean) fullPage.remove("$isDefault");

                final List<Map<String, Object>> actions = (List) ObjectUtils.defaultIfNull(
                        fullPage.remove("$actions"), Collections.emptyList());

                final List<Map<String, Object>> layouts = (List) fullPage.getOrDefault("layouts", Collections.emptyList());
                for (final Map<String, Object> layout : layouts) {
                    layout.put("_id", new ObjectId());
                }

                fullPage.put("applicationId", applicationId);
                fullPage.put(FieldName.CREATED_AT, Instant.now());
                final Map<String, Object> insertedPage = mongoTemplate.insert(fullPage, mongoTemplate.getCollectionName(Page.class));
                final String pageId = ((ObjectId) insertedPage.get("_id")).toHexString();
                embeddedPages.add(Map.of(
                        "_id", pageId,
                        "isDefault", isDefault
                ));

                final Map<String, String> actionIdsByName = new HashMap<>();
                for (final Map<String, Object> action : actions) {
                    final Map<String, Object> datasource = (Map) action.get("datasource");
                    datasource.put("pluginId", plugins.get(datasource.remove("$pluginPackageName")));
                    datasource.put(FieldName.ORGANIZATION_ID, organizationId);
                    if (FALSE.equals(datasource.remove("$isEmbedded"))) {
                        datasource.put("_id", new ObjectId(datasourceIdsByName.get(datasource.get("name"))));
                    }
                    action.put(FieldName.ORGANIZATION_ID, organizationId);
                    action.put("pageId", pageId);
                    action.put("pluginId", plugins.get(action.remove("$pluginPackageName")));
                    action.put(FieldName.CREATED_AT, Instant.now());
                    final Map<String, Object> insertedAction = mongoTemplate.insert(action, mongoTemplate.getCollectionName(Action.class));
                    actionIdsByName.put((String) action.get("name"), ((ObjectId) insertedAction.get("_id")).toHexString());
                }

                final List<Map<String, Object>> layouts1 = (List) insertedPage.get("layouts");
                for (Map<String, Object> layout : layouts1) {
                    final List<List<Map<String, Object>>> onLoadActions = (List) layout.getOrDefault("layoutOnLoadActions", Collections.emptyList());
                    for (final List<Map<String, Object>> actionSet : onLoadActions) {
                        for (final Map<String, Object> action : actionSet) {
                            action.put("_id", new ObjectId(actionIdsByName.get(action.get("name"))));
                        }
                    }
                    final List<List<Map<String, Object>>> onLoadActions2 = (List) layout.getOrDefault("publishedLayoutOnLoadActions", Collections.emptyList());
                    for (final List<Map<String, Object>> actionSet : onLoadActions2) {
                        for (final Map<String, Object> action : actionSet) {
                            action.put("_id", new ObjectId(actionIdsByName.get(action.get("name"))));
                        }
                    }
                }
                mongoTemplate.updateFirst(
                        query(where("_id").is(pageId)),
                        update("layouts", layouts1),
                        Page.class
                );
            }

            application.put("pages", embeddedPages);
            mongoTemplate.updateFirst(
                    query(where("_id").is(applicationId)),
                    update("pages", embeddedPages),
                    Application.class
            );
        }

        Config config = new Config();
        config.setName("template-organization");
        config.setConfig(new JSONObject(Map.of("organizationId", organizationId)));
        mongoTemplate.insert(config);
    }

    @ChangeSet(order = "023", id = "set-example-apps-in-config", author = "")
    public void setExampleAppsInConfig(MongoTemplate mongoTemplate) {
        final org.springframework.data.mongodb.core.query.Query configQuery = query(where("name").is("template-organization"));

        final Config config = mongoTemplate.findOne(
                configQuery,
                Config.class
        );

        if (config == null) {
            // No template organization configured. Nothing to migrate.
            return;
        }

        final String organizationId = config.getConfig().getAsString("organizationId");

        final List<Application> applications = mongoTemplate.find(
                query(where(fieldName(QApplication.application.organizationId)).is(organizationId)),
                Application.class
        );

        final List<String> applicationIds = new ArrayList<>();
        for (final Application application : applications) {
            applicationIds.add(application.getId());
        }

        mongoTemplate.updateFirst(
                configQuery,
                update("config.applicationIds", applicationIds),
                Config.class
        );
    }

    @ChangeSet(order = "024", id = "update-erroneous-action-ids", author = "")
    public void updateErroneousActionIdsInPage(MongoTemplate mongoTemplate) {
        final org.springframework.data.mongodb.core.query.Query configQuery = query(where("name").is("template-organization"));

        final Config config = mongoTemplate.findOne(
                configQuery,
                Config.class
        );

        if (config == null) {
            // No template organization configured. Nothing to migrate.
            return;
        }

        final String organizationId = config.getConfig().getAsString("organizationId");

        final org.springframework.data.mongodb.core.query.Query query = query(where(FieldName.ORGANIZATION_ID).is(organizationId));
        query.fields().include("_id");

        // Get IDs of applications in the template org.
        final List<String> applicationIds = mongoTemplate
                .find(query, Application.class)
                .stream()
                .map(BaseDomain::getId)
                .collect(Collectors.toList());

        // Get IDs of actions in the template org.
        final List<String> actionIds = mongoTemplate
                .find(query, Action.class)
                .stream()
                .map(BaseDomain::getId)
                .collect(Collectors.toList());

        // Get pages that are not in applications in the template org, and have template org's action IDs in their
        // layoutOnload lists.
        final Criteria incorrectActionIdCriteria = new Criteria().orOperator(
                where("layouts.layoutOnLoadActions").elemMatch(new Criteria().elemMatch(where("_id").in(actionIds))),
                where("layouts.publishedLayoutOnLoadActions").elemMatch(new Criteria().elemMatch(where("_id").in(actionIds)))
        );
        final List<Page> pagesToFix = mongoTemplate.find(
                query(where(FieldName.APPLICATION_ID).not().in(applicationIds))
                        .addCriteria(incorrectActionIdCriteria),
                Page.class
        );


        for (Page page : pagesToFix) {
            for (Layout layout : page.getLayouts()) {
                final ArrayList<HashSet<DslActionDTO>> layoutOnLoadActions = new ArrayList<>();
                if (layout.getLayoutOnLoadActions() != null) {
                    layoutOnLoadActions.addAll(layout.getLayoutOnLoadActions());
                }
                if (layout.getPublishedLayoutOnLoadActions() != null) {
                    layoutOnLoadActions.addAll(layout.getPublishedLayoutOnLoadActions());
                }
                for (HashSet<DslActionDTO> actionSet : layoutOnLoadActions) {
                    for (DslActionDTO actionDTO : actionSet) {
                        final String actionName = actionDTO.getName();
                        final Action action = mongoTemplate.findOne(
                                query(where(FieldName.PAGE_ID).is(page.getId()))
                                        .addCriteria(where(FieldName.NAME).is(actionName)),
                                Action.class
                        );
                        if (action != null) {
                            // Update the erroneous action id (template action id) to the cloned action id
                            actionDTO.setId(action.getId());
                        }
                    }
                }
            }

            mongoTemplate.save(page);
        }

        final long unfixablePagesCount = mongoTemplate.count(
                query(where(FieldName.APPLICATION_ID).not().in(applicationIds))
                        .addCriteria(where("layouts.layoutOnLoadActions").elemMatch(new Criteria().elemMatch(where("_id").in(actionIds)))),
                Page.class
        );

        if (unfixablePagesCount > 0) {
            log.info("Not all pages' onLoad actions could be fixed. Some old applications might not auto-run actions.");

        }
    }

    @ChangeSet(order = "025", id = "generate-unique-id-for-instance", author = "")
    public void generateUniqueIdForInstance(MongoTemplate mongoTemplate) {
        mongoTemplate.insert(new Config(
                new JSONObject(Map.of("value", new ObjectId().toHexString())),
                "instance-id"
        ));
    }

    @ChangeSet(order = "026", id = "fix-password-reset-token-expiration", author = "")
    public void fixTokenExpiration(MongoTemplate mongoTemplate) {
        dropIndexIfExists(mongoTemplate, PasswordResetToken.class, FieldName.CREATED_AT);
        dropIndexIfExists(mongoTemplate, PasswordResetToken.class, FieldName.EMAIL);

        ensureIndexes(mongoTemplate, PasswordResetToken.class,
                makeIndex(FieldName.CREATED_AT)
                        .expire(2, TimeUnit.DAYS),
                makeIndex(FieldName.EMAIL).unique()
        );
    }

    @ChangeSet(order = "027", id = "add-elastic-search-plugin", author = "")
    public void addElasticSearchPlugin(MongockTemplate mongoTemplate) {
        Plugin plugin1 = new Plugin();
        plugin1.setName("ElasticSearch");
        plugin1.setType(PluginType.DB);
        plugin1.setPackageName("elasticsearch-plugin");
        plugin1.setUiComponent("DbEditorForm");
        plugin1.setResponseType(Plugin.ResponseType.JSON);
        plugin1.setIconLocation("https://s3.us-east-2.amazonaws.com/assets.appsmith.com/ElasticSearch.jpg");
        plugin1.setDocumentationLink("https://docs.appsmith.com/v/v1.2.1/datasource-reference/querying-elasticsearch");
        plugin1.setDefaultInstall(true);
        try {
            mongoTemplate.insert(plugin1);
        } catch (DuplicateKeyException e) {
            log.warn(plugin1.getPackageName() + " already present in database.");
        }

        installPluginToAllOrganizations(mongoTemplate, plugin1.getId());
    }

    @ChangeSet(order = "028", id = "add-dynamo-plugin", author = "")
    public void addDynamoPlugin(MongockTemplate mongoTemplate) {
        Plugin plugin1 = new Plugin();
        plugin1.setName("DynamoDB");
        plugin1.setType(PluginType.DB);
        plugin1.setPackageName("dynamo-plugin");
        plugin1.setUiComponent("DbEditorForm");
        plugin1.setResponseType(Plugin.ResponseType.JSON);
        plugin1.setIconLocation("https://s3.us-east-2.amazonaws.com/assets.appsmith.com/DynamoDB.png");
        plugin1.setDocumentationLink("https://docs.appsmith.com/v/v1.2.1/datasource-reference/querying-dynamodb");
        plugin1.setDefaultInstall(true);
        try {
            mongoTemplate.insert(plugin1);
        } catch (DuplicateKeyException e) {
            log.warn(plugin1.getPackageName() + " already present in database.");
        }

        installPluginToAllOrganizations(mongoTemplate, plugin1.getId());
    }

    @ChangeSet(order = "029", id = "use-png-logos", author = "")
    public void usePngLogos(MongoTemplate mongoTemplate) {
        mongoTemplate.updateFirst(
                query(where(fieldName(QPlugin.plugin.packageName)).is("elasticsearch-plugin")),
                update(fieldName(QPlugin.plugin.iconLocation),
                        "https://s3.us-east-2.amazonaws.com/assets.appsmith.com/ElasticSearch.png"),
                Plugin.class
        );
    }

    @ChangeSet(order = "030", id = "add-redis-plugin", author = "")
    public void addRedisPlugin(MongockTemplate mongoTemplate) {
        Plugin plugin1 = new Plugin();
        plugin1.setName("Redis");
        plugin1.setType(PluginType.DB);
        plugin1.setPackageName("redis-plugin");
        plugin1.setUiComponent("DbEditorForm");
        plugin1.setResponseType(Plugin.ResponseType.TABLE);
        plugin1.setIconLocation("https://s3.us-east-2.amazonaws.com/assets.appsmith.com/redis.jpg");
        plugin1.setDocumentationLink("https://docs.appsmith.com/v/v1.2.1/datasource-reference/querying-redis");
        plugin1.setDefaultInstall(true);
        try {
            mongoTemplate.insert(plugin1);
        } catch (DuplicateKeyException e) {
            log.warn(plugin1.getPackageName() + " already present in database.");
        }

        installPluginToAllOrganizations(mongoTemplate, plugin1.getId());
    }

    @ChangeSet(order = "031", id = "add-msSql-plugin", author = "")
    public void addMsSqlPlugin(MongockTemplate mongoTemplate) {
        Plugin plugin1 = new Plugin();
        plugin1.setName("MsSQL");
        plugin1.setType(PluginType.DB);
        plugin1.setPackageName("mssql-plugin");
        plugin1.setUiComponent("DbEditorForm");
        plugin1.setResponseType(Plugin.ResponseType.TABLE);
        plugin1.setIconLocation("https://s3.us-east-2.amazonaws.com/assets.appsmith.com/MsSQL.jpg");
        plugin1.setDocumentationLink("https://docs.appsmith.com/v/v1.2.1/datasource-reference/querying-mssql");
        plugin1.setDefaultInstall(true);
        try {
            mongoTemplate.insert(plugin1);
        } catch (DuplicateKeyException e) {
            log.warn(plugin1.getPackageName() + " already present in database.");
        }

        installPluginToAllOrganizations(mongoTemplate, plugin1.getId());
    }

    @ChangeSet(order = "037", id = "createNewPageIndexAfterDroppingNewPage", author = "")
    public void addNewPageIndexAfterDroppingNewPage(MongoTemplate mongoTemplate) {
        Index createdAtIndex = makeIndex("createdAt");

        // Drop existing NewPage class
        mongoTemplate.dropCollection(NewPage.class);

        // Now add an index
        ensureIndexes(mongoTemplate, NewPage.class,
                createdAtIndex
        );
    }

    @ChangeSet(order = "038", id = "createNewActionIndexAfterDroppingNewAction", author = "")
    public void addNewActionIndexAfterDroppingNewAction(MongoTemplate mongoTemplate) {
        Index createdAtIndex = makeIndex("createdAt");

        // Drop existing NewAction class
        mongoTemplate.dropCollection(NewAction.class);

        // Now add an index
        ensureIndexes(mongoTemplate, NewAction.class,
                createdAtIndex
        );
    }

    @ChangeSet(order = "039", id = "migrate-page-and-actions", author = "")
    public void migratePage(MongoTemplate mongoTemplate) {
        final List<Page> pages = mongoTemplate.find(
                query(where("deletedAt").is(null)),
                Page.class
        );

        List<NewPage> toBeInsertedPages = new ArrayList<>();

        for (Page oldPage : pages) {
            PageDTO unpublishedPage = new PageDTO();
            PageDTO publishedPage = new PageDTO();

            unpublishedPage.setName(oldPage.getName());
            unpublishedPage.setLayouts(oldPage.getLayouts());

            publishedPage.setName(oldPage.getName());
            publishedPage.setLayouts(oldPage.getLayouts());

            if (oldPage.getLayouts() != null && !oldPage.getLayouts().isEmpty()) {
                unpublishedPage.setLayouts(new ArrayList<>());
                publishedPage.setLayouts(new ArrayList<>());
                for (Layout layout : oldPage.getLayouts()) {
                    Layout unpublishedLayout = new Layout();
                    copyNewFieldValuesIntoOldObject(layout, unpublishedLayout);
                    unpublishedLayout.setPublishedDsl(null);
                    unpublishedLayout.setPublishedLayoutOnLoadActions(null);
                    unpublishedPage.getLayouts().add(unpublishedLayout);

                    Layout publishedLayout = new Layout();
                    publishedLayout.setViewMode(true);
                    copyNewFieldValuesIntoOldObject(layout, publishedLayout);
                    publishedLayout.setDsl(publishedLayout.getDsl());
                    publishedLayout.setLayoutOnLoadActions(publishedLayout.getPublishedLayoutOnLoadActions());
                    publishedLayout.setPublishedDsl(null);
                    publishedLayout.setPublishedLayoutOnLoadActions(null);
                    publishedPage.getLayouts().add(publishedLayout);
                }
            }

            NewPage newPage = new NewPage();
            newPage.setApplicationId(oldPage.getApplicationId());
            newPage.setPublishedPage(publishedPage);
            newPage.setUnpublishedPage(unpublishedPage);

            //Set the base domain fields
            newPage.setId(oldPage.getId());
            newPage.setCreatedAt(oldPage.getCreatedAt());
            newPage.setUpdatedAt(oldPage.getUpdatedAt());
            newPage.setPolicies(oldPage.getPolicies());

            toBeInsertedPages.add(newPage);
        }
        mongoTemplate.insertAll(toBeInsertedPages);

        // Migrate Actions now

        Map<String, String> pageIdApplicationIdMap = pages
                .stream()
                .collect(Collectors.toMap(Page::getId, Page::getApplicationId));

        final List<Action> actions = mongoTemplate.find(
                query(where("deletedAt").is(null)),
                Action.class
        );

        List<NewAction> toBeInsertedActions = new ArrayList<>();

        for (Action oldAction : actions) {
            ActionDTO unpublishedAction = copyActionToDTO(oldAction);
            ActionDTO publishedAction = copyActionToDTO(oldAction);

            NewAction newAction = new NewAction();

            newAction.setOrganizationId(oldAction.getOrganizationId());
            newAction.setPluginType(oldAction.getPluginType());
            newAction.setPluginId(oldAction.getPluginId());
            newAction.setTemplateId(oldAction.getTemplateId());
            newAction.setProviderId(oldAction.getProviderId());
            newAction.setDocumentation(oldAction.getDocumentation());

            // During the first migration, both the published and the unpublished action dtos would match the existing
            // action because before this action only had a single instance (whether in edit/view mode)
            newAction.setUnpublishedAction(unpublishedAction);
            newAction.setPublishedAction(publishedAction);

            // Now set the application id for this action
            String applicationId = pageIdApplicationIdMap.get(oldAction.getPageId());

            if (applicationId != null) {
                newAction.setApplicationId(applicationId);
            }

            // Set the pluginId for the action
            if (oldAction.getDatasource() != null) {
                newAction.setPluginId(oldAction.getDatasource().getPluginId());
            }

            //Set the base domain fields
            newAction.setId(oldAction.getId());
            newAction.setCreatedAt(oldAction.getCreatedAt());
            newAction.setUpdatedAt(oldAction.getUpdatedAt());
            newAction.setPolicies(oldAction.getPolicies());

            toBeInsertedActions.add(newAction);
        }

        mongoTemplate.insertAll(toBeInsertedActions);

    }

    @ChangeSet(order = "040", id = "new-page-new-action-add-indexes", author = "")
    public void addNewPageAndNewActionNewIndexes(MongoTemplate mongoTemplate) {

        dropIndexIfExists(mongoTemplate, NewAction.class, "createdAt");

        ensureIndexes(mongoTemplate, NewAction.class,
                makeIndex("applicationId", "deleted", "createdAt")
                        .named("applicationId_deleted_createdAt_compound_index")
        );

        dropIndexIfExists(mongoTemplate, NewPage.class, "createdAt");

        ensureIndexes(mongoTemplate, NewPage.class,
                makeIndex("applicationId", "deleted")
                        .named("applicationId_deleted_compound_index")
        );

    }

    @ChangeSet(order = "041", id = "new-action-add-index-pageId", author = "")
    public void addNewActionIndexForPageId(MongoTemplate mongoTemplate) {

        dropIndexIfExists(mongoTemplate, NewAction.class, "applicationId_deleted_createdAt_compound_index");

        ensureIndexes(mongoTemplate, NewAction.class,
                makeIndex("applicationId", "deleted", "unpublishedAction.pageId")
                        .named("applicationId_deleted_unpublishedPageId_compound_index")
        );
    }

    @ChangeSet(order = "042", id = "update-action-index-to-single-multiple-indices", author = "")
    public void updateActionIndexToSingleMultipleIndices(MongoTemplate mongoTemplate) {

        dropIndexIfExists(mongoTemplate, NewAction.class, "applicationId_deleted_unpublishedPageId_compound_index");

        ensureIndexes(mongoTemplate, NewAction.class,
                makeIndex("applicationId")
                        .named("applicationId")
        );

        ensureIndexes(mongoTemplate, NewAction.class,
                makeIndex("unpublishedAction.pageId")
                        .named("unpublishedAction_pageId")
        );

        ensureIndexes(mongoTemplate, NewAction.class,
                makeIndex("deleted")
                        .named("deleted")
        );
    }

    @ChangeSet(order = "043", id = "add-firestore-plugin", author = "")
    public void addFirestorePlugin(MongockTemplate mongoTemplate) {
        Plugin plugin = new Plugin();
        plugin.setName("Firestore");
        plugin.setType(PluginType.DB);
        plugin.setPackageName("firestore-plugin");
        plugin.setUiComponent("DbEditorForm");
        plugin.setResponseType(Plugin.ResponseType.JSON);
        plugin.setIconLocation("https://s3.us-east-2.amazonaws.com/assets.appsmith.com/Firestore.png");
        plugin.setDocumentationLink("https://docs.appsmith.com/v/v1.2.1/datasource-reference/querying-firestore");
        plugin.setDefaultInstall(true);
        try {
            mongoTemplate.insert(plugin);
        } catch (DuplicateKeyException e) {
            log.warn(plugin.getPackageName() + " already present in database.");
        }

        installPluginToAllOrganizations(mongoTemplate, plugin.getId());
    }

    @ChangeSet(order = "044", id = "ensure-app-icons-and-colors", author = "")
    public void ensureAppIconsAndColors(MongoTemplate mongoTemplate) {
        final String iconFieldName = fieldName(QApplication.application.icon);
        final String colorFieldName = fieldName(QApplication.application.color);

        final org.springframework.data.mongodb.core.query.Query query = query(new Criteria().orOperator(
                where(iconFieldName).exists(false),
                where(colorFieldName).exists(false)
        ));

        // We are only getting the icon and color fields, rest will be null (or default values) in the
        // resulting Application objects.
        query.fields().include("_id").include(iconFieldName).include(colorFieldName);

        final List<String> iconPool = List.of(
                "bag",
                "product",
                "book",
                "camera",
                "file",
                "chat",
                "calender",
                "flight",
                "frame",
                "globe",
                "shopper",
                "heart",
                "alien",
                "bar-graph",
                "basketball",
                "bicycle",
                "bird",
                "bitcoin",
                "burger",
                "bus",
                "call",
                "car",
                "card",
                "cat",
                "chinese-remnibi",
                "cloud",
                "coding",
                "couples",
                "cricket",
                "diamond",
                "dog",
                "dollar",
                "earth",
                "email",
                "euros",
                "family",
                "flag",
                "football",
                "hat",
                "headphones",
                "hospital",
                "joystick",
                "laptop",
                "line-chart",
                "location",
                "lotus",
                "love",
                "medal",
                "medical",
                "money",
                "moon",
                "mug",
                "music",
                "pants",
                "pie-chart",
                "pizza",
                "plant",
                "rainy-weather",
                "restaurant",
                "rocket",
                "rose",
                "rupee",
                "saturn",
                "server",
                "shake-hands",
                "shirt",
                "shop",
                "single-person",
                "smartphone",
                "snowy-weather",
                "stars",
                "steam-bowl",
                "sunflower",
                "system",
                "team",
                "tree",
                "uk-pounds",
                "website",
                "yen",
                "airplane"
        );
        final List<String> colorPool = List.of(
                "#6C4CF1",
                "#4F70FD",
                "#F56AF4",
                "#B94CF1",
                "#54A9FB",
                "#5ED3DA",
                "#5EDA82",
                "#A8D76C",
                "#E9C951",
                "#FE9F44",
                "#ED86A1",
                "#EA6179",
                "#C03C3C",
                "#BC6DB2",
                "#6C9DD0",
                "#6CD0CF"
        );

        final Random iconRands = new Random();
        final Random colorRands = new Random();

        final int iconPoolSize = iconPool.size();
        final int colorPoolSize = colorPool.size();

        for (final Application app : mongoTemplate.find(query, Application.class)) {
            if (app.getIcon() == null) {
                mongoTemplate.updateFirst(
                        query(where(fieldName(QApplication.application.id)).is(app.getId())),
                        update(iconFieldName, iconPool.get(iconRands.nextInt(iconPoolSize))),
                        Application.class
                );
            }

            if (app.getColor() == null) {
                mongoTemplate.updateFirst(
                        query(where(fieldName(QApplication.application.id)).is(app.getId())),
                        update(colorFieldName, colorPool.get(colorRands.nextInt(colorPoolSize))),
                        Application.class
                );
            }
        }
    }

    @ChangeSet(order = "045", id = "update-authentication-type", author = "")
    public void updateAuthenticationTypes(MongoTemplate mongoTemplate) {
        mongoTemplate.execute("datasource", new CollectionCallback<String>() {
            @Override
            public String doInCollection(MongoCollection<Document> collection) throws MongoException, DataAccessException {
                // Only update _class for authentication objects that exist
                MongoCursor cursor = collection.find(Filters.exists("datasourceConfiguration.authentication")).cursor();
                while (cursor.hasNext()) {
                    Document current = (Document) cursor.next();
                    Document old = Document.parse(current.toJson());

                    // Extra precaution to only update _class for authentication objects that don't already have this
                    // Is this condition required? What does production datasource look like?
                    ((Document) ((Document) current.get("datasourceConfiguration"))
                            .get("authentication"))
                            .putIfAbsent("_class", "dbAuth");

                    // Replace old document with the new one
                    collection.findOneAndReplace(old, current);
                }
                return null;
            }
        });

        mongoTemplate.execute("newAction", new CollectionCallback<String>() {
            @Override
            public String doInCollection(MongoCollection<Document> collection) throws MongoException, DataAccessException {
                // Only update _class for authentication objects that exist
                MongoCursor cursor = collection
                        .find(Filters.and(
                                Filters.exists("unpublishedAction.datasource"),
                                Filters.exists("unpublishedAction.datasource.datasourceConfiguration"),
                                Filters.exists("unpublishedAction.datasource.datasourceConfiguration.authentication"))).cursor();
                while (cursor.hasNext()) {
                    Document current = (Document) cursor.next();
                    Document old = Document.parse(current.toJson());

                    // Extra precaution to only update _class for authentication objects that don't already have this
                    // Is this condition required? What does production datasource look like?
                    ((Document) ((Document) ((Document) ((Document) current.get("unpublishedAction"))
                            .get("datasource"))
                            .get("datasourceConfiguration"))
                            .get("authentication"))
                            .putIfAbsent("_class", "dbAuth");

                    // Replace old document with the new one
                    collection.findOneAndReplace(old, current);
                }
                return null;
            }
        });

        mongoTemplate.execute("newAction", new CollectionCallback<String>() {
            @Override
            public String doInCollection(MongoCollection<Document> collection) throws MongoException, DataAccessException {
                // Only update _class for authentication objects that exist
                MongoCursor cursor = collection
                        .find(Filters.and(
                                Filters.exists("publishedAction.datasource"),
                                Filters.exists("publishedAction.datasource.datasourceConfiguration"),
                                Filters.exists("publishedAction.datasource.datasourceConfiguration.authentication"))).cursor();
                while (cursor.hasNext()) {
                    Document current = (Document) cursor.next();
                    Document old = Document.parse(current.toJson());

                    // Extra precaution to only update _class for authentication objects that don't already have this
                    // Is this condition required? What does production datasource look like?
                    ((Document) ((Document) ((Document) ((Document) current.get("publishedAction"))
                            .get("datasource"))
                            .get("datasourceConfiguration"))
                            .get("authentication"))
                            .putIfAbsent("_class", "dbAuth");

                    // Replace old document with the new one
                    collection.findOneAndReplace(old, current);
                }
                return null;
            }
        });
    }

    @ChangeSet(order = "047", id = "add-isSendSessionEnabled-key-for-datasources", author = "")
    public void addIsSendSessionEnabledPropertyInDatasources(MongoTemplate mongoTemplate) {

        String keyName = "isSendSessionEnabled";

        Plugin restApiPlugin = mongoTemplate.findOne(
                query(where("packageName").is("restapi-plugin")),
                Plugin.class
        );

        final org.springframework.data.mongodb.core.query.Query query = query(where("pluginId").is(restApiPlugin.getId()));

        for (Datasource datasource : mongoTemplate.find(query, Datasource.class)) {
            // Find if the datasource should be updated with the new key
            Boolean updateRequired = false;
            if (datasource.getDatasourceConfiguration() == null) {
                updateRequired = true;
                datasource.setDatasourceConfiguration(new DatasourceConfiguration());
                datasource.getDatasourceConfiguration().setProperties(new ArrayList<>());
            } else if (datasource.getDatasourceConfiguration().getProperties() == null) {
                updateRequired = true;
                datasource.getDatasourceConfiguration().setProperties(new ArrayList<>());
            } else {
                List<Property> properties = datasource.getDatasourceConfiguration().getProperties();
                Optional<Property> isSendSessionEnabledOptional = properties
                        .stream()
                        .filter(property -> keyName.equals(property.getKey()))
                        .findFirst();

                if (!isSendSessionEnabledOptional.isPresent()) {
                    updateRequired = true;
                }
            }

            // If the property does not exist, add the same.
            if (updateRequired) {
                Property newProperty = new Property();
                newProperty.setKey(keyName);
                newProperty.setValue("N");
                datasource.getDatasourceConfiguration().getProperties().add(newProperty);
                mongoTemplate.save(datasource);
            }

        }
    }

    @ChangeSet(order = "048", id = "add-redshift-plugin", author = "")
    public void addRedshiftPlugin(MongockTemplate mongoTemplate) {
        Plugin plugin = new Plugin();
        plugin.setName("Redshift");
        plugin.setType(PluginType.DB);
        plugin.setPackageName("redshift-plugin");
        plugin.setUiComponent("DbEditorForm");
        plugin.setResponseType(Plugin.ResponseType.TABLE);
        plugin.setIconLocation("https://s3.us-east-2.amazonaws.com/assets.appsmith.com/Redshift.png");
        plugin.setDocumentationLink("https://docs.appsmith.com/v/v1.2.1/datasource-reference/querying-redshift");
        plugin.setDefaultInstall(true);
        try {
            mongoTemplate.insert(plugin);
        } catch (DuplicateKeyException e) {
            log.warn(plugin.getPackageName() + " already present in database.");
        }

        installPluginToAllOrganizations(mongoTemplate, plugin.getId());
    }

    @ChangeSet(order = "049", id = "clear-userdata-collection", author = "")
    public void clearUserDataCollection(MongoTemplate mongoTemplate) {
        mongoTemplate.dropCollection(UserData.class);
    }

    @ChangeSet(order = "050", id = "update-database-documentation-links-v1-2-1", author = "")
    public void updateDatabaseDocumentationLinks_v1_2_1(MongoTemplate mongoTemplate) {
        for (Plugin plugin : mongoTemplate.findAll(Plugin.class)) {
            switch (plugin.getPackageName()) {
                case "postgres-plugin":
                    plugin.setDocumentationLink("https://docs.appsmith.com/v/v1.2.1/datasource-reference/querying-postgres");
                    break;
                case "mongo-plugin":
                    plugin.setDocumentationLink("https://docs.appsmith.com/v/v1.2.1/datasource-reference/querying-mongodb");
                    break;
                case "elasticsearch-plugin":
                    plugin.setDocumentationLink("https://docs.appsmith.com/v/v1.2.1/datasource-reference/querying-elasticsearch");
                    break;
                case "dynamo-plugin":
                    plugin.setDocumentationLink("https://docs.appsmith.com/v/v1.2.1/datasource-reference/querying-dynamodb");
                    break;
                case "redis-plugin":
                    plugin.setDocumentationLink("https://docs.appsmith.com/v/v1.2.1/datasource-reference/querying-redis");
                    break;
                case "mssql-plugin":
                    plugin.setDocumentationLink("https://docs.appsmith.com/v/v1.2.1/datasource-reference/querying-mssql");
                    break;
                case "firestore-plugin":
                    plugin.setDocumentationLink("https://docs.appsmith.com/v/v1.2.1/datasource-reference/querying-firestore");
                    break;
                case "redshift-plugin":
                    plugin.setDocumentationLink("https://docs.appsmith.com/v/v1.2.1/datasource-reference/querying-redshift");
                    break;
                case "mysql-plugin":
                    plugin.setDocumentationLink("https://docs.appsmith.com/v/v1.2.1/datasource-reference/querying-mysql");
                    break;
                default:
                    continue;
            }

            mongoTemplate.save(plugin);
        }
    }

    @ChangeSet(order = "051", id = "add-amazons3-plugin", author = "")
    public void addAmazonS3Plugin(MongockTemplate mongoTemplate) {
        Plugin plugin = new Plugin();
        plugin.setName("Amazon S3");
        plugin.setType(PluginType.DB);
        plugin.setPackageName("amazons3-plugin");
        plugin.setUiComponent("DbEditorForm");
        plugin.setResponseType(Plugin.ResponseType.JSON);
        plugin.setIconLocation("https://s3.us-east-2.amazonaws.com/assets.appsmith.com/AmazonS3.jpeg");
        plugin.setDocumentationLink("https://docs.appsmith.com/datasource-reference/querying-amazon-s3");
        plugin.setDefaultInstall(true);
        try {
            mongoTemplate.insert(plugin);
        } catch (DuplicateKeyException e) {
            log.warn(plugin.getPackageName() + " already present in database.");
        }

        installPluginToAllOrganizations(mongoTemplate, plugin.getId());
    }

    @ChangeSet(order = "052", id = "add-app-viewer-invite-policy", author = "")
    public void addAppViewerInvitePolicy(MongoTemplate mongoTemplate) {
        final List<Organization> organizations = mongoTemplate.find(
                query(new Criteria().andOperator(
                        where(fieldName(QOrganization.organization.userRoles) + ".role").is(AppsmithRole.ORGANIZATION_VIEWER.name())
                )),
                Organization.class
        );

        for (final Organization org : organizations) {
            final Set<String> viewers = org.getUserRoles().stream()
                    .filter(role -> AppsmithRole.ORGANIZATION_VIEWER == role.getRole())
                    .map(UserRole::getUsername)
                    .collect(Collectors.toSet());
            mongoTemplate.updateFirst(
                    query(new Criteria().andOperator(
                            where(fieldName(QOrganization.organization.id)).is(org.getId()),
                            where(fieldName(QOrganization.organization.policies) + ".permission").is(ORGANIZATION_INVITE_USERS.getValue())
                    )),
                    new Update().addToSet("policies.$.users").each(viewers.toArray()),
                    Organization.class
            );
        }

    }

    @ChangeSet(order = "053", id = "update-plugin-datasource-form-components", author = "")
    public void updatePluginDatasourceFormComponents(MongoTemplate mongoTemplate) {
        for (Plugin plugin : mongoTemplate.findAll(Plugin.class)) {
            switch (plugin.getPackageName()) {
                case "postgres-plugin":
                case "mongo-plugin":
                case "elasticsearch-plugin":
                case "dynamo-plugin":
                case "redis-plugin":
                case "mssql-plugin":
                case "firestore-plugin":
                case "redshift-plugin":
                case "mysql-plugin":
                case "amazons3-plugin":
                    plugin.setDatasourceComponent("AutoForm");
                    break;
                case "restapi-plugin":
                    plugin.setDatasourceComponent("RestAPIDatasourceForm");
                    break;
                default:
                    continue;
            }

            mongoTemplate.save(plugin);
        }
    }

    @ChangeSet(order = "054", id = "update-database-encode-params-toggle", author = "")
    public void updateEncodeParamsToggle(MongoTemplate mongoTemplate) {

        for (NewAction action : mongoTemplate.findAll(NewAction.class)) {
            if (action.getPluginType() != null && action.getPluginType().equals("API")) {
                if (action.getUnpublishedAction() != null
                        && action.getUnpublishedAction().getActionConfiguration() != null) {
                    action.getUnpublishedAction().getActionConfiguration().setEncodeParamsToggle(true);
                }

                if (action.getPublishedAction() != null
                        && action.getPublishedAction().getActionConfiguration() != null) {
                    action.getPublishedAction().getActionConfiguration().setEncodeParamsToggle(true);
                }
                mongoTemplate.save(action);
            }
        }
    }

    @ChangeSet(order = "055", id = "update-postgres-plugin-preparedStatement-config", author = "")
    public void updatePostgresActionsSetPreparedStatementConfiguration(MongoTemplate mongoTemplate) {

        List<Plugin> plugins = mongoTemplate.find(
                query(new Criteria().andOperator(
                        where(fieldName(QPlugin.plugin.packageName)).is("postgres-plugin")
                )),
                Plugin.class);

        if (plugins.size() < 1) {
            return;
        }

        Plugin postgresPlugin = plugins.get(0);

        // Fetch all the actions built on top of a postgres database
        List<NewAction> postgresActions = mongoTemplate.find(
                query(new Criteria().andOperator(
                        where(fieldName(QNewAction.newAction.pluginId)).is(postgresPlugin.getId())
                )),
                NewAction.class
        );

        for (NewAction action : postgresActions) {
            List<Property> pluginSpecifiedTemplates = new ArrayList<>();
            pluginSpecifiedTemplates.add(new Property("preparedStatement", "false"));

            // We have found an action of postgres plugin type
            if (action.getUnpublishedAction().getActionConfiguration() != null) {
                action.getUnpublishedAction().getActionConfiguration().setPluginSpecifiedTemplates(pluginSpecifiedTemplates);
            }

            if (action.getPublishedAction() != null && action.getPublishedAction().getActionConfiguration() != null) {
                action.getPublishedAction().getActionConfiguration().setPluginSpecifiedTemplates(pluginSpecifiedTemplates);
            }

            mongoTemplate.save(action);
        }
    }

    @ChangeSet(order = "056", id = "fix-dynamicBindingPathListForActions", author = "")
    public void fixDynamicBindingPathListForExistingActions(MongoTemplate mongoTemplate) {

        ObjectMapper mapper = new ObjectMapper();
        for (NewAction action : mongoTemplate.findAll(NewAction.class)) {

            // We have found an action with dynamic binding path list set by the client.
            List<Property> dynamicBindingPaths = action.getUnpublishedAction().getDynamicBindingPathList();

            // Only investigate actions which have atleast one dynamic binding path list
            if (action.getUnpublishedAction().getActionConfiguration() != null && !isNullOrEmpty(dynamicBindingPaths)) {

                List<String> dynamicBindingPathNames = dynamicBindingPaths
                        .stream()
                        .map(property -> property.getKey())
                        .collect(Collectors.toList());

                // Initialize the final updated binding path list with the existing path names.
                List<String> finalDynamicBindingPathList = new ArrayList<>();
                finalDynamicBindingPathList.addAll(dynamicBindingPathNames);

                Set<String> pathsToRemove = new HashSet<>();

                for (String path : dynamicBindingPathNames) {

                    if (path != null) {

                        String[] fields = path.split("[].\\[]");

                        // Convert actionConfiguration into JSON Object and then walk till we reach the path specified.
                        Map<String, Object> actionConfigurationMap = mapper.convertValue(action.getUnpublishedAction().getActionConfiguration(), Map.class);
                        Object parent = new JSONObject(actionConfigurationMap);
                        Iterator<String> fieldsIterator = Arrays.stream(fields).filter(fieldToken -> !fieldToken.isBlank()).iterator();
                        Boolean isLeafNode = false;

                        while (fieldsIterator.hasNext()) {
                            String nextKey = fieldsIterator.next();
                            if (parent instanceof JSONObject) {
                                parent = ((JSONObject) parent).get(nextKey);
                            } else if (parent instanceof Map) {
                                parent = ((Map<String, ?>) parent).get(nextKey);
                            } else if (parent instanceof List) {
                                if (Pattern.matches(Pattern.compile("[0-9]+").toString(), nextKey)) {
                                    try {
                                        parent = ((List) parent).get(Integer.parseInt(nextKey));
                                    } catch (IndexOutOfBoundsException e) {
                                        // The index being referred does not exist. Hence the path would not exist.
                                        pathsToRemove.add(path);
                                    }
                                } else {
                                    // Parent is a list but does not match the pattern. Hence the path would not exist.
                                    pathsToRemove.add(path);
                                    break;
                                }
                            }

                            // After updating the parent, check for the types
                            if (parent == null) {
                                pathsToRemove.add(path);
                                break;
                            } else if (parent instanceof String) {
                                // If we get String value, then this is a leaf node
                                isLeafNode = true;
                            }
                        }
                        // Only extract mustache keys from leaf nodes
                        if (parent != null && isLeafNode) {
                            Set<String> mustacheKeysFromFields = MustacheHelper.extractMustacheKeysFromFields(parent);

                            // We found the path. But if the path does not have any mustache bindings, remove it from the path list
                            if (mustacheKeysFromFields.isEmpty()) {
                                pathsToRemove.add(path);
                            }
                        }
                    }

                }

                Boolean actionEdited = pathsToRemove.size() > 0 ? TRUE : FALSE;

                // Only update the action if required
                if (actionEdited) {
                    // We have walked all the dynamic binding paths which either dont exist or they exist but don't contain any mustache bindings
                    for (String path : dynamicBindingPathNames) {
                        if (pathsToRemove.contains(path)) {
                            finalDynamicBindingPathList.remove(path);
                        }
                    }

                    List<Property> updatedDynamicBindingPathList = finalDynamicBindingPathList
                            .stream()
                            .map(path -> {
                                Property property = new Property();
                                property.setKey(path);
                                return property;
                            })
                            .collect(Collectors.toList());

                    action.getUnpublishedAction().setDynamicBindingPathList(updatedDynamicBindingPathList);
                    mongoTemplate.save(action);
                }
            }

        }
    }

    @ChangeSet(order = "057", id = "update-database-action-configuration-timeout", author = "")
    public void updateActionConfigurationTimeout(MongoTemplate mongoTemplate) {

        for (NewAction action : mongoTemplate.findAll(NewAction.class)) {
            boolean updateTimeout = false;

            if (action.getUnpublishedAction() != null
                    && action.getUnpublishedAction().getActionConfiguration() != null
                    && action.getUnpublishedAction().getActionConfiguration().getTimeoutInMillisecond() != null
                    && action.getUnpublishedAction().getActionConfiguration().getTimeoutInMillisecond() > 60000) {
                action.getUnpublishedAction().getActionConfiguration().setTimeoutInMillisecond("60000");
                updateTimeout = true;
            }

            if (action.getPublishedAction() != null
                    && action.getPublishedAction().getActionConfiguration() != null
                    && action.getPublishedAction().getActionConfiguration().getTimeoutInMillisecond() != null
                    && action.getPublishedAction().getActionConfiguration().getTimeoutInMillisecond() > 60000) {
                action.getPublishedAction().getActionConfiguration().setTimeoutInMillisecond("60000");
                updateTimeout = true;
            }

            if (updateTimeout) {
                mongoTemplate.save(action);
            }
        }
    }

    @ChangeSet(order = "058", id = "update-s3-datasource-configuration-and-label", author = "")
    public void updateS3DatasourceConfigurationAndLabel(MongoTemplate mongoTemplate) {
        Plugin s3Plugin = mongoTemplate
                .find(query(where("name").is("Amazon S3")), Plugin.class).get(0);
        s3Plugin.setName("S3");
        mongoTemplate.save(s3Plugin);

        List<Datasource> s3Datasources = mongoTemplate
                .find(query(where("pluginId").is(s3Plugin.getId())), Datasource.class);

        s3Datasources
                .stream()
                .forEach(datasource -> {
                    datasource
                            .getDatasourceConfiguration()
                            .getProperties()
                            .add(new Property("s3Provider", "amazon-s3"));

                    mongoTemplate.save(datasource);
                });
    }

    @ChangeSet(order = "059", id = "change-applayout-type-definition", author = "")
    public void changeAppLayoutTypeDefinition(MongoOperations mongoOperations, MongoClient mongoClient) {
        // Unset an old version of this field, that is no longer used.
        mongoOperations.updateMulti(
                query(where("appLayout").exists(true)),
                new Update().unset("appLayout"),
                Application.class
        );

        // For the published and unpublished app layouts, migrate the old way of specifying the device width to the new
        // way of doing it. Table of migrations:
        //     Desktop: Old - 1224, New 1160 - 1280
        //     Tablet L: Old - NA, New 960 - 1080
        //     Tablet: Old - 1024, New 650 - 800
        //     Mobile: Old - 720, New 350 - 450
        final Criteria criteria = new Criteria().orOperator(
                where(fieldName(QApplication.application.unpublishedAppLayout)).exists(true),
                where(fieldName(QApplication.application.publishedAppLayout)).exists(true)
        );

        final Query query = query(criteria);
        query.fields()
                .include(fieldName(QApplication.application.unpublishedAppLayout))
                .include(fieldName(QApplication.application.publishedAppLayout));

        List<Application> apps = mongoOperations.find(query, Application.class);

        for (final Application app : apps) {
            final Integer unpublishedWidth = app.getUnpublishedAppLayout() == null ? null : app.getUnpublishedAppLayout().getWidth();
            final Integer publishedWidth = app.getPublishedAppLayout() == null ? null : app.getPublishedAppLayout().getWidth();
            final Update update = new Update().unset("unpublishedAppLayout.width").unset("publishedAppLayout.width");

            if (unpublishedWidth != null) {
                final String typeField = "unpublishedAppLayout.type";
                if (unpublishedWidth == -1) {
                    update.set(typeField, Application.AppLayout.Type.FLUID.name());
                } else {
                    if (unpublishedWidth == 1024) {
                        update.set(typeField, Application.AppLayout.Type.TABLET.name());
                    } else if (unpublishedWidth == 720) {
                        update.set(typeField, Application.AppLayout.Type.MOBILE.name());
                    } else {
                        // Default to Desktop.
                        update.set(typeField, Application.AppLayout.Type.DESKTOP.name());
                    }
                }
            }

            if (publishedWidth != null) {
                final String typeField = "publishedAppLayout.type";
                if (publishedWidth == -1) {
                    update.set(typeField, Application.AppLayout.Type.FLUID.name());
                } else {
                    if (publishedWidth == 1024) {
                        update.set(typeField, Application.AppLayout.Type.TABLET.name());
                    } else if (publishedWidth == 720) {
                        update.set(typeField, Application.AppLayout.Type.MOBILE.name());
                    } else {
                        // Default to Desktop.
                        update.set(typeField, Application.AppLayout.Type.DESKTOP.name());
                    }
                }
            }

            mongoOperations.updateFirst(
                    query(where(fieldName(QApplication.application.id)).is(app.getId())),
                    update,
                    Application.class
            );

        }
    }

    @ChangeSet(order = "060", id = "clear-example-apps", author = "")
    public void clearExampleApps(MongoTemplate mongoTemplate) {
        mongoTemplate.updateFirst(
                query(where(fieldName(QConfig.config1.name)).is("template-organization")),
                update("config.applicationIds", Collections.emptyList()).set("config.organizationId", null),
                Config.class
        );
    }

    @ChangeSet(order = "061", id = "update-mysql-postgres-mongo-ssl-mode", author = "")
    public void updateMysqlPostgresMongoSslMode(MongoTemplate mongoTemplate) {
        Plugin mysqlPlugin = mongoTemplate
                .findOne(query(where("packageName").is("mysql-plugin")), Plugin.class);

        Plugin mongoPlugin = mongoTemplate
                .findOne(query(where("packageName").is("mongo-plugin")), Plugin.class);

        List<Datasource> mysqlAndMongoDatasources = mongoTemplate
                .find(
                        query(new Criteria()
                                .orOperator(
                                        where("pluginId").is(mysqlPlugin.getId()),
                                        where("pluginId").is(mongoPlugin.getId())
                                )
                        ),
                        Datasource.class);

        /*
         * - Set SSL mode to DEFAULT for all mysql and mongodb datasources.
         */
        mysqlAndMongoDatasources
                .stream()
                .forEach(datasource -> {
                    if (datasource.getDatasourceConfiguration() != null) {
                        if (datasource.getDatasourceConfiguration().getConnection() == null) {
                            datasource.getDatasourceConfiguration().setConnection(new Connection());
                        }

                        if (datasource.getDatasourceConfiguration().getConnection().getSsl() == null) {
                            datasource.getDatasourceConfiguration().getConnection().setSsl(new SSLDetails());
                        }

                        datasource.getDatasourceConfiguration().getConnection().getSsl().setAuthType(SSLDetails.AuthType.DEFAULT);
                        mongoTemplate.save(datasource);
                    }
                });

        Plugin postgresPlugin = mongoTemplate
                .findOne(query(where("packageName").is("postgres-plugin")), Plugin.class);

        List<Datasource> postgresDatasources = mongoTemplate
                .find(query(where("pluginId").is(postgresPlugin.getId())), Datasource.class);

        /*
         * - Set SSL mode to DEFAULT only for those postgres datasources where:
         *   - SSL mode config doesn't exist.
         *   - SSL mode config cannot be supported - NO_SSL, VERIFY_CA, VERIFY_FULL
         */
        postgresDatasources
                .stream()
                .forEach(datasource -> {
                    if (datasource.getDatasourceConfiguration() != null) {
                        if (datasource.getDatasourceConfiguration().getConnection() == null) {
                            datasource.getDatasourceConfiguration().setConnection(new Connection());
                        }

                        if (datasource.getDatasourceConfiguration().getConnection().getSsl() == null) {
                            datasource.getDatasourceConfiguration().getConnection().setSsl(new SSLDetails());
                        }

                        SSLDetails.AuthType authType = datasource.getDatasourceConfiguration().getConnection().getSsl().getAuthType();
                        if (authType == null
                                || (!SSLDetails.AuthType.ALLOW.equals(authType)
                                && !SSLDetails.AuthType.PREFER.equals(authType)
                                && !SSLDetails.AuthType.REQUIRE.equals(authType)
                                && !SSLDetails.AuthType.DISABLE.equals(authType))) {
                            datasource.getDatasourceConfiguration().getConnection().getSsl().setAuthType(SSLDetails.AuthType.DEFAULT);
                        }

                        mongoTemplate.save(datasource);
                    }
                });
    }

    @ChangeSet(order = "062", id = "add-commenting-permissions", author = "")
    public void addCommentingPermissions(MongoTemplate mongoTemplate) {
        final List<Application> applications = mongoTemplate.findAll(Application.class);

        for (final Application application : applications) {
            application.getPolicies()
                    .stream()
                    .filter(policy -> AclPermission.READ_APPLICATIONS.getValue().equals(policy.getPermission()))
                    .findFirst()
                    .ifPresent(readAppPolicy -> {
                        final Policy.PolicyBuilder newPolicy = Policy.builder()
                                .permission(AclPermission.COMMENT_ON_APPLICATIONS.getValue())
                                .users(readAppPolicy.getUsers())
                                .groups(readAppPolicy.getGroups());
                        mongoTemplate.updateFirst(
                                query(where(fieldName(QApplication.application.id)).is(application.getId())),
                                new Update().push(fieldName(QApplication.application.policies), newPolicy),
                                Application.class
                        );
                    });
        }
    }

    @ChangeSet(order = "062", id = "add-google-sheets-plugin", author = "")
    public void addGoogleSheetsPlugin(MongockTemplate mongoTemplate) {
        Plugin plugin = new Plugin();
        plugin.setName("Google Sheets");
        plugin.setType(PluginType.SAAS);
        plugin.setPackageName("google-sheets-plugin");
        plugin.setUiComponent("SaaSEditorForm");
        plugin.setDatasourceComponent("OAuth2DatasourceForm");
        plugin.setResponseType(Plugin.ResponseType.JSON);
        plugin.setIconLocation("https://s3.us-east-2.amazonaws.com/assets.appsmith.com/GoogleSheets.svg");
        plugin.setDocumentationLink("https://docs.appsmith.com/datasource-reference/querying-google-sheets");
        plugin.setDefaultInstall(true);
        try {
            mongoTemplate.insert(plugin);
        } catch (DuplicateKeyException e) {
            log.warn(plugin.getPackageName() + " already present in database.");
        }

        installPluginToAllOrganizations(mongoTemplate, plugin.getId());
    }

    @ChangeSet(order = "063", id = "mark-instance-unregistered", author = "")
    public void markInstanceAsUnregistered(MongoTemplate mongoTemplate) {
        mongoTemplate.insert(new Config(
                new JSONObject(Map.of("value", false)),
                Appsmith.APPSMITH_REGISTERED
        ));
    }

    @ChangeSet(order = "065", id = "create-entry-in-sequence-per-organization-for-datasource", author = "")
    public void createEntryInSequencePerOrganizationForDatasource(MongoTemplate mongoTemplate) {

        Map<String, Long> maxDatasourceCount = new HashMap<>();
        mongoTemplate
                .find(query(where("name").regex("^Untitled Datasource \\d+$")), Datasource.class)
                .forEach(datasource -> {
                    long count = 1;
                    String datasourceCnt = datasource.getName().substring("Untitled Datasource ".length()).trim();
                    if (!datasourceCnt.isEmpty()) {
                        count = Long.parseLong(datasourceCnt);
                    }

                    if (maxDatasourceCount.containsKey(datasource.getOrganizationId())
                            && (count < maxDatasourceCount.get(datasource.getOrganizationId()))) {
                        return;
                    }
                    maxDatasourceCount.put(datasource.getOrganizationId(), count);
                });
        maxDatasourceCount.forEach((key, val) -> {
            Sequence sequence = new Sequence();
            sequence.setName("datasource for organization with _id : " + key);
            sequence.setNextNumber(val + 1);
            mongoTemplate.save(sequence);
        });
    }

    @ChangeSet(order = "066", id = "migrate-smartSubstitution-dataType", author = "")
    public void migrateSmartSubstitutionDataTypeBoolean(MongoTemplate mongoTemplate, MongoOperations mongoOperations) {
        Set<String> smartSubTurnedOn = new HashSet<>();
        Set<String> smartSubTurnedOff = new HashSet<>();
        Set<String> noSmartSubConfig = new HashSet<>();

        Set<String> pluginPackages = new HashSet<>();
        pluginPackages.add("mysql-plugin");
        pluginPackages.add("restapi-plugin");
        pluginPackages.add("postgres-plugin");
        pluginPackages.add("mongo-plugin");
        pluginPackages.add("mssql-plugin");

        Set<String> smartSubPlugins = mongoTemplate
                .find(query(where("packageName").in(pluginPackages)), Plugin.class)
                .stream()
                .map(plugin -> plugin.getId())
                .collect(Collectors.toSet());

        List<NewAction> actions = mongoTemplate
                .find(query(where("pluginId").in(smartSubPlugins)), NewAction.class);

        // Find all the action ids where the data migration needs to happen.
        for (NewAction action : actions) {
            ActionDTO unpublishedAction = action.getUnpublishedAction();
            if (unpublishedAction != null) {
                Datasource datasource = unpublishedAction.getDatasource();
                if (datasource != null) {
                    ActionConfiguration actionConfiguration = unpublishedAction.getActionConfiguration();
                    if (actionConfiguration != null) {
                        List<Property> pluginSpecifiedTemplates = actionConfiguration.getPluginSpecifiedTemplates();
                        if (!isNullOrEmpty(pluginSpecifiedTemplates)) {
                            Property smartSubstitutionProperty = pluginSpecifiedTemplates.get(0);
                            if (smartSubstitutionProperty != null) {
                                Object value = smartSubstitutionProperty.getValue();
                                if (value != null) {
                                    if (value instanceof String) {
                                        boolean parsedValue = Boolean.parseBoolean((String) value);
                                        if (TRUE.equals(parsedValue)) {
                                            smartSubTurnedOn.add(action.getId());
                                        } else if (FALSE.equals(parsedValue)) {
                                            smartSubTurnedOff.add(action.getId());
                                        }
                                    }
                                }
                            }
                        } else if (pluginSpecifiedTemplates == null) {
                            // No pluginSpecifiedTemplates array exists. This is possible when an action was created before
                            // the smart substitution feature was available
                            noSmartSubConfig.add(action.getId());
                        }
                    }
                }
            }
        }

        // Migrate actions where smart substitution is turned on
        mongoOperations.updateMulti(
                query(where("_id").in(smartSubTurnedOn)),
                new Update().set("unpublishedAction.actionConfiguration.pluginSpecifiedTemplates.0.value", true),
                NewAction.class
        );

        // Migrate actions where smart substitution is turned off
        mongoOperations.updateMulti(
                query(where("_id").in(smartSubTurnedOff)),
                new Update().set("unpublishedAction.actionConfiguration.pluginSpecifiedTemplates.0.value", false),
                NewAction.class
        );

        Property property = new Property();
        property.setValue(false);
        // Migrate actions where there is no configuration for smart substitution, aka add the array.
        mongoOperations.updateMulti(
                query(where("_id").in(noSmartSubConfig)),
                new Update().addToSet("unpublishedAction.actionConfiguration.pluginSpecifiedTemplates", property),
                NewAction.class
        );
    }

    @ChangeSet(order = "067", id = "update-mongo-import-from-srv-field", author = "")
    public void updateMongoImportFromSrvField(MongoTemplate mongoTemplate) {
        Plugin mongoPlugin = mongoTemplate
                .findOne(query(where("packageName").is("mongo-plugin")), Plugin.class);

        List<Datasource> mongoDatasources = mongoTemplate
                .find(query(where("pluginId").is(mongoPlugin.getId())), Datasource.class);

        mongoDatasources.stream()
                .forEach(datasource -> {
                    datasource.getDatasourceConfiguration().setProperties(List.of(new Property("Use Mongo Connection " +
                            "String URI", "No")));
                    mongoTemplate.save(datasource);
                });
    }

    @ChangeSet(order = "068", id = "delete-mongo-datasource-structures", author = "")
    public void deleteMongoDatasourceStructures(MongoTemplate mongoTemplate, MongoOperations mongoOperations) {

        // Mongo Form requires the query templates to change as well. To ensure this, mongo datasources
        // must re-compute the structure. The following deletes all such structures. Whenever getStructure API call is
        // made for these datasources, the server would re-compute the structure.
        Plugin mongoPlugin = mongoTemplate.findOne(query(where("packageName").is("mongo-plugin")), Plugin.class);

        Query query = query(new Criteria().andOperator(
                where(fieldName(QDatasource.datasource.pluginId)).is(mongoPlugin.getId()),
                where(fieldName(QDatasource.datasource.structure)).exists(true)
        ));

        Update update = new Update().set(fieldName(QDatasource.datasource.structure), null);

        // Delete all the existing mongo datasource structures by setting the key to null.
        mongoOperations.updateMulti(query, update, Datasource.class);
    }


    @ChangeSet(order = "069", id = "set-mongo-actions-type-to-raw", author = "")
    public void setMongoActionInputToRaw(MongockTemplate mongockTemplate) {

        // All the existing mongo actions at this point will only have ever been in the raw format
        // For these actions to be readily available to users, we need to set their input type to raw manually
        // This is required because since the mongo form, the default input type on the UI has been set to FORM
        Plugin mongoPlugin = mongockTemplate.findOne(query(where("packageName").is("mongo-plugin")), Plugin.class);

        // Fetch all the actions built on top of a mongo database, not having any value set for input type
        assert mongoPlugin != null;
        List<NewAction> rawMongoActions = mongockTemplate.find(
                query(new Criteria().andOperator(
                        where(fieldName(QNewAction.newAction.pluginId)).is(mongoPlugin.getId()))),
                NewAction.class
        )
                .stream()
                .filter(mongoAction -> {
                    if (mongoAction.getUnpublishedAction() == null || mongoAction.getUnpublishedAction().getActionConfiguration() == null) {
                        return false;
                    }
                    final List<Property> pluginSpecifiedTemplates = mongoAction.getUnpublishedAction().getActionConfiguration().getPluginSpecifiedTemplates();
                    return pluginSpecifiedTemplates != null && pluginSpecifiedTemplates.size() == 1;
                })
                .collect(Collectors.toList());

        for (NewAction action : rawMongoActions) {
            List<Property> pluginSpecifiedTemplates = action.getUnpublishedAction().getActionConfiguration().getPluginSpecifiedTemplates();
            pluginSpecifiedTemplates.add(new Property(null, "RAW"));

            mongockTemplate.save(action);
        }
    }

    /**
     * - Older firestore action form had support for only on where condition, which mapped path, operator and value to
     * three different indexes on the pluginSpecifiedTemplates list.
     * - In the newer form, the three properties are treated as a tuple, and a list of tuples is mapped to only one
     * index in pluginSpecifiedTemplates list.
     * - [... path, operator, value, ...] --> [... [ {"path":path, "operator":operator, "value":value} ] ...]
     */
    @ChangeSet(order = "070", id = "update-firestore-where-conditions-data", author = "")
    public void updateFirestoreWhereConditionsData(MongoTemplate mongoTemplate) {
        Plugin firestorePlugin = mongoTemplate
                .findOne(query(where("packageName").is("firestore-plugin")), Plugin.class);

        Query query = query(new Criteria().andOperator(
                where("pluginId").is(firestorePlugin.getId()),
                new Criteria().orOperator(
                        where("unpublishedAction.actionConfiguration.pluginSpecifiedTemplates.3").exists(true),
                        where("unpublishedAction.actionConfiguration.pluginSpecifiedTemplates.4").exists(true),
                        where("unpublishedAction.actionConfiguration.pluginSpecifiedTemplates.5").exists(true),
                        where("publishedAction.actionConfiguration.pluginSpecifiedTemplates.3").exists(true),
                        where("publishedAction.actionConfiguration.pluginSpecifiedTemplates.4").exists(true),
                        where("publishedAction.actionConfiguration.pluginSpecifiedTemplates.5").exists(true)
                )));

        List<NewAction> firestoreActionQueries = mongoTemplate.find(query, NewAction.class);

        firestoreActionQueries.stream()
                .forEach(action -> {
                    // For unpublished action
                    if (action.getUnpublishedAction() != null
                            && action.getUnpublishedAction().getActionConfiguration() != null
                            && action.getUnpublishedAction().getActionConfiguration().getPluginSpecifiedTemplates() != null
                            && action.getUnpublishedAction().getActionConfiguration().getPluginSpecifiedTemplates().size() > 3) {

                        String path = null;
                        String op = null;
                        String value = null;
                        List<Property> properties = action.getUnpublishedAction().getActionConfiguration().getPluginSpecifiedTemplates();
                        if (properties.size() > 3 && properties.get(3) != null) {
                            path = (String) properties.get(3).getValue();
                        }
                        if (properties.size() > 4 && properties.get(4) != null) {
                            op = (String) properties.get(4).getValue();
                            properties.set(4, null); // Index 4 does not map to any value in the new query format
                        }
                        if (properties.size() > 5 && properties.get(5) != null) {
                            value = (String) properties.get(5).getValue();
                            properties.set(5, null); // Index 5 does not map to any value in the new query format
                        }

                        Map newFormat = new HashMap();
                        newFormat.put("path", path);
                        newFormat.put("operator", op);
                        newFormat.put("value", value);
                        properties.set(3, new Property("whereConditionTuples", List.of(newFormat)));
                    }

                    // For published action
                    if (action.getPublishedAction() != null
                            && action.getPublishedAction().getActionConfiguration() != null
                            && action.getPublishedAction().getActionConfiguration().getPluginSpecifiedTemplates() != null
                            && action.getPublishedAction().getActionConfiguration().getPluginSpecifiedTemplates().size() > 3) {

                        String path = null;
                        String op = null;
                        String value = null;
                        List<Property> properties = action.getPublishedAction().getActionConfiguration().getPluginSpecifiedTemplates();
                        if (properties.size() > 3 && properties.get(3) != null) {
                            path = (String) properties.get(3).getValue();
                        }
                        if (properties.size() > 4 && properties.get(4) != null) {
                            op = (String) properties.get(4).getValue();
                            properties.set(4, null); // Index 4 does not map to any value in the new query format
                        }
                        if (properties.size() > 5 && properties.get(5) != null) {
                            value = (String) properties.get(5).getValue();
                            properties.set(5, null); // Index 5 does not map to any value in the new query format
                        }

                        HashMap newFormat = new HashMap();
                        newFormat.put("path", path);
                        newFormat.put("operator", op);
                        newFormat.put("value", value);
                        properties.set(3, new Property("whereConditionTuples", List.of(newFormat)));
                    }
                });

        /**
         * - Save changes only after all the processing is done so that in case any data manipulation fails, no data
         * write occurs.
         * - Write data back to db only if all data manipulations done above have succeeded.
         */
        firestoreActionQueries.stream()
                .forEach(action -> mongoTemplate.save(action));
    }

    @ChangeSet(order = "071", id = "add-application-export-permissions", author = "")
    public void addApplicationExportPermissions(MongoTemplate mongoTemplate) {
        final List<Organization> organizations = mongoTemplate.find(
                query(where("userRoles").exists(true)),
                Organization.class
        );

        for (final Organization organization : organizations) {
            Set<String> adminUsernames = organization.getUserRoles()
                    .stream()
                    .filter(role -> (role.getRole().equals(AppsmithRole.ORGANIZATION_ADMIN)))
                    .map(role -> role.getUsername())
                    .collect(Collectors.toSet());

            if (adminUsernames.isEmpty()) {
                continue;
            }
            // All the administrators of the organization should be allowed to export applications permission
            Set<String> exportApplicationPermissionUsernames = new HashSet<>();
            exportApplicationPermissionUsernames.addAll(adminUsernames);

            Set<Policy> policies = organization.getPolicies();
            if (policies == null) {
                policies = new HashSet<>();
            }

            Optional<Policy> exportAppOrgLevelOptional = policies.stream()
                    .filter(policy -> policy.getPermission().equals(ORGANIZATION_EXPORT_APPLICATIONS.getValue())).findFirst();

            if (exportAppOrgLevelOptional.isPresent()) {
                Policy exportApplicationPolicy = exportAppOrgLevelOptional.get();
                exportApplicationPolicy.getUsers().addAll(exportApplicationPermissionUsernames);
            } else {
                // this policy doesnt exist. create and add this to the policy set
                Policy inviteUserPolicy = Policy.builder().permission(ORGANIZATION_EXPORT_APPLICATIONS.getValue())
                        .users(exportApplicationPermissionUsernames).build();
                organization.getPolicies().add(inviteUserPolicy);
            }

            mongoTemplate.save(organization);

            // Update the applications with export applications policy for all administrators of the organization
            List<Application> orgApplications = mongoTemplate.find(
                    query(where(fieldName(QApplication.application.organizationId)).is(organization.getId())),
                    Application.class
            );

            for (final Application application : orgApplications) {
                Set<Policy> applicationPolicies = application.getPolicies();
                if (applicationPolicies == null) {
                    applicationPolicies = new HashSet<>();
                }

                Optional<Policy> exportAppOptional = applicationPolicies.stream()
                        .filter(policy -> policy.getPermission().equals(EXPORT_APPLICATIONS.getValue())).findFirst();

                if (exportAppOptional.isPresent()) {
                    Policy exportAppPolicy = exportAppOptional.get();
                    exportAppPolicy.getUsers().addAll(adminUsernames);
                } else {
                    // this policy doesn't exist, create and add this to the policy set
                    Policy newExportAppPolicy = Policy.builder().permission(EXPORT_APPLICATIONS.getValue())
                            .users(adminUsernames).build();
                    application.getPolicies().add(newExportAppPolicy);
                }

                mongoTemplate.save(application);
            }
        }
    }

    private List<Property> generateMongoFormConfigTemplates(Map<Integer, Object> configuration) {
        List<Property> templates = new ArrayList<>();
        for (int i = 0; i < 22; i++) {
            Property template = new Property();
            if (configuration.containsKey(i)) {
                template.setValue(configuration.get(i));
            }
            templates.add(template);
        }
        return templates;
    }

    @ChangeSet(order = "072", id = "add-snowflake-plugin", author = "")
    public void addSnowflakePlugin(MongockTemplate mongoTemplate) {
        Plugin plugin = new Plugin();
        plugin.setName("Snowflake");
        plugin.setType(PluginType.DB);
        plugin.setPackageName("snowflake-plugin");
        plugin.setUiComponent("DbEditorForm");
        plugin.setDatasourceComponent("AutoForm");
        plugin.setResponseType(Plugin.ResponseType.TABLE);
        plugin.setIconLocation("https://s3.us-east-2.amazonaws.com/assets.appsmith.com/Snowflake.png");
        plugin.setDocumentationLink("https://docs.appsmith.com/datasource-reference/querying-snowflake-db");

        plugin.setDefaultInstall(true);
        try {
            mongoTemplate.insert(plugin);
        } catch (DuplicateKeyException e) {
            log.warn(plugin.getPackageName() + " already present in database.");
        }

        installPluginToAllOrganizations(mongoTemplate, plugin.getId());
    }

    @ChangeSet(order = "073", id = "mongo-form-merge-update-commands", author = "")
    public void migrateUpdateOneToUpdateManyMongoFormCommand(MongockTemplate mongockTemplate) {

        Plugin mongoPlugin = mongockTemplate.findOne(query(where("packageName").is("mongo-plugin")), Plugin.class);

        // Fetch all the actions built on top of a mongo database with command type update_one or update_many
        assert mongoPlugin != null;
        List<NewAction> updateMongoActions = mongockTemplate.find(
                query(new Criteria().andOperator(
                        where(fieldName(QNewAction.newAction.pluginId)).is(mongoPlugin.getId()))),
                NewAction.class
        )
                .stream()
                .filter(mongoAction -> {
                    if (mongoAction.getUnpublishedAction() == null || mongoAction.getUnpublishedAction().getActionConfiguration() == null) {
                        return false;
                    }
                    final List<Property> pluginSpecifiedTemplates = mongoAction.getUnpublishedAction().getActionConfiguration().getPluginSpecifiedTemplates();

                    // Filter out all the actions which are of either of the two update command type
                    if (pluginSpecifiedTemplates != null && pluginSpecifiedTemplates.size() == 21) {
                        Property commandProperty = pluginSpecifiedTemplates.get(2);
                        if (commandProperty != null && commandProperty.getValue() != null) {
                            String command = (String) commandProperty.getValue();
                            if (command.equals("UPDATE_ONE") || command.equals("UPDATE_MANY")) {
                                return true;
                            }
                        }
                    }
                    // Not an action of interest for migration.
                    return false;
                })
                .collect(Collectors.toList());

        for (NewAction action : updateMongoActions) {
            List<Property> pluginSpecifiedTemplates = action.getUnpublishedAction().getActionConfiguration().getPluginSpecifiedTemplates();
            String command = (String) pluginSpecifiedTemplates.get(2).getValue();

            // In case of update one, migrate the query and update configurations.
            if (command.equals("UPDATE_ONE")) {

                String query = "";
                String update = "";
                String collection = "";

                Property queryProperty = pluginSpecifiedTemplates.get(8);
                if (queryProperty != null) {
                    query = (String) queryProperty.getValue();
                }

                Property updateProperty = pluginSpecifiedTemplates.get(10);
                if (updateProperty != null) {
                    update = (String) updateProperty.getValue();
                }

                Property collectionProperty = pluginSpecifiedTemplates.get(19);
                if (collectionProperty != null) {
                    collection = (String) collectionProperty.getValue();
                }

                Map<Integer, Object> configMap = new HashMap<>();
                configMap.put(0, pluginSpecifiedTemplates.get(0).getValue());
                configMap.put(1, "FORM");
                // All update commands have to be migrated to the new update name
                configMap.put(2, "UPDATE");
                configMap.put(19, collection);
                // Query for all the documents in the collection
                configMap.put(11, query);
                configMap.put(12, update);
                configMap.put(21, "SINGLE");

                List<Property> updatedTemplates = generateMongoFormConfigTemplates(configMap);
                action.getUnpublishedAction().getActionConfiguration().setPluginSpecifiedTemplates(updatedTemplates);

            }
        }

        // Now that all the actions have been updated, save all the actions
        for (NewAction action : updateMongoActions) {
            mongockTemplate.save(action);
        }
    }


    @ChangeSet(order = "074", id = "ensure-user-created-and-updated-at-fields", author = "")
    public void ensureUserCreatedAndUpdatedAt(MongoTemplate mongoTemplate) {
        final List<User> missingCreatedAt = mongoTemplate.find(
                query(where("createdAt").exists(false)),
                User.class
        );

        for (User user : missingCreatedAt) {
            user.setCreatedAt(Instant.parse("2019-01-07T00:00:00.00Z"));
            mongoTemplate.save(user);
        }

        final List<User> missingUpdatedAt = mongoTemplate.find(
                query(where("updatedAt").exists(false)),
                User.class
        );

        for (User user : missingUpdatedAt) {
            user.setUpdatedAt(Instant.now());
            mongoTemplate.save(user);
        }
    }

    /**
     * - Older order file where not present for the pages created within the application because page reordering with in
     * the application was not supported.
     * - New Form order field will be added to the Page object and is used to order the pages with in the application
     * Since the previously created pages doesnt have the order, we will be updating/adding order to all the previously
     * created pages of all the application present.
     * - []
     */
    @ChangeSet(order = "075", id = "add-and-update-order-for-all-pages", author = "")
    public void addOrderToAllPagesOfApplication(MongoTemplate mongoTemplate) {
        for (Application application : mongoTemplate.findAll(Application.class)) {
            //Commenting out this piece code as we have decided to remove the order field from ApplicationPages
            /*if(application.getPages() != null) {
                int i = 0;
                for (ApplicationPage page : application.getPages()) {
                    page.setOrder(i);
                    i++;
                }
                if (application.getPublishedPages() != null) {
                    i = 0;
                    for (ApplicationPage page : application.getPublishedPages()) {
                        page.setOrder(i);
                        i++;
                    }
                }
                mongoTemplate.save(application);
            }*/
        }
    }

    @ChangeSet(order = "076", id = "mongo-form-migrate-raw", author = "")
    public void migrateRawInputTypeToRawCommand(MongockTemplate mongockTemplate) {

        Plugin mongoPlugin = mongockTemplate.findOne(query(where("packageName").is("mongo-plugin")), Plugin.class);

        // Fetch all the actions built on top of a mongo database with input type set to raw.
        assert mongoPlugin != null;
        List<NewAction> rawMongoQueryActions = mongockTemplate.find(
                query(new Criteria().andOperator(
                        where(fieldName(QNewAction.newAction.pluginId)).is(mongoPlugin.getId()))),
                NewAction.class
        )
                .stream()
                .filter(mongoAction -> {
                    boolean result = false;
                    if (mongoAction.getUnpublishedAction() == null || mongoAction.getUnpublishedAction().getActionConfiguration() == null) {
                        return false;
                    }

                    List<Property> pluginSpecifiedTemplates = mongoAction.getUnpublishedAction().getActionConfiguration().getPluginSpecifiedTemplates();

                    // Filter out all the unpublished actions which have the input type raw configured.
                    if (pluginSpecifiedTemplates != null && pluginSpecifiedTemplates.size() >= 2) {
                        Property inputTypeProperty = pluginSpecifiedTemplates.get(1);
                        if (inputTypeProperty != null && inputTypeProperty.getValue() != null) {
                            String inputType = (String) inputTypeProperty.getValue();
                            if (inputType.equals("RAW")) {
                                result = true;
                            }
                        }
                    }

                    ActionDTO publishedAction = mongoAction.getPublishedAction();
                    if (publishedAction != null && publishedAction.getActionConfiguration() != null) {
                        pluginSpecifiedTemplates = publishedAction.getActionConfiguration().getPluginSpecifiedTemplates();

                        // Filter out all the published actions which have the input type raw configured.
                        if (pluginSpecifiedTemplates != null && pluginSpecifiedTemplates.size() >= 2) {
                            Property inputTypeProperty = pluginSpecifiedTemplates.get(1);
                            if (inputTypeProperty != null && inputTypeProperty.getValue() != null) {
                                String inputType = (String) inputTypeProperty.getValue();
                                if (inputType.equals("RAW")) {
                                    result = true;
                                }
                            }
                        }
                    }
                    return result;
                })
                .collect(Collectors.toList());

        for (NewAction action : rawMongoQueryActions) {

            Boolean smartSub = true;
            Property smartSubProperty;
            Map<Integer, Object> configMap;
            List<Property> updatedTemplates;

            // Migrate the unpublished actions
            List<Property> pluginSpecifiedTemplates = action.getUnpublishedAction().getActionConfiguration().getPluginSpecifiedTemplates();
            if (pluginSpecifiedTemplates != null) {
                smartSubProperty = pluginSpecifiedTemplates.get(0);
                if (smartSubProperty != null) {
                    Object value = smartSubProperty.getValue();
                    if (value instanceof Boolean) {
                        smartSub = (Boolean) value;
                    } else if (value instanceof String) {
                        smartSub = Boolean.parseBoolean((String) value);
                    }
                }

                configMap = new HashMap<>();
                configMap.put(0, smartSub);
                configMap.put(2, "RAW");

                updatedTemplates = generateMongoFormConfigTemplates(configMap);
                action.getUnpublishedAction().getActionConfiguration().setPluginSpecifiedTemplates(updatedTemplates);
            }


            // Now migrate the published actions
            ActionDTO publishedAction = action.getPublishedAction();
            if (publishedAction != null && publishedAction.getActionConfiguration() != null) {
                pluginSpecifiedTemplates = publishedAction.getActionConfiguration().getPluginSpecifiedTemplates();

                if (pluginSpecifiedTemplates != null) {
                    smartSub = true;
                    smartSubProperty = pluginSpecifiedTemplates.get(0);
                    if (smartSubProperty != null) {
                        Object value = smartSubProperty.getValue();
                        if (value instanceof Boolean) {
                            smartSub = (Boolean) value;
                        } else if (value instanceof String) {
                            smartSub = Boolean.parseBoolean((String) value);
                        }
                    }

                    configMap = new HashMap<>();
                    configMap.put(0, smartSub);
                    configMap.put(2, "RAW");

                    updatedTemplates = generateMongoFormConfigTemplates(configMap);
                    action.getPublishedAction().getActionConfiguration().setPluginSpecifiedTemplates(updatedTemplates);
                }
            }
        }

        // Now that all the actions have been updated, save all the actions
        for (NewAction action : rawMongoQueryActions) {
            mongockTemplate.save(action);
        }
    }

    @ChangeSet(order = "077", id = "add-arangodb-plugin", author = "")
    public void addArangoDBPlugin(MongockTemplate mongoTemplate) {
        Plugin plugin = new Plugin();
        plugin.setName("ArangoDB");
        plugin.setType(PluginType.DB);
        plugin.setPackageName("arangodb-plugin");
        plugin.setUiComponent("DbEditorForm");
        plugin.setDatasourceComponent("AutoForm");
        plugin.setResponseType(Plugin.ResponseType.TABLE);
        plugin.setIconLocation("https://s3.us-east-2.amazonaws.com/assets.appsmith.com/ArangoDB.png");
        plugin.setDocumentationLink("https://docs.appsmith.com/datasource-reference/querying-arango-db");
        plugin.setDefaultInstall(true);
        try {
            mongoTemplate.insert(plugin);
        } catch (DuplicateKeyException e) {
            log.warn(plugin.getPackageName() + " already present in database.");
        }

        installPluginToAllOrganizations(mongoTemplate, plugin.getId());
    }

    @ChangeSet(order = "078", id = "set-svg-logo-to-plugins", author = "")
    public void setSvgLogoToPluginIcons(MongockTemplate mongoTemplate) {
        for (Plugin plugin : mongoTemplate.findAll(Plugin.class)) {
            if ("postgres-plugin".equals(plugin.getPackageName())) {
                plugin.setIconLocation("https://s3.us-east-2.amazonaws.com/assets.appsmith.com/logo/postgresql.svg");
            } else if ("dynamo-plugin".equals(plugin.getPackageName())) {
                plugin.setIconLocation("https://s3.us-east-2.amazonaws.com/assets.appsmith.com/logo/aws-dynamodb.svg");
            } else if ("firestore-plugin".equals(plugin.getPackageName())) {
                plugin.setIconLocation("https://s3.us-east-2.amazonaws.com/assets.appsmith.com/logo/firestore.svg");
            } else if ("redshift-plugin".equals(plugin.getPackageName())) {
                plugin.setIconLocation("https://s3.us-east-2.amazonaws.com/assets.appsmith.com/logo/aws-redshift.svg");
            } else if ("mongo-plugin".equals(plugin.getPackageName())) {
                plugin.setIconLocation("https://s3.us-east-2.amazonaws.com/assets.appsmith.com/logo/mongodb.svg");
            } else if ("redis-plugin".equals(plugin.getPackageName())) {
                plugin.setIconLocation("https://s3.us-east-2.amazonaws.com/assets.appsmith.com/logo/redis.svg");
            } else if ("amazons3-plugin".equals(plugin.getPackageName())) {
                plugin.setIconLocation("https://s3.us-east-2.amazonaws.com/assets.appsmith.com/logo/aws-s3.svg");
            } else if ("mssql-plugin".equals(plugin.getPackageName())) {
                plugin.setIconLocation("https://s3.us-east-2.amazonaws.com/assets.appsmith.com/logo/mssql.svg");
            } else if ("snowflake-plugin".equals(plugin.getPackageName())) {
                plugin.setIconLocation("https://s3.us-east-2.amazonaws.com/assets.appsmith.com/logo/snowflake.svg");
            } else if ("elasticsearch-plugin".equals(plugin.getPackageName())) {
                plugin.setIconLocation("https://s3.us-east-2.amazonaws.com/assets.appsmith.com/logo/elastic.svg");
            } else if ("mysql-plugin".equals(plugin.getPackageName())) {
                plugin.setIconLocation("https://s3.us-east-2.amazonaws.com/assets.appsmith.com/logo/mysql.svg");
            } else if ("arangodb-plugin".equals(plugin.getPackageName())) {
                plugin.setIconLocation("https://s3.us-east-2.amazonaws.com/assets.appsmith.com/logo/arangodb.svg");
            } else {
                continue;
            }

            mongoTemplate.save(plugin);
        }
    }

    @ChangeSet(order = "079", id = "remove-order-field-from-application- pages", author = "")
    public void removePageOrderFieldFromApplicationPages(MongockTemplate mongoTemplate) {
        Query query = new Query();
        query.addCriteria(Criteria.where("pages").exists(TRUE));

        Update update = new Update();
        update.unset("pages.$[].order");
        mongoTemplate.updateMulti(query(where("pages").exists(TRUE)), update, Application.class);

        update.unset("publishedPages.$[].order");
        mongoTemplate.updateMulti(query(where("publishedPages").exists(TRUE)), update, Application.class);
    }

    @ChangeSet(order = "080", id = "create-plugin-reference-for-genarate-CRUD-page", author = "")
    public void createPluginReferenceForGenerateCRUDPage(MongockTemplate mongoTemplate) {

        final String templatePageNameForSQLDatasource = "SQL";
        final Set<String> sqlPackageNames = Set.of("mysql-plugin", "mssql-plugin", "redshift-plugin", "snowflake-plugin");
        Set<String> validPackageNames = new HashSet<>(sqlPackageNames);
        validPackageNames.add("mongo-plugin");
        validPackageNames.add("postgres-plugin");

        List<Plugin> plugins = mongoTemplate.findAll(Plugin.class);
        for (Plugin plugin : plugins) {
            if (validPackageNames.contains(plugin.getPackageName())) {
                if (sqlPackageNames.contains(plugin.getPackageName())) {
                    plugin.setGenerateCRUDPageComponent(templatePageNameForSQLDatasource);
                } else {
                    plugin.setGenerateCRUDPageComponent(plugin.getName());
                }
            }
            mongoTemplate.save(plugin);
        }
    }

    private Document getDocumentFromPath(Document document, String path) {
        String[] pathKeys = path.split("\\.");
        Document documentPtr = document;

        /**
         * - Traverse document one key at a time.
         * - Forced to traverse document one key at a time for the lack of a better API that allows traversal for
         * chained keys or key list.
         */
        for (int i = 0; i < pathKeys.length; i++) {
            if (documentPtr.containsKey(pathKeys[i])) {
                try {
                    documentPtr = documentPtr.get(pathKeys[i], Document.class);
                } catch (ClassCastException e) {
                    System.out.println("Failed to cast document for path: " + path);
                    e.printStackTrace();
                    return null;
                }
            } else {
                return null;
            }
        }

        return documentPtr;
    }

    private void encryptPathValueIfExists(Document document, String path, EncryptionService encryptionService) {
        String[] pathKeys = path.split("\\.");
        /**
         * - For attribute path "datasourceConfiguration.connection.ssl.keyFile.base64Content", first get the parent
         * document that contains the attribute 'base64Content' i.e. fetch the document corresponding to path
         * "datasourceConfiguration.connection.ssl.keyFile"
         */
        String parentDocumentPath = StringUtils.join(ArrayUtils.subarray(pathKeys, 0, pathKeys.length - 1), ".");
        Document parentDocument = getDocumentFromPath(document, parentDocumentPath);

        if (parentDocument != null) {
            /**
             * - Replace old value with new encrypted value if the key exists and is non-null.
             * - Use the last element in pathKeys since it the key that names the attribute that needs to be encrypted
             * e.g. 'base64Content' in "datasourceConfiguration.connection.ssl.keyFile.base64Content"
             */
            parentDocument.computeIfPresent(
                    pathKeys[pathKeys.length - 1],
                    (k, v) -> encryptionService.encryptString((String) v)
            );
        }
    }

    private void encryptRawValues(Document document, List<String> pathList, EncryptionService encryptionService) {
        pathList.stream()
                .forEach(path -> encryptPathValueIfExists(document, path, encryptionService));
    }

    @ChangeSet(order = "081", id = "encrypt-certificate", author = "")
    public void encryptCertificateAndPassword(MongockTemplate mongoTemplate, EncryptionService encryptionService) {

        /**
         * - List of attributes that need to be encoded.
         * - Each path represents where the attribute exists in mongo db document.
         */
        List<String> pathList = new ArrayList<>();
        pathList.add("datasourceConfiguration.connection.ssl.keyFile.base64Content");
        pathList.add("datasourceConfiguration.connection.ssl.certificateFile.base64Content");
        pathList.add("datasourceConfiguration.connection.ssl.caCertificateFile.base64Content");
        pathList.add("datasourceConfiguration.connection.ssl.pemCertificate.file.base64Content");
        pathList.add("datasourceConfiguration.connection.ssl.pemCertificate.password");
        pathList.add("datasourceConfiguration.sshProxy.privateKey.keyFile.base64Content");
        pathList.add("datasourceConfiguration.sshProxy.privateKey.password");

        mongoTemplate.execute("datasource", new CollectionCallback<String>() {
            @Override
            public String doInCollection(MongoCollection<Document> collection) {
                MongoCursor cursor = collection.find(
                        Filters.or(
                                Filters.exists(pathList.get(0)),
                                Filters.exists(pathList.get(1)),
                                Filters.exists(pathList.get(2)),
                                Filters.exists(pathList.get(3)),
                                Filters.exists(pathList.get(4)),
                                Filters.exists(pathList.get(5)),
                                Filters.exists(pathList.get(6))
                        )
                ).cursor();

                List<Pair<Document, Document>> documentPairList = new ArrayList<>();
                while (cursor.hasNext()) {
                    Document old = (Document) cursor.next();
                    // This document will have the encrypted values.
                    Document updated = Document.parse(old.toJson());
                    // Encrypt attributes
                    encryptRawValues(updated, pathList, encryptionService);
                    documentPairList.add(new Pair(old, updated));
                }

                /**
                 * - Replace old document with the updated document that has encrypted values.
                 * - Replacing here instead of the while loop above makes sure that we attempt replacement only if
                 * the encryption step succeeded without error for each selected document.
                 */
                documentPairList.stream()
                        .forEach(docPair -> collection.findOneAndReplace(docPair.getFirst(), docPair.getSecond()));

                return null;
            }
        });
    }

    @ChangeSet(order = "082", id = "create-plugin-reference-for-S3-GSheet-genarate-CRUD-page", author = "")
    public void createPluginReferenceForS3AndGSheetGenerateCRUDPage(MongockTemplate mongoTemplate) {

        Set<String> validPackageNames = Set.of("amazons3-plugin", "google-sheets-plugin");

        List<Plugin> plugins = mongoTemplate.findAll(Plugin.class);
        for (Plugin plugin : plugins) {
            if (validPackageNames.contains(plugin.getPackageName())) {
                plugin.setGenerateCRUDPageComponent(plugin.getName());
            }
            mongoTemplate.save(plugin);
        }
    }

    @ChangeSet(order = "083", id = "application-git-metadata", author = "")
    public void addApplicationGitMetadataFieldAndIndex(MongockTemplate mongockTemplate) {
        MongoTemplate mongoTemplate = mongockTemplate.getImpl();
        dropIndexIfExists(mongoTemplate, Application.class, "organization_application_compound_index");
        dropIndexIfExists(mongoTemplate, Application.class, "organization_application_deleted_compound_index");

        ensureIndexes(mongoTemplate, Application.class,
            makeIndex("organizationId", "name", "deletedAt", "gitMetadata.remoteUrl", "gitMetadata.branchName")
                .unique().named("organization_application_deleted_gitRepo_gitBranch_compound_index")
        );
    }

    @ChangeSet(order = "084", id = "add-js-plugin", author = "")
    public void addJSPlugin(MongockTemplate mongoTemplate) {
        Plugin plugin = new Plugin();
        plugin.setName("JS Functions");
        plugin.setType(PluginType.JS);
        plugin.setPackageName("js-plugin");
        plugin.setUiComponent("JsEditorForm");
        plugin.setResponseType(Plugin.ResponseType.JSON);
        plugin.setIconLocation("https://s3.us-east-2.amazonaws.com/assets.appsmith.com/JSFile.svg");
        plugin.setDocumentationLink("https://docs.appsmith.com/v/v1.2.1/js-reference/using-js");
        plugin.setDefaultInstall(true);
        try {
            mongoTemplate.insert(plugin);
        } catch (DuplicateKeyException e) {
            log.warn(plugin.getPackageName() + " already present in database.");
        }

        installPluginToAllOrganizations(mongoTemplate, plugin.getId());
    }

    @ChangeSet(order = "085", id = "update-google-sheet-plugin-smartSubstitution-config", author = "")
    public void updateGoogleSheetActionsSetSmartSubstitutionConfiguration(MongoTemplate mongoTemplate) {

        Plugin googleSheetPlugin = mongoTemplate.findOne(
                query(new Criteria().andOperator(
                        where(fieldName(QPlugin.plugin.packageName)).is("google-sheets-plugin")
                )),
                Plugin.class);

        if (googleSheetPlugin == null) {
            return;
        }

        // Fetch all the actions built on top of a google sheet plugin
        List<NewAction> googleSheetActions = mongoTemplate.find(
                query(new Criteria().andOperator(
                        where(fieldName(QNewAction.newAction.pluginId)).is(googleSheetPlugin.getId())
                )),
                NewAction.class
        );

        Set<String> toMigrateUnPublishedActions = new HashSet<>();
        Set<String> toMigratePublishedActions = new HashSet<>();

        for (NewAction action : googleSheetActions) {
            if (action.getUnpublishedAction().getActionConfiguration() != null) {
                toMigrateUnPublishedActions.add(action.getId());
            }

            if (action.getPublishedAction() != null && action.getPublishedAction().getActionConfiguration() != null) {
                toMigratePublishedActions.add(action.getId());
            }
        }

        Property smartSubProperty = new Property("smartSubstitution", false);

        // Migrate unpublished actions
        mongoTemplate.updateMulti(
                query(where("_id").in(toMigrateUnPublishedActions)),
                new Update().set("unpublishedAction.actionConfiguration.pluginSpecifiedTemplates.13", smartSubProperty),
                NewAction.class
        );

        // Migrate published actions
        mongoTemplate.updateMulti(
                query(where("_id").in(toMigratePublishedActions)),
                new Update().set("publishedAction.actionConfiguration.pluginSpecifiedTemplates.13", smartSubProperty),
                NewAction.class
        );
    }

    @ChangeSet(order = "086", id = "uninstall-mongo-uqi-plugin", author = "")
    public void uninstallMongoUqiPluginAndRemoveAllActions(MongockTemplate mongoTemplate) {

        Plugin mongoUqiPlugin = mongoTemplate.findAndRemove(
                query(where("packageName").is("mongo-uqi-plugin")),
                Plugin.class
        );

        if (mongoUqiPlugin == null) {
            // If there's no installed plugin for the same, don't go any further.
            return;
        }

        // Uninstall the plugin from all organizations
        for (Organization organization : mongoTemplate.findAll(Organization.class)) {
            if (CollectionUtils.isEmpty(organization.getPlugins())) {
                // do nothing
            }

            final Set<String> installedPlugins = organization
                    .getPlugins()
                    .stream()
                    .map(OrganizationPlugin::getPluginId)
                    .collect(Collectors.toSet());

            if (installedPlugins.contains(mongoUqiPlugin.getId())) {
                OrganizationPlugin mongoUqiOrganizationPlugin = organization.getPlugins()
                        .stream()
                        .filter(organizationPlugin -> organizationPlugin.getPluginId().equals(mongoUqiPlugin.getId()))
                        .findFirst()
                        .get();

                installedPlugins.remove(mongoUqiOrganizationPlugin);
                mongoTemplate.save(organization);
            }
        }

        // Delete all mongo uqi datasources
        List<Datasource> removedDatasources = mongoTemplate.findAllAndRemove(
                query(where("pluginId").is(mongoUqiPlugin.getId())),
                Datasource.class
        );

        // Now delete all the actions created on top of mongo uqi datasources
        for (Datasource deletedDatasource : removedDatasources) {
            mongoTemplate.findAllAndRemove(
                    query(where("unpublishedAction.datasource.id").is(deletedDatasource.getId())),
                    NewAction.class
            );
        }
    }

    public final static Map<Integer, String> mongoMigrationMap = Map.ofEntries(
            Map.entry(0, "smartSubstitution"), //SMART_BSON_SUBSTITUTION
            Map.entry(2, "command"), // COMMAND
            Map.entry(19, "collection"), // COLLECTION
            Map.entry(3, "find.query"), // FIND_QUERY
            Map.entry(4, "find.sort"), // FIND_SORT
            Map.entry(5, "find.projection"), // FIND_PROJECTION
            Map.entry(6, "find.limit"), // FIND_LIMIT
            Map.entry(7, "find.skip"), // FIND_SKIP
            Map.entry(11, "updateMany.query"), // UPDATE_QUERY
            Map.entry(12, "updateMany.update"), // UPDATE_UPDATE
            Map.entry(21, "updateMany.limit"), // UPDATE_LIMIT
            Map.entry(13, "delete.query"), // DELETE_QUERY
            Map.entry(20, "delete.limit"), // DELETE_LIMIT
            Map.entry(14, "count.query"), // COUNT_QUERY
            Map.entry(15, "distinct.query"), // DISTINCT_QUERY
            Map.entry(16, "distinct.key"), // DISTINCT_KEY
            Map.entry(17, "aggregate.arrayPipelines"), // AGGREGATE_PIPELINE
            Map.entry(18, "insert.documents") // INSERT_DOCUMENT
    );

    private void updateFormData(int index, Object value, Map formData, Map<Integer, String> migrationMap) {
        if (migrationMap.containsKey(index)) {
            String path = migrationMap.get(index);
            setValueSafelyInFormData(formData, path, value);
        }
    }

    public Map iteratePluginSpecifiedTemplatesAndCreateFormData(List<Property> pluginSpecifiedTemplates, Map<Integer, String> migrationMap) {

        if (pluginSpecifiedTemplates != null && !pluginSpecifiedTemplates.isEmpty()) {
            Map<String, Object> formData = new HashMap<>();
            for (int i = 0; i < pluginSpecifiedTemplates.size(); i++) {
                Property template = pluginSpecifiedTemplates.get(i);
                if (template != null) {
                    updateFormData(i, template.getValue(), formData, migrationMap);
                }
            }
            return formData;
        }

        return new HashMap<>();
    }

    @ChangeSet(order = "087", id = "migrate-mongo-to-uqi", author = "")
    public void migrateMongoPluginToUqi(MongoTemplate mongoTemplate) {

        // First update the UI component for the mongo plugin to UQI
        Plugin mongoPlugin = mongoTemplate.findOne(
                query(where("packageName").is("mongo-plugin")),
                Plugin.class
        );
        mongoPlugin.setUiComponent("UQIDbEditorForm");
        mongoTemplate.save(mongoPlugin);

        // Now migrate all the existing actions to the new UQI structure.

        List<NewAction> mongoActions = mongoTemplate.find(
                query(new Criteria().andOperator(
                        where(fieldName(QNewAction.newAction.pluginId)).is(mongoPlugin.getId()))),
                NewAction.class
        );

        for (NewAction mongoAction : mongoActions) {
            if (mongoAction.getUnpublishedAction() == null || mongoAction.getUnpublishedAction().getActionConfiguration() == null) {
                // No migrations required
                continue;
            }

            List<Property> pluginSpecifiedTemplates = mongoAction.getUnpublishedAction().getActionConfiguration().getPluginSpecifiedTemplates();

            mongoAction.getUnpublishedAction().getActionConfiguration().setFormData(
                    iteratePluginSpecifiedTemplatesAndCreateFormData(pluginSpecifiedTemplates, mongoMigrationMap)
            );
            mongoAction.getUnpublishedAction().getActionConfiguration().setPluginSpecifiedTemplates(null);

            ActionDTO publishedAction = mongoAction.getPublishedAction();
            if (publishedAction.getActionConfiguration() != null &&
                    publishedAction.getActionConfiguration().getPluginSpecifiedTemplates() != null) {
                pluginSpecifiedTemplates = publishedAction.getActionConfiguration().getPluginSpecifiedTemplates();
                publishedAction.getActionConfiguration().setFormData(
                        iteratePluginSpecifiedTemplatesAndCreateFormData(pluginSpecifiedTemplates, mongoMigrationMap)
                );
                publishedAction.getActionConfiguration().setPluginSpecifiedTemplates(null);
            }

            mongoTemplate.save(mongoAction);
        }
    }

    @ChangeSet(order = "088", id = "migrate-mongo-uqi-dynamicBindingPathList", author = "")
    public void migrateMongoPluginDynamicBindingListUqi(MongoTemplate mongoTemplate) {

        Plugin mongoPlugin = mongoTemplate.findOne(
                query(where("packageName").is("mongo-plugin")),
                Plugin.class
        );

        // Now migrate all the existing actions dynamicBindingList to the new UQI structure.
        List<NewAction> mongoActions = mongoTemplate.find(
                query(new Criteria().andOperator(
                        where(fieldName(QNewAction.newAction.pluginId)).is(mongoPlugin.getId())
                        )),
                NewAction.class
        );

        for (NewAction mongoAction : mongoActions) {
            if (mongoAction.getUnpublishedAction() == null ||
                    mongoAction.getUnpublishedAction().getDynamicBindingPathList() == null ||
                    mongoAction.getUnpublishedAction().getDynamicBindingPathList().isEmpty()) {
                // No migrations required
                continue;
            }

            List<Property> dynamicBindingPathList = mongoAction.getUnpublishedAction().getDynamicBindingPathList();
            List<Property> newDynamicBindingPathList = new ArrayList<>();

            for (Property path : dynamicBindingPathList) {
                String pathKey = path.getKey();
                if (pathKey.contains("pluginSpecifiedTemplates")) {

                    // Pattern looks for pluginSpecifiedTemplates[12 and extracts the 12
                    Pattern pattern = Pattern.compile("(?<=pluginSpecifiedTemplates\\[)([0-9]+)");
                    Matcher matcher = pattern.matcher(pathKey);

                    while (matcher.find()) {
                        int index = Integer.parseInt(matcher.group());
                        String partialPath = mongoMigrationMap.get(index);
                        Property dynamicBindingPath = new Property("formData." + partialPath, null);
                        newDynamicBindingPathList.add(dynamicBindingPath);
                    }
                } else {
                    // this dynamic binding is for body. Add as is
                    newDynamicBindingPathList.add(path);
                }
            }

            mongoAction.getUnpublishedAction().setDynamicBindingPathList(newDynamicBindingPathList);

            mongoTemplate.save(mongoAction);
        }
    }

<<<<<<< HEAD
    @ChangeSet(order = "089", id = "application-git-metadata-index", author = "")
    public void updateGitApplicationMetadataIndex(MongockTemplate mongockTemplate) {
        MongoTemplate mongoTemplate = mongockTemplate.getImpl();
        dropIndexIfExists(mongoTemplate, Application.class, "organization_application_compound_index");
        dropIndexIfExists(mongoTemplate, Application.class, "organization_application_deleted_compound_index");
        dropIndexIfExists(mongoTemplate, Application.class, "organization_application_deleted_gitRepo_gitBranch_compound_index");

        ensureIndexes(mongoTemplate, Application.class,
            makeIndex("organizationId", "name", "deletedAt", "gitApplicationMetadata.remoteUrl", "gitApplicationMetadata.branchName")
                .unique().named("organization_application_deleted_gitApplicationMetadata_compound_index")
=======
    @ChangeSet(order = "089", id = "update-plugin-package-name-index", author = "")
    public void updatePluginPackageNameIndexToPluginNamePackageNameAndVersion(MongockTemplate mongockTemplate) {
        MongoTemplate mongoTemplate = mongockTemplate.getImpl();
        dropIndexIfExists(mongoTemplate, Plugin.class, "packageName");

        ensureIndexes(mongoTemplate, Plugin.class,
                makeIndex("pluginName", "packageName", "version")
                        .unique().named("plugin_name_package_name_version_index")
>>>>>>> d9fa0495
        );
    }
}<|MERGE_RESOLUTION|>--- conflicted
+++ resolved
@@ -453,7 +453,7 @@
 
         for (Organization organization : mongoTemplate.findAll(Organization.class)) {
             if (CollectionUtils.isEmpty(organization.getPlugins())) {
-                organization.setPlugins(new HashSet<>());
+                organization.setPlugins(new ArrayList<>());
             }
 
             final Set<String> installedPlugins = organization.getPlugins()
@@ -3241,8 +3241,18 @@
         }
     }
 
-<<<<<<< HEAD
-    @ChangeSet(order = "089", id = "application-git-metadata-index", author = "")
+    @ChangeSet(order = "089", id = "update-plugin-package-name-index", author = "")
+    public void updatePluginPackageNameIndexToPluginNamePackageNameAndVersion(MongockTemplate mongockTemplate) {
+        MongoTemplate mongoTemplate = mongockTemplate.getImpl();
+        dropIndexIfExists(mongoTemplate, Plugin.class, "packageName");
+
+        ensureIndexes(mongoTemplate, Plugin.class,
+                makeIndex("pluginName", "packageName", "version")
+                        .unique().named("plugin_name_package_name_version_index")
+        );
+    }
+
+    @ChangeSet(order = "090", id = "application-git-metadata-index", author = "")
     public void updateGitApplicationMetadataIndex(MongockTemplate mongockTemplate) {
         MongoTemplate mongoTemplate = mongockTemplate.getImpl();
         dropIndexIfExists(mongoTemplate, Application.class, "organization_application_compound_index");
@@ -3250,18 +3260,8 @@
         dropIndexIfExists(mongoTemplate, Application.class, "organization_application_deleted_gitRepo_gitBranch_compound_index");
 
         ensureIndexes(mongoTemplate, Application.class,
-            makeIndex("organizationId", "name", "deletedAt", "gitApplicationMetadata.remoteUrl", "gitApplicationMetadata.branchName")
-                .unique().named("organization_application_deleted_gitApplicationMetadata_compound_index")
-=======
-    @ChangeSet(order = "089", id = "update-plugin-package-name-index", author = "")
-    public void updatePluginPackageNameIndexToPluginNamePackageNameAndVersion(MongockTemplate mongockTemplate) {
-        MongoTemplate mongoTemplate = mongockTemplate.getImpl();
-        dropIndexIfExists(mongoTemplate, Plugin.class, "packageName");
-
-        ensureIndexes(mongoTemplate, Plugin.class,
-                makeIndex("pluginName", "packageName", "version")
-                        .unique().named("plugin_name_package_name_version_index")
->>>>>>> d9fa0495
+                makeIndex("organizationId", "name", "deletedAt", "gitApplicationMetadata.remoteUrl", "gitApplicationMetadata.branchName")
+                        .unique().named("organization_application_deleted_gitApplicationMetadata_compound_index")
         );
     }
 }