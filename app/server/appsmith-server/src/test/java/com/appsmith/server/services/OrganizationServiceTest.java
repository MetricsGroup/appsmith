package com.appsmith.server.services;

import com.appsmith.external.models.Policy;
import com.appsmith.server.constants.FieldName;
import com.appsmith.server.domains.Organization;
import com.appsmith.server.exceptions.AppsmithError;
import com.appsmith.server.exceptions.AppsmithException;
import org.junit.Before;
import org.junit.Test;
import org.junit.runner.RunWith;
import org.springframework.beans.factory.annotation.Autowired;
import org.springframework.boot.test.context.SpringBootTest;
import org.springframework.security.test.context.support.WithMockUser;
import org.springframework.security.test.context.support.WithUserDetails;
import org.springframework.test.annotation.DirtiesContext;
import org.springframework.test.context.junit4.SpringJUnit4ClassRunner;
import reactor.core.publisher.Mono;
import reactor.test.StepVerifier;

import java.util.Set;

import static com.appsmith.server.acl.AclPermission.MANAGE_APPLICATIONS;
import static com.appsmith.server.acl.AclPermission.MANAGE_ORGANIZATIONS;
import static com.appsmith.server.acl.AclPermission.ORGANIZATION_MANAGE_APPLICATIONS;
import static org.assertj.core.api.Assertions.assertThat;

@RunWith(SpringJUnit4ClassRunner.class)
@SpringBootTest
@DirtiesContext
public class OrganizationServiceTest {

    @Autowired
    OrganizationService organizationService;

    Organization organization;

    @Before
    public void setup() {
        organization = new Organization();
        organization.setName("Test Name");
        organization.setDomain("example.com");
        organization.setWebsite("https://example.com");
    }

    /* Tests for the Create Organization Flow */

    @Test
    @WithUserDetails(value = "api_user")
    public void nullCreateOrganization() {
        Mono<Organization> organizationResponse = organizationService.create(null);
        StepVerifier.create(organizationResponse)
                .expectErrorMatches(throwable -> throwable instanceof AppsmithException &&
                        throwable.getMessage().equals(AppsmithError.INVALID_PARAMETER.getMessage(FieldName.ORGANIZATION)))
                .verify();
    }

    @Test
    @WithUserDetails(value = "api_user")
    public void nullName() {
        organization.setName(null);
        Mono<Organization> organizationResponse = organizationService.create(organization);
        StepVerifier.create(organizationResponse)
                .expectErrorMatches(throwable -> throwable instanceof AppsmithException &&
                        throwable.getMessage().equals(AppsmithError.INVALID_PARAMETER.getMessage(FieldName.NAME)))
                .verify();
    }

    @Test
    @WithUserDetails(value = "api_user")
    public void validCreateOrganizationTest() {
        Policy manageOrgAppPolicy = Policy.builder().permission(ORGANIZATION_MANAGE_APPLICATIONS.getValue())
                .users(Set.of("api_user"))
                .build();

        Policy manageOrgPolicy = Policy.builder().permission(MANAGE_ORGANIZATIONS.getValue())
                .users(Set.of("api_user"))
                .build();

        Mono<Organization> organizationResponse = organizationService.create(organization)
                .switchIfEmpty(Mono.error(new Exception("create is returning empty!!")));
        StepVerifier.create(organizationResponse)
                .assertNext(organization1 -> {
                    assertThat(organization1.getName()).isEqualTo("Test Name");
<<<<<<< HEAD
                    assertThat(organization1.getPolicies()).isNotEmpty();
                    assertThat(organization1.getPolicies()).containsAll(Set.of(manageOrgAppPolicy, manageOrgPolicy));
=======
                    assertThat(organization1.getSlug() != null);
>>>>>>> 654f1fa6
                })
                .verifyComplete();
    }

    /* Tests for Get Organization Flow */

    @Test
    @WithUserDetails(value = "api_user")
    public void getOrganizationInvalidId() {
        Mono<Organization> organizationMono = organizationService.getById("random-id");
        StepVerifier.create(organizationMono)
                .expectErrorMatches(throwable -> throwable instanceof AppsmithException &&
                        throwable.getMessage().equals(AppsmithError.NO_RESOURCE_FOUND.getMessage("resource", "random-id")))
                .verify();
    }

    @Test
    @WithMockUser(username = "api_user")
    public void getOrganizationNullId() {
        Mono<Organization> organizationMono = organizationService.getById(null);
        StepVerifier.create(organizationMono)
                .expectErrorMatches(throwable -> throwable instanceof AppsmithException &&
                        throwable.getMessage().equals(AppsmithError.INVALID_PARAMETER.getMessage(FieldName.ID)))
                .verify();
    }

    @Test
    @WithUserDetails(value = "api_user")
    public void validGetOrganizationByName() {
        Organization organization = new Organization();
        organization.setName("Test For Get Name");
        organization.setDomain("example.com");
        organization.setWebsite("https://example.com");
        organization.setSlug("test-for-get-name");
        Mono<Organization> createOrganization = organizationService.create(organization);
        Mono<Organization> getOrganization = createOrganization.flatMap(t -> organizationService.findById(t.getId()));
        StepVerifier.create(getOrganization)
                .assertNext(t -> {
                    assertThat(t).isNotNull();
                    assertThat(t.getName()).isEqualTo("Test For Get Name");
                })
                .verifyComplete();
    }

    /* Tests for Update Organization Flow */
    @Test
    @WithUserDetails(value = "api_user")
    public void validUpdateOrganization() {
        Organization organization = new Organization();
        organization.setName("Test Update Name");
        organization.setDomain("example.com");
        organization.setWebsite("https://example.com");
        organization.setSlug("test-update-name");

        Mono<Organization> createOrganization = organizationService.create(organization);
        Mono<Organization> updateOrganization = createOrganization
                .map(t -> {
                    t.setDomain("abc.com");
                    return t;
                })
                .flatMap(t -> organizationService.update(t.getId(), t))
                .flatMap(t -> organizationService.findById(t.getId()));

        StepVerifier.create(updateOrganization)
                .assertNext(t -> {
                    assertThat(t).isNotNull();
                    assertThat(t.getName()).isEqualTo(organization.getName());
                    assertThat(t.getId()).isEqualTo(organization.getId());
                    assertThat(t.getDomain()).isEqualTo("abc.com");
                })
                .verifyComplete();
    }

    @Test
    @WithUserDetails(value = "api_user")
    public void uniqueSlugs() {
        Organization organization = new Organization();
        organization.setName("First slug org");
        organization.setDomain("example.com");
        organization.setWebsite("https://example.com");

        Mono<String> uniqueSlug = organizationService.getNextUniqueSlug("slug-org")
            .map(slug -> {
                organization.setSlug(slug);
                return organization;
            })
            .flatMap(organizationService::create)
            .then(organizationService.getNextUniqueSlug("slug-org"));

        StepVerifier.create(uniqueSlug)
                .assertNext(slug -> {
                    assertThat(slug).isNotEqualTo("slug-org");
                })
                .verifyComplete();
    }

    @Test
    @WithUserDetails(value = "api_user")
    public void createDuplicateNameOrganization() {
        Organization firstOrg = new Organization();
        firstOrg.setName("Really good org");
        firstOrg.setDomain("example.com");
        firstOrg.setWebsite("https://example.com");

        Organization secondOrg = new Organization();
        secondOrg.setName(firstOrg.getName());
        secondOrg.setDomain(firstOrg.getDomain());
        secondOrg.setWebsite(firstOrg.getWebsite());

        Mono<Organization> firstOrgCreation = organizationService.create(firstOrg).cache();
        Mono<Organization> secondOrgCreation = firstOrgCreation.then(organizationService.create(secondOrg));

        StepVerifier.create(Mono.zip(firstOrgCreation, secondOrgCreation))
                .assertNext(orgsTuple -> {
                    assertThat(orgsTuple.getT1().getSlug()).isEqualTo("really-good-org");
                    assertThat(orgsTuple.getT2().getSlug()).isEqualTo("really-good-org2");
                })
                .verifyComplete();
    }
}<|MERGE_RESOLUTION|>--- conflicted
+++ resolved
@@ -19,7 +19,6 @@
 
 import java.util.Set;
 
-import static com.appsmith.server.acl.AclPermission.MANAGE_APPLICATIONS;
 import static com.appsmith.server.acl.AclPermission.MANAGE_ORGANIZATIONS;
 import static com.appsmith.server.acl.AclPermission.ORGANIZATION_MANAGE_APPLICATIONS;
 import static org.assertj.core.api.Assertions.assertThat;
@@ -81,12 +80,9 @@
         StepVerifier.create(organizationResponse)
                 .assertNext(organization1 -> {
                     assertThat(organization1.getName()).isEqualTo("Test Name");
-<<<<<<< HEAD
                     assertThat(organization1.getPolicies()).isNotEmpty();
                     assertThat(organization1.getPolicies()).containsAll(Set.of(manageOrgAppPolicy, manageOrgPolicy));
-=======
                     assertThat(organization1.getSlug() != null);
->>>>>>> 654f1fa6
                 })
                 .verifyComplete();
     }
