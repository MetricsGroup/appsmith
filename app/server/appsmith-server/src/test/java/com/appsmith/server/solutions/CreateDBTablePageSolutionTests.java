package com.appsmith.server.solutions;

import com.appsmith.external.models.ActionConfiguration;
import com.appsmith.external.models.DatasourceConfiguration;
import com.appsmith.external.models.DatasourceStructure;
import com.appsmith.external.models.DatasourceStructure.Column;
import com.appsmith.external.models.DatasourceStructure.Key;
import com.appsmith.external.models.DatasourceStructure.Table;
import com.appsmith.external.models.DatasourceStructure.TableType;
import com.appsmith.external.models.Property;
import com.appsmith.server.constants.FieldName;
import com.appsmith.server.domains.Application;
import com.appsmith.server.domains.Datasource;
import com.appsmith.server.domains.Layout;
import com.appsmith.server.domains.NewAction;
import com.appsmith.server.domains.Organization;
import com.appsmith.server.domains.Plugin;
import com.appsmith.server.dtos.CRUDPageResourceDTO;
import com.appsmith.server.dtos.CRUDPageResponseDTO;
import com.appsmith.server.dtos.PageDTO;
import com.appsmith.server.exceptions.AppsmithError;
import com.appsmith.server.exceptions.AppsmithException;
import com.appsmith.server.helpers.MockPluginExecutor;
import com.appsmith.server.helpers.PluginExecutorHelper;
import com.appsmith.server.repositories.PluginRepository;
import com.appsmith.server.services.ApplicationPageService;
import com.appsmith.server.services.DatasourceService;
import com.appsmith.server.services.NewActionService;
import com.appsmith.server.services.OrganizationService;
import lombok.extern.slf4j.Slf4j;
import org.junit.Before;
import org.junit.Test;
import org.junit.runner.RunWith;
import org.mockito.Mockito;
import org.springframework.beans.factory.annotation.Autowired;
import org.springframework.boot.test.context.SpringBootTest;
import org.springframework.boot.test.mock.mockito.MockBean;
import org.springframework.security.test.context.support.WithUserDetails;
import org.springframework.test.annotation.DirtiesContext;
import org.springframework.test.context.junit4.SpringRunner;
import reactor.core.publisher.Mono;
import reactor.test.StepVerifier;

import java.util.ArrayList;
import java.util.HashMap;
import java.util.List;
import java.util.Map;
import java.util.Set;

import static org.assertj.core.api.Assertions.assertThat;

@Slf4j
@RunWith(SpringRunner.class)
@SpringBootTest
@DirtiesContext
public class CreateDBTablePageSolutionTests {

    @Autowired
    CreateDBTablePageSolution solution;

    @Autowired
    NewActionService newActionService;

    @Autowired
    OrganizationService organizationService;

    @Autowired
    DatasourceService datasourceService;

    @Autowired
    ApplicationPageService applicationPageService;

    @Autowired
    PluginRepository pluginRepository;

    @MockBean
    private PluginExecutorHelper pluginExecutorHelper;

    private CRUDPageResourceDTO resource = new CRUDPageResourceDTO();

    private Datasource testDatasource = new Datasource();

    private Organization testOrg;

    private Application testApp;

    private Plugin postgreSQLPlugin;

    private DatasourceStructure structure = new DatasourceStructure();

    // Regex to break string in separate words
    final static String specialCharactersRegex = "[^a-zA-Z0-9,;(){}*_]+";

    private final String SELECT_QUERY = "SelectQuery";

    private final String FIND_QUERY = "FindQuery";

    private final String LIST_QUERY = "ListFiles";

    DatasourceConfiguration datasourceConfiguration = new DatasourceConfiguration();

    private final Map<String, String> actionNameToBodyMap = Map.of(
        "DeleteQuery", "DELETE FROM sampleTable\n" +
            "  WHERE \"primaryKey\" = {{Table1.selectedRow.primaryKey}};",

        "InsertQuery", "INSERT INTO sampleTable (\n" +
            "\t\"field1.something\", \n" +
            "\t\"field2\",\n" +
            "\t\"field3\", \n" +
            "\t\"field4\"\n" +
            ")\n" +
            "VALUES (\n" +
            "\t\t\t\t{{insert_col_input2.text}}, \n" +
            "\t\t\t\t{{insert_col_input3.text}}, \n" +
            "\t\t\t\t{{insert_col_input4.text}}, \n" +
            "\t\t\t\t{{insert_col_input5.text}}\n" +
            ");",

        "SelectQuery", "SELECT * FROM sampleTable\n" +
            "WHERE \"field1.something\" like '%{{Table1.searchText || \"\"}}%'\n" +
            "ORDER BY \"{{col_select.selectedOptionValue}}\" {{order_select.selectedOptionLabel}}\n" +
            "LIMIT {{Table1.pageSize}}" +
            "OFFSET {{(Table1.pageNo - 1) * Table1.pageSize}};",

        "UpdateQuery", "UPDATE sampleTable SET\n" +
            "\t\t\"field1.something\" = '{{update_col_2.text}}',\n" +
            "    \"field2\" = '{{update_col_3.text}}',\n" +
            "    \"field3\" = '{{update_col_4.text}}',\n" +
            "\t\t\"field4\" = '{{update_col_5.text}}'\n" +
            "  WHERE \"primaryKey\" = {{Table1.selectedRow.primaryKey}};"
    );

    private final String dropdownOptions = "options -> [\n" +
        "{\n\t\"label\": \"field3\",\n\t\"value\": \"field3\"\n}, \n{\n\t\"label\": \"field4\",\n" +
        "\t\"value\": \"field4\"\n}, \n{\n\t\"label\": \"field1_something\",\n\t\"value\": \"field1.something\"\n" +
        "}, \n{\n\t\"label\": \"field2\",\n\t\"value\": \"field2\"\n}, \n{\n\t\"label\": \"primaryKey\",\n" +
        "\t\"value\": \"primaryKey\"\n}]";

    @Before
    @WithUserDetails(value = "api_user")
    public void setup() {

        Mockito.when(pluginExecutorHelper.getPluginExecutor(Mockito.any())).thenReturn(Mono.just(new MockPluginExecutor()));
        postgreSQLPlugin = pluginRepository.findByName("PostgreSQL").block();

        Organization organization = new Organization();
        organization.setName("Create-DB-Table-Page-Org");
        testOrg = organizationService.create(organization).block();

        Application testApplication = new Application();
        testApplication.setName("DB-Table-Page-Test-Application");
        testApplication.setOrganizationId(testOrg.getId());
        testApp = applicationPageService.createApplication(testApplication, testOrg.getId()).block();

        List<Key> keys = List.of(new DatasourceStructure.PrimaryKey("pKey", List.of("primaryKey")));
        List<Column> columns = List.of(
            new Column("primaryKey", "type1", null, true),
            new Column("field1.something", "VARCHAR(23)", null, false),
            new Column("field2", "type3", null, false),
            new Column("field3", "type4", null, false),
            new Column("field4", "type5", null, false)
        );
        List<Table> tables = List.of(new Table(TableType.TABLE, "", "sampleTable", columns, keys, new ArrayList<>()));
        structure.setTables(tables);
        testDatasource.setPluginId(postgreSQLPlugin.getId());
        testDatasource.setOrganizationId(testOrg.getId());
        testDatasource.setName("CRUD-Page-Table-DS");
        testDatasource.setStructure(structure);
        datasourceConfiguration.setUrl("http://test.com");
        testDatasource.setDatasourceConfiguration(datasourceConfiguration);
        datasourceService.create(testDatasource).block();

        resource.setTableName(testDatasource.getStructure().getTables().get(0).getName());
        resource.setDatasourceId(testDatasource.getId());

    }

    Mono<List<NewAction>> getActions(String pageId) {
        return newActionService.findByPageId(pageId).collectList();
    }

    @Test
    @WithUserDetails(value = "api_user")
    public void createPageWithInvalidApplicationIdTest() {
        
        Mono<CRUDPageResponseDTO> resultMono = solution.createPageFromDBTable(testApp.getPages().get(0).getId(), resource);

        StepVerifier
            .create(resultMono)
            .expectErrorMatches(throwable -> throwable instanceof AppsmithException &&
                throwable.getMessage().equals(AppsmithError.INVALID_PARAMETER.getMessage(FieldName.APPLICATION_ID)))
            .verify();

    }

    @Test
    @WithUserDetails(value = "api_user")
    public void createPageWithInvalidDatasourceTest() {

        Datasource invalidDatasource = new Datasource();
        invalidDatasource.setOrganizationId(testOrg.getId());
        invalidDatasource.setName("invalid_datasource");
        invalidDatasource.setDatasourceConfiguration(new DatasourceConfiguration());

        resource.setDatasourceId(invalidDatasource.getId());
<<<<<<< HEAD
        Mono<PageDTO> resultMono = datasourceService.create(invalidDatasource)
=======
        Mono<CRUDPageResponseDTO> resultMono = datasourceService.create(invalidDatasource)
>>>>>>> 47344bbd
            .flatMap(datasource -> {
                resource.setApplicationId(testApp.getId());
                resource.setDatasourceId(datasource.getId());
                return solution.createPageFromDBTable(testApp.getPages().get(0).getId(), resource);
            });

        StepVerifier
            .create(resultMono)
            .expectErrorMatches(throwable -> throwable instanceof AppsmithException &&
                throwable.getMessage().equals(AppsmithError.INVALID_DATASOURCE.getMessage(FieldName.DATASOURCE, invalidDatasource.getId())))
            .verify();

    }

    @Test
    @WithUserDetails(value = "api_user")
    public void createPageWithInvalidRequestBodyTest() {
        Mono<CRUDPageResponseDTO> resultMono = solution.createPageFromDBTable(testApp.getPages().get(0).getId(), new CRUDPageResourceDTO());

        StepVerifier
            .create(resultMono)
            .expectErrorMatches(throwable -> throwable instanceof AppsmithException &&
                throwable.getMessage().equals(AppsmithError.INVALID_PARAMETER.getMessage(", tableName and datasourceId must be present")))
            .verify();
    }

    @Test
    @WithUserDetails(value = "api_user")
    public void createPageWithNullPageId() {

        resource.setApplicationId(testApp.getId());
        Mono<CRUDPageResponseDTO> resultMono = solution.createPageFromDBTable(null, resource);

        StepVerifier
            .create(resultMono)
            .assertNext(crudPage -> {
                PageDTO page = crudPage.getPage();
                Layout layout = page.getLayouts().get(0);
                assertThat(page.getName()).isEqualTo("SampleTable");
                assertThat(page.getLayouts()).isNotEmpty();
                assertThat(layout.getDsl()).isNotEmpty();
                assertThat(layout.getLayoutOnLoadActions()).hasSize(1);
                assertThat(layout.getId()).isNotNull();
                assertThat(layout.getWidgetNames()).isNotEmpty();
                assertThat(layout.getActionsUsedInDynamicBindings()).isNotEmpty();
                assertThat(layout.getDsl().get("children").toString().replaceAll(specialCharactersRegex, ""))
                    .containsIgnoringCase(dropdownOptions.replaceAll(specialCharactersRegex, ""));
                assertThat(crudPage.getSuccessMessage()).isNotNull();
                assertThat(crudPage.getSuccessImageUrl()).isNotNull();
            })
            .verifyComplete();
    }

    @Test
    @WithUserDetails(value = "api_user")
    public void createPageWithValidPageIdForPostgresqlDS() {

        resource.setApplicationId(testApp.getId());
        PageDTO newPage = new PageDTO();
        newPage.setApplicationId(testApp.getId());
        newPage.setName("crud-admin-page");

        Mono<PageDTO> resultMono = applicationPageService.createPage(newPage)
            .flatMap(savedPage -> solution.createPageFromDBTable(savedPage.getId(), resource))
            .map(crudPageResponseDTO -> crudPageResponseDTO.getPage());

        StepVerifier
            .create(resultMono.zipWhen(pageDTO -> getActions(pageDTO.getId())))
            .assertNext(tuple -> {
                PageDTO page = tuple.getT1();
                List<NewAction> actions = tuple.getT2();
                Layout layout = page.getLayouts().get(0);
                assertThat(page.getName()).isEqualTo(newPage.getName());
                assertThat(page.getLayouts()).isNotEmpty();
                assertThat(layout.getDsl()).isNotEmpty();
                assertThat(layout.getLayoutOnLoadActions()).hasSize(1);
                layout.getLayoutOnLoadActions().get(0).forEach(actionDTO -> {
                    assertThat(actionDTO.getName()).isEqualTo(SELECT_QUERY);
                });
                assertThat(layout.getId()).isNotNull();
                assertThat(layout.getWidgetNames()).isNotEmpty();
                assertThat(layout.getActionsUsedInDynamicBindings()).isNotEmpty();

                assertThat(actions).hasSize(4);
                for (NewAction action : actions) {
                    ActionConfiguration actionConfiguration = action.getUnpublishedAction().getActionConfiguration();
                    String actionBody = actionConfiguration.getBody().replaceAll(specialCharactersRegex, "");
                    String templateActionBody =  actionNameToBodyMap
                        .get(action.getUnpublishedAction().getName()).replaceAll(specialCharactersRegex, "")
                        .replace("like", "ilike");
                    assertThat(actionBody).isEqualTo(templateActionBody);
                }
            })
            .verifyComplete();
    }

    @Test
    @WithUserDetails(value = "api_user")
    public void createPageWithValidPageIdForMySqlDS() {

        resource.setApplicationId(testApp.getId());
        PageDTO newPage = new PageDTO();
        newPage.setApplicationId(testApp.getId());
        newPage.setName("crud-admin-page-mysql");
        StringBuilder pluginName = new StringBuilder();

        Mono<Datasource> datasourceMono = pluginRepository.findByName("Mysql")
            .flatMap(plugin -> {
                pluginName.append(plugin.getName());
                Datasource datasource = new Datasource();
                datasource.setPluginId(plugin.getId());
                datasource.setOrganizationId(testOrg.getId());
                datasource.setName("MySql-CRUD-Page-Table-DS");
                datasource.setStructure(structure);
                datasource.setDatasourceConfiguration(datasourceConfiguration);
                return datasourceService.create(datasource);
            });

        Mono<CRUDPageResponseDTO> resultMono = datasourceMono
            .flatMap(datasource1 -> {
                resource.setDatasourceId(datasource1.getId());
                return applicationPageService.createPage(newPage);
            })
            .flatMap(savedPage -> solution.createPageFromDBTable(savedPage.getId(), resource));

        StepVerifier
            .create(resultMono.zipWhen(crudPageResponseDTO -> getActions(crudPageResponseDTO.getPage().getId())))
            .assertNext(tuple -> {
                CRUDPageResponseDTO crudPageResponseDTO = tuple.getT1();
                PageDTO page = crudPageResponseDTO.getPage();
                List<NewAction> actions = tuple.getT2();
                Layout layout = page.getLayouts().get(0);
                assertThat(page.getName()).isEqualTo(newPage.getName());
                assertThat(page.getLayouts()).isNotEmpty();
                assertThat(layout.getDsl()).isNotEmpty();
                assertThat(layout.getLayoutOnLoadActions()).hasSize(1);
                layout.getLayoutOnLoadActions().get(0).forEach(actionDTO -> {
                    assertThat(actionDTO.getName()).isEqualTo(SELECT_QUERY);
                });
                assertThat(layout.getActionsUsedInDynamicBindings()).isNotEmpty();

                assertThat(actions).hasSize(4);
                for (NewAction action : actions) {
                    ActionConfiguration actionConfiguration = action.getUnpublishedAction().getActionConfiguration();
                    String actionBody = actionConfiguration.getBody().replaceAll(specialCharactersRegex, "");
                    String templateActionBody =  actionNameToBodyMap
                        .get(action.getUnpublishedAction().getName()).replaceAll(specialCharactersRegex, "");
                    assertThat(actionBody).isEqualTo(templateActionBody);

                    if (SELECT_QUERY.equals(action.getUnpublishedAction().getName())) {
                        assertThat(action.getUnpublishedAction().getExecuteOnLoad()).isTrue();
                    } else {
                        assertThat(action.getUnpublishedAction().getExecuteOnLoad()).isFalse();
                    }
                }
                assertThat(crudPageResponseDTO.getSuccessMessage()).containsIgnoringCase(pluginName);
                assertThat(crudPageResponseDTO.getSuccessMessage()).containsIgnoringCase("TABLE");
                assertThat(crudPageResponseDTO.getSuccessImageUrl()).isNotNull();
            })
            .verifyComplete();
    }

    @Test
    @WithUserDetails(value = "api_user")
    public void createPageWithValidPageIdForRedshiftDS() {

        resource.setApplicationId(testApp.getId());
        PageDTO newPage = new PageDTO();
        newPage.setApplicationId(testApp.getId());
        newPage.setName("crud-admin-page-redshift");

        Mono<Datasource> datasourceMono = pluginRepository.findByName("Redshift")
            .flatMap(plugin -> {
                Datasource datasource = new Datasource();
                datasource.setPluginId(plugin.getId());
                datasource.setOrganizationId(testOrg.getId());
                datasource.setName("Redshift-CRUD-Page-Table-DS");
                datasource.setStructure(structure);
                datasource.setDatasourceConfiguration(datasourceConfiguration);
                return datasourceService.create(datasource);
            });

        Mono<PageDTO> resultMono = datasourceMono
            .flatMap(datasource1 -> {
                resource.setDatasourceId(datasource1.getId());
                return applicationPageService.createPage(newPage);
            })
            .flatMap(savedPage -> solution.createPageFromDBTable(savedPage.getId(), resource))
            .map(crudPageResponseDTO -> crudPageResponseDTO.getPage());

        StepVerifier
            .create(resultMono.zipWhen(pageDTO -> getActions(pageDTO.getId())))
            .assertNext(tuple -> {
                PageDTO page = tuple.getT1();
                List<NewAction> actions = tuple.getT2();
                Layout layout = page.getLayouts().get(0);
                assertThat(page.getName()).isEqualTo(newPage.getName());
                assertThat(page.getLayouts()).isNotEmpty();
                assertThat(layout.getDsl()).isNotEmpty();
                assertThat(layout.getLayoutOnLoadActions()).hasSize(1);
                assertThat(layout.getActionsUsedInDynamicBindings()).isNotEmpty();

                assertThat(actions).hasSize(4);
                for (NewAction action : actions) {
                    ActionConfiguration actionConfiguration = action.getUnpublishedAction().getActionConfiguration();
                    String actionBody = actionConfiguration.getBody().replaceAll(specialCharactersRegex, "");
                    String templateActionBody =  actionNameToBodyMap
                        .get(action.getUnpublishedAction().getName()).replaceAll(specialCharactersRegex, "");
                    assertThat(actionBody).isEqualTo(templateActionBody);

                    if (SELECT_QUERY.equals(action.getUnpublishedAction().getName())) {
                        assertThat(action.getUnpublishedAction().getExecuteOnLoad()).isTrue();
                    } else {
                        assertThat(action.getUnpublishedAction().getExecuteOnLoad()).isFalse();
                    }
                }
            })
            .verifyComplete();
    }

    @Test
    @WithUserDetails(value = "api_user")
    public void createPageWithNullPageIdForMSSqlDS() {

        resource.setApplicationId(testApp.getId());

        Mono<Datasource> datasourceMono = pluginRepository.findByName("MsSQL")
            .flatMap(plugin -> {
                Datasource datasource = new Datasource();
                datasource.setPluginId(plugin.getId());
                datasource.setOrganizationId(testOrg.getId());
                datasource.setName("MSSql-CRUD-Page-Table-DS");
                datasource.setStructure(structure);
                datasource.setDatasourceConfiguration(datasourceConfiguration);
                return datasourceService.create(datasource);
            });

        Mono<PageDTO> resultMono = datasourceMono
            .flatMap(datasource1 -> {
                resource.setDatasourceId(datasource1.getId());
                return solution.createPageFromDBTable(null, resource);
            })
            .map(crudPageResponseDTO -> crudPageResponseDTO.getPage());

        StepVerifier
            .create(resultMono.zipWhen(pageDTO -> getActions(pageDTO.getId())))
            .assertNext(tuple -> {
                PageDTO page = tuple.getT1();
                List<NewAction> actions = tuple.getT2();
                Layout layout = page.getLayouts().get(0);
                assertThat(page.getName()).isEqualTo("SampleTable");
                assertThat(page.getLayouts()).isNotEmpty();
                assertThat(layout.getDsl()).isNotEmpty();
                assertThat(layout.getLayoutOnLoadActions()).hasSize(1);
                assertThat(layout.getActionsUsedInDynamicBindings()).isNotEmpty();

                assertThat(actions).hasSize(4);
                for (NewAction action : actions) {
                    ActionConfiguration actionConfiguration = action.getUnpublishedAction().getActionConfiguration();
                    String actionBody = actionConfiguration.getBody().replaceAll(specialCharactersRegex, "");
                    String templateActionBody =  actionNameToBodyMap
                        .get(action.getUnpublishedAction().getName()).replaceAll(specialCharactersRegex, "");
                    assertThat(actionBody).isEqualTo(templateActionBody);

                    if (SELECT_QUERY.equals(action.getUnpublishedAction().getName())) {
                        assertThat(action.getUnpublishedAction().getExecuteOnLoad()).isTrue();
                    } else {
                        assertThat(action.getUnpublishedAction().getExecuteOnLoad()).isFalse();
                    }
                }
            })
            .verifyComplete();
    }

    @Test
    @WithUserDetails(value = "api_user")
    public void createPageWithNullPageIdForSnowflake() {

        resource.setApplicationId(testApp.getId());

        Mono<Datasource> datasourceMono = pluginRepository.findByName("Snowflake")
            .flatMap(plugin -> {
                Datasource datasource = new Datasource();
                datasource.setPluginId(plugin.getId());
                datasource.setOrganizationId(testOrg.getId());
                datasource.setName("Snowflake-CRUD-Page-Table-DS");
                datasource.setStructure(structure);
                datasource.setDatasourceConfiguration(datasourceConfiguration);
                return datasourceService.create(datasource);
            });

        Mono<PageDTO> resultMono = datasourceMono
            .flatMap(datasource1 -> {
                resource.setDatasourceId(datasource1.getId());
                return solution.createPageFromDBTable(null, resource);
            })
            .map(crudPageResponseDTO -> crudPageResponseDTO.getPage());

        StepVerifier
            .create(resultMono.zipWhen(pageDTO -> getActions(pageDTO.getId())))
            .assertNext(tuple -> {
                PageDTO page = tuple.getT1();
                List<NewAction> actions = tuple.getT2();
                Layout layout = page.getLayouts().get(0);
                assertThat(page.getName()).isEqualTo("SampleTable");
                assertThat(page.getLayouts()).isNotEmpty();
                assertThat(layout.getDsl()).isNotEmpty();
                assertThat(layout.getLayoutOnLoadActions()).hasSize(1);
                assertThat(layout.getActionsUsedInDynamicBindings()).isNotEmpty();

                assertThat(actions).hasSize(4);
                for (NewAction action : actions) {
                    ActionConfiguration actionConfiguration = action.getUnpublishedAction().getActionConfiguration();
                    String actionBody = actionConfiguration.getBody().replaceAll(specialCharactersRegex, "");
                    String templateActionBody =  actionNameToBodyMap
                        .get(action.getUnpublishedAction().getName()).replaceAll(specialCharactersRegex, "");
                    assertThat(actionBody).isEqualTo(templateActionBody);
                    if (SELECT_QUERY.equals(action.getUnpublishedAction().getName())) {
                        assertThat(action.getUnpublishedAction().getExecuteOnLoad()).isTrue();
                    } else {
                        assertThat(action.getUnpublishedAction().getExecuteOnLoad()).isFalse();
                    }
                }
            })
            .verifyComplete();
    }

    @Test
    @WithUserDetails(value = "api_user")
    public void createPageWithNullPageIdForS3() {

        resource.setApplicationId(testApp.getId());
        StringBuilder pluginName = new StringBuilder();

        Mono<Datasource> datasourceMono = pluginRepository.findByName("S3")
            .flatMap(plugin -> {
                Datasource datasource = new Datasource();
                datasource.setPluginId(plugin.getId());
                datasource.setOrganizationId(testOrg.getId());
                datasource.setName("S3-CRUD-Page-Table-DS");
                datasource.setDatasourceConfiguration(datasourceConfiguration);
<<<<<<< HEAD
=======
                pluginName.append(plugin.getName());
>>>>>>> 47344bbd
                return datasourceService.create(datasource);
            });

        Mono<CRUDPageResponseDTO> resultMono = datasourceMono
            .flatMap(datasource1 -> {
                resource.setDatasourceId(datasource1.getId());
                return solution.createPageFromDBTable(null, resource);
            });

        StepVerifier
            .create(resultMono.zipWhen(crudPageResponseDTO -> getActions(crudPageResponseDTO.getPage().getId())))
            .assertNext(tuple -> {
                CRUDPageResponseDTO crudPage = tuple.getT1();
                PageDTO page = crudPage.getPage();
                List<NewAction> actions = tuple.getT2();
                Layout layout = page.getLayouts().get(0);
                assertThat(page.getName()).isEqualTo("SampleTable");
                assertThat(page.getLayouts()).isNotEmpty();
                assertThat(layout.getDsl()).isNotEmpty();
                assertThat(layout.getActionsUsedInDynamicBindings()).isNotEmpty();
                assertThat(layout.getLayoutOnLoadActions()).hasSize(1);
                layout.getLayoutOnLoadActions().get(0).forEach(actionDTO -> {
                    assertThat(actionDTO.getName()).isEqualTo(LIST_QUERY);
                });

                assertThat(actions).hasSize(5);
                for (NewAction action : actions) {
                    ActionConfiguration actionConfiguration = action.getUnpublishedAction().getActionConfiguration();
                    assertThat(action.getUnpublishedAction().getDatasource().getStructure()).isNull();
                    assertThat(actionConfiguration.getPluginSpecifiedTemplates().get(1).getValue().toString())
                        .isEqualTo(resource.getTableName());
                }

                assertThat(crudPage.getSuccessMessage()).containsIgnoringCase(pluginName);
                assertThat(crudPage.getSuccessMessage()).containsIgnoringCase("LIST");
            })
            .verifyComplete();
    }

    @Test
    @WithUserDetails(value = "api_user")
    public void createPageWithValidPageIdForGoogleSheet() {

        resource.setApplicationId(testApp.getId());
        resource.setColumns(Set.of("Col1", "Col2", "Col3", "Col4"));
        Map<String, String> pluginSpecificFields = new HashMap<>();
        pluginSpecificFields.put("sheetUrl", "https://this/is/sheet/url");
        pluginSpecificFields.put("tableHeaderIndex" ,"1");
        pluginSpecificFields.put("sheetName", "CRUD_Sheet");
        resource.setPluginSpecificParams(pluginSpecificFields);

        PageDTO newPage = new PageDTO();
        newPage.setApplicationId(testApp.getId());
        newPage.setName("crud-admin-page-GoogleSheet");

        Mono<Datasource> datasourceMono = pluginRepository.findByName("Google Sheets")
            .flatMap(plugin -> {
                Datasource datasource = new Datasource();
                datasource.setPluginId(plugin.getId());
                datasource.setOrganizationId(testOrg.getId());
                datasource.setDatasourceConfiguration(datasourceConfiguration);
                datasource.setName("Google-Sheet-CRUD-Page-Table-DS");
                return datasourceService.create(datasource);
            });

        Mono<PageDTO> resultMono = datasourceMono
            .flatMap(datasource1 -> {
                resource.setDatasourceId(datasource1.getId());
                return applicationPageService.createPage(newPage);
            })
            .flatMap(savedPage -> solution.createPageFromDBTable(savedPage.getId(), resource))
            .map(crudPageResponseDTO -> crudPageResponseDTO.getPage());

        StepVerifier
            .create(resultMono.zipWhen(pageDTO -> getActions(pageDTO.getId())))
            .assertNext(tuple -> {
                PageDTO page = tuple.getT1();
                List<NewAction> actions = tuple.getT2();
                Layout layout = page.getLayouts().get(0);
                assertThat(page.getName()).isEqualTo(newPage.getName());
                assertThat(page.getLayouts()).isNotEmpty();
                assertThat(layout.getDsl()).isNotEmpty();
                assertThat(layout.getActionsUsedInDynamicBindings()).hasSize(1);

                assertThat(actions).hasSize(4);
                for (NewAction action : actions) {
                    ActionConfiguration actionConfiguration = action.getUnpublishedAction().getActionConfiguration();
                    assertThat(action.getUnpublishedAction().getDatasource().getStructure()).isNull();
                    if (SELECT_QUERY.equals(action.getUnpublishedAction().getName())) {
                        assertThat(action.getUnpublishedAction().getExecuteOnLoad()).isTrue();
                    } else {
                        assertThat(action.getUnpublishedAction().getExecuteOnLoad()).isFalse();
                    }

                    List<Property> pluginSpecifiedTemplate = actionConfiguration.getPluginSpecifiedTemplates();
                    pluginSpecifiedTemplate.forEach(template -> {
                        if (pluginSpecificFields.containsKey(template.getKey())) {
                            assertThat(template.getValue().toString()).isEqualTo(pluginSpecificFields.get(template.getKey()));
                        }
                    });
                }
            })
            .verifyComplete();
    }

    @Test
    @WithUserDetails(value = "api_user")
    public void createPageWithValidPageIdForMongoDB() {

        resource.setApplicationId(testApp.getId());

        PageDTO newPage = new PageDTO();
        newPage.setApplicationId(testApp.getId());
        newPage.setName("crud-admin-page-Mongo");

        Mono<Datasource> datasourceMono = pluginRepository.findByName("MongoDB")
            .flatMap(plugin -> {
                Datasource datasource = new Datasource();
                datasource.setPluginId(plugin.getId());
                datasource.setOrganizationId(testOrg.getId());
                datasource.setName("Mongo-CRUD-Page-Table-DS");
                datasource.setStructure(structure);
                datasource.setDatasourceConfiguration(datasourceConfiguration);
                return datasourceService.create(datasource);
            });

        Mono<PageDTO> resultMono = datasourceMono
            .flatMap(datasource1 -> {
                resource.setDatasourceId(datasource1.getId());
                return applicationPageService.createPage(newPage);
            })
            .flatMap(savedPage -> solution.createPageFromDBTable(savedPage.getId(), resource))
            .map(crudPageResponseDTO -> crudPageResponseDTO.getPage());

        StepVerifier
            .create(resultMono.zipWhen(pageDTO -> getActions(pageDTO.getId())))
            .assertNext(tuple -> {
                PageDTO page = tuple.getT1();
                List<NewAction> actions = tuple.getT2();
                Layout layout = page.getLayouts().get(0);
                assertThat(page.getName()).isEqualTo(newPage.getName());
                assertThat(page.getLayouts()).isNotEmpty();
                assertThat(layout.getDsl()).isNotEmpty();
                assertThat(layout.getActionsUsedInDynamicBindings()).hasSize(1);
                layout.getLayoutOnLoadActions().get(0).forEach(actionDTO -> {
                    assertThat(actionDTO.getName()).isEqualTo(FIND_QUERY);
                });

                assertThat(actions).hasSize(4);
                for (NewAction action : actions) {
                    ActionConfiguration actionConfiguration = action.getUnpublishedAction().getActionConfiguration();
                    if (FIND_QUERY.equals(action.getUnpublishedAction().getName())) {
                        assertThat(action.getUnpublishedAction().getExecuteOnLoad()).isTrue();
                    } else {
                        assertThat(action.getUnpublishedAction().getExecuteOnLoad()).isFalse();
                    }

                    List<Property> pluginSpecifiedTemplate = actionConfiguration.getPluginSpecifiedTemplates();
                    assertThat(pluginSpecifiedTemplate.get(1).getValue().toString()).isEqualTo("FORM");
                    assertThat(pluginSpecifiedTemplate.get(19).getValue().toString()).isEqualTo("sampleTable");
                    String queryType = pluginSpecifiedTemplate.get(2).getValue().toString();
                    if (queryType.equals("UPDATE")) {
                        assertThat(pluginSpecifiedTemplate.get(11).getValue().toString())
                            .isEqualTo("{ primaryKey: ObjectId('{{data_table.selectedRow.primaryKey}}') }");

                        assertThat(pluginSpecifiedTemplate.get(12).getValue().toString().replaceAll(specialCharactersRegex, ""))
                            .isEqualTo("{\"field2\" : {{update_col_1.text}},\"field1.something\" : {{update_col_2.text}},\"field3\" : {{update_col_3.text}},\"field4\" : {{update_col_4.text}}\"}"
                                .replaceAll(specialCharactersRegex, ""));
                    } else if (queryType.equals("DELETE")) {
                        assertThat(pluginSpecifiedTemplate.get(13).getValue().toString().replaceAll(specialCharactersRegex, ""))
                            .contains("ObjectId('{{data_table.selectedRow.primaryKey}}'"
                                .replaceAll(specialCharactersRegex, ""));
                    } else if (queryType.equals("FIND")) {
                        assertThat(pluginSpecifiedTemplate.get(4).getValue().toString().replaceAll(specialCharactersRegex, ""))
                            .isEqualTo("{ \n\"{{key_select.selectedOptionValue}}: {{order_select.selectedOptionValue}} \n}"
                                .replaceAll(specialCharactersRegex, ""));

                        assertThat(pluginSpecifiedTemplate.get(6).getValue().toString()).isEqualTo("{{data_table.pageSize}}");

                        assertThat(pluginSpecifiedTemplate.get(7).getValue().toString().replaceAll(specialCharactersRegex, ""))
                            .isEqualTo("{{(data_table.pageNo - 1) * data_table.pageSize}}".replaceAll(specialCharactersRegex, ""));

                    }
                }
            })
            .verifyComplete();
    }

}<|MERGE_RESOLUTION|>--- conflicted
+++ resolved
@@ -203,11 +203,7 @@
         invalidDatasource.setDatasourceConfiguration(new DatasourceConfiguration());
 
         resource.setDatasourceId(invalidDatasource.getId());
-<<<<<<< HEAD
-        Mono<PageDTO> resultMono = datasourceService.create(invalidDatasource)
-=======
         Mono<CRUDPageResponseDTO> resultMono = datasourceService.create(invalidDatasource)
->>>>>>> 47344bbd
             .flatMap(datasource -> {
                 resource.setApplicationId(testApp.getId());
                 resource.setDatasourceId(datasource.getId());
@@ -549,10 +545,7 @@
                 datasource.setOrganizationId(testOrg.getId());
                 datasource.setName("S3-CRUD-Page-Table-DS");
                 datasource.setDatasourceConfiguration(datasourceConfiguration);
-<<<<<<< HEAD
-=======
                 pluginName.append(plugin.getName());
->>>>>>> 47344bbd
                 return datasourceService.create(datasource);
             });
 
