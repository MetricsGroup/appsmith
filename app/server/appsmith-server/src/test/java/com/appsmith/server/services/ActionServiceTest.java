package com.appsmith.server.services;

import com.appsmith.external.exceptions.pluginExceptions.AppsmithPluginError;
import com.appsmith.external.exceptions.pluginExceptions.AppsmithPluginException;
import com.appsmith.external.exceptions.pluginExceptions.StaleConnectionException;
import com.appsmith.external.helpers.AppsmithEventContext;
import com.appsmith.external.helpers.AppsmithEventContextType;
import com.appsmith.external.models.ActionConfiguration;
import com.appsmith.external.models.ActionExecutionResult;
import com.appsmith.external.constants.ActionResultDataType;
import com.appsmith.external.models.DatasourceConfiguration;
import com.appsmith.external.models.PaginationField;
import com.appsmith.external.models.PaginationType;
import com.appsmith.external.models.ParsedDataType;
import com.appsmith.external.models.Policy;
import com.appsmith.external.models.Property;
import com.appsmith.external.plugins.PluginExecutor;
import com.appsmith.server.acl.AclPermission;
import com.appsmith.server.constants.FieldName;
import com.appsmith.server.domains.Application;
import com.appsmith.server.domains.Datasource;
import com.appsmith.server.domains.Layout;
import com.appsmith.server.domains.NewAction;
import com.appsmith.server.domains.Organization;
import com.appsmith.server.domains.Plugin;
import com.appsmith.server.domains.User;
import com.appsmith.server.dtos.ActionDTO;
import com.appsmith.server.dtos.ActionMoveDTO;
import com.appsmith.server.dtos.ActionViewDTO;
import com.appsmith.external.dtos.ExecuteActionDTO;
import com.appsmith.server.dtos.ApplicationAccessDTO;
import com.appsmith.server.dtos.PageDTO;
import com.appsmith.server.exceptions.AppsmithError;
import com.appsmith.server.exceptions.AppsmithException;
import com.appsmith.server.helpers.MockPluginExecutor;
import com.appsmith.server.helpers.PluginExecutorHelper;
import com.appsmith.server.repositories.OrganizationRepository;
import com.appsmith.server.repositories.PluginRepository;
import com.fasterxml.jackson.databind.ObjectMapper;
import lombok.extern.slf4j.Slf4j;
import net.minidev.json.JSONArray;
import net.minidev.json.JSONObject;
import org.junit.After;
import org.junit.Before;
import org.junit.Test;
import org.junit.runner.RunWith;
import org.mockito.Mockito;
import org.springframework.beans.factory.annotation.Autowired;
import org.springframework.boot.test.context.SpringBootTest;
import org.springframework.boot.test.mock.mockito.MockBean;
import org.springframework.http.HttpMethod;
import org.springframework.security.test.context.support.WithUserDetails;
import org.springframework.test.annotation.DirtiesContext;
import org.springframework.test.context.junit4.SpringRunner;
import reactor.core.publisher.Mono;
import reactor.test.StepVerifier;

import java.time.Duration;
import java.util.ArrayList;
import java.util.HashMap;
import java.util.List;
import java.util.Map;
import java.util.Set;
import java.util.UUID;

import static com.appsmith.external.constants.ActionConstants.DEFAULT_ACTION_EXECUTION_TIMEOUT_MS;
import static com.appsmith.server.acl.AclPermission.EXECUTE_ACTIONS;
import static com.appsmith.server.acl.AclPermission.EXECUTE_DATASOURCES;
import static com.appsmith.server.acl.AclPermission.MANAGE_ACTIONS;
import static com.appsmith.server.acl.AclPermission.MANAGE_DATASOURCES;
import static com.appsmith.server.acl.AclPermission.READ_ACTIONS;
import static com.appsmith.server.acl.AclPermission.READ_DATASOURCES;
import static com.appsmith.server.acl.AclPermission.READ_PAGES;
import static org.assertj.core.api.Assertions.assertThat;

@RunWith(SpringRunner.class)
@SpringBootTest
@Slf4j
@DirtiesContext
public class ActionServiceTest {
    @Autowired
    NewActionService newActionService;

    @Autowired
    ApplicationPageService applicationPageService;

    @Autowired
    NewPageService newPageService;

    @Autowired
    UserService userService;

    @Autowired
    OrganizationService organizationService;

    @Autowired
    OrganizationRepository organizationRepository;

    @Autowired
    PluginRepository pluginRepository;

    @MockBean
    PluginExecutorHelper pluginExecutorHelper;

    @MockBean
    PluginExecutor pluginExecutor;

    @Autowired
    ObjectMapper objectMapper;

    @Autowired
    LayoutActionService layoutActionService;

    @Autowired
    LayoutService layoutService;

    @Autowired
    DatasourceService datasourceService;

    @Autowired
    ActionCollectionService actionCollectionService;

    @Autowired
    PluginService pluginService;

    @Autowired
    ApplicationService applicationService;

    Application testApp = null;

    PageDTO testPage = null;

    Datasource datasource;

    String orgId;

    @Before
    @WithUserDetails(value = "api_user")
    public void setup() {

        User apiUser = userService.findByEmail("api_user").block();
        orgId = apiUser.getOrganizationIds().iterator().next();
        Organization organization = organizationService.getById(orgId).block();

        if (testApp == null && testPage == null) {
            //Create application and page which will be used by the tests to create actions for.
            Application application = new Application();
            application.setName(UUID.randomUUID().toString());
            testApp = applicationPageService.createApplication(application, organization.getId()).block();

            final String pageId = testApp.getPages().get(0).getId();

            testPage = newPageService.findPageById(pageId, READ_PAGES, false).block();

            Layout layout = testPage.getLayouts().get(0);
            JSONObject dsl = new JSONObject(Map.of("text", "{{ query1.data }}"));

            JSONObject dsl2 = new JSONObject();
            dsl2.put("widgetName", "Table1");
            dsl2.put("type", "TABLE_WIDGET");
            Map<String, Object> primaryColumns = new HashMap<>();
            JSONObject jsonObject = new JSONObject(Map.of("key", "value"));
            primaryColumns.put("_id", "{{ query1.data }}");
            primaryColumns.put("_class", jsonObject);
            dsl2.put("primaryColumns", primaryColumns);
            final ArrayList<Object> objects = new ArrayList<>();
            JSONArray temp2 = new JSONArray();
            temp2.addAll(List.of(new JSONObject(Map.of("key", "primaryColumns._id"))));
            dsl2.put("dynamicBindingPathList", temp2);
            objects.add(dsl2);
            dsl.put("children", objects);

            layout.setDsl(dsl);
            layout.setPublishedDsl(dsl);
        }

        Organization testOrg = organizationRepository.findByName("Another Test Organization", AclPermission.READ_ORGANIZATIONS).block();
        orgId = testOrg.getId();
        datasource = new Datasource();
        datasource.setName("Default Database");
        datasource.setOrganizationId(orgId);
        Plugin installed_plugin = pluginRepository.findByPackageName("installed-plugin").block();
        datasource.setPluginId(installed_plugin.getId());
    }

    @After
    @WithUserDetails(value = "api_user")
    public void cleanup() {
        applicationPageService.deleteApplication(testApp.getId()).block();
        testApp = null;
        testPage = null;

    }

    @Test
    @WithUserDetails(value = "api_user")
    public void createValidActionAndCheckPermissions() {
        Mockito.when(pluginExecutorHelper.getPluginExecutor(Mockito.any())).thenReturn(Mono.just(new MockPluginExecutor()));

        Policy manageActionPolicy = Policy.builder().permission(MANAGE_ACTIONS.getValue())
                .users(Set.of("api_user"))
                .build();
        Policy readActionPolicy = Policy.builder().permission(READ_ACTIONS.getValue())
                .users(Set.of("api_user"))
                .build();

        ActionDTO action = new ActionDTO();
        action.setName("validAction");
        action.setPageId(testPage.getId());
        action.setExecuteOnLoad(true);
        ActionConfiguration actionConfiguration = new ActionConfiguration();
        actionConfiguration.setHttpMethod(HttpMethod.GET);
        action.setActionConfiguration(actionConfiguration);
        action.setDatasource(datasource);

        Mono<ActionDTO> actionMono = layoutActionService.createAction(action)
                .flatMap(createdAction -> newActionService.findById(createdAction.getId(), READ_ACTIONS))
                .flatMap(newAction -> newActionService.generateActionByViewMode(newAction, false));

        StepVerifier
                .create(actionMono)
                .assertNext(createdAction -> {
                    assertThat(createdAction.getId()).isNotEmpty();
                    assertThat(createdAction.getName()).isEqualTo(action.getName());
                    assertThat(createdAction.getPolicies()).containsAll(Set.of(manageActionPolicy, readActionPolicy));
                    assertThat(createdAction.getExecuteOnLoad()).isFalse();
                })
                .verifyComplete();
    }

    @Test
    @WithUserDetails(value = "api_user")
    public void validMoveAction() {
        Mockito.when(pluginExecutorHelper.getPluginExecutor(Mockito.any())).thenReturn(Mono.just(new MockPluginExecutor()));

        PageDTO newPage = new PageDTO();
        newPage.setName("Destination Page");
        newPage.setApplicationId(testApp.getId());
        PageDTO destinationPage = applicationPageService.createPage(newPage).block();

        ActionDTO action = new ActionDTO();
        action.setName("validAction");
        action.setPageId(testPage.getId());
        ActionConfiguration actionConfiguration = new ActionConfiguration();
        actionConfiguration.setHttpMethod(HttpMethod.GET);
        action.setActionConfiguration(actionConfiguration);
        action.setDatasource(datasource);

        Mono<ActionDTO> createActionMono = layoutActionService.createAction(action).cache();

        Mono<ActionDTO> movedActionMono = createActionMono
                .flatMap(savedAction -> {
                    ActionMoveDTO actionMoveDTO = new ActionMoveDTO();
                    actionMoveDTO.setAction(savedAction);
                    actionMoveDTO.setDestinationPageId(destinationPage.getId());
                    return layoutActionService.moveAction(actionMoveDTO);
                });

        StepVerifier
                .create(Mono.zip(createActionMono, movedActionMono))
                .assertNext(tuple -> {
                    ActionDTO originalAction = tuple.getT1();
                    ActionDTO movedAction = tuple.getT2();

                    assertThat(movedAction.getId()).isEqualTo(originalAction.getId());
                    assertThat(movedAction.getName()).isEqualTo(originalAction.getName());
                    assertThat(movedAction.getPolicies()).containsAll(originalAction.getPolicies());
                    assertThat(movedAction.getPageId()).isEqualTo(destinationPage.getId());
                })
                .verifyComplete();

    }


    @Test
    @WithUserDetails(value = "api_user")
    public void createValidActionWithJustName() {
        Mockito.when(pluginExecutorHelper.getPluginExecutor(Mockito.any())).thenReturn(Mono.just(new MockPluginExecutor()));

        ActionDTO action = new ActionDTO();
        action.setName("randomActionName");
        action.setPageId(testPage.getId());
        ActionConfiguration actionConfiguration = new ActionConfiguration();
        actionConfiguration.setHttpMethod(HttpMethod.GET);
        action.setActionConfiguration(actionConfiguration);
        action.setDatasource(datasource);
        Mono<ActionDTO> actionMono = Mono.just(action)
                .flatMap(layoutActionService::createAction);
        StepVerifier
                .create(actionMono)
                .assertNext(createdAction -> {
                    assertThat(createdAction.getId()).isNotEmpty();
                    assertThat(createdAction.getName()).isEqualTo(action.getName());
                    assertThat(createdAction.getIsValid()).isTrue();
                })
                .verifyComplete();
    }

    @Test
    @WithUserDetails(value = "api_user")
    public void createValidActionNullActionConfiguration() {
        Mockito.when(pluginExecutorHelper.getPluginExecutor(Mockito.any())).thenReturn(Mono.just(new MockPluginExecutor()));

        ActionDTO action = new ActionDTO();
        action.setName("randomActionName2");
        action.setPageId(testPage.getId());
        action.setDatasource(datasource);
        Mono<ActionDTO> actionMono = Mono.just(action)
                .flatMap(layoutActionService::createAction);
        StepVerifier
                .create(actionMono)
                .assertNext(createdAction -> {
                    assertThat(createdAction.getId()).isNotEmpty();
                    assertThat(createdAction.getName()).isEqualTo(action.getName());
                    assertThat(createdAction.getIsValid()).isFalse();
                    assertThat(createdAction.getInvalids()).contains(AppsmithError.NO_CONFIGURATION_FOUND_IN_ACTION.getMessage());
                })
                .verifyComplete();
    }

    @Test
    @WithUserDetails(value = "api_user")
    public void invalidCreateActionNullName() {
        ActionDTO action = new ActionDTO();
        action.setPageId(testPage.getId());
        ActionConfiguration actionConfiguration = new ActionConfiguration();
        actionConfiguration.setHttpMethod(HttpMethod.GET);
        action.setActionConfiguration(actionConfiguration);
        action.setDatasource(datasource);
        Mono<ActionDTO> actionMono = Mono.just(action)
                .flatMap(layoutActionService::createAction);
        StepVerifier
                .create(actionMono)
                .expectErrorMatches(throwable -> throwable instanceof AppsmithException &&
                        throwable.getMessage().equals(AppsmithError.INVALID_PARAMETER.getMessage(FieldName.NAME)))
                .verify();
    }

    @Test
    @WithUserDetails(value = "api_user")
    public void invalidCreateActionNullPageId() {
        ActionDTO action = new ActionDTO();
        action.setName("randomActionName");
        ActionConfiguration actionConfiguration = new ActionConfiguration();
        actionConfiguration.setHttpMethod(HttpMethod.GET);
        action.setActionConfiguration(actionConfiguration);
        Mono<ActionDTO> actionMono = Mono.just(action)
                .flatMap(layoutActionService::createAction);
        StepVerifier
                .create(actionMono)
                .expectErrorMatches(throwable -> throwable instanceof AppsmithException &&
                        throwable.getMessage().equals(AppsmithError.INVALID_PARAMETER.getMessage(FieldName.PAGE_ID)))
                .verify();
    }

    @Test
    @WithUserDetails(value = "api_user")
    public void invalidCreateActionInvalidPageId() {
        ActionDTO action = new ActionDTO();
        action.setName("randomActionName3");
        action.setPageId("invalid page id here");
        ActionConfiguration actionConfiguration = new ActionConfiguration();
        actionConfiguration.setHttpMethod(HttpMethod.GET);
        action.setActionConfiguration(actionConfiguration);
        Mono<ActionDTO> actionMono = Mono.just(action)
                .flatMap(layoutActionService::createAction);
        StepVerifier
                .create(actionMono)
                .expectErrorMatches(throwable -> throwable instanceof AppsmithException &&
                        throwable.getMessage().equals(
                                AppsmithError.NO_RESOURCE_FOUND.getMessage("page", "invalid page id here")))
                .verify();
    }

    @Test
    @WithUserDetails(value = "api_user")
    public void testVariableSubstitution() {
        String json = "{\n" +
                "  \n" +
                "  \"deleted\": false,\n" +
                "  \"config\": {\n" +
                "    \"CONTAINER_WIDGET\": [\n" +
                "      {\n" +
                "        \"_id\": \"7\",\n" +
                "        \"sectionName\": \"General\",\n" +
                "        \"children\": [\n" +
                "          {\n" +
                "            \"_id\": \"7.1\",\n" +
                "            \"helpText\": \"Use a html color name, HEX, RGB or RGBA value\",\n" +
                "            \"placeholderText\": \"#FFFFFF / Gray / rgb(255, 99, 71)\",\n" +
                "            \"propertyName\": \"backgroundColor\",\n" +
                "            \"label\": \"Background Color\",\n" +
                "            \"controlType\": \"INPUT_TEXT\"\n" +
                "          },\n" +
                "          {\n" +
                "            \"_id\": \"7.2\",\n" +
                "            \"helpText\": \"Controls the visibility of the widget\",\n" +
                "            \"propertyName\": \"isVisible\",\n" +
                "            \"label\": \"Visible\",\n" +
                "            \"controlType\": \"SWITCH\",\n" +
                "            \"isJSConvertible\": true\n" +
                "          }\n" +
                "        ]\n" +
                "      }\n" +
                "    ]\n" +
                "  },\n" +
                "  \"name\": \"propertyPane\"\n" +
                "}";

        ActionDTO action = new ActionDTO();
        action.setActionConfiguration(new ActionConfiguration());
        action.getActionConfiguration().setBody("{{Input.text}}");

        ActionDTO renderedAction = newActionService.variableSubstitution(action, Map.of("Input.text", json));
        assertThat(renderedAction).isNotNull();
        assertThat(renderedAction.getActionConfiguration().getBody()).isEqualTo(json);
    }

    @Test
    @WithUserDetails(value = "api_user")
    public void testVariableSubstitutionWithNewline() {
        ActionDTO action = new ActionDTO();
        action.setActionConfiguration(new ActionConfiguration());
        action.getActionConfiguration().setBody("{{Input.text}}");

        ActionDTO renderedAction = newActionService.variableSubstitution(action, Map.of("Input.text", "name\nvalue"));
        assertThat(renderedAction).isNotNull();
        assertThat(renderedAction.getActionConfiguration().getBody()).isEqualTo("name\nvalue");
    }

    @Test
    @WithUserDetails(value = "api_user")
    public void testActionExecute() {
        Mockito.when(pluginExecutorHelper.getPluginExecutor(Mockito.any())).thenReturn(Mono.just(pluginExecutor));

        ActionExecutionResult mockResult = new ActionExecutionResult();
        mockResult.setIsExecutionSuccess(true);
        mockResult.setBody("response-body");
        mockResult.setStatusCode("200");
        mockResult.setHeaders(objectMapper.valueToTree(Map.of("response-header-key", "response-header-value")));

        ActionDTO action = new ActionDTO();
        ActionConfiguration actionConfiguration = new ActionConfiguration();
        actionConfiguration.setHttpMethod(HttpMethod.POST);
        actionConfiguration.setBody("random-request-body");
        actionConfiguration.setHeaders(List.of(new Property("random-header-key", "random-header-value")));
        action.setActionConfiguration(actionConfiguration);
        action.setPageId(testPage.getId());
        action.setName("testActionExecute");
        action.setDatasource(datasource);
        ActionDTO createdAction = layoutActionService.createAction(action).block();

        ExecuteActionDTO executeActionDTO = new ExecuteActionDTO();
        executeActionDTO.setActionId(createdAction.getId());
        executeActionDTO.setViewMode(false);

        executeAndAssertAction(executeActionDTO, actionConfiguration, mockResult, List.of(new ParsedDataType(ActionResultDataType.RAW)));
    }

    @Test
    @WithUserDetails(value = "api_user")
    public void testActionExecuteNullRequestBody() {
        Mockito.when(pluginExecutorHelper.getPluginExecutor(Mockito.any())).thenReturn(Mono.just(pluginExecutor));

        ActionExecutionResult mockResult = new ActionExecutionResult();
        mockResult.setIsExecutionSuccess(true);
        mockResult.setBody("response-body");
        mockResult.setStatusCode("200");
        mockResult.setHeaders(objectMapper.valueToTree(Map.of("response-header-key", "response-header-value")));

        ActionDTO action = new ActionDTO();
        ActionConfiguration actionConfiguration = new ActionConfiguration();
        actionConfiguration.setHttpMethod(HttpMethod.GET);
        actionConfiguration.setHeaders(List.of(new Property("random-header-key", "random-header-value")));
        action.setActionConfiguration(actionConfiguration);
        action.setName("testActionExecuteNullRequestBody");
        action.setPageId(testPage.getId());
        action.setDatasource(datasource);
        ActionDTO createdAction = layoutActionService.createAction(action).block();

        ExecuteActionDTO executeActionDTO = new ExecuteActionDTO();
        executeActionDTO.setActionId(createdAction.getId());
        executeActionDTO.setViewMode(false);

        executeAndAssertAction(executeActionDTO, actionConfiguration, mockResult, List.of(new ParsedDataType(ActionResultDataType.RAW)));
    }

    @Test
    @WithUserDetails(value = "api_user")
    public void testActionExecuteDbQuery() {
        Mockito.when(pluginExecutorHelper.getPluginExecutor(Mockito.any())).thenReturn(Mono.just(pluginExecutor));

        ActionExecutionResult mockResult = new ActionExecutionResult();
        mockResult.setIsExecutionSuccess(true);
        mockResult.setBody("response-body");

        ActionDTO action = new ActionDTO();
        ActionConfiguration actionConfiguration = new ActionConfiguration();
        actionConfiguration.setBody("select * from users");
        action.setActionConfiguration(actionConfiguration);
        action.setPageId(testPage.getId());
        action.setName("testActionExecuteDbQuery");
        action.setDatasource(datasource);
        ActionDTO createdAction = layoutActionService.createAction(action).block();

        ExecuteActionDTO executeActionDTO = new ExecuteActionDTO();
        executeActionDTO.setActionId(createdAction.getId());
        executeActionDTO.setViewMode(false);

        executeAndAssertAction(executeActionDTO, actionConfiguration, mockResult,
                List.of(new ParsedDataType(ActionResultDataType.RAW)));
    }

    @Test
    @WithUserDetails(value = "api_user")
    public void testActionExecuteErrorResponse() {
        Mockito.when(pluginExecutorHelper.getPluginExecutor(Mockito.any())).thenReturn(Mono.just(pluginExecutor));

        ActionExecutionResult mockResult = new ActionExecutionResult();
        mockResult.setIsExecutionSuccess(true);
        mockResult.setBody("response-body");

        ActionDTO action = new ActionDTO();
        ActionConfiguration actionConfiguration = new ActionConfiguration();
        actionConfiguration.setHeaders(List.of(
                new Property("random-header-key", "random-header-value"),
                new Property("", "")
        ));
        action.setActionConfiguration(actionConfiguration);
        action.setPageId(testPage.getId());
        action.setName("testActionExecuteErrorResponse");
        action.setDatasource(datasource);
        ActionDTO createdAction = layoutActionService.createAction(action).block();

        ExecuteActionDTO executeActionDTO = new ExecuteActionDTO();
        executeActionDTO.setActionId(createdAction.getId());
        executeActionDTO.setViewMode(false);

        AppsmithPluginException pluginException = new AppsmithPluginException(AppsmithPluginError.PLUGIN_ERROR);
        Mockito.when(pluginExecutorHelper.getPluginExecutor(Mockito.any())).thenReturn(Mono.just(pluginExecutor));
        Mockito.when(pluginExecutor.executeParameterized(Mockito.any(), Mockito.any(), Mockito.any(), Mockito.any())).thenReturn(Mono.error(pluginException));
        Mockito.when(pluginExecutor.datasourceCreate(Mockito.any())).thenReturn(Mono.empty());

        Mono<ActionExecutionResult> executionResultMono = newActionService.executeAction(executeActionDTO);

        StepVerifier.create(executionResultMono)
                .assertNext(result -> {
                    assertThat(result.getIsExecutionSuccess()).isFalse();
                    assertThat(result.getStatusCode()).isEqualTo(pluginException.getAppErrorCode().toString());
                    assertThat(result.getTitle()).isEqualTo(pluginException.getTitle());
                })
                .verifyComplete();
    }

    @Test
    @WithUserDetails(value = "api_user")
    public void testActionExecuteNullPaginationParameters() {
        Mockito.when(pluginExecutorHelper.getPluginExecutor(Mockito.any())).thenReturn(Mono.just(pluginExecutor));

        ActionExecutionResult mockResult = new ActionExecutionResult();
        mockResult.setIsExecutionSuccess(true);
        mockResult.setBody("response-body");

        ActionDTO action = new ActionDTO();
        ActionConfiguration actionConfiguration = new ActionConfiguration();
        actionConfiguration.setHeaders(List.of(
                new Property("random-header-key", "random-header-value"),
                new Property("", "")
        ));
        actionConfiguration.setPaginationType(PaginationType.URL);
        actionConfiguration.setNext(null);
        action.setActionConfiguration(actionConfiguration);
        action.setPageId(testPage.getId());
        action.setName("testActionExecuteErrorResponse");
        DatasourceConfiguration datasourceConfiguration = new DatasourceConfiguration();
        datasource.setDatasourceConfiguration(datasourceConfiguration);
        action.setDatasource(datasource);
        ActionDTO createdAction = layoutActionService.createAction(action).block();

        ExecuteActionDTO executeActionDTO = new ExecuteActionDTO();
        executeActionDTO.setActionId(createdAction.getId());
        executeActionDTO.setViewMode(false);
        executeActionDTO.setPaginationField(PaginationField.NEXT);

        AppsmithPluginException pluginException = new AppsmithPluginException(AppsmithPluginError.PLUGIN_ERROR);
        Mockito.when(pluginExecutorHelper.getPluginExecutor(Mockito.any())).thenReturn(Mono.just(pluginExecutor));
        Mockito.when(pluginExecutor.executeParameterized(Mockito.any(), Mockito.any(), Mockito.any(), Mockito.any())).thenReturn(Mono.error(pluginException));
        Mockito.when(pluginExecutor.datasourceCreate(Mockito.any())).thenReturn(Mono.empty());

        Mono<ActionExecutionResult> executionResultMono = newActionService.executeAction(executeActionDTO);

        StepVerifier.create(executionResultMono)
                .assertNext(result -> {
                    assertThat(result.getIsExecutionSuccess()).isFalse();
                    assertThat(result.getStatusCode()).isEqualTo(pluginException.getAppErrorCode().toString());
                    assertThat(result.getTitle()).isEqualTo(pluginException.getTitle());
                })
                .verifyComplete();
    }

    @Test
    @WithUserDetails(value = "api_user")
    public void testActionExecuteSecondaryStaleConnection() {
        Mockito.when(pluginExecutorHelper.getPluginExecutor(Mockito.any())).thenReturn(Mono.just(pluginExecutor));

        ActionExecutionResult mockResult = new ActionExecutionResult();
        mockResult.setIsExecutionSuccess(true);
        mockResult.setBody("response-body");

        ActionDTO action = new ActionDTO();
        ActionConfiguration actionConfiguration = new ActionConfiguration();
        actionConfiguration.setHeaders(List.of(
                new Property("random-header-key", "random-header-value"),
                new Property("", "")
        ));
        actionConfiguration.setTimeoutInMillisecond(String.valueOf(1000));
        action.setActionConfiguration(actionConfiguration);
        action.setPageId(testPage.getId());
        action.setName("testActionExecuteSecondaryStaleConnection");
        action.setDatasource(datasource);
        ActionDTO createdAction = layoutActionService.createAction(action).block();

        ExecuteActionDTO executeActionDTO = new ExecuteActionDTO();
        executeActionDTO.setActionId(createdAction.getId());
        executeActionDTO.setViewMode(false);

        Mockito.when(pluginExecutorHelper.getPluginExecutor(Mockito.any())).thenReturn(Mono.just(pluginExecutor));
        Mockito.when(pluginExecutor.executeParameterized(Mockito.any(), Mockito.any(), Mockito.any(), Mockito.any()))
                .thenReturn(Mono.error(new StaleConnectionException())).thenReturn(Mono.error(new StaleConnectionException()));
        Mockito.when(pluginExecutor.datasourceCreate(Mockito.any())).thenReturn(Mono.empty());

        Mono<ActionExecutionResult> executionResultMono = newActionService.executeAction(executeActionDTO);

        StepVerifier.create(executionResultMono)
                .assertNext(result -> {
                    assertThat(result.getIsExecutionSuccess()).isFalse();
                    assertThat(result.getStatusCode()).isEqualTo(AppsmithPluginError.PLUGIN_ERROR.getAppErrorCode().toString());
                    assertThat(result.getTitle()).isEqualTo(AppsmithPluginError.PLUGIN_ERROR.getTitle());
                })
                .verifyComplete();
    }

    @Test
    @WithUserDetails(value = "api_user")
    public void testActionExecuteTimeout() {
        Mockito.when(pluginExecutorHelper.getPluginExecutor(Mockito.any())).thenReturn(Mono.just(pluginExecutor));

        ActionExecutionResult mockResult = new ActionExecutionResult();
        mockResult.setIsExecutionSuccess(true);
        mockResult.setBody("response-body");

        ActionDTO action = new ActionDTO();
        ActionConfiguration actionConfiguration = new ActionConfiguration();
        actionConfiguration.setHeaders(List.of(
                new Property("random-header-key", "random-header-value"),
                new Property("", "")
        ));
        actionConfiguration.setTimeoutInMillisecond(String.valueOf(10));
        action.setActionConfiguration(actionConfiguration);
        action.setPageId(testPage.getId());
        action.setName("testActionExecuteTimeout");
        action.setDatasource(datasource);
        ActionDTO createdAction = layoutActionService.createAction(action).block();

        ExecuteActionDTO executeActionDTO = new ExecuteActionDTO();
        executeActionDTO.setActionId(createdAction.getId());
        executeActionDTO.setViewMode(false);

        Mockito.when(pluginExecutorHelper.getPluginExecutor(Mockito.any())).thenReturn(Mono.just(pluginExecutor));
        Mockito.when(pluginExecutor.executeParameterized(Mockito.any(), Mockito.any(), Mockito.any(), Mockito.any()))
                .thenAnswer(x -> Mono.delay(Duration.ofMillis(1000)).ofType(ActionExecutionResult.class));
        Mockito.when(pluginExecutor.datasourceCreate(Mockito.any())).thenReturn(Mono.empty());

        Mono<ActionExecutionResult> executionResultMono = newActionService.executeAction(executeActionDTO);

        StepVerifier.create(executionResultMono)
                .assertNext(result -> {
                    assertThat(result.getIsExecutionSuccess()).isFalse();
                    assertThat(result.getStatusCode()).isEqualTo(AppsmithPluginError.PLUGIN_QUERY_TIMEOUT_ERROR.getAppErrorCode().toString());
                    assertThat(result.getTitle()).isEqualTo(AppsmithPluginError.PLUGIN_QUERY_TIMEOUT_ERROR.getTitle());
                })
                .verifyComplete();
    }

    @Test
    @WithUserDetails(value = "api_user")
    public void checkActionInViewMode() {
        Mockito.when(pluginExecutorHelper.getPluginExecutor(Mockito.any())).thenReturn(Mono.just(new MockPluginExecutor()));

        String key = "bodyMustacheKey";
        ActionDTO action = new ActionDTO();
        action.setName("actionInViewMode");
        action.setPageId(testPage.getId());
        ActionConfiguration actionConfiguration = new ActionConfiguration();
        actionConfiguration.setHttpMethod(HttpMethod.GET);
        actionConfiguration.setBody("{{" + key + "}}");
        action.setActionConfiguration(actionConfiguration);
        action.setDatasource(datasource);

        ActionDTO action1 = new ActionDTO();
        action1.setName("actionInViewModeWithoutMustacheKey");
        action1.setPageId(testPage.getId());
        ActionConfiguration actionConfiguration1 = new ActionConfiguration();
        actionConfiguration1.setHttpMethod(HttpMethod.GET);
        actionConfiguration1.setTimeoutInMillisecond(String.valueOf(20000));
        action1.setActionConfiguration(actionConfiguration1);
        action1.setDatasource(datasource);

        ActionDTO action2 = new ActionDTO();
        action2.setName("actionInViewModeWithoutActionConfiguration");
        action2.setPageId(testPage.getId());
        action2.setDatasource(datasource);

        Mono<List<ActionViewDTO>> actionsListMono = layoutActionService.createAction(action)
                .then(layoutActionService.createAction(action1))
                .then(layoutActionService.createAction(action2))
                .then(applicationPageService.publish(testPage.getApplicationId()))
                .then(newActionService.getActionsForViewMode(testApp.getId()).collectList());

        StepVerifier
                .create(actionsListMono)
                .assertNext(actionsList -> {
                    assertThat(actionsList.size()).isGreaterThan(0);
                    ActionViewDTO actionViewDTO = actionsList.stream().filter(dto -> dto.getName().equals(action.getName())).findFirst().get();

                    assertThat(actionViewDTO).isNotNull();
                    assertThat(actionViewDTO.getJsonPathKeys()).containsAll(Set.of(key));
                    assertThat(actionViewDTO.getPageId()).isEqualTo(testPage.getId());
                    assertThat(actionViewDTO.getTimeoutInMillisecond()).isEqualTo(DEFAULT_ACTION_EXECUTION_TIMEOUT_MS);

                    ActionViewDTO actionViewDTO1 = actionsList.stream().filter(dto -> dto.getName().equals(action1.getName())).findFirst().get();

                    assertThat(actionViewDTO1).isNotNull();
                    assertThat(actionViewDTO1.getJsonPathKeys()).isNullOrEmpty();
                    assertThat(actionViewDTO1.getPageId()).isEqualTo(testPage.getId());
                    assertThat(actionViewDTO1.getTimeoutInMillisecond()).isEqualTo(20000);

                    ActionViewDTO actionViewDTO2 = actionsList.stream().filter(dto -> dto.getName().equals(action2.getName())).findFirst().get();

                    assertThat(actionViewDTO2).isNotNull();
                    assertThat(actionViewDTO2.getPageId()).isEqualTo(testPage.getId());
                    assertThat(actionViewDTO2.getTimeoutInMillisecond()).isEqualTo(DEFAULT_ACTION_EXECUTION_TIMEOUT_MS);
                })
                .verifyComplete();
    }

    @Test
    @WithUserDetails(value = "api_user")
    public void checkRecoveryFromStaleConnections() {
        ActionExecutionResult mockResult = new ActionExecutionResult();
        mockResult.setIsExecutionSuccess(true);
        mockResult.setBody("response-body");

        Mockito.when(pluginExecutorHelper.getPluginExecutor(Mockito.any())).thenReturn(Mono.just(pluginExecutor));
        Mockito.when(pluginExecutor.executeParameterized(Mockito.any(), Mockito.any(), Mockito.any(), Mockito.any()))
                .thenThrow(new StaleConnectionException())
                .thenReturn(Mono.just(mockResult));
        Mockito.when(pluginExecutor.datasourceCreate(Mockito.any())).thenReturn(Mono.empty());


        ActionDTO action = new ActionDTO();
        ActionConfiguration actionConfiguration = new ActionConfiguration();
        actionConfiguration.setBody("select * from users");
        action.setActionConfiguration(actionConfiguration);
        action.setPageId(testPage.getId());
        action.setName("checkRecoveryFromStaleConnections");
        action.setDatasource(datasource);
        ActionDTO createdAction = layoutActionService.createAction(action).block();

        ExecuteActionDTO executeActionDTO = new ExecuteActionDTO();
        executeActionDTO.setActionId(createdAction.getId());
        executeActionDTO.setViewMode(false);

        Mono<ActionExecutionResult> actionExecutionResultMono = newActionService.executeAction(executeActionDTO);

        StepVerifier.create(actionExecutionResultMono)
                .assertNext(result -> {
                    assertThat(result).isNotNull();
                    assertThat(result.getBody()).isEqualTo(mockResult.getBody());
                })
                .verifyComplete();
    }

    private void executeAndAssertAction(ExecuteActionDTO executeActionDTO, ActionConfiguration actionConfiguration,
                                        ActionExecutionResult mockResult, List<ParsedDataType> expectedReturnDataTypes) {

        Mono<ActionExecutionResult> actionExecutionResultMono = executeAction(executeActionDTO, actionConfiguration, mockResult);

        StepVerifier.create(actionExecutionResultMono)
                .assertNext(result -> {
                    assertThat(result).isNotNull();
                    assertThat(result.getBody()).isEqualTo(mockResult.getBody());
                    assertThat(result.getDataTypes().toString()).isEqualTo(expectedReturnDataTypes.toString());
                })
                .verifyComplete();
    }

    private Mono<ActionExecutionResult> executeAction(ExecuteActionDTO executeActionDTO, ActionConfiguration actionConfiguration, ActionExecutionResult mockResult) {
        Mockito.when(pluginExecutorHelper.getPluginExecutor(Mockito.any())).thenReturn(Mono.just(pluginExecutor));
        Mockito.when(pluginExecutor.executeParameterized(Mockito.any(), Mockito.any(), Mockito.any(), Mockito.any())).thenReturn(Mono.just(mockResult));
        Mockito.when(pluginExecutor.datasourceCreate(Mockito.any())).thenReturn(Mono.empty());

        Mono<ActionExecutionResult> actionExecutionResultMono = newActionService.executeAction(executeActionDTO);
        return actionExecutionResultMono;
    }

    @Test
    @WithUserDetails(value = "api_user")
    public void getActionInViewMode() {
        Mockito.when(pluginExecutorHelper.getPluginExecutor(Mockito.any())).thenReturn(Mono.just(new MockPluginExecutor()));

        ActionDTO action = new ActionDTO();
        action.setName("view-mode-action-test");
        action.setPageId(testPage.getId());
        ActionConfiguration actionConfiguration = new ActionConfiguration();
        actionConfiguration.setHttpMethod(HttpMethod.GET);
        actionConfiguration.setPath("{{mustache}}");
        action.setActionConfiguration(actionConfiguration);
        action.setDatasource(datasource);

        Mono<ActionDTO> createActionMono = layoutActionService.createAction(action);
        Mono<List<ActionViewDTO>> actionViewModeListMono = createActionMono
                // Publish the application before fetching the action in view mode
                .then(applicationPageService.publish(testApp.getId()))
                .then(newActionService.getActionsForViewMode(testApp.getId()).collectList());

        StepVerifier.create(actionViewModeListMono)
                .assertNext(actions -> {
                    assertThat(actions.size()).isGreaterThan(0);
                    ActionViewDTO actionViewDTO = actions.get(0);
                    assertThat(actionViewDTO.getId()).isNotNull();
                    assertThat(actionViewDTO.getTimeoutInMillisecond()).isNotNull();
                    assertThat(actionViewDTO.getPageId()).isNotNull();
                    assertThat(actionViewDTO.getConfirmBeforeExecute()).isNotNull();
                    assertThat(actionViewDTO.getJsonPathKeys().size()).isEqualTo(1);
                })
                .verifyComplete();
    }

    @Test
    @WithUserDetails(value = "api_user")
    public void executeActionWithExternalDatasource() {
        Mockito.when(pluginExecutorHelper.getPluginExecutor(Mockito.any())).thenReturn(Mono.just(new MockPluginExecutor()));

        Datasource externalDatasource = new Datasource();
        externalDatasource.setName("Default Database");
        externalDatasource.setOrganizationId(orgId);
        Plugin installed_plugin = pluginRepository.findByPackageName("installed-plugin").block();
        externalDatasource.setPluginId(installed_plugin.getId());
        DatasourceConfiguration datasourceConfiguration = new DatasourceConfiguration();
        datasourceConfiguration.setUrl("some url here");
        externalDatasource.setDatasourceConfiguration(datasourceConfiguration);
        Datasource savedDs = datasourceService.create(externalDatasource).block();

        ActionDTO action = new ActionDTO();
        action.setName("actionWithExternalDatasource");
        action.setPageId(testPage.getId());
        ActionConfiguration actionConfiguration = new ActionConfiguration();
        actionConfiguration.setHttpMethod(HttpMethod.GET);
        action.setActionConfiguration(actionConfiguration);
        action.setDatasource(savedDs);


        Mono<ActionExecutionResult> resultMono = layoutActionService.createAction(action)
                .flatMap(savedAction -> {
                    ExecuteActionDTO executeActionDTO = new ExecuteActionDTO();
                    executeActionDTO.setActionId(savedAction.getId());
                    executeActionDTO.setViewMode(false);
                    return newActionService.executeAction(executeActionDTO);
                });


        StepVerifier
                .create(resultMono)
                .assertNext(result -> {
                    assertThat(result).isNotNull();
                    assertThat(result.getStatusCode()).isEqualTo("200");
                })
                .verifyComplete();
    }

    @Test
    @WithUserDetails(value = "api_user")
    public void updateShouldNotResetUserSetOnLoad() {
        Mockito.when(pluginExecutorHelper.getPluginExecutor(Mockito.any())).thenReturn(Mono.just(new MockPluginExecutor()));

        Datasource externalDatasource = new Datasource();
        externalDatasource.setName("updateShouldNotResetUserSetOnLoad Database");
        externalDatasource.setOrganizationId(orgId);
        Plugin installed_plugin = pluginRepository.findByPackageName("installed-plugin").block();
        externalDatasource.setPluginId(installed_plugin.getId());
        DatasourceConfiguration datasourceConfiguration = new DatasourceConfiguration();
        datasourceConfiguration.setUrl("some url here");
        externalDatasource.setDatasourceConfiguration(datasourceConfiguration);
        Datasource savedDs = datasourceService.create(externalDatasource).block();

        ActionDTO action = new ActionDTO();
        action.setName("updateShouldNotResetUserSetOnLoad");
        action.setPageId(testPage.getId());
        ActionConfiguration actionConfiguration = new ActionConfiguration();
        actionConfiguration.setHttpMethod(HttpMethod.GET);
        action.setActionConfiguration(actionConfiguration);
        action.setDatasource(savedDs);

        Mono<ActionDTO> newActionMono = layoutActionService
                .createAction(action)
                .cache();

        Mono<ActionDTO> setExecuteOnLoadMono = newActionMono
                .flatMap(savedAction -> layoutActionService.setExecuteOnLoad(savedAction.getId(), true));

        Mono<ActionDTO> updateActionMono = newActionMono
                .flatMap(preUpdateAction -> {
                    ActionDTO actionUpdate = action;
                    actionUpdate.getActionConfiguration().setBody("New Body");
                    return actionCollectionService.updateAction(preUpdateAction.getId(), actionUpdate);
                });

        StepVerifier
                .create(setExecuteOnLoadMono.then(updateActionMono))
                .assertNext(updatedAction -> {
                    assertThat(updatedAction).isNotNull();
                    assertThat(updatedAction.getActionConfiguration().getBody()).isEqualTo("New Body");
                    assertThat(updatedAction.getUserSetOnLoad()).isTrue();
                })
                .verifyComplete();
    }

    @Test
    @WithUserDetails(value = "api_user")
    public void checkNewActionAndNewDatasourceAnonymousPermissionInPublicApp() {
        Mockito.when(pluginExecutorHelper.getPluginExecutor(Mockito.any())).thenReturn(Mono.just(new MockPluginExecutor()));

        Application application = new Application();
        application.setName("validApplicationPublic-ExplicitDatasource-Test");

        Policy manageDatasourcePolicy = Policy.builder().permission(MANAGE_DATASOURCES.getValue())
                .users(Set.of("api_user"))
                .build();
        Policy readDatasourcePolicy = Policy.builder().permission(READ_DATASOURCES.getValue())
                .users(Set.of("api_user"))
                .build();
        Policy executeDatasourcePolicy = Policy.builder().permission(EXECUTE_DATASOURCES.getValue())
                .users(Set.of("api_user", FieldName.ANONYMOUS_USER))
                .build();

        Policy manageActionPolicy = Policy.builder().permission(MANAGE_ACTIONS.getValue())
                .users(Set.of("api_user"))
                .build();
        Policy readActionPolicy = Policy.builder().permission(READ_ACTIONS.getValue())
                .users(Set.of("api_user"))
                .build();
        Policy executeActionPolicy = Policy.builder().permission(EXECUTE_ACTIONS.getValue())
                .users(Set.of("api_user", FieldName.ANONYMOUS_USER))
                .build();

        Application createdApplication = applicationPageService.createApplication(application, orgId).block();

        String pageId = createdApplication.getPages().get(0).getId();

        Plugin plugin = pluginService.findByName("Installed Plugin Name").block();

        ApplicationAccessDTO applicationAccessDTO = new ApplicationAccessDTO();
        applicationAccessDTO.setPublicAccess(true);

        Mono<Application> publicAppMono = applicationService
                .changeViewAccess(createdApplication.getId(), applicationAccessDTO)
                .cache();

        Datasource datasource = new Datasource();
        datasource.setName("After Public Datasource");
        datasource.setPluginId(plugin.getId());
        DatasourceConfiguration datasourceConfiguration = new DatasourceConfiguration();
        datasourceConfiguration.setUrl("http://test.com");
        datasource.setDatasourceConfiguration(datasourceConfiguration);
        datasource.setOrganizationId(orgId);

        Datasource savedDatasource = datasourceService.create(datasource).block();

        ActionDTO action = new ActionDTO();
        action.setName("After Public action");
        action.setPageId(pageId);
        action.setDatasource(savedDatasource);
        ActionConfiguration actionConfiguration1 = new ActionConfiguration();
        actionConfiguration1.setHttpMethod(HttpMethod.GET);
        action.setActionConfiguration(actionConfiguration1);

        ActionDTO savedAction = layoutActionService.createAction(action).block();

        Mono<Datasource> datasourceMono = publicAppMono
                .then(datasourceService.findById(savedDatasource.getId()));

        Mono<NewAction> actionMono = publicAppMono
                .then(newActionService.findById(savedAction.getId()));

        StepVerifier
                .create(Mono.zip(datasourceMono, actionMono))
                .assertNext(tuple -> {
                    Datasource datasourceFromDb = tuple.getT1();
                    NewAction actionFromDb = tuple.getT2();

                    // Check that the datasource used in the app contains public execute permission
                    assertThat(datasourceFromDb.getPolicies()).containsAll(Set.of(manageDatasourcePolicy, readDatasourcePolicy, executeDatasourcePolicy));

                    // Check that the action used in the app contains public execute permission
                    assertThat(actionFromDb.getPolicies()).containsAll(Set.of(manageActionPolicy, readActionPolicy, executeActionPolicy));

                })
                .verifyComplete();
    }

    @Test
    @WithUserDetails(value = "api_user")
    public void testExecuteOnLoadParamOnActionCreateWithDefaultContext() {
        Mockito.when(pluginExecutorHelper.getPluginExecutor(Mockito.any())).thenReturn(Mono.just(new MockPluginExecutor()));

        ActionDTO action = new ActionDTO();
        action.setName("testAction");
        action.setPageId(testPage.getId());
        action.setExecuteOnLoad(true);
        ActionConfiguration actionConfiguration = new ActionConfiguration();
        actionConfiguration.setHttpMethod(HttpMethod.GET);
        action.setActionConfiguration(actionConfiguration);
        action.setDatasource(datasource);

        Mono<ActionDTO> actionMono = layoutActionService.createAction(action);
        StepVerifier
                .create(actionMono)
                .assertNext(createdAction -> {
                    // executeOnLoad is expected to be set to false in case of default context
                    assertThat(createdAction.getExecuteOnLoad()).isFalse();
                })
                .verifyComplete();
    }

    @Test
    @WithUserDetails(value = "api_user")
    public void testExecuteOnLoadParamOnActionCreateWithClonePageContext() {
        Mockito.when(pluginExecutorHelper.getPluginExecutor(Mockito.any())).thenReturn(Mono.just(new MockPluginExecutor()));

        ActionDTO action = new ActionDTO();
        action.setName("testAction");
        action.setPageId(testPage.getId());
        action.setExecuteOnLoad(true);
        ActionConfiguration actionConfiguration = new ActionConfiguration();
        actionConfiguration.setHttpMethod(HttpMethod.GET);
        action.setActionConfiguration(actionConfiguration);
        action.setDatasource(datasource);

        AppsmithEventContext eventContext = new AppsmithEventContext(AppsmithEventContextType.CLONE_PAGE);
        Mono<ActionDTO> actionMono = layoutActionService.createAction(action, eventContext);
        StepVerifier
                .create(actionMono)
                .assertNext(createdAction -> {
                    // executeOnLoad is expected to be set to false in case of default context
                    assertThat(createdAction.getExecuteOnLoad()).isTrue();
                })
                .verifyComplete();
    }

    @Test
    @WithUserDetails(value = "api_user")
    public void testUpdateActionWithOutOfRangeTimeout() {
        Mockito.when(pluginExecutorHelper.getPluginExecutor(Mockito.any())).thenReturn(Mono.just(new MockPluginExecutor()));

        ActionDTO action = new ActionDTO();
        action.setName("testAction");
        action.setPageId(testPage.getId());
        ActionConfiguration actionConfiguration = new ActionConfiguration();
        actionConfiguration.setTimeoutInMillisecond("60001");
        action.setActionConfiguration(actionConfiguration);
        action.setDatasource(datasource);

        Mono<ActionDTO> newActionMono = layoutActionService
                .createAction(action);

        Mono<ActionDTO> updateActionMono = newActionMono
                .flatMap(preUpdateAction -> {
                    ActionDTO actionUpdate = action;
                    actionUpdate.getActionConfiguration().setBody("New Body");
                    return actionCollectionService.updateAction(preUpdateAction.getId(), actionUpdate);
                });

        StepVerifier
                .create(updateActionMono)
                .assertNext(updatedAction -> {
                    assertThat(updatedAction).isNotNull();
                    assertThat(updatedAction
                            .getInvalids()
                            .stream()
                            .anyMatch(errorMsg -> errorMsg.contains("'Query timeout' field must be an integer between" +
                                    " 0 and 60000"))
                    ).isTrue();
                })
                .verifyComplete();
    }

    @Test
    @WithUserDetails(value = "api_user")
    public void testUpdateActionWithValidRangeTimeout() {
        Mockito.when(pluginExecutorHelper.getPluginExecutor(Mockito.any())).thenReturn(Mono.just(new MockPluginExecutor()));

        ActionDTO action = new ActionDTO();
        action.setName("testAction");
        action.setPageId(testPage.getId());
        ActionConfiguration actionConfiguration = new ActionConfiguration();
        actionConfiguration.setTimeoutInMillisecond("6000");
        action.setActionConfiguration(actionConfiguration);
        action.setDatasource(datasource);

        Mono<ActionDTO> newActionMono = layoutActionService
                .createAction(action);

        Mono<ActionDTO> updateActionMono = newActionMono
                .flatMap(preUpdateAction -> {
                    ActionDTO actionUpdate = action;
                    actionUpdate.getActionConfiguration().setBody("New Body");
                    return actionCollectionService.updateAction(preUpdateAction.getId(), actionUpdate);
                });

        StepVerifier
                .create(updateActionMono)
                .assertNext(updatedAction -> {
                    assertThat(updatedAction).isNotNull();
                    assertThat(updatedAction
                            .getInvalids()
                            .stream()
                            .anyMatch(errorMsg -> errorMsg.contains("'Query timeout' field must be an integer between"))
                    ).isFalse();
                })
                .verifyComplete();
    }

    @Test
    @WithUserDetails(value = "api_user")
    public void testCreateActionWithOutOfRangeTimeout() {
        Mockito.when(pluginExecutorHelper.getPluginExecutor(Mockito.any())).thenReturn(Mono.just(new MockPluginExecutor()));

        ActionDTO action = new ActionDTO();
        action.setName("validAction");
        action.setPageId(testPage.getId());
        action.setExecuteOnLoad(true);
        ActionConfiguration actionConfiguration = new ActionConfiguration();
        actionConfiguration.setHttpMethod(HttpMethod.GET);
        actionConfiguration.setTimeoutInMillisecond("60001");
        action.setActionConfiguration(actionConfiguration);
        action.setDatasource(datasource);

        Mono<ActionDTO> actionMono = layoutActionService.createAction(action)
                .flatMap(createdAction -> newActionService.findById(createdAction.getId(), READ_ACTIONS))
                .flatMap(newAction -> newActionService.generateActionByViewMode(newAction, false));

        StepVerifier
                .create(actionMono)
                .assertNext(createdAction -> {
                    assertThat(createdAction).isNotNull();
                    assertThat(createdAction
                            .getInvalids()
                            .stream()
                            .anyMatch(errorMsg -> errorMsg.contains("'Query timeout' field must be an integer between" +
                                    " 0 and 60000"))
                    ).isTrue();
                })
                .verifyComplete();
    }

    @Test
    @WithUserDetails(value = "api_user")
    public void testCreateActionWithValidRangeTimeout() {
        Mockito.when(pluginExecutorHelper.getPluginExecutor(Mockito.any())).thenReturn(Mono.just(new MockPluginExecutor()));

        ActionDTO action = new ActionDTO();
        action.setName("validAction");
        action.setPageId(testPage.getId());
        action.setExecuteOnLoad(true);
        ActionConfiguration actionConfiguration = new ActionConfiguration();
        actionConfiguration.setHttpMethod(HttpMethod.GET);
        actionConfiguration.setTimeoutInMillisecond("6000");
        action.setActionConfiguration(actionConfiguration);
        action.setDatasource(datasource);

        Mono<ActionDTO> actionMono = layoutActionService.createAction(action)
                .flatMap(createdAction -> newActionService.findById(createdAction.getId(), READ_ACTIONS))
                .flatMap(newAction -> newActionService.generateActionByViewMode(newAction, false));

        StepVerifier
                .create(actionMono)
                .assertNext(createdAction -> {
                    assertThat(createdAction).isNotNull();
                    assertThat(createdAction
                            .getInvalids()
                            .stream()
                            .anyMatch(errorMsg -> errorMsg.contains("'Query timeout' field must be an integer between"))
                    ).isFalse();
                })
                .verifyComplete();
    }

    @Test
    @WithUserDetails(value = "api_user")
    public void testActionExecuteWithTableReturnType() {
        Mockito.when(pluginExecutorHelper.getPluginExecutor(Mockito.any())).thenReturn(Mono.just(pluginExecutor));

        ActionExecutionResult mockResult = new ActionExecutionResult();
        mockResult.setIsExecutionSuccess(true);
        mockResult.setBody("[\n" +
                "{\"name\": \"Richard\", \"profession\": \"medical\"},\n" +
                "{\"name\": \"John\", \"profession\": \"self employed\"},\n" +
                "{\"name\": \"Mary\", \"profession\": \"engineer\"}\n" +
                "]");
        mockResult.setStatusCode("200");
        mockResult.setHeaders(objectMapper.valueToTree(Map.of("response-header-key", "response-header-value")));

        ActionDTO action = new ActionDTO();
        ActionConfiguration actionConfiguration = new ActionConfiguration();
        actionConfiguration.setHttpMethod(HttpMethod.POST);
        actionConfiguration.setBody("random-request-body");
        actionConfiguration.setHeaders(List.of(new Property("random-header-key", "random-header-value")));
        action.setActionConfiguration(actionConfiguration);
        action.setPageId(testPage.getId());
        action.setName("testActionExecute");
        action.setDatasource(datasource);
        ActionDTO createdAction = layoutActionService.createAction(action).block();

        ExecuteActionDTO executeActionDTO = new ExecuteActionDTO();
        executeActionDTO.setActionId(createdAction.getId());
        executeActionDTO.setViewMode(false);

        executeAndAssertAction(executeActionDTO, actionConfiguration, mockResult,
                List.of(new ParsedDataType(ActionResultDataType.TABLE), new ParsedDataType(ActionResultDataType.JSON)
                        , new ParsedDataType(ActionResultDataType.RAW)));
    }

    @Test
    @WithUserDetails(value = "api_user")
    public void testActionExecuteWithJsonReturnType() {
        Mockito.when(pluginExecutorHelper.getPluginExecutor(Mockito.any())).thenReturn(Mono.just(pluginExecutor));

        ActionExecutionResult mockResult = new ActionExecutionResult();
        mockResult.setIsExecutionSuccess(true);
        mockResult.setBody("{\n" +
                "  \"name\":\"John\",\n" +
                "  \"age\":30,\n" +
                "  \"cars\": {\n" +
                "    \"car1\":\"Ford\",\n" +
                "    \"car2\":\"BMW\",\n" +
                "    \"car3\":\"Fiat\"\n" +
                "  }\n" +
                " }");
        mockResult.setStatusCode("200");
        mockResult.setHeaders(objectMapper.valueToTree(Map.of("response-header-key", "response-header-value")));

        ActionDTO action = new ActionDTO();
        ActionConfiguration actionConfiguration = new ActionConfiguration();
        actionConfiguration.setHttpMethod(HttpMethod.POST);
        actionConfiguration.setBody("random-request-body");
        actionConfiguration.setHeaders(List.of(new Property("random-header-key", "random-header-value")));
        action.setActionConfiguration(actionConfiguration);
        action.setPageId(testPage.getId());
        action.setName("testActionExecute");
        action.setDatasource(datasource);
        ActionDTO createdAction = layoutActionService.createAction(action).block();

        ExecuteActionDTO executeActionDTO = new ExecuteActionDTO();
        executeActionDTO.setActionId(createdAction.getId());
        executeActionDTO.setViewMode(false);

        executeAndAssertAction(executeActionDTO, actionConfiguration, mockResult,
                List.of(new ParsedDataType(ActionResultDataType.JSON), new ParsedDataType(ActionResultDataType.RAW)));
    }

    @Test
    @WithUserDetails(value = "api_user")
    public void testActionExecuteWithPreAssignedReturnType() {
        Mockito.when(pluginExecutorHelper.getPluginExecutor(Mockito.any())).thenReturn(Mono.just(pluginExecutor));

        ActionExecutionResult mockResult = new ActionExecutionResult();
        mockResult.setIsExecutionSuccess(true);
        mockResult.setBody("{\n" +
                "  \"name\":\"John\",\n" +
                "  \"age\":30,\n" +
                "  \"cars\": {\n" +
                "    \"car1\":\"Ford\",\n" +
                "    \"car2\":\"BMW\",\n" +
                "    \"car3\":\"Fiat\"\n" +
                "  }\n" +
                " }");
        mockResult.setStatusCode("200");
        mockResult.setHeaders(objectMapper.valueToTree(Map.of("response-header-key", "response-header-value")));
        mockResult.setDataTypes(List.of(new ParsedDataType(ActionResultDataType.RAW)));

        ActionDTO action = new ActionDTO();
        ActionConfiguration actionConfiguration = new ActionConfiguration();
        actionConfiguration.setHttpMethod(HttpMethod.POST);
        actionConfiguration.setBody("random-request-body");
        actionConfiguration.setHeaders(List.of(new Property("random-header-key", "random-header-value")));
        action.setActionConfiguration(actionConfiguration);
        action.setPageId(testPage.getId());
        action.setName("testActionExecute");
        action.setDatasource(datasource);
        ActionDTO createdAction = layoutActionService.createAction(action).block();

        ExecuteActionDTO executeActionDTO = new ExecuteActionDTO();
        executeActionDTO.setActionId(createdAction.getId());
        executeActionDTO.setViewMode(false);

        executeAndAssertAction(executeActionDTO, actionConfiguration, mockResult,
                List.of(new ParsedDataType(ActionResultDataType.RAW)));
    }

    @Test
    @WithUserDetails(value = "api_user")
    public void testActionExecuteReturnTypeWithNullResultBody() {
        Mockito.when(pluginExecutorHelper.getPluginExecutor(Mockito.any())).thenReturn(Mono.just(pluginExecutor));

        ActionExecutionResult mockResult = new ActionExecutionResult();
        mockResult.setIsExecutionSuccess(true);
        mockResult.setBody(null);
        mockResult.setStatusCode("200");
        mockResult.setHeaders(objectMapper.valueToTree(Map.of("response-header-key", "response-header-value")));

        ActionDTO action = new ActionDTO();
        ActionConfiguration actionConfiguration = new ActionConfiguration();
        actionConfiguration.setHttpMethod(HttpMethod.POST);
        actionConfiguration.setBody("random-request-body");
        actionConfiguration.setHeaders(List.of(new Property("random-header-key", "random-header-value")));
        action.setActionConfiguration(actionConfiguration);
        action.setPageId(testPage.getId());
        action.setName("testActionExecute");
        action.setDatasource(datasource);
<<<<<<< HEAD
        ActionDTO createdAction = newActionService.createAction(action).block();
=======
        ActionDTO createdAction = layoutActionService.createAction(action).block();
>>>>>>> eaa24ca8

        ExecuteActionDTO executeActionDTO = new ExecuteActionDTO();
        executeActionDTO.setActionId(createdAction.getId());
        executeActionDTO.setViewMode(false);

        executeAndAssertAction(executeActionDTO, actionConfiguration, mockResult, new ArrayList<>());
    }
}<|MERGE_RESOLUTION|>--- conflicted
+++ resolved
@@ -1328,11 +1328,7 @@
         action.setPageId(testPage.getId());
         action.setName("testActionExecute");
         action.setDatasource(datasource);
-<<<<<<< HEAD
-        ActionDTO createdAction = newActionService.createAction(action).block();
-=======
         ActionDTO createdAction = layoutActionService.createAction(action).block();
->>>>>>> eaa24ca8
 
         ExecuteActionDTO executeActionDTO = new ExecuteActionDTO();
         executeActionDTO.setActionId(createdAction.getId());
