--- conflicted
+++ resolved
@@ -525,31 +525,6 @@
             .verifyComplete();
     }
 
-<<<<<<< HEAD
-    @Test
-    @WithUserDetails(value = "api_user")
-    public void importApplicationWithoutVersionTest() {
-
-        FilePart filePart = createFilePart("test_assets/ImportExportServiceTest/invalid-file-without-version.json");
-
-        Organization newOrganization = new Organization();
-        newOrganization.setName("Template Organization");
-
-        final Mono<Application> resultMono = organizationService
-            .create(newOrganization)
-            .flatMap(organization -> importExportApplicationService
-                .extractFileAndSaveApplication(organization.getId(), filePart)
-            );
-
-        StepVerifier
-            .create(resultMono)
-            .expectErrorMatches(throwable -> throwable instanceof AppsmithException &&
-                throwable.getMessage().equals(AppsmithError.INVALID_IMPORTED_FILE_ERROR.getMessage()))
-            .verify();
-    }
-
-=======
->>>>>>> 47344bbd
     private FilePart createFilePart(String filePath) {
         FilePart filepart = Mockito.mock(FilePart.class, Mockito.RETURNS_DEEP_STUBS);
         Flux<DataBuffer> dataBufferFlux = DataBufferUtils
