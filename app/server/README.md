--- conflicted
+++ resolved
@@ -30,8 +30,4 @@
 mvn -B clean package
 ```
 
-<<<<<<< HEAD
-Please make sure that you have a local Redis instance running for the test cases. The MongoDB database is run in-memory during tests so that shouldn't be a problem.
-=======
-Please make sure that you have a local Redis instance running for the test cases. During tests, the MongoDB is run in-memory. So you don't require to be running a local MongoDB instance.
->>>>>>> 149df692
+Please make sure that you have a local Redis instance running for the test cases. During tests, the MongoDB is run in-memory. So you don't require to be running a local MongoDB instance.