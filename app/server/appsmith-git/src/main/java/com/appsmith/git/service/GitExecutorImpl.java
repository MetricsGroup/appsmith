--- conflicted
+++ resolved
@@ -42,13 +42,12 @@
     /**
      * This method will handle the git-commit functionality. Under the hood it checks if the repo has already been
      * initialised and will be initialised if git repo is not present
-     *
-     * @param repoPath      parent path to repo
+     * @param repoPath parent path to repo
      * @param commitMessage message which will be registered for this commit
-     * @param authorName    author details
-     * @param authorEmail   author details
+     * @param authorName author details
+     * @param authorEmail author details
      * @return if the commit was successful
-     * @throws IOException     Exceptions due to file operations
+     * @throws IOException Exceptions due to file operations
      * @throws GitAPIException exceptions due to git commands
      */
     @Override
@@ -69,11 +68,11 @@
 
         // Commit the changes
         git.commit()
-                .setMessage(commitMessage)
-                // Only make a commit if there are any updates
-                .setAllowEmpty(false)
-                .setAuthor(authorName, authorEmail)
-                .call();
+            .setMessage(commitMessage)
+            // Only make a commit if there are any updates
+            .setAllowEmpty(false)
+            .setAuthor(authorName, authorEmail)
+            .call();
         // Close the repo once the operation is successful
         git.close();
         return "Committed successfully!";
@@ -81,7 +80,6 @@
 
     /**
      * Method to create a new repository to provided path
-     *
      * @param repoPath path where new repo needs to be created
      * @return if the operation was successful
      */
@@ -95,7 +93,6 @@
 
     /**
      * Method to get the commit history
-     *
      * @param repoSuffix Path used to generate the repo url specific to the application for which the commit history is requested
      * @return list of git commits
      * @throws IOException
@@ -110,11 +107,11 @@
         gitLogs.forEach(revCommit -> {
             PersonIdent author = revCommit.getAuthorIdent();
             GitLogDTO gitLog = new GitLogDTO(
-                    revCommit.getName(),
-                    author.getName(),
-                    author.getEmailAddress(),
-                    revCommit.getFullMessage(),
-                    ISO_FORMATTER.format(new Date(revCommit.getCommitTime() * 1000L).toInstant())
+                revCommit.getName(),
+                author.getName(),
+                author.getEmailAddress(),
+                revCommit.getFullMessage(),
+                ISO_FORMATTER.format(new Date(revCommit.getCommitTime() * 1000L).toInstant())
             );
             commitLogs.add(gitLog);
         });
@@ -128,27 +125,19 @@
 
     /**
      * Method to push changes to remote repo
-     *
      * @param branchSuffix Path used to generate the repo url specific to the application which needs to be pushed to remote
-     * @param remoteUrl    remote repo url
+     * @param remoteUrl remote repo url
      * @param publicKey
      * @param privateKey
      * @return Success message
-     * @throws IOException        exception thrown if git open repo failed
-     * @throws GitAPIException    git exceptions
-     * @throws URISyntaxException exception thrown while constructing the remote url
+     * @throws IOException exception thrown if git open repo failed
+     * @throws GitAPIException git exceptions
      */
     @Override
     public String pushApplication(Path branchSuffix,
-<<<<<<< HEAD
                            String remoteUrl,
                            String publicKey,
                            String privateKey) throws IOException, GitAPIException {
-=======
-                                  String remoteUrl,
-                                  String publicKey,
-                                  String privateKey) throws IOException, GitAPIException, URISyntaxException {
->>>>>>> 03b189d7
         // We can safely assume that repo has been already initialised either in commit or clone flow and can directly
         // open the repo
         Path baseRepoPath = createRepoPath(branchSuffix);
@@ -158,13 +147,13 @@
 
         StringBuilder result = new StringBuilder("Pushed successfully with status : ");
         git.push()
-                .setTransportConfigCallback(transportConfigCallback)
-                .setRemote(remoteUrl)
-                .call()
-                .forEach(pushResult ->
-                        pushResult.getRemoteUpdates()
-                                .forEach(remoteRefUpdate -> result.append(remoteRefUpdate.getStatus().name()).append(","))
-                );
+            .setTransportConfigCallback(transportConfigCallback)
+            .setRemote(remoteUrl)
+            .call()
+            .forEach(pushResult ->
+                pushResult.getRemoteUpdates()
+                    .forEach(remoteRefUpdate -> result.append(remoteRefUpdate.getStatus().name()).append(","))
+            );
         // We can support username and password in future if needed
         // pushCommand.setCredentialsProvider(new UsernamePasswordCredentialsProvider("username", "password"));
         git.close();
@@ -185,10 +174,10 @@
         }
 
         Git result = Git.cloneRepository()
-                .setURI(remoteUrl)
-                .setTransportConfigCallback(transportConfigCallback)
-                .setDirectory(file)
-                .call();
+            .setURI(remoteUrl)
+            .setTransportConfigCallback(transportConfigCallback)
+            .setDirectory(file)
+            .call();
         String branchName = result.getRepository().getBranch();
         result.close();
         return branchName;
