--- conflicted
+++ resolved
@@ -3,7 +3,6 @@
 import com.appsmith.external.dtos.GitLogDTO;
 import com.appsmith.external.git.GitExecutor;
 import com.appsmith.git.configurations.GitServiceConfig;
-import com.appsmith.git.helpers.FileUtilsImpl;
 import com.appsmith.git.helpers.RepositoryHelper;
 import com.appsmith.git.helpers.SshTransportConfigCallback;
 import lombok.RequiredArgsConstructor;
@@ -35,11 +34,8 @@
 
     private final RepositoryHelper repositoryHelper = new RepositoryHelper();
 
-<<<<<<< HEAD
-=======
     private final GitServiceConfig gitServiceConfig;
 
->>>>>>> 89841c6c
     public static final DateTimeFormatter ISO_FORMATTER = DateTimeFormatter.ISO_INSTANT.withZone(ZoneId.from(ZoneOffset.UTC));
 
     private final static String DEFAULT_REMOTE = "origin";
@@ -121,8 +117,8 @@
         return commitLogs;
     }
 
-    private Path createRepoPath(String organizationId, String defaultApplicationId) {
-        return Paths.get(gitServiceConfig.getGitRootPath(), organizationId, defaultApplicationId);
+    private Path createRepoPath(Path suffix) {
+        return Paths.get(gitServiceConfig.getGitRootPath()).resolve(suffix);
     }
 
     /**
@@ -137,37 +133,19 @@
      * @throws URISyntaxException exception thrown while constructing the remote url
      */
     @Override
-<<<<<<< HEAD
     public String pushApplication(Path branchSuffix,
                            String remoteUrl,
                            String publicKey,
                            String privateKey) throws IOException, GitAPIException, URISyntaxException {
-=======
-    public String pushApplication(GitApplicationDTO gitApplicationDTO,
-                                  String remoteUrl,
-                                  String publicKey,
-                                  String privateKey) throws IOException, GitAPIException, URISyntaxException {
->>>>>>> 89841c6c
         // We can safely assume that repo has been already initialised either in commit or clone flow and can directly
         // open the repo
         Path baseRepoPath = createRepoPath(branchSuffix);
         Git git = Git.open(baseRepoPath.toFile());
-<<<<<<< HEAD
 
-=======
-        // Set remote
-        RemoteAddCommand remoteAddCommand = git.remoteAdd();
-        remoteAddCommand
-                .setName(DEFAULT_REMOTE)
-                .setUri(new URIish(remoteUrl));
-        // you can add more settings here if needed
-        remoteAddCommand.call();
->>>>>>> 89841c6c
         TransportConfigCallback transportConfigCallback = new SshTransportConfigCallback(privateKey, publicKey);
 
         StringBuilder result = new StringBuilder("Pushed successfully with status : ");
         git.push()
-<<<<<<< HEAD
             .setTransportConfigCallback(transportConfigCallback)
             .setRemote(remoteUrl)
             .call()
@@ -176,25 +154,12 @@
                     .forEach(remoteRefUpdate -> result.append(remoteRefUpdate.getStatus().name()).append(","))
             );
         // We can support username and password in future if needed
-=======
-                .setTransportConfigCallback(transportConfigCallback)
-                .call()
-                .forEach(pushResult ->
-                        pushResult.getRemoteUpdates().forEach(remoteRefUpdate -> result.append(remoteRefUpdate.getMessage()))
-                );
-        // We can support username and password if needed
->>>>>>> 89841c6c
         // pushCommand.setCredentialsProvider(new UsernamePasswordCredentialsProvider("username", "password"));
         git.close();
         return result.substring(0, result.length() - 1);
     }
 
-    private Path createRepoPath(Path suffix) {
-        return Paths.get(fileUtils.getGitRootPath()).resolve(suffix);
-    }
-
     @Override
-<<<<<<< HEAD
     public String cloneApp(Path repoPath,
                            String remoteUrl,
                            String privateSshKey,
@@ -202,8 +167,8 @@
 
         final TransportConfigCallback transportConfigCallback = new SshTransportConfigCallback(privateSshKey, publicSshKey);
 
-        File file = Paths.get(fileUtils.getGitRootPath()).resolve(repoPath).toFile();
-        while(file.exists()) {
+        File file = Paths.get(gitServiceConfig.getGitRootPath()).resolve(repoPath).toFile();
+        while (file.exists()) {
             FileSystemUtils.deleteRecursively(file);
         }
 
@@ -215,36 +180,6 @@
         String branchName = result.getRepository().getBranch();
         result.close();
         return branchName;
-=======
-    public String cloneApp(String repoPath,
-                           String repoName,
-                           String remoteUrl,
-                           String privateSshKey,
-                           String publicSshKey) throws GitAPIException, IOException {
-        File file = getFilePath(repoPath, repoName);
-        final TransportConfigCallback transportConfigCallback = new SshTransportConfigCallback(privateSshKey, publicSshKey);
-        Git result = Git.cloneRepository()
-                .setURI(remoteUrl)
-                .setTransportConfigCallback(transportConfigCallback)
-                .setDirectory(file)
-                .call();
-        return result.getRepository().getBranch();
->>>>>>> 89841c6c
     }
 
-    /* There might be a case where the name conflicts can occur while creating the file.
-     *  This function creates the directory and handles the name conflicts by appending the number to the repoName
-     *  @param repoPath - combination of orgId, defaultApplicationId
-     *  @param repoName - the git repo name
-     *  @return file reference. Folder created Ex - gitRootPath/orgId/defaultApplicationId/repoName
-     * */
-    private File getFilePath(String repoPath, String repoName) throws IOException {
-        Path filePath = Paths.get(gitServiceConfig.getGitRootPath(), repoPath, repoName);
-        File file = new File(String.valueOf(filePath));
-        while(file.exists()) {
-            FileSystemUtils.deleteRecursively(file);
-        }
-        file.mkdir();
-        return file;
-    }
 }