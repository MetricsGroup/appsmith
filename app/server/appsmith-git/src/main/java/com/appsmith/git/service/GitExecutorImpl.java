package com.appsmith.git.service;

import com.appsmith.external.dtos.GitLogDTO;
import com.appsmith.external.git.GitExecutor;
import com.appsmith.git.configurations.GitServiceConfig;
import com.appsmith.git.constants.Constraint;
import com.appsmith.git.helpers.RepositoryHelper;
import com.appsmith.git.helpers.SshTransportConfigCallback;
import lombok.RequiredArgsConstructor;
import lombok.extern.slf4j.Slf4j;
import org.eclipse.jgit.api.CreateBranchCommand;
import org.eclipse.jgit.api.Git;
import org.eclipse.jgit.api.MergeCommand;
import org.eclipse.jgit.api.MergeResult;
import org.eclipse.jgit.api.ResetCommand;
import org.eclipse.jgit.api.Status;
import org.eclipse.jgit.api.TransportConfigCallback;
import org.eclipse.jgit.api.errors.GitAPIException;
import org.eclipse.jgit.errors.NotSupportedException;
import org.eclipse.jgit.lib.BranchTrackingStatus;
import org.eclipse.jgit.lib.PersonIdent;
import org.eclipse.jgit.lib.Ref;
import org.eclipse.jgit.lib.StoredConfig;
import org.eclipse.jgit.revwalk.RevCommit;
import org.eclipse.jgit.util.StringUtils;
import org.springframework.stereotype.Component;
import org.springframework.util.FileSystemUtils;
import reactor.core.publisher.Mono;
import reactor.core.scheduler.Scheduler;
import reactor.core.scheduler.Schedulers;

import java.io.File;
import java.io.IOException;
import java.nio.file.Path;
import java.nio.file.Paths;
import java.time.ZoneId;
import java.time.ZoneOffset;
import java.time.format.DateTimeFormatter;
import java.util.ArrayList;
import java.util.Arrays;
import java.util.Date;
import java.util.HashMap;
import java.util.HashSet;
import java.util.List;
import java.util.Map;
import java.util.Set;

@RequiredArgsConstructor
@Component
@Slf4j
public class GitExecutorImpl implements GitExecutor {

    private final RepositoryHelper repositoryHelper = new RepositoryHelper();

    private final GitServiceConfig gitServiceConfig;

    public static final DateTimeFormatter ISO_FORMATTER = DateTimeFormatter.ISO_INSTANT.withZone(ZoneId.from(ZoneOffset.UTC));

    private final Scheduler scheduler = Schedulers.elastic();

    /**
     * This method will handle the git-commit functionality. Under the hood it checks if the repo has already been
     * initialised and will be initialised if git repo is not present
     * @param repoPath parent path to repo
     * @param commitMessage message which will be registered for this commit
     * @param authorName author details
     * @param authorEmail author details
     * @return if the commit was successful
     * @throws IOException Exceptions due to file operations
     * @throws GitAPIException exceptions due to git commands
     */
    @Override
    public Mono<String> commitApplication(Path repoPath,
                                          String commitMessage,
                                          String authorName,
                                          String authorEmail) throws IOException, GitAPIException {
        return Mono.fromCallable(() -> {
            log.debug("Trying to commit to local repo path, {}", repoPath);
            // Check if the repo has been already initialised
            if (!repositoryHelper.repositoryExists(repoPath)) {
                // Not present or not a Git repository
                createNewRepository(repoPath);
            }
            // Just need to open a repository here and make a commit
            Git git = Git.open(repoPath.toFile());
            // Stage all the files
            git.add().addFilepattern(".").call();

            // Commit the changes
            git.commit()
                    .setMessage(commitMessage)
                    // Only make a commit if there are any updates
                    .setAllowEmpty(false)
                    .setAuthor(authorName, authorEmail)
                    .call();
            // Close the repo once the operation is successful
            git.close();
            return "Committed successfully!";
        }).subscribeOn(scheduler);

    }

    /**
     * Method to create a new repository to provided path
     * @param repoPath path where new repo needs to be created
     * @return if the operation was successful
     */
    @Override
    public boolean createNewRepository(Path repoPath) throws GitAPIException {
        // create new repo to the mentioned path
        log.debug("Trying to create new repository: {}", repoPath);
        Git.init().setDirectory(repoPath.toFile()).call();
        return true;
    }

    /**
     * Method to get the commit history
     * @param repoSuffix Path used to generate the repo url specific to the application for which the commit history is requested
     * @return list of git commits
     * @throws IOException
     * @throws GitAPIException
     */
    @Override
    public Mono<List<GitLogDTO>> getCommitHistory(Path repoSuffix) throws IOException, GitAPIException {
        return Mono.fromCallable(() -> {
            System.out.println(Thread.currentThread().getName() + ": get commit history for  " + repoSuffix);
            List<GitLogDTO> commitLogs = new ArrayList<>();
            Path repoPath = createRepoPath(repoSuffix);
            Git git = Git.open(repoPath.toFile());
            Iterable<RevCommit> gitLogs = git.log().setMaxCount(Constraint.MAX_COMMIT_LOGS).call();
            gitLogs.forEach(revCommit -> {
                PersonIdent author = revCommit.getAuthorIdent();
                GitLogDTO gitLog = new GitLogDTO(
                        revCommit.getName(),
                        author.getName(),
                        author.getEmailAddress(),
                        revCommit.getFullMessage(),
                        ISO_FORMATTER.format(new Date(revCommit.getCommitTime() * 1000L).toInstant())
                );
                commitLogs.add(gitLog);
            });
            git.close();
            return commitLogs;
        }).subscribeOn(scheduler);
    }

    private Path createRepoPath(Path suffix) {
        return Paths.get(gitServiceConfig.getGitRootPath()).resolve(suffix);
    }

    /**
     * Method to push changes to remote repo
     * @param branchSuffix Path used to generate the repo url specific to the application which needs to be pushed to remote
     * @param remoteUrl remote repo url
     * @param publicKey
     * @param privateKey
     * @return Success message
     * @throws IOException exception thrown if git open repo failed
     * @throws GitAPIException git exceptions
     */
    @Override
<<<<<<< HEAD
    public String pushApplication(Path branchSuffix,
                                  String remoteUrl,
                                  String publicKey,
                                  String privateKey,
                                  String branchName) throws IOException, GitAPIException {
=======
    public Mono<String> pushApplication(Path branchSuffix,
                                        String remoteUrl,
                                        String publicKey,
                                        String privateKey) throws IOException, GitAPIException {
>>>>>>> da6b5c10
        // We can safely assume that repo has been already initialised either in commit or clone flow and can directly
        return Mono.fromCallable(() -> {
            System.out.println(Thread.currentThread().getName() + ": pushing changes to remote " + remoteUrl);
            // open the repo
            Path baseRepoPath = createRepoPath(branchSuffix);
            Git git = Git.open(baseRepoPath.toFile());

            TransportConfigCallback transportConfigCallback = new SshTransportConfigCallback(privateKey, publicKey);

<<<<<<< HEAD
        StringBuilder result = new StringBuilder("Pushed successfully with status : ");
        git.push()
                .setTransportConfigCallback(transportConfigCallback)
                .setRemote(remoteUrl)
                .call()
                .forEach(pushResult ->
                    pushResult.getRemoteUpdates()
                        .forEach(remoteRefUpdate -> result.append(remoteRefUpdate.getStatus().name()).append(","))
                );
        // We can support username and password in future if needed
        // pushCommand.setCredentialsProvider(new UsernamePasswordCredentialsProvider("username", "password"));
        git.close();
        return result.substring(0, result.length() - 1);
=======
            StringBuilder result = new StringBuilder("Pushed successfully with status : ");
            git.push()
                    .setTransportConfigCallback(transportConfigCallback)
                    .setRemote(remoteUrl)
                    .call()
                    .forEach(pushResult ->
                            pushResult.getRemoteUpdates()
                                    .forEach(remoteRefUpdate -> result.append(remoteRefUpdate.getStatus().name()).append(","))
                    );
            // We can support username and password in future if needed
            // pushCommand.setCredentialsProvider(new UsernamePasswordCredentialsProvider("username", "password"));
            git.close();
            return result.substring(0, result.length() - 1);
        }).subscribeOn(scheduler);
>>>>>>> da6b5c10
    }

    @Override
    public String connectApplication(Path repoSuffix,
                                        String remoteUrl,
                                        String privateSshKey,
                                        String publicSshKey) throws GitAPIException, IOException {
        final TransportConfigCallback transportConfigCallback = new SshTransportConfigCallback(privateSshKey, publicSshKey);
        /*
         * Check if the remote repo is empty/bare and if empty
         * clone the repo and Initialize the repo with Readme.md file
         * Readme.md file contains the the link to deployed app in Appsmith and basic information
         * Commit and push these changes to the remote repo - Initial commit from Appsmith
         * */
        if (Git.lsRemoteRepository()
                .setRemote(remoteUrl)
                .setTransportConfigCallback(transportConfigCallback)
                .call()
                .isEmpty()) {
            return "cloneApplication(repoSuffix, remoteUrl, privateSshKey, publicSshKey)";
        }
        throw new NotSupportedException("The remote repo is not empty. Please create a new empty repo and configure the SSH keys. " +
                "If you want to clone from remote repo and build application, please go to the Clone Application option.");
    }

    @Override
    public Mono<String> cloneApplication(Path repoSuffix,
                           String remoteUrl,
                           String privateSshKey,
                           String publicSshKey) throws GitAPIException, IOException {

        return Mono.fromCallable(() -> {
            System.out.println(Thread.currentThread().getName() + ": Cloning the repo from the remote " + remoteUrl);
            final TransportConfigCallback transportConfigCallback = new SshTransportConfigCallback(privateSshKey, publicSshKey);
            File file = Paths.get(gitServiceConfig.getGitRootPath()).resolve(repoSuffix).toFile();
            while (file.exists()) {
                FileSystemUtils.deleteRecursively(file);
            }

            Git result = Git.cloneRepository()
                    .setURI(remoteUrl)
                    .setTransportConfigCallback(transportConfigCallback)
                    .setDirectory(file)
                    .call();
            String branchName = result.getRepository().getBranch();
            result.close();
            return branchName;
        }).subscribeOn(scheduler);
    }

    @Override
    public Mono<String> createAndCheckoutToBranch(Path repoSuffix, String branchName) throws IOException, GitAPIException {
        // We can safely assume that repo has been already initialised either in commit or clone flow and can directly
<<<<<<< HEAD
        // open the repo
        Path baseRepoPath = createRepoPath(repoSuffix);
        Git git = Git.open(baseRepoPath.toFile());
        // Create and checkout to new branch
        git.checkout()
            .setCreateBranch(Boolean.TRUE)
            .setName(branchName)
            .setUpstreamMode(CreateBranchCommand.SetupUpstreamMode.SET_UPSTREAM)
            .call();

        StoredConfig config = git.getRepository().getConfig();
        config.setString( "branch", branchName, "remote", "origin" );
        config.setString( "branch", branchName, "merge", "refs/heads/" + branchName );
        config.save();

        // TODO immediately commit and push the created branch
        return git.getRepository().getBranch();
=======
        return Mono.fromCallable(() -> {
            System.out.println(Thread.currentThread().getName() + ": Creating branch  " + branchName + "for the repo "+repoSuffix);
            // open the repo
            Path baseRepoPath = createRepoPath(repoSuffix);
            Git git = Git.open(baseRepoPath.toFile());
            // Create and checkout to new branch
            git.checkout()
                    .setCreateBranch(Boolean.TRUE)
                    .setName(branchName)
                    .setUpstreamMode(CreateBranchCommand.SetupUpstreamMode.TRACK)
                    .call();

            return git.getRepository().getBranch();
        }).subscribeOn(scheduler);
>>>>>>> da6b5c10
    }

    @Override
    public Mono<Boolean> checkoutToBranch(Path repoSuffix, String branchName) throws IOException, GitAPIException {

        return Mono.fromCallable(() -> {
            System.out.println(Thread.currentThread().getName() + ": Switching to the branch " + branchName);
            // We can safely assume that repo has been already initialised either in commit or clone flow and can directly
            // open the repo
            Path baseRepoPath = createRepoPath(repoSuffix);
            Git git = Git.open(baseRepoPath.toFile());
            if (StringUtils.equalsIgnoreCase(branchName, git.getRepository().getBranch())) {
                return Boolean.TRUE;
            }
            // Create and checkout to new branch
            String checkedOutBranch =  git.checkout()
                    .setCreateBranch(Boolean.FALSE)
                    .setName(branchName)
                    .setUpstreamMode(CreateBranchCommand.SetupUpstreamMode.SET_UPSTREAM)
                    .call()
                    .getName();
            return StringUtils.equalsIgnoreCase(checkedOutBranch, branchName);
        }).subscribeOn(scheduler);
    }

    @Override
    public Mono<String> pullApplication(Path repoPath,
                                        String remoteUrl,
                                        String branchName,
                                        String privateKey,
                                        String publicKey) throws IOException, GitAPIException {
        TransportConfigCallback transportConfigCallback = new SshTransportConfigCallback(privateKey, publicKey);
        return Mono.fromCallable(() -> {
            Git git = Git.open(repoPath.toFile());
            long count = Arrays.stream(git
                    .pull()
                    .setRemoteBranchName(branchName)
                    .setTransportConfigCallback(transportConfigCallback)
                    .setFastForward(MergeCommand.FastForwardMode.FF)
                    .call()
                    .getMergeResult()
                    .getMergedCommits())
                    .count();
            git.close();
            if (count > 0) {
                return count + "commits merged from origin/" + branchName;
            }
            return "Your branch is up-to-date with latest commits";
        }).subscribeOn(scheduler);
    }

    @Override
    public Mono<List<String>> getBranches(Path repoSuffix) throws GitAPIException, IOException {
        Path baseRepoPath = createRepoPath(repoSuffix);
        return Mono.fromCallable(() -> {
            System.out.println(Thread.currentThread().getName() + ": Get branches for the application " + repoSuffix);
            Git git = Git.open(baseRepoPath.toFile());
            // Only show local branches
            List<Ref> refList = git.branchList().call();
            List<String> branchList = new ArrayList<>();

            if(refList.isEmpty()) {
                branchList.add(git.getRepository().getBranch());
            } else {
                for(Ref ref : refList) {
                    branchList.add(ref.getName()
                            .replace("refs/heads/",""));
                }
            }
            git.close();
            return branchList;
        }).subscribeOn(scheduler);
    }

    /**
     * This method will handle the git-status functionality
     *
     * @param repoPath Path to actual repo
     * @param branchName branch name for which the status is required
     * @return Map of file names those are added, removed, modified
     * @throws GitAPIException exceptions due to git commands
     * @throws IOException Exceptions due to file operations
     */
    @Override
<<<<<<< HEAD
    public Map<String, Object> getStatus(Path repoPath, String branchName) throws IOException, GitAPIException {
        Git git = Git.open(repoPath.toFile());
        Status status = git.status().call();
        Map<String, Object> response = new HashMap<>();
        Set<String> modifiedAssets = new HashSet<>();
        modifiedAssets.addAll(status.getModified());
        modifiedAssets.addAll(status.getAdded());
        modifiedAssets.addAll(status.getRemoved());
        modifiedAssets.addAll(status.getUncommittedChanges());
        modifiedAssets.addAll(status.getUntracked());
        response.put("modified", modifiedAssets);
        response.put("conflicting", status.getConflicting());
        response.put("isClean", status.isClean());

        // TODO fetch the branch to track remote changes correctly
        // git.fetch().setRemote(remoteUrl).setTransportConfigCallback(transportConfigCallback).call();
        BranchTrackingStatus trackingStatus = BranchTrackingStatus.of(git.getRepository(), branchName);
        if (trackingStatus != null) {
            response.put("aheadCount", trackingStatus.getAheadCount());
            response.put("behindCount", trackingStatus.getBehindCount());
            response.put("remoteBranch", trackingStatus.getRemoteTrackingBranch());
        } else {
            log.debug("Remote tracking details not present for branch: {}, repo: {}", branchName, repoPath);
            response.put("aheadCount", 0);
            response.put("behindCount", 0);
            response.put("remoteBranch", "untracked");
        }

        // Remove modified changes from current branch so that checkout to other branches will be possible
        if (!status.isClean()) {
            resetToLastCommit(git);
        }
        git.close();
        return response;
=======
    public Mono<Map<String, Object>> getStatus(Path repoPath, String branchName) throws IOException, GitAPIException {
        return Mono.fromCallable(() -> {
            System.out.println(Thread.currentThread().getName() + ": Get status for repo  " + repoPath + " and branch name " + branchName);
            Git git = Git.open(repoPath.toFile());
            Status status = git.status().call();
            Map<String, Object> response = new HashMap<>();
            response.put("added", status.getAdded());
            response.put("modified", status.getModified());
            response.put("conflicting", status.getConflicting());
            response.put("removed", status.getRemoved());
            response.put("uncommitted", status.getUncommittedChanges());
            response.put("untracked", status.getUntracked());
            response.put("isClean", status.isClean());

            BranchTrackingStatus trackingStatus = BranchTrackingStatus.of(git.getRepository(), branchName);
            if (trackingStatus != null) {
                response.put("aheadCount", trackingStatus.getAheadCount());
                response.put("behindCount", trackingStatus.getBehindCount());
                response.put("remoteBranch", trackingStatus.getRemoteTrackingBranch());
            } else {
                log.debug("Remote tracking details not present for branch: {}, repo: {}", branchName, repoPath);
                response.put("aheadCount", 0);
                response.put("behindCount", 0);
                response.put("remoteBranch", null);
            }
            git.close();
            return response;
        }).subscribeOn(scheduler);
>>>>>>> da6b5c10
    }

    @Override
    public Mono<String> mergeBranch(Path repoPath, String sourceBranch, String destinationBranch) throws IOException {
        return Mono.fromCallable(() -> {
            System.out.println(Thread.currentThread().getName() + ": Merge branch  " + sourceBranch + " on " + destinationBranch);
            Git git = Git.open(Paths.get(gitServiceConfig.getGitRootPath()).resolve(repoPath).toFile());
            try {
                //checkout the branch on which the merge command is run
                git.checkout().setName(destinationBranch).setCreateBranch(false).call();

                MergeResult mergeResult = git.merge().include(git.getRepository().findRef(sourceBranch)).call();
                git.close();
                return mergeResult.getMergeStatus().name();
            } catch (GitAPIException e) {
                return e.getMessage();
            }
        }).subscribeOn(scheduler);
    }

    private void resetToLastCommit(Git git) throws GitAPIException {
        git.reset().setMode(ResetCommand.ResetType.HARD).call();
    }
}<|MERGE_RESOLUTION|>--- conflicted
+++ resolved
@@ -16,7 +16,6 @@
 import org.eclipse.jgit.api.Status;
 import org.eclipse.jgit.api.TransportConfigCallback;
 import org.eclipse.jgit.api.errors.GitAPIException;
-import org.eclipse.jgit.errors.NotSupportedException;
 import org.eclipse.jgit.lib.BranchTrackingStatus;
 import org.eclipse.jgit.lib.PersonIdent;
 import org.eclipse.jgit.lib.Ref;
@@ -73,7 +72,7 @@
     public Mono<String> commitApplication(Path repoPath,
                                           String commitMessage,
                                           String authorName,
-                                          String authorEmail) throws IOException, GitAPIException {
+                                          String authorEmail) {
         return Mono.fromCallable(() -> {
             log.debug("Trying to commit to local repo path, {}", repoPath);
             // Check if the repo has been already initialised
@@ -159,19 +158,12 @@
      * @throws GitAPIException git exceptions
      */
     @Override
-<<<<<<< HEAD
-    public String pushApplication(Path branchSuffix,
-                                  String remoteUrl,
-                                  String publicKey,
-                                  String privateKey,
-                                  String branchName) throws IOException, GitAPIException {
-=======
     public Mono<String> pushApplication(Path branchSuffix,
                                         String remoteUrl,
                                         String publicKey,
-                                        String privateKey) throws IOException, GitAPIException {
->>>>>>> da6b5c10
-        // We can safely assume that repo has been already initialised either in commit or clone flow and can directly
+                                        String privateKey,
+                                        String branchName) throws IOException, GitAPIException {
+        // We can safely assume that repo has been already initialised either in commit or clone flow and can directly open the repo
         return Mono.fromCallable(() -> {
             System.out.println(Thread.currentThread().getName() + ": pushing changes to remote " + remoteUrl);
             // open the repo
@@ -180,21 +172,6 @@
 
             TransportConfigCallback transportConfigCallback = new SshTransportConfigCallback(privateKey, publicKey);
 
-<<<<<<< HEAD
-        StringBuilder result = new StringBuilder("Pushed successfully with status : ");
-        git.push()
-                .setTransportConfigCallback(transportConfigCallback)
-                .setRemote(remoteUrl)
-                .call()
-                .forEach(pushResult ->
-                    pushResult.getRemoteUpdates()
-                        .forEach(remoteRefUpdate -> result.append(remoteRefUpdate.getStatus().name()).append(","))
-                );
-        // We can support username and password in future if needed
-        // pushCommand.setCredentialsProvider(new UsernamePasswordCredentialsProvider("username", "password"));
-        git.close();
-        return result.substring(0, result.length() - 1);
-=======
             StringBuilder result = new StringBuilder("Pushed successfully with status : ");
             git.push()
                     .setTransportConfigCallback(transportConfigCallback)
@@ -209,30 +186,6 @@
             git.close();
             return result.substring(0, result.length() - 1);
         }).subscribeOn(scheduler);
->>>>>>> da6b5c10
-    }
-
-    @Override
-    public String connectApplication(Path repoSuffix,
-                                        String remoteUrl,
-                                        String privateSshKey,
-                                        String publicSshKey) throws GitAPIException, IOException {
-        final TransportConfigCallback transportConfigCallback = new SshTransportConfigCallback(privateSshKey, publicSshKey);
-        /*
-         * Check if the remote repo is empty/bare and if empty
-         * clone the repo and Initialize the repo with Readme.md file
-         * Readme.md file contains the the link to deployed app in Appsmith and basic information
-         * Commit and push these changes to the remote repo - Initial commit from Appsmith
-         * */
-        if (Git.lsRemoteRepository()
-                .setRemote(remoteUrl)
-                .setTransportConfigCallback(transportConfigCallback)
-                .call()
-                .isEmpty()) {
-            return "cloneApplication(repoSuffix, remoteUrl, privateSshKey, publicSshKey)";
-        }
-        throw new NotSupportedException("The remote repo is not empty. Please create a new empty repo and configure the SSH keys. " +
-                "If you want to clone from remote repo and build application, please go to the Clone Application option.");
     }
 
     @Override
@@ -262,26 +215,7 @@
 
     @Override
     public Mono<String> createAndCheckoutToBranch(Path repoSuffix, String branchName) throws IOException, GitAPIException {
-        // We can safely assume that repo has been already initialised either in commit or clone flow and can directly
-<<<<<<< HEAD
-        // open the repo
-        Path baseRepoPath = createRepoPath(repoSuffix);
-        Git git = Git.open(baseRepoPath.toFile());
-        // Create and checkout to new branch
-        git.checkout()
-            .setCreateBranch(Boolean.TRUE)
-            .setName(branchName)
-            .setUpstreamMode(CreateBranchCommand.SetupUpstreamMode.SET_UPSTREAM)
-            .call();
-
-        StoredConfig config = git.getRepository().getConfig();
-        config.setString( "branch", branchName, "remote", "origin" );
-        config.setString( "branch", branchName, "merge", "refs/heads/" + branchName );
-        config.save();
-
-        // TODO immediately commit and push the created branch
-        return git.getRepository().getBranch();
-=======
+        // We can safely assume that repo has been already initialised either in commit or clone flow and can directly open the repo
         return Mono.fromCallable(() -> {
             System.out.println(Thread.currentThread().getName() + ": Creating branch  " + branchName + "for the repo "+repoSuffix);
             // open the repo
@@ -294,9 +228,15 @@
                     .setUpstreamMode(CreateBranchCommand.SetupUpstreamMode.TRACK)
                     .call();
 
+            StoredConfig config = git.getRepository().getConfig();
+            config.setString( "branch", branchName, "remote", "origin" );
+            config.setString( "branch", branchName, "merge", "refs/heads/" + branchName );
+            config.save();
+
+            // TODO immediately commit and push the created branch
+
             return git.getRepository().getBranch();
         }).subscribeOn(scheduler);
->>>>>>> da6b5c10
     }
 
     @Override
@@ -381,56 +321,24 @@
      * @throws IOException Exceptions due to file operations
      */
     @Override
-<<<<<<< HEAD
-    public Map<String, Object> getStatus(Path repoPath, String branchName) throws IOException, GitAPIException {
-        Git git = Git.open(repoPath.toFile());
-        Status status = git.status().call();
-        Map<String, Object> response = new HashMap<>();
-        Set<String> modifiedAssets = new HashSet<>();
-        modifiedAssets.addAll(status.getModified());
-        modifiedAssets.addAll(status.getAdded());
-        modifiedAssets.addAll(status.getRemoved());
-        modifiedAssets.addAll(status.getUncommittedChanges());
-        modifiedAssets.addAll(status.getUntracked());
-        response.put("modified", modifiedAssets);
-        response.put("conflicting", status.getConflicting());
-        response.put("isClean", status.isClean());
-
-        // TODO fetch the branch to track remote changes correctly
-        // git.fetch().setRemote(remoteUrl).setTransportConfigCallback(transportConfigCallback).call();
-        BranchTrackingStatus trackingStatus = BranchTrackingStatus.of(git.getRepository(), branchName);
-        if (trackingStatus != null) {
-            response.put("aheadCount", trackingStatus.getAheadCount());
-            response.put("behindCount", trackingStatus.getBehindCount());
-            response.put("remoteBranch", trackingStatus.getRemoteTrackingBranch());
-        } else {
-            log.debug("Remote tracking details not present for branch: {}, repo: {}", branchName, repoPath);
-            response.put("aheadCount", 0);
-            response.put("behindCount", 0);
-            response.put("remoteBranch", "untracked");
-        }
-
-        // Remove modified changes from current branch so that checkout to other branches will be possible
-        if (!status.isClean()) {
-            resetToLastCommit(git);
-        }
-        git.close();
-        return response;
-=======
     public Mono<Map<String, Object>> getStatus(Path repoPath, String branchName) throws IOException, GitAPIException {
         return Mono.fromCallable(() -> {
             System.out.println(Thread.currentThread().getName() + ": Get status for repo  " + repoPath + " and branch name " + branchName);
             Git git = Git.open(repoPath.toFile());
             Status status = git.status().call();
             Map<String, Object> response = new HashMap<>();
-            response.put("added", status.getAdded());
-            response.put("modified", status.getModified());
+            Set<String> modifiedAssets = new HashSet<>();
+            modifiedAssets.addAll(status.getModified());
+            modifiedAssets.addAll(status.getAdded());
+            modifiedAssets.addAll(status.getRemoved());
+            modifiedAssets.addAll(status.getUncommittedChanges());
+            modifiedAssets.addAll(status.getUntracked());
+            response.put("modified", modifiedAssets);
             response.put("conflicting", status.getConflicting());
-            response.put("removed", status.getRemoved());
-            response.put("uncommitted", status.getUncommittedChanges());
-            response.put("untracked", status.getUntracked());
             response.put("isClean", status.isClean());
 
+            // TODO fetch the branch to track remote changes correctly
+            // git.fetch().setRemote(remoteUrl).setTransportConfigCallback(transportConfigCallback).call();
             BranchTrackingStatus trackingStatus = BranchTrackingStatus.of(git.getRepository(), branchName);
             if (trackingStatus != null) {
                 response.put("aheadCount", trackingStatus.getAheadCount());
@@ -440,12 +348,16 @@
                 log.debug("Remote tracking details not present for branch: {}, repo: {}", branchName, repoPath);
                 response.put("aheadCount", 0);
                 response.put("behindCount", 0);
-                response.put("remoteBranch", null);
+                response.put("remoteBranch", "untracked");
+            }
+
+            // Remove modified changes from current branch so that checkout to other branches will be possible
+            if (!status.isClean()) {
+                resetToLastCommit(git);
             }
             git.close();
             return response;
         }).subscribeOn(scheduler);
->>>>>>> da6b5c10
     }
 
     @Override
