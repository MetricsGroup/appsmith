--- conflicted
+++ resolved
@@ -49,31 +49,9 @@
 
     @JsonIgnore
     AuthenticationResponse authenticationResponse;
-<<<<<<< HEAD
-=======
-
-    @JsonIgnore
-    public Map<String, String> getEncryptionFields() {
-        return Collections.emptyMap();
-    }
-
-    public void setEncryptionFields(Map<String, String> encryptedFields) {
-        // This is supposed to be overridden by implementations.
-    }
-
-    @JsonIgnore
-    public Set<String> getEmptyEncryptionFields() {
-        return Collections.emptySet();
-    }
-
-    @JsonIgnore
-    public Boolean isEncrypted() {
-        return this.isEncrypted;
-    }
 
     public Mono<Boolean> hasExpired() {
         return Mono.just(Boolean.FALSE);
     }
 
->>>>>>> f86f6a4d
 }