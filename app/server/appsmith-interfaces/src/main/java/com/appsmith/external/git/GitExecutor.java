package com.appsmith.external.git;

import com.appsmith.external.dtos.GitApplicationDTO;
import com.appsmith.external.dtos.GitLogDTO;
import org.eclipse.jgit.api.errors.GitAPIException;
import org.springframework.stereotype.Component;

import java.io.IOException;
import java.net.URISyntaxException;
import java.nio.file.Path;
import java.util.List;

@Component
public interface GitExecutor {

    /**
     * This method will handle the git-commit functionality. Under the hood it checks if the repo has already been
     * initialised
     * @param repoPath parent path to repo
     * @param commitMessage message which will be registered for this commit
     * @param authorName author details
     * @param authorEmail author details
     * @return if the commit was successful
     * @throws IOException Exceptions due to file operations
     * @throws GitAPIException exceptions due to git commands
     */
    String commitApplication(Path repoPath, String commitMessage, String authorName, String authorEmail) throws IOException, GitAPIException;

    /**
     * Method to get the commit history
     * @param gitApplicationDTO DTO object used to generate the repo url specific to the application which needs to committed
     * @return list of git commits
     * @throws IOException
     * @throws GitAPIException
     */
    List<GitLogDTO> getCommitHistory(GitApplicationDTO gitApplicationDTO) throws IOException, GitAPIException;

    /**
     * Method to create a new repository to provided path
     * @param repoPath path where new repo needs to be created
     * @return if the operation was successful
     */
    boolean createNewRepository(Path repoPath) throws IOException, GitAPIException;

<<<<<<< HEAD
    String cloneApp(String repoPath, String repoName,  String remoteUrl, String privateSshKey, String publicSshKey) throws GitAPIException, IOException;

=======
    /**
     * Method to push changes to remote repo
     * @param gitApplicationDTO DTO object used to generate the repo url specific to the application which needs to committed
     * @param remoteUrl remote repo url
     * @param publicKey
     * @param privateKey
     * @return Success message
     * @throws IOException exception thrown if git open repo failed
     * @throws GitAPIException git exceptions
     * @throws URISyntaxException exception thrown while constructing the remote url
     */
    // TODO create a separate applicationGit DTO class in executor instead of passing the different fields
    String pushApplication(GitApplicationDTO gitApplicationDTO, String remoteUrl, String publicKey, String privateKey) throws IOException, GitAPIException, URISyntaxException;
>>>>>>> dee6428c

}<|MERGE_RESOLUTION|>--- conflicted
+++ resolved
@@ -6,6 +6,7 @@
 import org.springframework.stereotype.Component;
 
 import java.io.IOException;
+import java.net.URISyntaxException;
 import java.net.URISyntaxException;
 import java.nio.file.Path;
 import java.util.List;
@@ -26,26 +27,15 @@
      */
     String commitApplication(Path repoPath, String commitMessage, String authorName, String authorEmail) throws IOException, GitAPIException;
 
-    /**
-     * Method to get the commit history
-     * @param gitApplicationDTO DTO object used to generate the repo url specific to the application which needs to committed
-     * @return list of git commits
-     * @throws IOException
-     * @throws GitAPIException
-     */
-    List<GitLogDTO> getCommitHistory(GitApplicationDTO gitApplicationDTO) throws IOException, GitAPIException;
+    List<GitLogDTO> getCommitHistory(String organizationId, String defaultApplicationId, String branchName) throws IOException, GitAPIException;
 
     /**
-     * Method to create a new repository to provided path
-     * @param repoPath path where new repo needs to be created
-     * @return if the operation was successful
+     * THis method will create a new repository to provided path
+     * @param repoPath
+     * @return
      */
     boolean createNewRepository(Path repoPath) throws IOException, GitAPIException;
 
-<<<<<<< HEAD
-    String cloneApp(String repoPath, String repoName,  String remoteUrl, String privateSshKey, String publicSshKey) throws GitAPIException, IOException;
-
-=======
     /**
      * Method to push changes to remote repo
      * @param gitApplicationDTO DTO object used to generate the repo url specific to the application which needs to committed
@@ -59,6 +49,6 @@
      */
     // TODO create a separate applicationGit DTO class in executor instead of passing the different fields
     String pushApplication(GitApplicationDTO gitApplicationDTO, String remoteUrl, String publicKey, String privateKey) throws IOException, GitAPIException, URISyntaxException;
->>>>>>> dee6428c
 
+    String cloneApp(String repoPath, String repoName,  String remoteUrl, String privateSshKey, String publicSshKey) throws GitAPIException, IOException;
 }