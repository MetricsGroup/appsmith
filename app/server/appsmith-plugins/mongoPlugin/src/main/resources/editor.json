{
  "editor": [
    {
      "sectionName": "",
      "id": 1,
      "children": [
        {
          "label": "",
          "configProperty": "actionConfiguration.pluginSpecifiedTemplates[1].value",
          "controlType": "DROP_DOWN",
          "initialValue": "FORM",
          "options": [
            {
              "label": "Form Input",
              "value": "FORM"
            },
            {
              "label": "Raw Input",
              "value": "RAW"
            }
          ]
        },
        {
          "label": "Command",
          "configProperty": "actionConfiguration.pluginSpecifiedTemplates[2].value",
          "controlType": "DROP_DOWN",
          "initialValue": "FIND",
          "options": [
            {
              "label": "Insert Document(s)",
              "value": "INSERT"
            },
            {
              "label": "Find Document(s)",
              "value": "FIND"
            },
            {
              "label": "Update Document(s)",
              "value": "UPDATE"
            },
            {
<<<<<<< HEAD
              "label": "Update one or more documents",
              "value": "UPDATE_MANY"
            },
            {
=======
>>>>>>> 32f00399
              "label": "Delete Document(s)",
              "value": "DELETE"
            },
            {
              "label": "Count",
              "value": "COUNT"
            },
            {
              "label": "Distinct",
              "value": "DISTINCT"
            },
            {
              "label": "Aggregate",
              "value": "AGGREGATE"
            }
          ],
          "hidden": {
            "path": "actionConfiguration.pluginSpecifiedTemplates[1].value",
            "comparison": "EQUALS",
            "value": "RAW"
          }
        },
        {
          "label": "Collection Name",
          "configProperty": "actionConfiguration.pluginSpecifiedTemplates[19].value",
          "controlType": "QUERY_DYNAMIC_INPUT_TEXT",
          "evaluationSubstitutionType": "TEMPLATE",
          "hidden": {
            "path": "actionConfiguration.pluginSpecifiedTemplates[1].value",
            "comparison": "EQUALS",
            "value": "RAW"
          }
        },
        {
          "sectionName": "",
          "id": 2,
          "serverLabel": "findCommandForm",
          "hidden" : {
            "conditionType": "OR",
            "conditions": [
              {
                "path": "actionConfiguration.pluginSpecifiedTemplates[1].value",
                "comparison": "NOT_EQUALS",
                "value": "FORM"
              },
              {
                "path": "actionConfiguration.pluginSpecifiedTemplates[2].value",
                "comparison": "NOT_EQUALS",
                "value": "FIND"
              }
            ]
          },
          "children": [
            {
              "label": "Query",
              "configProperty": "actionConfiguration.pluginSpecifiedTemplates[3].value",
              "controlType": "QUERY_DYNAMIC_INPUT_TEXT",
              "evaluationSubstitutionType": "TEMPLATE",
              "placeholderText" : "{rating : {$gte : 9}}"
            },
            {
              "label": "Sort",
              "configProperty": "actionConfiguration.pluginSpecifiedTemplates[4].value",
              "controlType": "QUERY_DYNAMIC_INPUT_TEXT",
              "evaluationSubstitutionType": "TEMPLATE",
              "placeholderText" : "{name : 1}"
            },
            {
              "label": "Projection",
              "configProperty": "actionConfiguration.pluginSpecifiedTemplates[5].value",
              "controlType": "QUERY_DYNAMIC_INPUT_TEXT",
              "evaluationSubstitutionType": "TEMPLATE",
              "placeholderText" : "{name : 1}"
            },
            {
              "label": "Limit",
              "configProperty": "actionConfiguration.pluginSpecifiedTemplates[6].value",
              "controlType": "QUERY_DYNAMIC_INPUT_TEXT",
              "evaluationSubstitutionType": "TEMPLATE",
              "placeholderText" : "10"
            },
            {
              "label": "Skip",
              "configProperty": "actionConfiguration.pluginSpecifiedTemplates[7].value",
              "controlType": "QUERY_DYNAMIC_INPUT_TEXT",
              "evaluationSubstitutionType": "TEMPLATE",
              "placeholderText" : "0"
            }
          ]
        },
        {
          "sectionName": "",
          "id": 3,
          "serverLabel": "updateOne",
          "hidden" : {
            "conditionType": "OR",
            "conditions": [
              {
                "path": "actionConfiguration.pluginSpecifiedTemplates[1].value",
                "comparison": "NOT_EQUALS",
                "value": "FORM"
              },
              {
                "path": "actionConfiguration.pluginSpecifiedTemplates[2].value",
                "comparison": "NOT_EQUALS",
                "value": "UPDATE_ONE"
              }
            ]
          },
          "children": [
            {
              "label": "Query",
              "configProperty": "actionConfiguration.pluginSpecifiedTemplates[8].value",
              "controlType": "QUERY_DYNAMIC_INPUT_TEXT",
              "evaluationSubstitutionType": "TEMPLATE",
              "placeholderText" : "{rating : {$gte : 9}}"
            },
            {
              "label": "Sort",
              "configProperty": "actionConfiguration.pluginSpecifiedTemplates[9].value",
              "controlType": "QUERY_DYNAMIC_INPUT_TEXT",
              "evaluationSubstitutionType": "TEMPLATE",
              "placeholderText" : "{name : 1}"
            },
            {
              "label": "Update",
              "configProperty": "actionConfiguration.pluginSpecifiedTemplates[10].value",
              "controlType": "QUERY_DYNAMIC_INPUT_TEXT",
              "evaluationSubstitutionType": "TEMPLATE",
              "placeholderText" : "{ $inc: { score: 1 } }"
            }
          ]
        },
        {
          "sectionName": "",
          "id": 4,
          "serverLabel": "updateMany",
          "hidden" : {
            "conditionType": "OR",
            "conditions": [
              {
                "path": "actionConfiguration.pluginSpecifiedTemplates[1].value",
                "comparison": "NOT_EQUALS",
                "value": "FORM"
              },
              {
                "path": "actionConfiguration.pluginSpecifiedTemplates[2].value",
                "comparison": "NOT_EQUALS",
                "value": "UPDATE"
              }
            ]
          },
          "children": [
            {
              "label": "Query",
              "configProperty": "actionConfiguration.pluginSpecifiedTemplates[11].value",
              "controlType": "QUERY_DYNAMIC_INPUT_TEXT",
              "evaluationSubstitutionType": "TEMPLATE",
              "placeholderText" : "{rating : {$gte : 9}}"
            },
            {
              "label": "Update",
              "configProperty": "actionConfiguration.pluginSpecifiedTemplates[12].value",
              "controlType": "QUERY_DYNAMIC_INPUT_TEXT",
              "evaluationSubstitutionType": "TEMPLATE",
              "placeholderText" : "{ $inc: { score: 1 } }"
            },
            {
              "label": "Limit",
              "configProperty": "actionConfiguration.pluginSpecifiedTemplates[21].value",
              "controlType": "DROP_DOWN",
              "initialValue": "SINGLE",
              "options": [
                {
                  "label": "Single Document",
                  "value": "SINGLE"
                },
                {
                  "label": "All Matching Documents",
                  "value": "ALL"
                }
              ]
            }
          ]
        },
        {
          "sectionName": "",
          "id": 5,
          "serverLabel": "delete",
          "hidden" : {
            "conditionType": "OR",
            "conditions": [
              {
                "path": "actionConfiguration.pluginSpecifiedTemplates[1].value",
                "comparison": "NOT_EQUALS",
                "value": "FORM"
              },
              {
                "path": "actionConfiguration.pluginSpecifiedTemplates[2].value",
                "comparison": "NOT_EQUALS",
                "value": "DELETE"
              }
            ]
          },
          "children": [
            {
              "label": "Query",
              "configProperty": "actionConfiguration.pluginSpecifiedTemplates[13].value",
              "controlType": "QUERY_DYNAMIC_INPUT_TEXT",
              "evaluationSubstitutionType": "TEMPLATE",
              "placeholderText" : "{rating : {$gte : 9}}"
            },
            {
              "label": "Limit",
              "configProperty": "actionConfiguration.pluginSpecifiedTemplates[20].value",
              "controlType": "DROP_DOWN",
              "initialValue": "SINGLE",
              "options": [
                {
                  "label": "Single Document",
                  "value": "SINGLE"
                },
                {
                  "label": "All Matching Documents",
                  "value": "ALL"
                }
              ]
            }
          ]
        },
        {
          "sectionName": "",
          "id": 6,
          "serverLabel": "count",
          "hidden" : {
            "conditionType": "OR",
            "conditions": [
              {
                "path": "actionConfiguration.pluginSpecifiedTemplates[1].value",
                "comparison": "NOT_EQUALS",
                "value": "FORM"
              },
              {
                "path": "actionConfiguration.pluginSpecifiedTemplates[2].value",
                "comparison": "NOT_EQUALS",
                "value": "COUNT"
              }
            ]
          },
          "children": [
            {
              "label": "Query",
              "configProperty": "actionConfiguration.pluginSpecifiedTemplates[14].value",
              "controlType": "QUERY_DYNAMIC_INPUT_TEXT",
              "evaluationSubstitutionType": "TEMPLATE",
              "placeholderText" : "{rating : {$gte : 9}}"
            }
          ]
        },
        {
          "sectionName": "",
          "id": 7,
          "serverLabel": "distinct",
          "hidden" : {
            "conditionType": "OR",
            "conditions": [
              {
                "path": "actionConfiguration.pluginSpecifiedTemplates[1].value",
                "comparison": "NOT_EQUALS",
                "value": "FORM"
              },
              {
                "path": "actionConfiguration.pluginSpecifiedTemplates[2].value",
                "comparison": "NOT_EQUALS",
                "value": "DISTINCT"
              }
            ]
          },
          "children": [
            {
              "label": "Query",
              "configProperty": "actionConfiguration.pluginSpecifiedTemplates[15].value",
              "controlType": "QUERY_DYNAMIC_INPUT_TEXT",
              "evaluationSubstitutionType": "TEMPLATE",
              "placeholderText" : "{rating : {$gte : 9}}"
            },
            {
              "label": "Key/Field",
              "configProperty": "actionConfiguration.pluginSpecifiedTemplates[16].value",
              "controlType": "QUERY_DYNAMIC_INPUT_TEXT",
              "evaluationSubstitutionType": "TEMPLATE",
              "placeholderText" : "name"
            }
          ]
        },
        {
          "sectionName": "",
          "id": 8,
          "serverLabel": "aggregate",
          "hidden" : {
            "conditionType": "OR",
            "conditions": [
              {
                "path": "actionConfiguration.pluginSpecifiedTemplates[1].value",
                "comparison": "NOT_EQUALS",
                "value": "FORM"
              },
              {
                "path": "actionConfiguration.pluginSpecifiedTemplates[2].value",
                "comparison": "NOT_EQUALS",
                "value": "AGGREGATE"
              }
            ]
          },
          "children": [
            {
              "label": "Array of Pipelines",
              "configProperty": "actionConfiguration.pluginSpecifiedTemplates[17].value",
              "controlType": "QUERY_DYNAMIC_INPUT_TEXT",
              "evaluationSubstitutionType": "TEMPLATE",
              "placeholderText" : "[{ $project: { tags: 1 } }, { $unwind: \"$tags\" }, { $group: { _id: \"$tags\", count: { $sum : 1 } } }  ]"
            }
          ]
        },
        {
          "sectionName": "",
          "id": 9,
          "serverLabel": "insert",
          "hidden" : {
            "conditionType": "OR",
            "conditions": [
              {
                "path": "actionConfiguration.pluginSpecifiedTemplates[1].value",
                "comparison": "NOT_EQUALS",
                "value": "FORM"
              },
              {
                "path": "actionConfiguration.pluginSpecifiedTemplates[2].value",
                "comparison": "NOT_EQUALS",
                "value": "INSERT"
              }
            ]
          },
          "children": [
            {
              "label": "Documents",
              "configProperty": "actionConfiguration.pluginSpecifiedTemplates[18].value",
              "controlType": "QUERY_DYNAMIC_INPUT_TEXT",
              "evaluationSubstitutionType": "TEMPLATE",
              "placeholderText" : "[ { _id: 1, user: \"abc123\", status: \"A\" } ]"
            }
          ]
        },
        {
          "label": "",
          "internalLabel": "Query",
          "configProperty": "actionConfiguration.body",
          "controlType": "QUERY_DYNAMIC_TEXT",
          "evaluationSubstitutionType": "SMART_SUBSTITUTE",
          "hidden": {
            "conditionType": "OR",
            "conditions": [
              {
                "path": "actionConfiguration.pluginSpecifiedTemplates[1].value",
                "comparison": "EQUALS",
                "value": "FORM"
              },
              {
                "path": "actionConfiguration.pluginSpecifiedTemplates[0].value",
                "comparison": "EQUALS",
                "value": false
              }
            ]
          }
        },
        {
          "label": "",
          "configProperty": "actionConfiguration.body",
          "internalLabel": "Query",
          "controlType": "QUERY_DYNAMIC_TEXT",
          "evaluationSubstitutionType": "TEMPLATE",
          "hidden": {
            "conditionType": "OR",
            "conditions": [
              {
                "path": "actionConfiguration.pluginSpecifiedTemplates[1].value",
                "comparison": "EQUALS",
                "value": "FORM"
              },
              {
                "path": "actionConfiguration.pluginSpecifiedTemplates[0].value",
                "comparison": "EQUALS",
                "value": true
              }
            ]
          }
        }
      ]
    }
  ]
}<|MERGE_RESOLUTION|>--- conflicted
+++ resolved
@@ -39,13 +39,6 @@
               "value": "UPDATE"
             },
             {
-<<<<<<< HEAD
-              "label": "Update one or more documents",
-              "value": "UPDATE_MANY"
-            },
-            {
-=======
->>>>>>> 32f00399
               "label": "Delete Document(s)",
               "value": "DELETE"
             },
