<?xml version="1.0" encoding="UTF-8"?>
<project xmlns="http://maven.apache.org/POM/4.0.0"
         xmlns:xsi="http://www.w3.org/2001/XMLSchema-instance"
         xsi:schemaLocation="http://maven.apache.org/POM/4.0.0 http://maven.apache.org/xsd/maven-4.0.0.xsd">
    <parent>
        <groupId>com.appsmith</groupId>
        <artifactId>integrated</artifactId>
        <version>1.0-SNAPSHOT</version>
    </parent>

    <modelVersion>4.0.0</modelVersion>
    <artifactId>appsmith-plugins</artifactId>
    <version>1.0-SNAPSHOT</version>
    <packaging>pom</packaging>

    <modules>
        <module>postgresPlugin</module>
        <module>restApiPlugin</module>
        <module>mongoPlugin</module>
        <module>rapidApiPlugin</module>
        <module>mysqlPlugin</module>
        <module>elasticSearchPlugin</module>
        <module>dynamoPlugin</module>
        <module>redisPlugin</module>
        <module>mssqlPlugin</module>
        <module>firestorePlugin</module>
        <module>redshiftPlugin</module>
        <module>amazons3Plugin</module>
        <module>googleSheetsPlugin</module>
        <module>snowflakePlugin</module>
<<<<<<< HEAD
        <module>saasPlugin</module>
=======
        <module>arangoDBPlugin</module>
>>>>>>> bb147420
    </modules>
</project><|MERGE_RESOLUTION|>--- conflicted
+++ resolved
@@ -28,10 +28,7 @@
         <module>amazons3Plugin</module>
         <module>googleSheetsPlugin</module>
         <module>snowflakePlugin</module>
-<<<<<<< HEAD
+        <module>arangoDBPlugin</module>
         <module>saasPlugin</module>
-=======
-        <module>arangoDBPlugin</module>
->>>>>>> bb147420
     </modules>
 </project>