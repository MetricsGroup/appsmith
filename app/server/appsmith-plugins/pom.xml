<?xml version="1.0" encoding="UTF-8"?>
<project xmlns="http://maven.apache.org/POM/4.0.0"
         xmlns:xsi="http://www.w3.org/2001/XMLSchema-instance"
         xsi:schemaLocation="http://maven.apache.org/POM/4.0.0 http://maven.apache.org/xsd/maven-4.0.0.xsd">
    <parent>
        <groupId>com.appsmith</groupId>
        <artifactId>integrated</artifactId>
        <version>1.0-SNAPSHOT</version>
    </parent>

    <modelVersion>4.0.0</modelVersion>
    <artifactId>appsmith-plugins</artifactId>
    <version>1.0-SNAPSHOT</version>
    <packaging>pom</packaging>

    <modules>
        <module>postgresPlugin</module>
        <module>restApiPlugin</module>
        <module>mongoPlugin</module>
        <module>rapidApiPlugin</module>
        <module>mysqlPlugin</module>
        <module>elasticSearchPlugin</module>
        <module>dynamoPlugin</module>
        <module>redisPlugin</module>
        <module>mssqlPlugin</module>
        <module>firestorePlugin</module>
        <module>redshiftPlugin</module>
        <module>amazons3Plugin</module>
        <module>googleSheetsPlugin</module>
        <module>snowflakePlugin</module>
<<<<<<< HEAD
        <module>jsPlugin</module>
=======
        <module>arangoDBPlugin</module>
>>>>>>> a7e1ecf9
    </modules>
</project><|MERGE_RESOLUTION|>--- conflicted
+++ resolved
@@ -28,10 +28,7 @@
         <module>amazons3Plugin</module>
         <module>googleSheetsPlugin</module>
         <module>snowflakePlugin</module>
-<<<<<<< HEAD
+        <module>arangoDBPlugin</module>
         <module>jsPlugin</module>
-=======
-        <module>arangoDBPlugin</module>
->>>>>>> a7e1ecf9
     </modules>
 </project>