--- conflicted
+++ resolved
@@ -27,11 +27,8 @@
         <module>redshiftPlugin</module>
         <module>amazons3Plugin</module>
         <module>googleSheetsPlugin</module>
-<<<<<<< HEAD
-        <module>jsPlugin</module>
-=======
         <module>snowflakePlugin</module>
         <module>arangoDBPlugin</module>
->>>>>>> 597033e6
+        <module>jsPlugin</module>
     </modules>
 </project>