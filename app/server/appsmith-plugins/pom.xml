<?xml version="1.0" encoding="UTF-8"?>
<project xmlns="http://maven.apache.org/POM/4.0.0"
         xmlns:xsi="http://www.w3.org/2001/XMLSchema-instance"
         xsi:schemaLocation="http://maven.apache.org/POM/4.0.0 http://maven.apache.org/xsd/maven-4.0.0.xsd">
    <parent>
        <groupId>com.appsmith</groupId>
        <artifactId>integrated</artifactId>
        <version>1.0-SNAPSHOT</version>
    </parent>

    <modelVersion>4.0.0</modelVersion>
    <artifactId>appsmith-plugins</artifactId>
    <version>1.0-SNAPSHOT</version>
    <packaging>pom</packaging>

    <modules>
        <module>postgresPlugin</module>
        <module>restApiPlugin</module>
        <module>mongoPlugin</module>
<!--        <module>rapidApiPlugin</module>-->
        <module>mysqlPlugin</module>
        <module>elasticSearchPlugin</module>
        <module>dynamoPlugin</module>
        <module>redisPlugin</module>
        <module>mssqlPlugin</module>
        <module>firestorePlugin</module>
        <module>redshiftPlugin</module>
        <module>amazons3Plugin</module>
        <module>googleSheetsPlugin</module>
<<<<<<< HEAD
        <module>sshPlugin</module>
=======
        <module>snowflakePlugin</module>
        <module>arangoDBPlugin</module>
        <module>jsPlugin</module>
        <module>saasPlugin</module>
>>>>>>> a3e63758
    </modules>
</project><|MERGE_RESOLUTION|>--- conflicted
+++ resolved
@@ -27,13 +27,10 @@
         <module>redshiftPlugin</module>
         <module>amazons3Plugin</module>
         <module>googleSheetsPlugin</module>
-<<<<<<< HEAD
-        <module>sshPlugin</module>
-=======
         <module>snowflakePlugin</module>
         <module>arangoDBPlugin</module>
         <module>jsPlugin</module>
         <module>saasPlugin</module>
->>>>>>> a3e63758
+        <module>sshPlugin</module>
     </modules>
 </project>