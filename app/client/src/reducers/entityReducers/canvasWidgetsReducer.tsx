import { createReducer } from "../../utils/AppsmithUtils";
import {
  ReduxActionTypes,
  LoadCanvasWidgetsPayload,
  ReduxAction,
} from "../../constants/ReduxActionConstants";
import { WidgetProps } from "../../widgets/BaseWidget";
<<<<<<< HEAD
import { ContainerWidgetProps } from "../../widgets/ContainerWidget";
=======
import CanvasWidgetsNormalizer from "../../normalizers/CanvasWidgetsNormalizer";
import { UpdateWidgetPropertyPayload } from "../../actions/controlActions";
>>>>>>> 5d42a8c9

const initialState: CanvasWidgetsReduxState = {};

export type FlattenedWidgetProps = ContainerWidgetProps<WidgetProps> & {
  children?: string[];
};

const canvasWidgetsReducer = createReducer(initialState, {
  [ReduxActionTypes.LOAD_CANVAS_WIDGETS]: (
    state: CanvasWidgetsReduxState,
    action: ReduxAction<LoadCanvasWidgetsPayload>,
  ) => {
    return { ...action.payload.widgets };
  },
<<<<<<< HEAD
  [ReduxActionTypes.UPDATE_LAYOUT]: (
=======
  [ReduxActionTypes.UPDATE_WIDGET_PROPERTY]: (
    state: CanvasWidgetsReduxState,
    action: ReduxAction<UpdateWidgetPropertyPayload>,
  ) => {
    const widget = state[action.payload.widgetId];
    return {
      state,
      [action.payload.widgetId]: {
        ...widget,
        [action.payload.propertyName]: action.payload.propertyValue,
      },
    };
  },
  [ReduxActionTypes.ADD_PAGE_WIDGET]: (
>>>>>>> 5d42a8c9
    state: CanvasWidgetsReduxState,
    action: ReduxAction<LoadCanvasWidgetsPayload>,
  ) => {
    return { ...action.payload.widgets };
  },
});

export interface CanvasWidgetsReduxState {
  [widgetId: string]: FlattenedWidgetProps;
}

export default canvasWidgetsReducer;<|MERGE_RESOLUTION|>--- conflicted
+++ resolved
@@ -5,12 +5,8 @@
   ReduxAction,
 } from "../../constants/ReduxActionConstants";
 import { WidgetProps } from "../../widgets/BaseWidget";
-<<<<<<< HEAD
 import { ContainerWidgetProps } from "../../widgets/ContainerWidget";
-=======
-import CanvasWidgetsNormalizer from "../../normalizers/CanvasWidgetsNormalizer";
 import { UpdateWidgetPropertyPayload } from "../../actions/controlActions";
->>>>>>> 5d42a8c9
 
 const initialState: CanvasWidgetsReduxState = {};
 
@@ -19,15 +15,18 @@
 };
 
 const canvasWidgetsReducer = createReducer(initialState, {
-  [ReduxActionTypes.LOAD_CANVAS_WIDGETS]: (
+  [ReduxActionTypes.UPDATE_CANVAS]: (
     state: CanvasWidgetsReduxState,
     action: ReduxAction<LoadCanvasWidgetsPayload>,
   ) => {
     return { ...action.payload.widgets };
   },
-<<<<<<< HEAD
   [ReduxActionTypes.UPDATE_LAYOUT]: (
-=======
+    state: CanvasWidgetsReduxState,
+    action: ReduxAction<LoadCanvasWidgetsPayload>,
+  ) => {
+    return { ...action.payload.widgets };
+  },
   [ReduxActionTypes.UPDATE_WIDGET_PROPERTY]: (
     state: CanvasWidgetsReduxState,
     action: ReduxAction<UpdateWidgetPropertyPayload>,
@@ -41,13 +40,6 @@
       },
     };
   },
-  [ReduxActionTypes.ADD_PAGE_WIDGET]: (
->>>>>>> 5d42a8c9
-    state: CanvasWidgetsReduxState,
-    action: ReduxAction<LoadCanvasWidgetsPayload>,
-  ) => {
-    return { ...action.payload.widgets };
-  },
 });
 
 export interface CanvasWidgetsReduxState {
