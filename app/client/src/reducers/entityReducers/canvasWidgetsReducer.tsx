--- conflicted
+++ resolved
@@ -7,10 +7,6 @@
 import { WidgetProps } from "widgets/BaseWidget";
 import { UpdateWidgetPropertyPayload } from "actions/controlActions";
 import { set } from "lodash";
-<<<<<<< HEAD
-import { current } from "immer";
-=======
->>>>>>> 5c273e8e
 
 const initialState: CanvasWidgetsReduxState = {};
 
@@ -29,7 +25,6 @@
     state: CanvasWidgetsReduxState,
     action: ReduxAction<UpdateCanvasPayload>,
   ) => {
-    console.log("THIS ONE", current(state), action.payload.widgets);
     return action.payload.widgets;
   },
   [ReduxActionTypes.UPDATE_WIDGET_PROPERTY]: (
