import { createImmerReducer } from "utils/AppsmithUtils";
import {
  ReduxActionTypes,
  UpdateCanvasPayload,
  ReduxAction,
} from "constants/ReduxActionConstants";
import { WidgetProps } from "widgets/BaseWidget";
import { UpdateWidgetPropertyPayload } from "actions/controlActions";
<<<<<<< HEAD
import { set } from "lodash";
=======
import _ from "lodash";
>>>>>>> 9e0f36a6

const initialState: CanvasWidgetsReduxState = {};

export type FlattenedWidgetProps = WidgetProps & {
  children?: string[];
};

const canvasWidgetsReducer = createImmerReducer(initialState, {
  [ReduxActionTypes.INIT_CANVAS_LAYOUT]: (
    state: CanvasWidgetsReduxState,
    action: ReduxAction<UpdateCanvasPayload>,
  ) => {
    return action.payload.widgets;
  },
  [ReduxActionTypes.UPDATE_LAYOUT]: (
    state: CanvasWidgetsReduxState,
    action: ReduxAction<UpdateCanvasPayload>,
  ) => {
    return action.payload.widgets;
  },
  [ReduxActionTypes.UPDATE_WIDGET_PROPERTY]: (
    state: CanvasWidgetsReduxState,
    action: ReduxAction<UpdateWidgetPropertyPayload>,
  ) => {
<<<<<<< HEAD
    set(
      state[action.payload.widgetId],
      action.payload.propertyName,
      action.payload.propertyValue,
    );
    // state[action.payload.widgetId][action.payload.propertyName] =
    //   action.payload.propertyValue;
=======
    // We loop over all updates
    Object.entries(action.payload.updates).forEach(
      ([propertyPath, propertyValue]) => {
        // since property paths could be nested, we use lodash set method
        _.set(state[action.payload.widgetId], propertyPath, propertyValue);
      },
    );
>>>>>>> 9e0f36a6
  },
});

export interface CanvasWidgetsReduxState {
  [widgetId: string]: FlattenedWidgetProps;
}

export default canvasWidgetsReducer;<|MERGE_RESOLUTION|>--- conflicted
+++ resolved
@@ -6,11 +6,7 @@
 } from "constants/ReduxActionConstants";
 import { WidgetProps } from "widgets/BaseWidget";
 import { UpdateWidgetPropertyPayload } from "actions/controlActions";
-<<<<<<< HEAD
 import { set } from "lodash";
-=======
-import _ from "lodash";
->>>>>>> 9e0f36a6
 
 const initialState: CanvasWidgetsReduxState = {};
 
@@ -35,23 +31,13 @@
     state: CanvasWidgetsReduxState,
     action: ReduxAction<UpdateWidgetPropertyPayload>,
   ) => {
-<<<<<<< HEAD
-    set(
-      state[action.payload.widgetId],
-      action.payload.propertyName,
-      action.payload.propertyValue,
-    );
-    // state[action.payload.widgetId][action.payload.propertyName] =
-    //   action.payload.propertyValue;
-=======
     // We loop over all updates
     Object.entries(action.payload.updates).forEach(
       ([propertyPath, propertyValue]) => {
         // since property paths could be nested, we use lodash set method
-        _.set(state[action.payload.widgetId], propertyPath, propertyValue);
+        set(state[action.payload.widgetId], propertyPath, propertyValue);
       },
     );
->>>>>>> 9e0f36a6
   },
 });
 
