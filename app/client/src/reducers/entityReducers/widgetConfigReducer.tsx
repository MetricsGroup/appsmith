import { createReducer } from "utils/AppsmithUtils";
import { ReduxActionTypes, ReduxAction } from "constants/ReduxActionConstants";
import { WidgetProps } from "widgets/BaseWidget";
import WidgetConfigResponse from "mockResponses/WidgetConfigResponse";
import { ButtonWidgetProps } from "widgets/ButtonWidget";
import { TextWidgetProps } from "widgets/TextWidget";
import { ContainerWidgetProps } from "widgets/ContainerWidget";
import { ImageWidgetProps } from "widgets/ImageWidget";
import { InputWidgetProps } from "widgets/InputWidget";
import { RichTextEditorWidgetProps } from "widgets/RichTextEditorWidget";
import { DatePickerWidgetProps } from "../../widgets/DatePickerWidget";
import { TableWidgetProps } from "../../widgets/TableWidget/TableWidgetConstants";
import { DropdownWidgetProps } from "../../widgets/DropdownWidget";
import { CheckboxWidgetProps } from "../../widgets/CheckboxWidget";
import { RadioGroupWidgetProps } from "../../widgets/RadioGroupWidget";
import { AlertWidgetProps } from "../../widgets/AlertWidget";
import { FilePickerWidgetProps } from "../../widgets/FilepickerWidget";
import {
  TabsWidgetProps,
  TabContainerWidgetProps,
} from "../../widgets/TabsWidget";
import { ChartWidgetProps } from "../../widgets/ChartWidget";
import { FormWidgetProps } from "widgets/FormWidget";
import { FormButtonWidgetProps } from "widgets/FormButtonWidget";
import { MapWidgetProps } from "widgets/MapWidget";
import { ModalWidgetProps } from "widgets/ModalWidget";
import { IconWidgetProps } from "widgets/IconWidget";
import { VideoWidgetProps } from "widgets/VideoWidget";
import { SkeletonWidgetProps } from "../../widgets/SkeletonWidget";
<<<<<<< HEAD
import { ListWidgetProps } from "../../widgets/ListWidget";
=======
import { SwitchWidgetProps } from "widgets/SwitchWidget";
>>>>>>> 5c80e2e3

const initialState: WidgetConfigReducerState = WidgetConfigResponse;

export type WidgetBlueprint = {
  view?: Array<{
    type: string;
    size?: { rows: number; cols: number };
    position: { top?: number; left?: number };
    props: Record<string, any>;
  }>;
  operations?: any;
};

export interface WidgetConfigProps {
  rows: number;
  columns: number;
  blueprint?: WidgetBlueprint;
  widgetName: string;
}

export interface WidgetConfigReducerState {
  config: {
    BUTTON_WIDGET: Partial<ButtonWidgetProps> & WidgetConfigProps;
    TEXT_WIDGET: Partial<TextWidgetProps> & WidgetConfigProps;
    IMAGE_WIDGET: Partial<ImageWidgetProps> & WidgetConfigProps;
    INPUT_WIDGET: Partial<InputWidgetProps> & WidgetConfigProps;
    RICH_TEXT_EDITOR_WIDGET: Partial<RichTextEditorWidgetProps> &
      WidgetConfigProps;
    CONTAINER_WIDGET: Partial<ContainerWidgetProps<WidgetProps>> &
      WidgetConfigProps;
    DATE_PICKER_WIDGET: Partial<DatePickerWidgetProps> & WidgetConfigProps;
    TABLE_WIDGET: Partial<TableWidgetProps> & WidgetConfigProps;
    VIDEO_WIDGET: Partial<VideoWidgetProps> & WidgetConfigProps;
    DROP_DOWN_WIDGET: Partial<DropdownWidgetProps> & WidgetConfigProps;
    CHECKBOX_WIDGET: Partial<CheckboxWidgetProps> & WidgetConfigProps;
    SWITCH_WIDGET: Partial<SwitchWidgetProps> & WidgetConfigProps;
    RADIO_GROUP_WIDGET: Partial<RadioGroupWidgetProps> & WidgetConfigProps;
    ALERT_WIDGET: Partial<AlertWidgetProps> & WidgetConfigProps;
    FILE_PICKER_WIDGET: Partial<FilePickerWidgetProps> & WidgetConfigProps;
    TABS_WIDGET: Partial<TabsWidgetProps<TabContainerWidgetProps>> &
      WidgetConfigProps;
    MODAL_WIDGET: Partial<ModalWidgetProps> & WidgetConfigProps;
    CHART_WIDGET: Partial<ChartWidgetProps> & WidgetConfigProps;
    FORM_WIDGET: Partial<FormWidgetProps> & WidgetConfigProps;
    FORM_BUTTON_WIDGET: Partial<FormButtonWidgetProps> & WidgetConfigProps;
    MAP_WIDGET: Partial<MapWidgetProps> & WidgetConfigProps;
    CANVAS_WIDGET: Partial<ContainerWidgetProps<WidgetProps>> &
      WidgetConfigProps;
    ICON_WIDGET: Partial<IconWidgetProps> & WidgetConfigProps;
    SKELETON_WIDGET: Partial<SkeletonWidgetProps> & WidgetConfigProps;
    LIST_WIDGET: Partial<ListWidgetProps<WidgetProps>> & WidgetConfigProps;
  };
  configVersion: number;
}

const widgetConfigReducer = createReducer(initialState, {
  [ReduxActionTypes.LOAD_WIDGET_CONFIG]: (
    state: WidgetConfigReducerState,
    action: ReduxAction<WidgetConfigReducerState>,
  ) => {
    return { ...action.payload };
  },
});

export default widgetConfigReducer;<|MERGE_RESOLUTION|>--- conflicted
+++ resolved
@@ -27,11 +27,8 @@
 import { IconWidgetProps } from "widgets/IconWidget";
 import { VideoWidgetProps } from "widgets/VideoWidget";
 import { SkeletonWidgetProps } from "../../widgets/SkeletonWidget";
-<<<<<<< HEAD
 import { ListWidgetProps } from "../../widgets/ListWidget";
-=======
 import { SwitchWidgetProps } from "widgets/SwitchWidget";
->>>>>>> 5c80e2e3
 
 const initialState: WidgetConfigReducerState = WidgetConfigResponse;
 
