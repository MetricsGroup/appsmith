import { createReducer } from "utils/AppsmithUtils";
import { ReduxActionTypes, ReduxAction } from "constants/ReduxActionConstants";
import { WidgetProps } from "widgets/BaseWidget";
import WidgetConfigResponse from "mockResponses/WidgetConfigResponse";
import { ButtonWidgetProps } from "widgets/ButtonWidget";
import { TextWidgetProps } from "widgets/TextWidget";
import { ContainerWidgetProps } from "widgets/ContainerWidget";
import { ImageWidgetProps } from "widgets/ImageWidget";
import { InputWidgetProps } from "widgets/InputWidget";
import { RichTextEditorWidgetProps } from "widgets/RichTextEditorWidget";
import { DatePickerWidgetProps } from "widgets/DatePickerWidget";
import { DatePickerWidget2Props } from "widgets/DatePickerWidget2";
import { TableWidgetProps } from "widgets/TableWidget/TableWidgetConstants";
import { DropdownWidgetProps } from "widgets/DropdownWidget";
import { CheckboxWidgetProps } from "widgets/CheckboxWidget";
import { RadioGroupWidgetProps } from "widgets/RadioGroupWidget";
import { FilePickerWidgetProps } from "widgets/FilepickerWidget";
import { FilePickerWidgetV2Props } from "widgets/FilepickerWidgetV2";

import {
  TabsWidgetProps,
  TabContainerWidgetProps,
} from "widgets/Tabs/TabsWidget";
import { ChartWidgetProps } from "widgets/ChartWidget";
import { FormWidgetProps } from "widgets/FormWidget";
import { FormButtonWidgetProps } from "widgets/FormButtonWidget";
import { MapWidgetProps } from "widgets/MapWidget";
import { ModalWidgetProps } from "widgets/ModalWidget";
import { IconWidgetProps } from "widgets/IconWidget";
import { VideoWidgetProps } from "widgets/VideoWidget";
import { SkeletonWidgetProps } from "widgets/SkeletonWidget";
import { SwitchWidgetProps } from "widgets/SwitchWidget";
import { ListWidgetProps } from "widgets/ListWidget/ListWidget";
import { MultiSelectWidgetProps } from "widgets/MultiSelectWidget";
import { DividerWidgetProps } from "widgets/DividerWidget";
import { RateWidgetProps } from "widgets/RateWidget";
import { IframeWidgetProps } from "widgets/IframeWidget";
import { MenuButtonWidgetProps } from "widgets/MenuButtonWidget";
import { IconButtonWidgetProps } from "widgets/IconButtonWidget";
import { StatboxWidgetProps } from "widgets/StatboxWidget";
import { CheckboxGroupWidgetProps } from "widgets/CheckboxGroupWidget";
<<<<<<< HEAD
import { ImageAnnotatorWidgetProps } from "widgets/ImageAnnotatorWidget";
=======
import { AudioRecorderWidgetProps } from "widgets/AudioRecorderWidget";
>>>>>>> 4c6fb4fc

const initialState: WidgetConfigReducerState = WidgetConfigResponse;

export type WidgetBlueprint = {
  view?: Array<{
    type: string;
    size?: { rows: number; cols: number };
    position: { top?: number; left?: number };
    props: Record<string, any>;
  }>;
  operations?: any;
};

export interface WidgetConfigProps {
  rows: number;
  columns: number;
  blueprint?: WidgetBlueprint;
  widgetName: string;
}

export interface WidgetConfigReducerState {
  config: {
    BUTTON_WIDGET: Partial<ButtonWidgetProps> & WidgetConfigProps;
    TEXT_WIDGET: Partial<TextWidgetProps> & WidgetConfigProps;
    IMAGE_WIDGET: Partial<ImageWidgetProps> & WidgetConfigProps;
    INPUT_WIDGET: Partial<InputWidgetProps> & WidgetConfigProps;
    RICH_TEXT_EDITOR_WIDGET: Partial<RichTextEditorWidgetProps> &
      WidgetConfigProps;
    CONTAINER_WIDGET: Partial<ContainerWidgetProps<WidgetProps>> &
      WidgetConfigProps;
    DATE_PICKER_WIDGET: Partial<DatePickerWidgetProps> & WidgetConfigProps;
    DATE_PICKER_WIDGET2: Partial<DatePickerWidget2Props> & WidgetConfigProps;
    TABLE_WIDGET: Partial<TableWidgetProps> & WidgetConfigProps;
    VIDEO_WIDGET: Partial<VideoWidgetProps> & WidgetConfigProps;
    DROP_DOWN_WIDGET: Partial<DropdownWidgetProps> & WidgetConfigProps;
    MULTI_SELECT_WIDGET: Partial<MultiSelectWidgetProps> & WidgetConfigProps;
    CHECKBOX_WIDGET: Partial<CheckboxWidgetProps> & WidgetConfigProps;
    SWITCH_WIDGET: Partial<SwitchWidgetProps> & WidgetConfigProps;
    RADIO_GROUP_WIDGET: Partial<RadioGroupWidgetProps> & WidgetConfigProps;
    FILE_PICKER_WIDGET: Partial<FilePickerWidgetProps> & WidgetConfigProps;
    FILE_PICKER_WIDGET_V2: Partial<FilePickerWidgetV2Props> & WidgetConfigProps;
    TABS_WIDGET: Partial<TabsWidgetProps<TabContainerWidgetProps>> &
      WidgetConfigProps;
    TABS_MIGRATOR_WIDGET: Partial<TabsWidgetProps<TabContainerWidgetProps>> &
      WidgetConfigProps;
    MODAL_WIDGET: Partial<ModalWidgetProps> & WidgetConfigProps;
    CHART_WIDGET: Partial<ChartWidgetProps> & WidgetConfigProps;
    FORM_WIDGET: Partial<FormWidgetProps> & WidgetConfigProps;
    FORM_BUTTON_WIDGET: Partial<FormButtonWidgetProps> & WidgetConfigProps;
    MAP_WIDGET: Partial<MapWidgetProps> & WidgetConfigProps;
    CANVAS_WIDGET: Partial<ContainerWidgetProps<WidgetProps>> &
      WidgetConfigProps;
    ICON_WIDGET: Partial<IconWidgetProps> & WidgetConfigProps;
    SKELETON_WIDGET: Partial<SkeletonWidgetProps> & WidgetConfigProps;
    LIST_WIDGET: Partial<ListWidgetProps<WidgetProps>> & WidgetConfigProps;
    DIVIDER_WIDGET: Partial<DividerWidgetProps> & WidgetConfigProps;
    RATE_WIDGET: Partial<RateWidgetProps> & WidgetConfigProps;
    IFRAME_WIDGET: Partial<IframeWidgetProps> & WidgetConfigProps;
    MENU_BUTTON_WIDGET: Partial<MenuButtonWidgetProps> & WidgetConfigProps;
    ICON_BUTTON_WIDGET: Partial<IconButtonWidgetProps> & WidgetConfigProps;
    STATBOX_WIDGET: Partial<StatboxWidgetProps> & WidgetConfigProps;
    CHECKBOX_GROUP_WIDGET: Partial<CheckboxGroupWidgetProps> &
      WidgetConfigProps;
<<<<<<< HEAD
    IMAGE_ANNOTATOR_WIDGET: Partial<ImageAnnotatorWidgetProps> &
=======
    AUDIO_RECORDER_WIDGET: Partial<AudioRecorderWidgetProps> &
>>>>>>> 4c6fb4fc
      WidgetConfigProps;
  };
  configVersion: number;
}

const widgetConfigReducer = createReducer(initialState, {
  [ReduxActionTypes.LOAD_WIDGET_CONFIG]: (
    state: WidgetConfigReducerState,
    action: ReduxAction<WidgetConfigReducerState>,
  ) => {
    return { ...action.payload };
  },
});

export default widgetConfigReducer;<|MERGE_RESOLUTION|>--- conflicted
+++ resolved
@@ -39,11 +39,8 @@
 import { IconButtonWidgetProps } from "widgets/IconButtonWidget";
 import { StatboxWidgetProps } from "widgets/StatboxWidget";
 import { CheckboxGroupWidgetProps } from "widgets/CheckboxGroupWidget";
-<<<<<<< HEAD
 import { ImageAnnotatorWidgetProps } from "widgets/ImageAnnotatorWidget";
-=======
 import { AudioRecorderWidgetProps } from "widgets/AudioRecorderWidget";
->>>>>>> 4c6fb4fc
 
 const initialState: WidgetConfigReducerState = WidgetConfigResponse;
 
@@ -107,11 +104,9 @@
     STATBOX_WIDGET: Partial<StatboxWidgetProps> & WidgetConfigProps;
     CHECKBOX_GROUP_WIDGET: Partial<CheckboxGroupWidgetProps> &
       WidgetConfigProps;
-<<<<<<< HEAD
+    AUDIO_RECORDER_WIDGET: Partial<AudioRecorderWidgetProps> &
+      WidgetConfigProps;
     IMAGE_ANNOTATOR_WIDGET: Partial<ImageAnnotatorWidgetProps> &
-=======
-    AUDIO_RECORDER_WIDGET: Partial<AudioRecorderWidgetProps> &
->>>>>>> 4c6fb4fc
       WidgetConfigProps;
   };
   configVersion: number;
