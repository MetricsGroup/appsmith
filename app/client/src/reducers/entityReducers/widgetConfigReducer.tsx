--- conflicted
+++ resolved
@@ -35,11 +35,8 @@
 import { IframeWidgetProps } from "widgets/IframeWidget";
 import { MenuButtonWidgetProps } from "widgets/MenuButtonWidget";
 import { IconButtonWidgetProps } from "widgets/IconButtonWidget";
-<<<<<<< HEAD
 import { StatboxWidgetProps } from "widgets/StatboxWidget";
-=======
 import { CheckboxGroupWidgetProps } from "widgets/CheckboxGroupWidget";
->>>>>>> 1a654379
 
 const initialState: WidgetConfigReducerState = WidgetConfigResponse;
 
@@ -99,12 +96,9 @@
     IFRAME_WIDGET: Partial<IframeWidgetProps> & WidgetConfigProps;
     MENU_BUTTON_WIDGET: Partial<MenuButtonWidgetProps> & WidgetConfigProps;
     ICON_BUTTON_WIDGET: Partial<IconButtonWidgetProps> & WidgetConfigProps;
-<<<<<<< HEAD
     STATBOX_WIDGET: Partial<StatboxWidgetProps> & WidgetConfigProps;
-=======
     CHECKBOX_GROUP_WIDGET: Partial<CheckboxGroupWidgetProps> &
       WidgetConfigProps;
->>>>>>> 1a654379
   };
   configVersion: number;
 }
