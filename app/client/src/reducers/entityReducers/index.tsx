--- conflicted
+++ resolved
@@ -8,11 +8,8 @@
 import datasourceReducer from "./datasourceReducer";
 import bindingsReducer from "./bindingsReducer";
 import pageListReducer from "./pageListReducer";
-<<<<<<< HEAD
 import jsExecutionsReducer from "./jsExecutionsReducer";
-=======
 import pluginsReducer from "reducers/entityReducers/pluginsReducer";
->>>>>>> 85ba2fae
 
 const entityReducer = combineReducers({
   canvasWidgets: canvasWidgetsReducer,
@@ -24,11 +21,8 @@
   datasources: datasourceReducer,
   nameBindings: bindingsReducer,
   pageList: pageListReducer,
-<<<<<<< HEAD
   jsExecutions: jsExecutionsReducer,
-=======
   plugins: pluginsReducer,
->>>>>>> 85ba2fae
 });
 
 export default entityReducer;