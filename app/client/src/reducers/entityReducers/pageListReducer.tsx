import { sortBy } from "lodash";
import {
  ReduxAction,
  ReduxActionTypes,
  PageListPayload,
  ClonePageSuccessPayload,
  ReduxActionErrorTypes,
} from "constants/ReduxActionConstants";
import { createReducer } from "utils/AppsmithUtils";
<<<<<<< HEAD
=======
import { GenerateCRUDSuccess } from "actions/pageActions";
>>>>>>> 47344bbd

const initialState: PageListReduxState = {
  pages: [],
  isGeneratingTemplatePage: false,
};

export const pageListReducer = createReducer(initialState, {
  [ReduxActionTypes.DELETE_PAGE_INIT]: (
    state: PageListReduxState,
    action: ReduxAction<{ id: string }>,
  ) => {
    if (state.defaultPageId !== action.payload.id) {
      const pages = [
        ...state.pages.filter((page) => page.pageId !== action.payload.id),
      ];
      return {
        ...state,
        pages,
      };
    }
    return state;
  },
  [ReduxActionTypes.FETCH_PAGE_LIST_SUCCESS]: (
    state: PageListReduxState,
    action: ReduxAction<{ pages: PageListPayload; applicationId: string }>,
  ) => {
    return {
      ...state,
      ...action.payload,
      defaultPageId:
        action.payload.pages.find((page) => page.isDefault)?.pageId ||
        action.payload.pages[0].pageId,
    };
  },
  [ReduxActionTypes.CREATE_PAGE_SUCCESS]: (
    state: PageListReduxState,
    action: ReduxAction<{
      pageName: string;
      pageId: string;
      layoutId: string;
      isDefault: boolean;
    }>,
  ) => {
    const _state = state;
    _state.pages = state.pages.map((page) => ({ ...page, latest: false }));
    _state.pages.push({ ...action.payload, latest: true });
    return { ..._state };
  },
  [ReduxActionTypes.CLONE_PAGE_SUCCESS]: (
    state: PageListReduxState,
    action: ReduxAction<ClonePageSuccessPayload>,
  ): PageListReduxState => {
    return {
      ...state,
      pages: state.pages
        .map((page) => ({ ...page, latest: false }))
        .concat([{ ...action.payload, latest: true }]),
    };
  },
  [ReduxActionTypes.SET_DEFAULT_APPLICATION_PAGE_SUCCESS]: (
    state: PageListReduxState,
    action: ReduxAction<{ pageId: string; applicationId: string }>,
  ) => {
    if (
      state.applicationId === action.payload.applicationId &&
      state.defaultPageId !== action.payload.pageId
    ) {
      const pageList = state.pages.map((page) => {
        if (page.pageId === state.defaultPageId) page.isDefault = false;
        if (page.pageId === action.payload.pageId) page.isDefault = true;
        return page;
      });
      return {
        ...state,
        pages: pageList,
        defaultPageId: action.payload.pageId,
      };
    }
    return state;
  },
  [ReduxActionTypes.SWITCH_CURRENT_PAGE_ID]: (
    state: PageListReduxState,
    action: ReduxAction<{ id: string }>,
  ) => ({
    ...state,
    currentPageId: action.payload.id,
  }),
  [ReduxActionTypes.UPDATE_PAGE_SUCCESS]: (
    state: PageListReduxState,
    action: ReduxAction<{ id: string; name: string; isHidden?: boolean }>,
  ) => {
    const pages = [...state.pages];
    const updatedPage = pages.find((page) => page.pageId === action.payload.id);
    if (updatedPage) {
      updatedPage.pageName = action.payload.name;
      updatedPage.isHidden = !!action.payload.isHidden;
    }

    return { ...state, pages };
  },
  [ReduxActionTypes.GENERATE_TEMPLATE_PAGE_INIT]: (
    state: PageListReduxState,
  ) => {
    return { ...state, isGeneratingTemplatePage: true };
  },
  [ReduxActionTypes.GENERATE_TEMPLATE_PAGE_SUCCESS]: (
    state: PageListReduxState,
    action: ReduxAction<GenerateCRUDSuccess>,
  ) => {
    const _state = state;
    if (action.payload.isNewPage) {
      _state.pages = state.pages.map((page) => ({ ...page, latest: false }));
      const newPage = {
        pageName: action.payload.page.name,
        pageId: action.payload.page.id,
        layoutId: action.payload.page.layouts[0].id,
        isDefault: !!action.payload.page.isDefault,
      };
      _state.pages.push({ ...newPage, latest: true });
    }

    return {
      ..._state,
      isGeneratingTemplatePage: false,
    };
  },
  [ReduxActionErrorTypes.GENERATE_TEMPLATE_PAGE_ERROR]: (
    state: PageListReduxState,
  ) => {
    return { ...state, isGeneratingTemplatePage: false };
  },
  [ReduxActionTypes.SET_PAGE_ORDER_SUCCESS]: (
    state: PageListReduxState,
    action: ReduxAction<{
      pages: {
        id: string;
      }[];
    }>,
  ) => {
    const sortingOrder = action.payload.pages.map((page) => page.id);
    const sortedPages = sortBy(state.pages, (page) => {
      return sortingOrder.indexOf(page.pageId);
    });

    return { ...state, pages: sortedPages };
  },
});

export type SupportedLayouts =
  | "DESKTOP"
  | "TABLET_LARGE"
  | "TABLET"
  | "MOBILE"
  | "FLUID";
export interface AppLayoutConfig {
  type: SupportedLayouts;
}

export interface PageListReduxState {
  pages: PageListPayload;
  applicationId?: string;
  defaultPageId?: string;
  currentPageId?: string;
  appLayout?: AppLayoutConfig;
  isGeneratingTemplatePage?: boolean;
}

export default pageListReducer;<|MERGE_RESOLUTION|>--- conflicted
+++ resolved
@@ -7,10 +7,7 @@
   ReduxActionErrorTypes,
 } from "constants/ReduxActionConstants";
 import { createReducer } from "utils/AppsmithUtils";
-<<<<<<< HEAD
-=======
 import { GenerateCRUDSuccess } from "actions/pageActions";
->>>>>>> 47344bbd
 
 const initialState: PageListReduxState = {
   pages: [],
