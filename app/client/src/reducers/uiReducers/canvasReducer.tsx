import { createReducer } from "../../utils/AppsmithUtils";
import {
<<<<<<< HEAD
  ReduxActionTypes,
  LoadCanvasWidgetsPayload,
  ReduxAction
} from "../../constants/ReduxActionConstants"
=======
  ActionTypes,
  LoadCanvasPayload,
  ReduxAction,
} from "../../constants/ActionConstants";
>>>>>>> 8db06d4b

const initialState: CanvasReduxState = {
  pageWidgetId: "0",
};

const canvasReducer = createReducer(initialState, {
  [ReduxActionTypes.UPDATE_CANVAS]: (
    state: CanvasReduxState,
<<<<<<< HEAD
    action: ReduxAction<LoadCanvasWidgetsPayload>
=======
    action: ReduxAction<LoadCanvasPayload>,
>>>>>>> 8db06d4b
  ) => {
    return { pageWidgetId: action.payload.pageWidgetId };
  },
});

export interface CanvasReduxState {
  pageWidgetId: string;
}

export default canvasReducer;<|MERGE_RESOLUTION|>--- conflicted
+++ resolved
@@ -1,16 +1,9 @@
 import { createReducer } from "../../utils/AppsmithUtils";
 import {
-<<<<<<< HEAD
   ReduxActionTypes,
   LoadCanvasWidgetsPayload,
-  ReduxAction
-} from "../../constants/ReduxActionConstants"
-=======
-  ActionTypes,
-  LoadCanvasPayload,
   ReduxAction,
-} from "../../constants/ActionConstants";
->>>>>>> 8db06d4b
+} from "../../constants/ReduxActionConstants";
 
 const initialState: CanvasReduxState = {
   pageWidgetId: "0",
@@ -19,11 +12,7 @@
 const canvasReducer = createReducer(initialState, {
   [ReduxActionTypes.UPDATE_CANVAS]: (
     state: CanvasReduxState,
-<<<<<<< HEAD
-    action: ReduxAction<LoadCanvasWidgetsPayload>
-=======
-    action: ReduxAction<LoadCanvasPayload>,
->>>>>>> 8db06d4b
+    action: ReduxAction<LoadCanvasWidgetsPayload>,
   ) => {
     return { pageWidgetId: action.payload.pageWidgetId };
   },
