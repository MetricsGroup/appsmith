import { createReducer } from "utils/AppsmithUtils";
import { ReduxAction, ReduxActionTypes } from "constants/ReduxActionConstants";
import {
  filterCategories,
  RecentEntity,
  SearchCategory,
  SEARCH_CATEGORY_ID,
} from "components/editorComponents/GlobalSearch/utils";

const initialState: GlobalSearchReduxState = {
  query: "", // used to prefill when opened via contextual help links
  modalOpen: false,
  recentEntities: [],
  recentEntitiesRestored: false,
  filterContext: {
    category: filterCategories[SEARCH_CATEGORY_ID.DOCUMENTATION],
    fieldMeta: {},
    refinements: {},
<<<<<<< HEAD
=======
    evaluatedSnippet: "",
    executionInProgress: false,
    evaluatedArguments: {},
>>>>>>> 47344bbd
  },
};

const globalSearchReducer = createReducer(initialState, {
  [ReduxActionTypes.SET_GLOBAL_SEARCH_QUERY]: (
    state: GlobalSearchReduxState,
    action: ReduxAction<string>,
  ) => ({ ...state, query: action.payload }),
  [ReduxActionTypes.TOGGLE_SHOW_GLOBAL_SEARCH_MODAL]: (
    state: GlobalSearchReduxState,
<<<<<<< HEAD
    action: any,
=======
    action: ReduxAction<SearchCategory>,
>>>>>>> 47344bbd
  ) => ({
    ...state,
    modalOpen: !state.modalOpen,
    filterContext: { ...state.filterContext, category: action.payload },
  }),
  [ReduxActionTypes.SET_SEARCH_FILTER_CONTEXT]: (
    state: GlobalSearchReduxState,
<<<<<<< HEAD
    action: any,
=======
    action: ReduxAction<Partial<GlobalSearchReduxState["filterContext"]>>,
>>>>>>> 47344bbd
  ) => ({
    ...state,
    filterContext: {
      ...state.filterContext,
      ...action.payload,
    },
  }),
<<<<<<< HEAD
=======
  [ReduxActionTypes.SET_EVALUATED_SNIPPET]: (
    state: GlobalSearchReduxState,
    action: ReduxAction<Partial<GlobalSearchReduxState["filterContext"]>>,
  ) => ({
    ...state,
    filterContext: {
      ...state.filterContext,
      evaluatedSnippet: action.payload,
    },
  }),
  [ReduxActionTypes.SET_EVALUATED_ARGUMENT]: (
    state: GlobalSearchReduxState,
    action: ReduxAction<Partial<GlobalSearchReduxState["filterContext"]>>,
  ) => ({
    ...state,
    filterContext: {
      ...state.filterContext,
      evaluatedArguments: {
        ...state.filterContext.evaluatedArguments,
        ...action.payload,
      },
    },
  }),
  [ReduxActionTypes.UNSET_EVALUATED_ARGUMENT]: (
    state: GlobalSearchReduxState,
  ) => ({
    ...state,
    filterContext: {
      ...state.filterContext,
      evaluatedArguments: {},
    },
  }),
>>>>>>> 47344bbd
  [ReduxActionTypes.SET_RECENT_ENTITIES]: (
    state: GlobalSearchReduxState,
    action: ReduxAction<Array<RecentEntity>>,
  ) => ({
    ...state,
    recentEntities: (action.payload || []).filter((a: RecentEntity) => a),
  }),
  [ReduxActionTypes.RESET_RECENT_ENTITIES]: (
    state: GlobalSearchReduxState,
  ) => ({
    ...state,
    recentEntities: [],
    recentEntitiesRestored: false,
  }),
  [ReduxActionTypes.RESTORE_RECENT_ENTITIES_SUCCESS]: (
    state: GlobalSearchReduxState,
  ) => ({
    ...state,
    recentEntitiesRestored: true,
  }),
});
export interface GlobalSearchReduxState {
  query: string;
  modalOpen: boolean;
  recentEntities: Array<RecentEntity>;
  recentEntitiesRestored: boolean;
  filterContext: {
    category: SearchCategory;
    refinements: {
      entities?: [string];
    };
    fieldMeta?: {
      dataType?: string;
      field?: string;
    };
<<<<<<< HEAD
=======
    evaluatedSnippet: string;
    executionInProgress: boolean;
    evaluatedArguments: any;
>>>>>>> 47344bbd
  };
}

export default globalSearchReducer;<|MERGE_RESOLUTION|>--- conflicted
+++ resolved
@@ -16,12 +16,9 @@
     category: filterCategories[SEARCH_CATEGORY_ID.DOCUMENTATION],
     fieldMeta: {},
     refinements: {},
-<<<<<<< HEAD
-=======
     evaluatedSnippet: "",
     executionInProgress: false,
     evaluatedArguments: {},
->>>>>>> 47344bbd
   },
 };
 
@@ -32,11 +29,7 @@
   ) => ({ ...state, query: action.payload }),
   [ReduxActionTypes.TOGGLE_SHOW_GLOBAL_SEARCH_MODAL]: (
     state: GlobalSearchReduxState,
-<<<<<<< HEAD
-    action: any,
-=======
     action: ReduxAction<SearchCategory>,
->>>>>>> 47344bbd
   ) => ({
     ...state,
     modalOpen: !state.modalOpen,
@@ -44,11 +37,7 @@
   }),
   [ReduxActionTypes.SET_SEARCH_FILTER_CONTEXT]: (
     state: GlobalSearchReduxState,
-<<<<<<< HEAD
-    action: any,
-=======
     action: ReduxAction<Partial<GlobalSearchReduxState["filterContext"]>>,
->>>>>>> 47344bbd
   ) => ({
     ...state,
     filterContext: {
@@ -56,8 +45,6 @@
       ...action.payload,
     },
   }),
-<<<<<<< HEAD
-=======
   [ReduxActionTypes.SET_EVALUATED_SNIPPET]: (
     state: GlobalSearchReduxState,
     action: ReduxAction<Partial<GlobalSearchReduxState["filterContext"]>>,
@@ -90,7 +77,6 @@
       evaluatedArguments: {},
     },
   }),
->>>>>>> 47344bbd
   [ReduxActionTypes.SET_RECENT_ENTITIES]: (
     state: GlobalSearchReduxState,
     action: ReduxAction<Array<RecentEntity>>,
@@ -126,12 +112,9 @@
       dataType?: string;
       field?: string;
     };
-<<<<<<< HEAD
-=======
     evaluatedSnippet: string;
     executionInProgress: boolean;
     evaluatedArguments: any;
->>>>>>> 47344bbd
   };
 }
 
