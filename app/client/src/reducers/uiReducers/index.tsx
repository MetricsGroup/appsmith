--- conflicted
+++ resolved
@@ -30,12 +30,9 @@
 import websocketReducer from "./websocketReducer";
 import debuggerReducer from "./debuggerReducer";
 import tourReducer from "./tourReducer";
-<<<<<<< HEAD
 import jsPaneReducer from "./jsPaneReducer";
-=======
 import notificationsReducer from "./notificationsReducer";
 import canvasSelectionReducer from "./canvasSelectionReducer";
->>>>>>> 597033e6
 
 const uiReducer = combineReducers({
   widgetSidebar: widgetSidebarReducer,
@@ -69,12 +66,9 @@
   websocket: websocketReducer,
   debugger: debuggerReducer,
   tour: tourReducer,
-<<<<<<< HEAD
   jsPane: jsPaneReducer,
-=======
   notifications: notificationsReducer,
   canvasSelection: canvasSelectionReducer,
->>>>>>> 597033e6
 });
 
 export default uiReducer;