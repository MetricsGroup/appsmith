import { createReducer } from "utils/AppsmithUtils";
import {
  ReduxAction,
  ReduxActionErrorTypes,
  ReduxActionTypes,
} from "constants/ReduxActionConstants";
import { GitSyncModalTab, GitConfig } from "entities/GitSync";

const initialState: GitSyncReducerState = {
  isGitSyncModalOpen: false,
  isCommitting: false,
  isPushingToGit: false,
  isCommitSuccessful: false,
  isPushSuccessful: false,
  activeGitSyncModalTab: GitSyncModalTab.GIT_CONNECTION,
  isErrorPopupVisible: false,
  gitPushError: `
    README.md 
    app/client/cypress/support/commands.js
    app/client/src/comments/CommentsShowcaseCarousel/CommentsCarouselModal.tsx
    README.md 
    app/client/cypress/support/commands.js
    app/client/src/comments/CommentsShowcaseCarousel/CommentsCarouselModal.tsx
    README.md 
    app/client/cypress/support/commands.js
    app/client/src/comments/CommentsShowcaseCarousel/CommentsCarouselModal.tsx
  `,
  isImportAppViaGitModalOpen: false,
  isFetchingGitStatus: false,
  globalGitConfig: { authorEmail: "", authorName: "" },
  branches: [],
  fetchingBranches: false,
  localGitConfig: { authorEmail: "", authorName: "" },
  isDisconnectingGit: false,
};

const gitSyncReducer = createReducer(initialState, {
  [ReduxActionTypes.SET_IS_GIT_SYNC_MODAL_OPEN]: (
    state: GitSyncReducerState,
    action: ReduxAction<{
      isOpen: boolean;
      tab: GitSyncModalTab;
    }>,
  ) => {
    const activeGitSyncModalTab = action.payload.tab;

    return {
      ...state,
      isGitSyncModalOpen: action.payload.isOpen,
      activeGitSyncModalTab,
    };
  },
  [ReduxActionTypes.COMMIT_TO_GIT_REPO_INIT]: (state: GitSyncReducerState) => ({
    ...state,
    isCommitting: true,
    isCommitSuccessful: false,
  }),
  [ReduxActionTypes.COMMIT_TO_GIT_REPO_SUCCESS]: (
    state: GitSyncReducerState,
  ) => ({
    ...state,
    isCommitting: false,
    isCommitSuccessful: true,
  }),
  [ReduxActionErrorTypes.COMMIT_TO_GIT_REPO_ERROR]: (
    state: GitSyncReducerState,
  ) => ({
    ...state,
    isCommitting: false,
  }),
  [ReduxActionTypes.PUSH_TO_GIT_INIT]: (state: GitSyncReducerState) => ({
    ...state,
    isPushingToGit: true,
    isPushSuccessful: false,
  }),
  [ReduxActionTypes.PUSH_TO_GIT_SUCCESS]: (state: GitSyncReducerState) => ({
    ...state,
    isPushingToGit: false,
    isPushSuccessful: true,
  }),
  [ReduxActionErrorTypes.PUSH_TO_GIT_ERROR]: (
    state: GitSyncReducerState,
    action: ReduxAction<string>,
  ) => ({
    ...state,
    isPushingToGit: false,
    gitPushError: action.payload,
  }),
  [ReduxActionTypes.SHOW_ERROR_POPUP]: (
    state: GitSyncReducerState,
    action: ReduxAction<{ isVisible: boolean }>,
  ) => ({
    ...state,
    isErrorPopupVisible: action.payload.isVisible,
  }),
  [ReduxActionTypes.SET_IS_IMPORT_APP_VIA_GIT_MODAL_OPEN]: (
    state: GitSyncReducerState,
    action: ReduxAction<{ isOpen: boolean; organizationId: string }>,
  ) => ({
    ...state,
    isImportAppViaGitModalOpen: action.payload.isOpen,
    organisationIdForImport: action.payload.organizationId,
  }),
  [ReduxActionTypes.FETCH_GLOBAL_GIT_CONFIG_INIT]: (
    state: GitSyncReducerState,
  ) => ({
    ...state,
    isFetchingGitConfig: true,
  }),
  [ReduxActionTypes.UPDATE_GLOBAL_GIT_CONFIG_INIT]: (
    state: GitSyncReducerState,
  ) => ({
    ...state,
    isFetchingGitConfig: true,
  }),
  [ReduxActionTypes.FETCH_GLOBAL_GIT_CONFIG_SUCCESS]: (
    state: GitSyncReducerState,
    action: ReduxAction<GitConfig>,
  ) => ({
    ...state,
    globalGitConfig: action.payload,
    isFetchingGitConfig: false,
  }),
  [ReduxActionTypes.UPDATE_GLOBAL_GIT_CONFIG_SUCCESS]: (
    state: GitSyncReducerState,
    action: ReduxAction<GitConfig>,
  ) => ({
    ...state,
    globalGitConfig: action.payload,
    isFetchingGitConfig: false,
  }),
  [ReduxActionErrorTypes.UPDATE_GLOBAL_GIT_CONFIG_ERROR]: (
    state: GitSyncReducerState,
  ) => ({
    ...state,
    isFetchingGitConfig: false,
  }),
  [ReduxActionErrorTypes.FETCH_GLOBAL_GIT_CONFIG_ERROR]: (
    state: GitSyncReducerState,
  ) => ({
    ...state,
    isFetchingGitConfig: false,
  }),
  [ReduxActionTypes.FETCH_BRANCHES_INIT]: (state: GitSyncReducerState) => ({
    ...state,
    fetchingBranches: true,
  }),
  [ReduxActionTypes.FETCH_BRANCHES_SUCCESS]: (
    state: GitSyncReducerState,
    action: ReduxAction<any[]>,
  ) => ({
    ...state,
    branches: action.payload,
    fetchingBranches: false,
  }),
  [ReduxActionErrorTypes.FETCH_BRANCHES_ERROR]: (
    state: GitSyncReducerState,
  ) => ({
    ...state,
    fetchingBranches: false,
  }),
  [ReduxActionTypes.FETCH_LOCAL_GIT_CONFIG_INIT]: (
    state: GitSyncReducerState,
  ) => ({
    ...state,
    isFetchingLocalGitConfig: true,
  }),
  [ReduxActionTypes.UPDATE_LOCAL_GIT_CONFIG_INIT]: (
    state: GitSyncReducerState,
  ) => ({
    ...state,
    isFetchingLocalGitConfig: true,
  }),
  [ReduxActionTypes.FETCH_LOCAL_GIT_CONFIG_SUCCESS]: (
    state: GitSyncReducerState,
    action: ReduxAction<GitConfig>,
  ) => ({
    ...state,
    localGitConfig: action.payload,
    isFetchingLocalGitConfig: false,
  }),
  [ReduxActionTypes.UPDATE_LOCAL_GIT_CONFIG_SUCCESS]: (
    state: GitSyncReducerState,
    action: ReduxAction<GitConfig>,
  ) => ({
    ...state,
    localGitConfig: action.payload,
    isFetchingLocalGitConfig: false,
  }),
  [ReduxActionErrorTypes.UPDATE_LOCAL_GIT_CONFIG_ERROR]: (
    state: GitSyncReducerState,
  ) => ({
    ...state,
    isFetchingLocalGitConfig: false,
  }),
  [ReduxActionErrorTypes.FETCH_LOCAL_GIT_CONFIG_ERROR]: (
    state: GitSyncReducerState,
  ) => ({
    ...state,
    isFetchingLocalGitConfig: false,
  }),
  [ReduxActionTypes.FETCH_GIT_STATUS_INIT]: (state: GitSyncReducerState) => ({
    ...state,
    isFetchingGitStatus: true,
  }),
  [ReduxActionTypes.FETCH_GIT_STATUS_SUCCESS]: (
    state: GitSyncReducerState,
    action: ReduxAction<GitStatusData | undefined>,
  ) => ({
    ...state,
    gitStatus: action.payload,
    isFetchingGitStatus: false,
  }),
  [ReduxActionErrorTypes.FETCH_GIT_STATUS_ERROR]: (
    state: GitSyncReducerState,
  ) => ({
    ...state,
    isFetchingGitStatus: false,
  }),
  [ReduxActionTypes.DISCONNECT_TO_GIT_INIT]: (state: GitSyncReducerState) => ({
    ...state,
    isDisconnectingGit: true,
  }),
  [ReduxActionTypes.DISCONNECT_TO_GIT_SUCCESS]: (
    state: GitSyncReducerState,
  ) => ({
    ...state,
    isDisconnectingGit: false,
  }),
  [ReduxActionErrorTypes.DISCONNECT_TO_GIT_ERROR]: (
    state: GitSyncReducerState,
  ) => ({
    ...state,
    isDisconnectingGit: false,
  }),
});

export type GitStatusData = {
  conflicting: Array<string>;
  uncommitted: Array<string>;
  isClean: boolean;
  removed: Array<string>;
  added: Array<string>;
  modified: Array<string>;
  untracked: Array<string>;
};

export type GitSyncReducerState = {
  isGitSyncModalOpen?: boolean;
  isCommitting?: boolean;
  isCommitSuccessful: boolean;
  isPushSuccessful: boolean;
  isPushingToGit?: boolean;
  activeGitSyncModalTab: GitSyncModalTab;
  isImportAppViaGitModalOpen: boolean;
  organizationIdForImport?: string;
  isErrorPopupVisible?: boolean;
  gitPushError?: string;
  globalGitConfig: GitConfig;
  isFetchingGitConfig?: boolean;
<<<<<<< HEAD
  branches: string[];
  fetchingBranches: boolean;
=======

  isDisconnectingGit: boolean;

>>>>>>> 55fdbaaf
  isFetchingLocalGitConfig?: boolean;
  isFetchingGitStatus: boolean;
  localGitConfig: GitConfig;
  gitStatus?: GitStatusData;
};

export default gitSyncReducer;<|MERGE_RESOLUTION|>--- conflicted
+++ resolved
@@ -258,14 +258,11 @@
   gitPushError?: string;
   globalGitConfig: GitConfig;
   isFetchingGitConfig?: boolean;
-<<<<<<< HEAD
   branches: string[];
   fetchingBranches: boolean;
-=======
 
   isDisconnectingGit: boolean;
 
->>>>>>> 55fdbaaf
   isFetchingLocalGitConfig?: boolean;
   isFetchingGitStatus: boolean;
   localGitConfig: GitConfig;
