import { HTTP_METHODS } from "constants/ApiEditorConstants";
import _ from "lodash";

export const transformRestAction = (data: any): any => {
  let action = { ...data };
  // GET actions should not save body
  if (action.actionConfiguration.httpMethod === HTTP_METHODS[0]) {
    delete action.actionConfiguration.body;
  }
  // Paths should not have query params
  if (
    action.actionConfiguration.queryParameters &&
    action.actionConfiguration.queryParameters.length
  ) {
    const path = action.actionConfiguration.path;
    if (path && path.indexOf("?") > -1) {
      action = {
        ...action,
        actionConfiguration: {
          ...action.actionConfiguration,
          path: path.substr(0, path.indexOf("?")),
        },
      };
    }
  }
  // Body should send correct format depending on the content type
  if (action.actionConfiguration.httpMethod !== HTTP_METHODS[0]) {
<<<<<<< HEAD
=======
    let contentType = "raw";
    if (
      action.actionConfiguration.headers &&
      action.actionConfiguration.headers.length
    ) {
      const contentTypeHeader = _.find(
        action.actionConfiguration.headers,
        (header) => {
          return header.key.toLowerCase() === CONTENT_TYPE;
        },
      );
      if (contentTypeHeader) {
        contentType = contentTypeHeader.value;
      }
    }

>>>>>>> 806a139d
    let body: any = "";
    if (action.actionConfiguration.body)
      body = action.actionConfiguration.body || undefined;

    if (!_.isString(body)) body = JSON.stringify(body);
    action = {
      ...action,
      actionConfiguration: {
        ...action.actionConfiguration,
        body,
      },
    };
  }

  return action;
};<|MERGE_RESOLUTION|>--- conflicted
+++ resolved
@@ -1,4 +1,4 @@
-import { HTTP_METHODS } from "constants/ApiEditorConstants";
+import { CONTENT_TYPE, HTTP_METHODS } from "constants/ApiEditorConstants";
 import _ from "lodash";
 
 export const transformRestAction = (data: any): any => {
@@ -25,8 +25,6 @@
   }
   // Body should send correct format depending on the content type
   if (action.actionConfiguration.httpMethod !== HTTP_METHODS[0]) {
-<<<<<<< HEAD
-=======
     let contentType = "raw";
     if (
       action.actionConfiguration.headers &&
@@ -43,7 +41,6 @@
       }
     }
 
->>>>>>> 806a139d
     let body: any = "";
     if (action.actionConfiguration.body)
       body = action.actionConfiguration.body || undefined;
