import { CommentThread } from "entities/Comments/CommentsInterfaces";
import {
  BUILDER_PAGE_URL,
  getApplicationViewerPageURL,
} from "constants/routes";
<<<<<<< HEAD
import { APP_MODE } from "reducers/entityReducers/appReducer";
import { MAIN_CONTAINER_WIDGET_ID } from "constants/WidgetConstants";
import WidgetFactory from "utils/WidgetFactory";
const WidgetTypes = WidgetFactory.widgetTypes;
=======
import { APP_MODE } from "entities/App";
import {
  MAIN_CONTAINER_WIDGET_ID,
  WidgetTypes,
} from "constants/WidgetConstants";
>>>>>>> fc30554c

// used for dev
export const reduceCommentsByRef = (comments: any[]) => {
  return comments.reduce((res, curr) => {
    return {
      commentThreadsMap: {
        ...res.commentThreadsMap,
        [curr.id]: curr,
      },
      refCommentThreads: {
        ...(res.refCommentThreads ? res.refCommentThreads : {}),
        [curr.refId]: [
          ...(res.refCommentThreads && res.refCommentThreads[curr.refId]
            ? res.refCommentThreads[curr.refId]
            : []),
          curr.id,
        ],
      },
    };
  }, {});
};

export const transformPublishedCommentActionPayload = (
  payload: any,
): Record<string, CommentThread> => {
  return {
    [payload.refId]: {
      ...payload,
      position: payload.position,
      id: "UNPUBLISHED",
    },
  };
};

export const transformUnpublishCommentThreadToCreateNew = (payload: any) => {
  const { commentBody, commentThread } = payload;
  // eslint-disable-next-line
  const { id, ...rest } = commentThread;
  return {
    ...rest,
    comments: [{ body: commentBody }],
  };
};

/**
 * Returns the offset position relative to the container
 * using the coordinates from the click event
 * @param clickEvent
 * @param containerRef
 */
export const getOffsetPos = (
  clickEvent: React.MouseEvent,
  containerRef: HTMLDivElement,
) => {
  const boundingClientRect = containerRef.getBoundingClientRect();
  const containerPosition = {
    left: boundingClientRect.left,
    top: boundingClientRect.top,
  };
  const clickPosition = {
    left: clickEvent.clientX,
    top: clickEvent.clientY,
  };

  const offsetLeft = clickPosition.left - containerPosition.left;
  const offsetTop = clickPosition.top - containerPosition.top;

  const offsetLeftPercent = parseFloat(
    `${(offsetLeft / boundingClientRect.width) * 100}`,
  );
  const offsetTopPercent = parseFloat(
    `${(offsetTop / boundingClientRect.height) * 100}`,
  );

  return {
    leftPercent: offsetLeftPercent,
    topPercent: offsetTopPercent,
    left: offsetLeft,
    top: offsetTop,
  };
};

export const getCommentThreadURL = ({
  applicationId,
  commentThreadId,
  isResolved,
  pageId,
  mode = APP_MODE.PUBLISHED,
}: {
  applicationId?: string;
  commentThreadId: string;
  isResolved?: boolean;
  pageId?: string;
  mode?: APP_MODE;
}) => {
  const queryParams: Record<string, any> = {
    commentThreadId,
    isCommentMode: true,
  };

  if (isResolved) {
    queryParams.isResolved = true;
  }

  const urlBuilder =
    mode === APP_MODE.PUBLISHED
      ? getApplicationViewerPageURL
      : BUILDER_PAGE_URL;

  const url = new URL(
    `${window.location.origin}${urlBuilder(
      applicationId,
      pageId,
      queryParams,
    )}`,
  );

  return url;
};

/**
 * Absolutely position the pins within the
 * main container canvas since the height
 * can change dynamically
 */
export const getPosition = (props: {
  top: number;
  left: number;
  leftPercent: number;
  topPercent: number;
  positionAbsolutely: boolean;
  xOffset?: number;
  yOffset?: number;
  offset?: number;
}) => {
  const xOffset = props.xOffset || props.offset || 0;
  const yOffset = props.yOffset || props.offset || 0;
  if (props.positionAbsolutely) {
    return `
      top: ${props.top - 29}px;
      left: ${props.left - 29}px;
    `;
  } else {
    // The folling syntax is supported: bottom: calc(50% + -6px);
    // so we can work with both +ve and -ve offset values as
    // `calc(${100 - props.topPercent}% + ${yOffset}px);`
    return `
      bottom: calc(${100 - props.topPercent}% + ${yOffset}px);
      right: calc(${100 - props.leftPercent}% + ${xOffset}px);
    `;
  }
};

export const getShouldPositionAbsolutely = (commentThread: CommentThread) => {
  return (
    commentThread?.refId === MAIN_CONTAINER_WIDGET_ID &&
    commentThread?.widgetType === WidgetTypes.CANVAS_WIDGET
  );
};<|MERGE_RESOLUTION|>--- conflicted
+++ resolved
@@ -3,18 +3,8 @@
   BUILDER_PAGE_URL,
   getApplicationViewerPageURL,
 } from "constants/routes";
-<<<<<<< HEAD
-import { APP_MODE } from "reducers/entityReducers/appReducer";
+import { APP_MODE } from "entities/App";
 import { MAIN_CONTAINER_WIDGET_ID } from "constants/WidgetConstants";
-import WidgetFactory from "utils/WidgetFactory";
-const WidgetTypes = WidgetFactory.widgetTypes;
-=======
-import { APP_MODE } from "entities/App";
-import {
-  MAIN_CONTAINER_WIDGET_ID,
-  WidgetTypes,
-} from "constants/WidgetConstants";
->>>>>>> fc30554c
 
 // used for dev
 export const reduceCommentsByRef = (comments: any[]) => {
@@ -171,6 +161,6 @@
 export const getShouldPositionAbsolutely = (commentThread: CommentThread) => {
   return (
     commentThread?.refId === MAIN_CONTAINER_WIDGET_ID &&
-    commentThread?.widgetType === WidgetTypes.CANVAS_WIDGET
+    commentThread?.widgetType === "CANVAS_WIDGET"
   );
 };