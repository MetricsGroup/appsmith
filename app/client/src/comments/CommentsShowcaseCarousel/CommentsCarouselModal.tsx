--- conflicted
+++ resolved
@@ -1,11 +1,8 @@
 import React from "react";
 import { Layers } from "constants/Layers";
-<<<<<<< HEAD
 import ModalComponent from "components/designSystems/appsmith/ModalComponent";
-=======
 import { useDispatch } from "react-redux";
 import { hideCommentsIntroCarousel } from "actions/commentActions";
->>>>>>> 6ee28950
 
 function ShowcaseCarouselModal({ children }: { children: React.ReactNode }) {
   const dispatch = useDispatch();
