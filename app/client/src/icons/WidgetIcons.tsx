--- conflicted
+++ resolved
@@ -30,11 +30,8 @@
 import { ReactComponent as IconButtonIcon } from "assets/icons/widget/icon-button.svg";
 import { ReactComponent as StatboxIcon } from "assets/icons/widget/statbox.svg";
 import { ReactComponent as CheckboxGroupIcon } from "assets/icons/widget/checkbox-group.svg";
-<<<<<<< HEAD
+import { ReactComponent as AudioRecorderIcon } from "assets/icons/widget/audio-recorder.svg";
 import { ReactComponent as MapChartIcon } from "assets/icons/widget/map-chart.svg";
-=======
-import { ReactComponent as AudioRecorderIcon } from "assets/icons/widget/audio-recorder.svg";
->>>>>>> 594e0ef2
 
 /* eslint-disable react/display-name */
 
@@ -196,15 +193,14 @@
       <CheckboxGroupIcon />
     </IconWrapper>
   ),
-<<<<<<< HEAD
+  AUDIO_RECORDER_WIDGET: (props: IconProps) => (
+    <IconWrapper {...props}>
+      <AudioRecorderIcon />
+    </IconWrapper>
+  ),
   MAP_CHART_WIDGET: (props: IconProps) => (
     <IconWrapper {...props}>
       <MapChartIcon />
-=======
-  AUDIO_RECORDER_WIDGET: (props: IconProps) => (
-    <IconWrapper {...props}>
-      <AudioRecorderIcon />
->>>>>>> 594e0ef2
     </IconWrapper>
   ),
 };
