<<<<<<< HEAD
import * as React from "react";
import { ComponentProps } from "./BaseComponent";
import { Radio, RadioGroup, IOptionProps } from "@blueprintjs/core";
import { Container } from "./ContainerComponent";
=======
import * as React from "react"
import { ComponentProps } from "./BaseComponent"
import { Radio, RadioGroup, IOptionProps } from "@blueprintjs/core"
import { Container } from "./ContainerComponent"
import { RadioOption } from '../widgets/RadioGroupWidget';
>>>>>>> 7f28788c
class RadioGroupComponent extends React.Component<RadioGroupComponentProps> {
  render() {
    return (
      <Container {...this.props}>
<<<<<<< HEAD
        <RadioGroup
          inline={this.props.inline}
          label={this.props.label}
          name={this.props.name}
          onChange={this.props.handleRadioChange}
          selectedValue={this.props.selectedValue}
          disabled={this.props.disabled}
          className={this.props.className}
          options={this.props.options}
        >
          {this.props.items.map(item => (
            <Radio key={item.key} label={item.label} value={item.value} />
          ))}
        </RadioGroup>
=======
        <div/>
>>>>>>> 7f28788c
      </Container>
    );
  }
}

export interface RadioGroupComponentProps extends ComponentProps {
<<<<<<< HEAD
  label: string;
  inline: boolean;
  selectedValue: string | number;
  handleRadioChange: (event: React.FormEvent<HTMLInputElement>) => void;
  disabled: boolean;
  className: string;
  name: string;
  options: IOptionProps[];
  items: Array<{
    label: string;
    key: string;
    value: number | string;
  }>;
=======
  label: string
  options: RadioOption[]
  defaultOptionValue: string
>>>>>>> 7f28788c
}

export default RadioGroupComponent;<|MERGE_RESOLUTION|>--- conflicted
+++ resolved
@@ -1,62 +1,22 @@
-<<<<<<< HEAD
-import * as React from "react";
+import React from "react";
 import { ComponentProps } from "./BaseComponent";
 import { Radio, RadioGroup, IOptionProps } from "@blueprintjs/core";
 import { Container } from "./ContainerComponent";
-=======
-import * as React from "react"
-import { ComponentProps } from "./BaseComponent"
-import { Radio, RadioGroup, IOptionProps } from "@blueprintjs/core"
-import { Container } from "./ContainerComponent"
-import { RadioOption } from '../widgets/RadioGroupWidget';
->>>>>>> 7f28788c
+import { RadioOption } from "../widgets/RadioGroupWidget";
 class RadioGroupComponent extends React.Component<RadioGroupComponentProps> {
   render() {
     return (
       <Container {...this.props}>
-<<<<<<< HEAD
-        <RadioGroup
-          inline={this.props.inline}
-          label={this.props.label}
-          name={this.props.name}
-          onChange={this.props.handleRadioChange}
-          selectedValue={this.props.selectedValue}
-          disabled={this.props.disabled}
-          className={this.props.className}
-          options={this.props.options}
-        >
-          {this.props.items.map(item => (
-            <Radio key={item.key} label={item.label} value={item.value} />
-          ))}
-        </RadioGroup>
-=======
-        <div/>
->>>>>>> 7f28788c
+        <div />
       </Container>
     );
   }
 }
 
 export interface RadioGroupComponentProps extends ComponentProps {
-<<<<<<< HEAD
   label: string;
-  inline: boolean;
-  selectedValue: string | number;
-  handleRadioChange: (event: React.FormEvent<HTMLInputElement>) => void;
-  disabled: boolean;
-  className: string;
-  name: string;
-  options: IOptionProps[];
-  items: Array<{
-    label: string;
-    key: string;
-    value: number | string;
-  }>;
-=======
-  label: string
-  options: RadioOption[]
-  defaultOptionValue: string
->>>>>>> 7f28788c
+  options: RadioOption[];
+  defaultOptionValue: string;
 }
 
 export default RadioGroupComponent;