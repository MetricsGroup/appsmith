--- conflicted
+++ resolved
@@ -5,13 +5,9 @@
 import { WidgetProps, WidgetOperations } from "../widgets/BaseWidget";
 import { OccupiedSpaceContext } from "../widgets/ContainerWidget";
 import { ContainerProps, ParentBoundsContext } from "./ContainerComponent";
-<<<<<<< HEAD
 import { isDropZoneOccupied } from "../utils/WidgetPropsUtils";
-import { ResizingContext } from "./DraggableComponent";
 import { FocusContext } from "../pages/Editor/Canvas";
-=======
 import { RnDContext } from "./DraggableComponent";
->>>>>>> 8e8fc719
 import { WidgetFunctionsContext } from "../pages/Editor";
 import { theme, getColorWithOpacity } from "../constants/DefaultTheme";
 
