import { Property } from "entities/Action";

export enum AuthType {
  NONE = "NONE",
  OAuth2 = "oAuth2",
  basic = "basic",
  apiKey = "apiKey",
  bearerToken = "bearerToken",
}

export enum ApiKeyAuthType {
  QueryParams = "queryParams",
  Header = "header",
}

export enum GrantType {
  ClientCredentials = "client_credentials",
  AuthorizationCode = "authorization_code",
}

export type Authentication =
  | ClientCredentials
  | AuthorizationCode
  | Basic
  | ApiKey
  | BearerToken;
<<<<<<< HEAD
=======

>>>>>>> 36726c51
export interface ApiDatasourceForm {
  datasourceId: string;
  pluginId: string;
  organizationId: string;
  isValid: boolean;
  url: string;
  headers?: Property[];
  isSendSessionEnabled: boolean;
  sessionSignatureKey: string;
  authType: AuthType;
  authentication?: Authentication;
}

export interface Oauth2Common {
  authenticationType: AuthType.OAuth2;
  accessTokenUrl: string;
  clientId: string;
  clientSecret: string;
  headerPrefix: string;
  scopeString: string;
  isTokenHeader: boolean;
  audience: string;
  resource: string;
}

export interface ClientCredentials extends Oauth2Common {
  grantType: GrantType.ClientCredentials;
}

export interface AuthorizationCode extends Oauth2Common {
  grantType: GrantType.AuthorizationCode;
  authorizationUrl: string;
  customAuthenticationParameters: Property[];
  isAuthorizationHeader: boolean;
  isAuthorized: boolean;
}

export interface Basic {
  authenticationType: AuthType.basic;
  username: string;
  password: string;
}

export interface ApiKey {
  authenticationType: AuthType.apiKey;
  label: string;
  value: string;
  addTo: string;
}

export interface BearerToken {
  authenticationType: AuthType.bearerToken;
  bearerToken: string;
}<|MERGE_RESOLUTION|>--- conflicted
+++ resolved
@@ -24,10 +24,6 @@
   | Basic
   | ApiKey
   | BearerToken;
-<<<<<<< HEAD
-=======
-
->>>>>>> 36726c51
 export interface ApiDatasourceForm {
   datasourceId: string;
   pluginId: string;
