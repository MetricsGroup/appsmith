import { COMMENT_EVENTS } from "constants/CommentConstants";
import { WidgetType } from "constants/WidgetConstants";
import { RawDraftContentState } from "draft-js";
import { APP_MODE } from "entities/App";

// export enum CommentThreadParentTypes {
//   widget = "widget",
//   action = "action",
//   datasource = "datasource",
// }

// ref ui sections within a parent
// enum CommentRefChild {
//   body = "body",
//   header = "header",
// }

export type CreateCommentRequest = {
  body: RawDraftContentState;
  mode?: APP_MODE;
};

export type CreateCommentThreadRequest = {
  applicationId: string;
  pageId: string;
  refId: string; // could be an id to refer any parent based on parent type
  tabId?: string;
  position: {
    top: number;
    left: number;
    leftPercent: number;
    topPercent: number;
  };
  comments: Array<CreateCommentRequest>;
  resolvedState?: {
    active: boolean;
  };
  pinnedState?: {
    active: boolean;
    authorName?: string;
    authorUsername?: string;
    updationTime?: {
      epochSecond: number;
      nano: number;
    };
  };
  isViewed?: boolean;
  mode?: APP_MODE;
  widgetType?: WidgetType;
};

export type Reaction = {
  byName: string;
  byUsername: string;
  createdAt: string;
  emoji: string;
};

export type Comment = CreateCommentRequest & {
  id: string;
  authorName?: string;
  authorUsername?: string;
  updationTime?: string;
  creationTime?: string;
  reactions?: Array<Reaction>;
  threadId: string;
} & { _id: string };

export type CommentThread = Omit<CreateCommentThreadRequest, "comments"> & {
  id: string;
  comments: Array<Comment>;
  userPermissions?: string[];
  new?: boolean;
  sequenceId?: string;
  updationTime?: string;
  creationTime?: string;
  viewedByUsers?: Array<string>;
} & { _id: string };
<<<<<<< HEAD
=======

export type DraggedCommentThread = {
  dragPosition: {
    x: number;
    y: number;
  };
  containerSizePosition: {
    top: number;
    left: number;
    width: number;
    height: number;
  };
  refId: string;
  widgetType?: WidgetType;
};
>>>>>>> 47344bbd

export type CommentEventPayload = {
  type: typeof COMMENT_EVENTS[keyof typeof COMMENT_EVENTS];
  payload: any; // based on comment event
};

export type CreateCommentThreadPayload = {
  commentBody: RawDraftContentState;
  commentThread: Partial<CreateCommentThreadRequest>;
};

export type AddCommentToCommentThreadSuccessPayload = {
  commentThreadId: string;
  comment: Comment;
};

export type AddCommentToCommentThreadRequestPayload = {
  commentThread: CommentThread;
  commentBody: RawDraftContentState;
  callback: () => void;
};

export type NewCommentEventPayload = {
  comment: Partial<Comment> & {
    _id: string;
    threadId: string;
    body: RawDraftContentState;
  };
};

export type NewCommentThreadPayload = {
  thread: Partial<CommentThread> & { _id: string };
};<|MERGE_RESOLUTION|>--- conflicted
+++ resolved
@@ -76,8 +76,6 @@
   creationTime?: string;
   viewedByUsers?: Array<string>;
 } & { _id: string };
-<<<<<<< HEAD
-=======
 
 export type DraggedCommentThread = {
   dragPosition: {
@@ -93,7 +91,6 @@
   refId: string;
   widgetType?: WidgetType;
 };
->>>>>>> 47344bbd
 
 export type CommentEventPayload = {
   type: typeof COMMENT_EVENTS[keyof typeof COMMENT_EVENTS];
