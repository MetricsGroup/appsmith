import { getAllPathsFromPropertyConfig } from "./utils";
import { RenderModes, WidgetTypes } from "../../constants/WidgetConstants";
import tablePropertyPaneConfig from "widgets/TableWidget/TablePropertyPaneConfig";
import chartPorpertyConfig from "widgets/ChartWidget/propertyConfig";
import { EvaluationSubstitutionType } from "entities/DataTree/dataTreeFactory";

describe("getAllPathsFromPropertyConfig", () => {
  it("works as expected for table widget", () => {
    const widget = {
      renderMode: RenderModes.CANVAS,
      derivedColumns: [],
      widgetName: "Table1",
      rightColumn: 8,
      textSize: "PARAGRAPH",
      columnOrder: ["name", "createdAt", "status"],
      dynamicPropertyPathList: [
        {
          key: "primaryColumns.name.verticalAlignment",
        },
      ],
      widgetId: "19ye491zn1",
      topRow: 7,
      bottomRow: 14,
      parentRowSpace: 40,
      tableData: "{{getUsers.data}}",
      isVisible: true,
      label: "Data",
      searchKey: "",
      type: WidgetTypes.TABLE_WIDGET,
      parentId: "0",
      isLoading: false,
      horizontalAlignment: "LEFT",
      parentColumnSpace: 74,
      version: 1,
      dynamicTriggerPathList: [
        {
          key: "primaryColumns.status.onClick",
        },
      ],
      leftColumn: 0,
      dynamicBindingPathList: [
        {
          key: "primaryColumns.name.computedValue",
        },
        {
          key: "primaryColumns.createdAt.computedValue",
        },
        {
          key: "primaryColumns.status.buttonLabel",
        },
        {
          key: "tableData",
        },
      ],
      primaryColumns: {
        name: {
          index: 1,
          width: 150,
          id: "name",
          horizontalAlignment: "LEFT",
          verticalAlignment: "CENTER",
          columnType: "text",
          textSize: "PARAGRAPH",
          enableFilter: true,
          enableSort: true,
          isVisible: true,
          isDerived: false,
          label: "name",
          computedValue:
            "{{Table1.tableData.map((currentRow) => (currentRow.name))}}",
        },
        createdAt: {
          index: 2,
          width: 150,
          id: "createdAt",
          horizontalAlignment: "LEFT",
          verticalAlignment: "CENTER",
          columnType: "date",
          textSize: "PARAGRAPH",
          enableFilter: true,
          enableSort: true,
          isVisible: true,
          isDerived: false,
          label: "createdAt",
          computedValue:
            "{{Table1.tableData.map((currentRow) => (currentRow.createdAt))}}",
          inputFormat: "YYYY-MM-DDTHH:mm:ss",
          outputFormat: "DD-MM-YYYY",
        },
        status: {
          index: 4,
          width: 150,
          id: "status",
          horizontalAlignment: "LEFT",
          verticalAlignment: "CENTER",
          columnType: "button",
          textSize: "PARAGRAPH",
          enableFilter: true,
          enableSort: true,
          isVisible: true,
          isDerived: false,
          label: "status",
          computedValue:
            "{{Table1.tableData.map((currentRow) => (currentRow.status))}}",
          buttonLabel:
            "{{Table1.tableData.map((currentRow) => (currentRow.status))}}",
          onClick: "{{showAlert(currentRow.status)}}",
        },
      },
      verticalAlignment: "CENTER",
    };
    const config = tablePropertyPaneConfig;

    const expected = {
      bindingPaths: {
        selectedRow: EvaluationSubstitutionType.TEMPLATE,
        selectedRows: EvaluationSubstitutionType.TEMPLATE,
        tableData: EvaluationSubstitutionType.SMART_SUBSTITUTE,
        defaultSearchText: EvaluationSubstitutionType.TEMPLATE,
        defaultSelectedRow: EvaluationSubstitutionType.TEMPLATE,
        isVisible: EvaluationSubstitutionType.TEMPLATE,
        "primaryColumns.name.computedValue":
          EvaluationSubstitutionType.TEMPLATE,
        "primaryColumns.name.horizontalAlignment":
          EvaluationSubstitutionType.TEMPLATE,
        "primaryColumns.name.verticalAlignment":
          EvaluationSubstitutionType.TEMPLATE,
        "primaryColumns.name.textSize": EvaluationSubstitutionType.TEMPLATE,
        "primaryColumns.name.fontStyle": EvaluationSubstitutionType.TEMPLATE,
        "primaryColumns.name.textColor": EvaluationSubstitutionType.TEMPLATE,
        "primaryColumns.name.cellBackground":
          EvaluationSubstitutionType.TEMPLATE,
        "primaryColumns.createdAt.inputFormat":
          EvaluationSubstitutionType.TEMPLATE,
        "primaryColumns.createdAt.outputFormat":
          EvaluationSubstitutionType.TEMPLATE,
        "primaryColumns.createdAt.computedValue":
          EvaluationSubstitutionType.TEMPLATE,
        "primaryColumns.createdAt.horizontalAlignment":
          EvaluationSubstitutionType.TEMPLATE,
        "primaryColumns.createdAt.verticalAlignment":
          EvaluationSubstitutionType.TEMPLATE,
        "primaryColumns.createdAt.textSize":
          EvaluationSubstitutionType.TEMPLATE,
        "primaryColumns.createdAt.fontStyle":
          EvaluationSubstitutionType.TEMPLATE,
        "primaryColumns.createdAt.textColor":
          EvaluationSubstitutionType.TEMPLATE,
        "primaryColumns.createdAt.cellBackground":
          EvaluationSubstitutionType.TEMPLATE,
        "primaryColumns.status.buttonLabel":
          EvaluationSubstitutionType.TEMPLATE,
        "primaryColumns.status.buttonStyle":
          EvaluationSubstitutionType.TEMPLATE,
        "primaryColumns.status.buttonLabelColor":
          EvaluationSubstitutionType.TEMPLATE,
      },
      triggerPaths: {
        onRowSelected: true,
        onPageChange: true,
        onSearchTextChanged: true,
        onPageSizeChange: true,
        "primaryColumns.status.onClick": true,
      },
      validationPaths: {
<<<<<<< HEAD
        defaultPageSize: {
          params: {
            default: 0,
            min: 0,
          },
          type: "NUMBER",
        },
        defaultSearchText: {
          type: "TEXT",
        },
        defaultSelectedRow: {
          params: {
            expected: {
              example: "0 | [0, 1]",
              type: "Index of row(s)",
            },
          },
          type: "FUNCTION",
        },
        isVisible: {
          type: "BOOLEAN",
        },
        tableData: {
          type: "OBJECT_ARRAY",
        },
        totalRecordsCount: {
          params: {
            default: 0,
            min: 0,
          },
          type: "NUMBER",
        },
=======
        defaultSearchText: "TEXT",
        defaultSelectedRow: "DEFAULT_SELECTED_ROW",
        isVisible: "BOOLEAN",
        tableData: "TABLE_DATA",
>>>>>>> 40d147d5
      },
    };

    const result = getAllPathsFromPropertyConfig(widget, config, {
      selectedRow: true,
      selectedRows: true,
    });

    // Note: Removing until we figure out how functions are represented here.
    delete result.validationPaths.defaultSelectedRow.params?.fn;

    expect(result).toStrictEqual(expected);
  });
  it("works as expected for chart widget", () => {
    const widget = {
      renderMode: RenderModes.CANVAS,
      isVisible: true,
      widgetName: "Chart1",
      chartType: "LINE_CHART",
      chartName: "Sales on working days",
      allowHorizontalScroll: false,
      version: 1,
      chartData: {
        "random-id": {
          seriesName: "",
          data: "{{Api1.data}}",
        },
      },
      xAxisName: "Last Week",
      yAxisName: "Total Order Revenue $",
      type: WidgetTypes.CHART_WIDGET,
      isLoading: false,
      parentColumnSpace: 74,
      parentRowSpace: 40,
      leftColumn: 4,
      rightColumn: 10,
      topRow: 6,
      bottomRow: 14,
      parentId: "0",
      widgetId: "x1naz9is2b",
      dynamicBindingPathList: [
        {
          key: "chartData.random-id.data",
        },
      ],
    };
    const config = chartPorpertyConfig;

    const expected = {
      bindingPaths: {
        chartType: EvaluationSubstitutionType.TEMPLATE,
        chartName: EvaluationSubstitutionType.TEMPLATE,
        "chartData.random-id.seriesName": EvaluationSubstitutionType.TEMPLATE,
        "chartData.random-id.data": EvaluationSubstitutionType.SMART_SUBSTITUTE,
        xAxisName: EvaluationSubstitutionType.TEMPLATE,
        yAxisName: EvaluationSubstitutionType.TEMPLATE,
        isVisible: EvaluationSubstitutionType.TEMPLATE,
      },
      triggerPaths: {
        onDataPointClick: true,
      },
      validationPaths: {
        "chartData.random-id.data": {
          children: {
            params: {
              allowedKeys: [
                {
                  name: "x",
                  type: "TEXT",
                },
                {
                  name: "y",
                  type: "NUMBER",
                },
              ],
            },
            type: "OBJECT",
          },
          type: "ARRAY",
        },
        "chartData.random-id.seriesName": {
          type: "TEXT",
        },
        chartName: {
          type: "TEXT",
        },
        isVisible: {
          type: "BOOLEAN",
        },
        xAxisName: {
          type: "TEXT",
        },
        yAxisName: {
          type: "TEXT",
        },
      },
    };

    const result = getAllPathsFromPropertyConfig(widget, config, {});

    expect(result).toStrictEqual(expected);
  });
});<|MERGE_RESOLUTION|>--- conflicted
+++ resolved
@@ -163,14 +163,6 @@
         "primaryColumns.status.onClick": true,
       },
       validationPaths: {
-<<<<<<< HEAD
-        defaultPageSize: {
-          params: {
-            default: 0,
-            min: 0,
-          },
-          type: "NUMBER",
-        },
         defaultSearchText: {
           type: "TEXT",
         },
@@ -189,19 +181,6 @@
         tableData: {
           type: "OBJECT_ARRAY",
         },
-        totalRecordsCount: {
-          params: {
-            default: 0,
-            min: 0,
-          },
-          type: "NUMBER",
-        },
-=======
-        defaultSearchText: "TEXT",
-        defaultSelectedRow: "DEFAULT_SELECTED_ROW",
-        isVisible: "BOOLEAN",
-        tableData: "TABLE_DATA",
->>>>>>> 40d147d5
       },
     };
 
