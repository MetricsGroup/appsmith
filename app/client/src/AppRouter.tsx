--- conflicted
+++ resolved
@@ -122,23 +122,17 @@
                   exact
                   path={SIGNUP_SUCCESS_URL}
                 />
-<<<<<<< HEAD
-                <SentryRoute component={UserProfile} exact path={PROFILE} />
-=======
+
                 <SentryRoute component={EditorLoader} path={BUILDER_URL} />
-                <SentryRoute
-                  component={AppViewerLoader}
-                  path={getApplicationViewerPageURL()}
-                />
+
                 <SentryRoute component={UserProfile} path={PROFILE} />
-                <SentryRoute component={AppViewerLoader} path={APP_VIEW_URL} />
->>>>>>> 55fdbaaf
+
                 <SentryRoute
                   component={UnsubscribeEmail}
                   path={UNSUBSCRIBE_EMAIL_URL}
                 />
                 <SentryRoute component={Setup} exact path={SETUP} />
-                <SentryRoute component={EditorLoader} path={BUILDER_URL} />
+
                 <SentryRoute component={AppViewerLoader} path={VIEWER_URL} />
                 <SentryRoute component={PageNotFound} />
               </Switch>
