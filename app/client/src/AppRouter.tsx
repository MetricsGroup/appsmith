import React, { Suspense } from "react";
import history from "utils/history";
import AppHeader from "pages/common/AppHeader";
import { Redirect, Route, Router, Switch } from "react-router-dom";
import {
  APPLICATIONS_URL,
  AUTH_LOGIN_URL,
  BASE_LOGIN_URL,
  BASE_SIGNUP_URL,
  BASE_URL,
  BUILDER_URL,
  ORG_URL,
  SIGN_UP_URL,
  SIGNUP_SUCCESS_URL,
  USER_AUTH_URL,
  USERS_URL,
  PROFILE,
  UNSUBSCRIBE_EMAIL_URL,
  SETUP,
  VIEWER_URL,
} from "constants/routes";
import OrganizationLoader from "pages/organization/loader";
import ApplicationListLoader from "pages/Applications/loader";
import EditorLoader from "pages/Editor/loader";
import AppViewerLoader from "pages/AppViewer/loader";
import LandingScreen from "./LandingScreen";
import UserAuth from "pages/UserAuth";
import Users from "pages/users";
import ErrorPage from "pages/common/ErrorPage";
import PageNotFound from "pages/common/PageNotFound";
import PageLoadingBar from "pages/common/PageLoadingBar";
import ErrorPageHeader from "pages/common/ErrorPageHeader";
import UnsubscribeEmail from "pages/common/UnsubscribeEmail";
import { getCurrentThemeDetails, ThemeMode } from "selectors/themeSelectors";
import { AppState } from "reducers";
import { setThemeMode } from "actions/themeActions";
import { connect } from "react-redux";

import * as Sentry from "@sentry/react";
import AnalyticsUtil from "utils/AnalyticsUtil";
import { trimTrailingSlash } from "utils/helpers";
import { getSafeCrash, getSafeCrashCode } from "selectors/errorSelectors";
import UserProfile from "pages/UserProfile";
import { getCurrentUser } from "actions/authActions";
import { getFeatureFlagsFetched } from "selectors/usersSelectors";
import Setup from "pages/setup";

const SentryRoute = Sentry.withSentryRouting(Route);

const loadingIndicator = <PageLoadingBar />;

function changeAppBackground(currentTheme: any) {
  if (
    trimTrailingSlash(window.location.pathname) === "/applications" ||
    window.location.pathname.indexOf("/settings/") !== -1 ||
    trimTrailingSlash(window.location.pathname) === "/profile" ||
    trimTrailingSlash(window.location.pathname) === "/signup-success"
  ) {
    document.body.style.backgroundColor =
      currentTheme.colors.homepageBackground;
  } else {
    document.body.style.backgroundColor = currentTheme.colors.appBackground;
  }
}

class AppRouter extends React.Component<any, any> {
  unlisten: any;

  componentDidMount() {
    // This is needed for the route switch.
    AnalyticsUtil.logEvent("ROUTE_CHANGE", { path: window.location.pathname });
    this.unlisten = history.listen((location: any) => {
      AnalyticsUtil.logEvent("ROUTE_CHANGE", { path: location.pathname });
      changeAppBackground(this.props.currentTheme);
    });
    this.props.getCurrentUser();
  }

  componentWillUnmount() {
    this.unlisten();
  }

  render() {
    const {
      currentTheme,
      featureFlagsFetched,
      safeCrash,
      safeCrashCode,
    } = this.props;

    // This is needed for the theme switch.
    changeAppBackground(currentTheme);

    // Render the app once the feature flags have been fetched
    if (!featureFlagsFetched) return null;

    return (
      <Router history={history}>
        <Suspense fallback={loadingIndicator}>
          {safeCrash ? (
            <>
              <ErrorPageHeader />
              <ErrorPage code={safeCrashCode} />
            </>
          ) : (
            <>
              <AppHeader />
              <Switch>
                <SentryRoute component={LandingScreen} exact path={BASE_URL} />
                <Redirect exact from={BASE_LOGIN_URL} to={AUTH_LOGIN_URL} />
                <Redirect exact from={BASE_SIGNUP_URL} to={SIGN_UP_URL} />
                <SentryRoute component={OrganizationLoader} path={ORG_URL} />
                <SentryRoute component={Users} exact path={USERS_URL} />
                <SentryRoute component={UserAuth} path={USER_AUTH_URL} />
                <SentryRoute
                  component={ApplicationListLoader}
                  exact
                  path={APPLICATIONS_URL}
                />
                <SentryRoute
                  component={ApplicationListLoader}
                  exact
                  path={SIGNUP_SUCCESS_URL}
                />
<<<<<<< HEAD
                <SentryRoute component={EditorLoader} path={BUILDER_URL} />
                <SentryRoute component={UserProfile} exact path={PROFILE} />
                <SentryRoute component={AppViewerLoader} path={VIEWER_URL} />
=======
                <SentryRoute component={UserProfile} exact path={PROFILE} />
>>>>>>> 3d1bf67c
                <SentryRoute
                  component={UnsubscribeEmail}
                  path={UNSUBSCRIBE_EMAIL_URL}
                />
                <SentryRoute component={Setup} exact path={SETUP} />
                <SentryRoute component={EditorLoader} path={BUILDER_URL} />
                <SentryRoute component={AppViewerLoader} path={VIEWER_URL} />
                <SentryRoute component={PageNotFound} />
              </Switch>
            </>
          )}
        </Suspense>
      </Router>
    );
  }
}
const mapStateToProps = (state: AppState) => ({
  currentTheme: getCurrentThemeDetails(state),
  safeCrash: getSafeCrash(state),
  safeCrashCode: getSafeCrashCode(state),
  featureFlagsFetched: getFeatureFlagsFetched(state),
});

const mapDispatchToProps = (dispatch: any) => ({
  setTheme: (mode: ThemeMode) => {
    dispatch(setThemeMode(mode));
  },
  getCurrentUser: () => dispatch(getCurrentUser()),
});

export default connect(mapStateToProps, mapDispatchToProps)(AppRouter);<|MERGE_RESOLUTION|>--- conflicted
+++ resolved
@@ -122,13 +122,7 @@
                   exact
                   path={SIGNUP_SUCCESS_URL}
                 />
-<<<<<<< HEAD
-                <SentryRoute component={EditorLoader} path={BUILDER_URL} />
                 <SentryRoute component={UserProfile} exact path={PROFILE} />
-                <SentryRoute component={AppViewerLoader} path={VIEWER_URL} />
-=======
-                <SentryRoute component={UserProfile} exact path={PROFILE} />
->>>>>>> 3d1bf67c
                 <SentryRoute
                   component={UnsubscribeEmail}
                   path={UNSUBSCRIBE_EMAIL_URL}
