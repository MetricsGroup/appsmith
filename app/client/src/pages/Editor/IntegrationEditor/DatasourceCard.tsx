import { Datasource } from "entities/Datasource";
import { isStoredDatasource, PluginType } from "entities/Action";
import Button, { Category } from "components/ads/Button";
import React, { useCallback } from "react";
import { isNil } from "lodash";
import { useDispatch, useSelector } from "react-redux";
import { Colors } from "constants/Colors";
import { useParams } from "react-router";
import CollapseComponent from "components/utils/CollapseComponent";
import {
  getPluginImages,
  getQueryActionsForCurrentPage,
} from "selectors/entitiesSelector";
import styled from "styled-components";
import { AppState } from "reducers";
import history from "utils/history";
import { Position } from "@blueprintjs/core/lib/esm/common/position";

import { renderDatasourceSection } from "pages/Editor/DataSourceEditor/DatasourceSection";
import {
  DATA_SOURCES_EDITOR_ID_URL,
  getGenerateTemplateFormURL,
} from "constants/routes";
import { setDatsourceEditorMode } from "actions/datasourceActions";
import { getQueryParams } from "../../../utils/AppsmithUtils";
import { SAAS_EDITOR_DATASOURCE_ID_URL } from "../SaaSEditor/constants";
import Menu from "components/ads/Menu";
import { IconSize } from "../../../components/ads/Icon";
import Icon from "components/ads/Icon";
import MenuItem from "components/ads/MenuItem";
import { deleteDatasource } from "../../../actions/datasourceActions";
import {
  getGenerateCRUDEnabledPluginMap,
  getIsDeletingDatasource,
} from "../../../selectors/entitiesSelector";
import TooltipComponent from "components/ads/Tooltip";
import { GenerateCRUDEnabledPluginMap, Plugin } from "../../../api/PluginApi";
import AnalyticsUtil from "utils/AnalyticsUtil";
import NewActionButton from "../DataSourceEditor/NewActionButton";
import Boxed from "components/editorComponents/Onboarding/Boxed";
import { OnboardingStep } from "constants/OnboardingConstants";
import { getDefaultApplicationId } from "selectors/applicationSelectors";

const Wrapper = styled.div`
  padding: 18px;
  /* margin-top: 18px; */
  cursor: pointer;
  &:hover {
    background: ${Colors.Gallery};
    .bp3-collapse-body {
      background: ${Colors.Gallery};
    }
  }
`;

const DatasourceCardMainBody = styled.div`
  display: flex;
  flex: 1;
  flex-direction: row;
  width: 100%;
`;

const MenuComponent = styled(Menu)`
  flex: 0;
`;

const MenuWrapper = styled.div`
  display: flex;
  margin: 8px 0px;
`;

const DatasourceImage = styled.img`
  height: 24px;
  width: auto;
`;

const GenerateTemplateButton = styled(Button)`
  padding: 10px 20px;
  &&&& {
    height: 36px;
    max-width: 200px;
    border: 1px solid ${Colors.HIT_GRAY};
    width: auto;
  }
`;

const DatasourceName = styled.span`
  margin-left: 10px;
  font-size: 16px;
  font-weight: 500;
`;

const DatasourceCardHeader = styled.div`
  flex: 1;
  justify-content: space-between;
  display: flex;
  cursor: pointer;
`;

const DatasourceNameWrapper = styled.div`
  flex-direction: row;
  align-items: center;
  display: flex;
`;

const DatasourceInfo = styled.div`
  padding: 0 10px;
`;

const Queries = styled.div`
  color: ${Colors.DOVE_GRAY};
  font-size: 14px;
  display: inline-block;
  margin-top: 11px;
`;

const ButtonsWrapper = styled.div`
  display: flex;
  gap: 10px;
`;

const MoreOptionsContainer = styled.div`
  width: 22px;
  height: 22px;
  display: flex;
  align-items: center;
  justify-content: center;
`;

const CollapseComponentWrapper = styled.div`
  display: flex;
  width: fit-content;
`;

type DatasourceCardProps = {
  datasource: Datasource;
  plugin: Plugin;
};

function DatasourceCard(props: DatasourceCardProps) {
  const dispatch = useDispatch();
  const pluginImages = useSelector(getPluginImages);

  const generateCRUDSupportedPlugin: GenerateCRUDEnabledPluginMap = useSelector(
    getGenerateCRUDEnabledPluginMap,
  );

  const params = useParams<{ pageId: string }>();

  const defaultApplicationId = useSelector(getDefaultApplicationId);

  const { datasource, plugin } = props;
  const supportTemplateGeneration = !!generateCRUDSupportedPlugin[
    datasource.pluginId
  ];

  const datasourceFormConfigs = useSelector(
    (state: AppState) => state.entities.plugins.formConfigs,
  );
  const queryActions = useSelector(getQueryActionsForCurrentPage);
  const queriesWithThisDatasource = queryActions.filter(
    (action) =>
      isStoredDatasource(action.config.datasource) &&
      action.config.datasource.id === datasource.id,
  ).length;

  const isDeletingDatasource = useSelector(getIsDeletingDatasource);

  const currentFormConfig: Array<any> =
    datasourceFormConfigs[datasource?.pluginId ?? ""];
  const QUERY = queriesWithThisDatasource > 1 ? "queries" : "query";

  const editDatasource = useCallback(() => {
    AnalyticsUtil.logEvent("DATASOURCE_CARD_EDIT_ACTION");
    if (plugin && plugin.type === PluginType.SAAS) {
      history.push(
        SAAS_EDITOR_DATASOURCE_ID_URL(
          defaultApplicationId,
          params.pageId,
          plugin.packageName,
          datasource.id,
          {
            from: "datasources",
            ...getQueryParams(),
          },
        ),
      );
    } else {
      dispatch(setDatsourceEditorMode({ id: datasource.id, viewMode: false }));
      history.push(
        DATA_SOURCES_EDITOR_ID_URL(
          defaultApplicationId,
          params.pageId,
          datasource.id,
          {
            from: "datasources",
            ...getQueryParams(),
          },
        ),
      );
    }
  }, [datasource.id, params, plugin]);

  const routeToGeneratePage = (e: React.MouseEvent) => {
    e.stopPropagation();
    if (!supportTemplateGeneration) {
      // disable button when it doesn't support page generation
      return;
    }
    AnalyticsUtil.logEvent("DATASOURCE_CARD_GEN_CRUD_PAGE_ACTION");
    history.push(
<<<<<<< HEAD
      `${getGenerateTemplateFormURL(
        defaultApplicationId,
        params.pageId,
      )}?datasourceId=${datasource.id}&new_page=true`,
=======
      getGenerateTemplateFormURL(defaultApplicationId, params.pageId, {
        datasourceId: datasource.id,
        new_page: true,
      }),
>>>>>>> 97e91bc1
    );
  };

  const deleteAction = () => {
    AnalyticsUtil.logEvent("DATASOURCE_CARD_DELETE_ACTION");
    dispatch(deleteDatasource({ id: datasource.id }));
  };

  return (
    <Wrapper
      className="t--datasource"
      key={datasource.id}
      onClick={editDatasource}
    >
      <DatasourceCardMainBody>
        <DatasourceCardHeader className="t--datasource-name">
          <div style={{ flex: 1 }}>
            <DatasourceNameWrapper>
              <DatasourceImage
                alt="Datasource"
                className="dataSourceImage"
                src={pluginImages[datasource.pluginId]}
              />
              <DatasourceName>{datasource.name}</DatasourceName>
            </DatasourceNameWrapper>
            <Queries>
              {queriesWithThisDatasource
                ? `${queriesWithThisDatasource} ${QUERY} on this page`
                : "No query is using this datasource"}
            </Queries>
          </div>
          <ButtonsWrapper className="action-wrapper">
            <Boxed step={OnboardingStep.FINISH}>
              <TooltipComponent
                boundary={"viewport"}
                content="Currently not supported for page generation"
                disabled={!!supportTemplateGeneration}
                hoverOpenDelay={200}
                position={Position.BOTTOM}
              >
                <GenerateTemplateButton
                  category={Category.tertiary}
                  className="t--generate-template"
                  disabled={!supportTemplateGeneration}
                  onClick={routeToGeneratePage}
                  text="GENERATE NEW PAGE"
                />
              </TooltipComponent>
            </Boxed>

            <NewActionButton
              datasource={datasource}
              eventFrom="active-datasources"
              pluginType={plugin?.type}
            />
            <MenuWrapper
              className="t--datasource-menu-option"
              onClick={(e) => {
                e.stopPropagation();
              }}
            >
              <MenuComponent
                menuItemWrapperWidth="140px"
                position={Position.LEFT_TOP}
                target={
                  <MoreOptionsContainer>
                    <Icon
                      fillColor={Colors.GRAY2}
                      name="comment-context-menu"
                      size={IconSize.XXXL}
                    />
                  </MoreOptionsContainer>
                }
              >
                <MenuItem
                  className="t--datasource-option-delete"
                  icon="delete"
                  isLoading={isDeletingDatasource}
                  onSelect={deleteAction}
                  text="Delete"
                />
                <MenuItem
                  className="t--datasource-option-edit"
                  icon="edit"
                  onSelect={editDatasource}
                  text="Edit"
                />
              </MenuComponent>
            </MenuWrapper>
          </ButtonsWrapper>
        </DatasourceCardHeader>
      </DatasourceCardMainBody>
      {!isNil(currentFormConfig) && (
        <CollapseComponentWrapper
          onClick={(e) => {
            e.stopPropagation();
          }}
        >
          <CollapseComponent title="Show More" titleStyle={{ maxWidth: 120 }}>
            <DatasourceInfo>
              {renderDatasourceSection(currentFormConfig[0], datasource)}
            </DatasourceInfo>
          </CollapseComponent>
        </CollapseComponentWrapper>
      )}
    </Wrapper>
  );
}

export default DatasourceCard;<|MERGE_RESOLUTION|>--- conflicted
+++ resolved
@@ -209,17 +209,10 @@
     }
     AnalyticsUtil.logEvent("DATASOURCE_CARD_GEN_CRUD_PAGE_ACTION");
     history.push(
-<<<<<<< HEAD
-      `${getGenerateTemplateFormURL(
-        defaultApplicationId,
-        params.pageId,
-      )}?datasourceId=${datasource.id}&new_page=true`,
-=======
       getGenerateTemplateFormURL(defaultApplicationId, params.pageId, {
         datasourceId: datasource.id,
         new_page: true,
       }),
->>>>>>> 97e91bc1
     );
   };
 
