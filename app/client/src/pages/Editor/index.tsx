--- conflicted
+++ resolved
@@ -12,11 +12,7 @@
 import { fetchPage, addWidget } from "../../actions/pageActions";
 import { executeAction } from "../../actions/widgetActions";
 import { RenderModes } from "../../constants/WidgetConstants";
-<<<<<<< HEAD
 import { ActionPayload } from "../../constants/ActionConstants";
-// import EditorDragLayer  from "./EditorDragLayer"
-=======
->>>>>>> a4fb46fd
 
 const CanvasContainer = styled.section`
   height: 100%;
