--- conflicted
+++ resolved
@@ -38,12 +38,9 @@
 import { getSelectedWidget } from "selectors/ui";
 import { MAIN_CONTAINER_WIDGET_ID } from "constants/WidgetConstants";
 import Welcome from "./Welcome";
-<<<<<<< HEAD
-=======
 import { getThemeDetails, ThemeMode } from "selectors/themeSelectors";
 import { ThemeProvider } from "styled-components";
 import { Theme } from "constants/DefaultTheme";
->>>>>>> 21eecb1f
 
 type EditorProps = {
   currentApplicationId?: string;
@@ -238,10 +235,7 @@
   user: getCurrentUser(state),
   selectedWidget: getSelectedWidget(state),
   creatingOnboardingDatabase: state.ui.onBoarding.showOnboardingLoader,
-<<<<<<< HEAD
-=======
   lightTheme: getThemeDetails(state, ThemeMode.LIGHT),
->>>>>>> 21eecb1f
 });
 
 const mapDispatchToProps = (dispatch: any) => {
