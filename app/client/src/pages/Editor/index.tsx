import React, { Component } from "react";
import { Helmet } from "react-helmet";
import { connect } from "react-redux";
import { RouteComponentProps, withRouter } from "react-router-dom";
import { Spinner } from "@blueprintjs/core";
import { BuilderRouteParams } from "constants/routes";
import { AppState } from "reducers";
import MainContainer from "./MainContainer";
import { DndProvider } from "react-dnd";
import TouchBackend from "react-dnd-touch-backend";
import {
  getCurrentApplicationId,
  getIsEditorInitialized,
  getIsEditorLoading,
  getIsPublishingApplication,
  getPublishingError,
} from "selectors/editorSelectors";
import { initEditor, resetEditorRequest } from "actions/initActions";
import { editorInitializer } from "utils/EditorUtils";
import CenteredWrapper from "components/designSystems/appsmith/CenteredWrapper";
import { getCurrentUser } from "selectors/usersSelectors";
import { User } from "constants/userConstants";
import ConfirmRunModal from "pages/Editor/ConfirmRunModal";
import * as Sentry from "@sentry/react";
import Welcome from "./Welcome";
import { getTheme, ThemeMode } from "selectors/themeSelectors";
import { ThemeProvider } from "styled-components";
import { Theme } from "constants/DefaultTheme";
import GlobalHotKeys from "./GlobalHotKeys";
import { handlePathUpdated } from "actions/recentEntityActions";
import AppComments from "comments/AppComments/AppComments";
import AddCommentTourComponent from "comments/tour/AddCommentTourComponent";
import CommentShowCaseCarousel from "comments/CommentsShowcaseCarousel";
import GitSyncModal from "pages/Editor/gitSync/GitSyncModal";

import history from "utils/history";
import { fetchPage, updateCurrentPage } from "actions/pageActions";

import { getCurrentPageId } from "selectors/editorSelectors";

const getSearchQuery = (search = "", key: string) => {
  const params = new URLSearchParams(search);
  return params.get(key) || "";
};

type EditorProps = {
  currentApplicationId?: string;
  currentApplicationName?: string;
  initEditor: (
<<<<<<< HEAD
    applicationId: string,
=======
    defaultApplicationId: string,
>>>>>>> 5b5986bd
    pageId: string,
    branchName?: string,
  ) => void;
  isPublishing: boolean;
  isEditorLoading: boolean;
  isEditorInitialized: boolean;
  isEditorInitializeError: boolean;
  errorPublishing: boolean;
  creatingOnboardingDatabase: boolean;
  user?: User;
  lightTheme: Theme;
  resetEditorRequest: () => void;
  handlePathUpdated: (location: typeof window.location) => void;
  fetchPage: (pageId: string) => void;
  updateCurrentPage: (pageId: string) => void;
  handleBranchChange: (branchName: string) => void;
<<<<<<< HEAD
=======
  currentPageId?: string;
>>>>>>> 5b5986bd
};

type Props = EditorProps & RouteComponentProps<BuilderRouteParams>;

class Editor extends Component<Props> {
  unlisten: any;

  public state = {
    registered: false,
  };

  componentDidMount() {
    editorInitializer().then(() => {
      this.setState({ registered: true });
    });
<<<<<<< HEAD
    const {
      branchName,
      defaultApplicationId,
      pageId,
    } = this.props.match.params;
    if (defaultApplicationId) {
      this.props.initEditor(defaultApplicationId, pageId, branchName);
=======

    const {
      location: { search },
    } = this.props;
    const branch = getSearchQuery(search, "branch");

    const { defaultApplicationId, pageId } = this.props.match.params;
    if (defaultApplicationId) {
      this.props.initEditor(defaultApplicationId, pageId, branch);
>>>>>>> 5b5986bd
    }
    this.props.handlePathUpdated(window.location);
    this.unlisten = history.listen(this.handleHistoryChange);
  }

  getIsBranchUpdated(props1: Props, props2: Props) {
    const {
      location: { search: search1 },
    } = props1;
    const {
      location: { search: search2 },
    } = props2;

    const branch1 = getSearchQuery(search1, "branch");
    const branch2 = getSearchQuery(search2, "branch");

    return branch1 !== branch2;
  }

  shouldComponentUpdate(nextProps: Props, nextState: { registered: boolean }) {
    const isBranchUpdated = this.getIsBranchUpdated(this.props, nextProps);

    return (
      isBranchUpdated ||
      nextProps.currentApplicationName !== this.props.currentApplicationName ||
      nextProps.match?.params?.pageId !== this.props.match?.params?.pageId ||
      nextProps.match?.params?.branchName !==
        this.props.match?.params?.branchName ||
      nextProps.currentApplicationId !== this.props.currentApplicationId ||
      nextProps.isEditorInitialized !== this.props.isEditorInitialized ||
      nextProps.isPublishing !== this.props.isPublishing ||
      nextProps.isEditorLoading !== this.props.isEditorLoading ||
      nextProps.errorPublishing !== this.props.errorPublishing ||
      nextProps.isEditorInitializeError !==
        this.props.isEditorInitializeError ||
      nextProps.creatingOnboardingDatabase !==
        this.props.creatingOnboardingDatabase ||
      nextState.registered !== this.state.registered
    );
  }

  componentDidUpdate(prevProps: Props) {
<<<<<<< HEAD
    const { branchName, defaultApplicationId, pageId } =
      this.props.match.params || {};
    const { pageId: prevPageId } = prevProps.match.params || {};

    const { branchName: prevBranchName } = prevProps.match.params || {};
    if (branchName && branchName !== prevBranchName && defaultApplicationId) {
      this.props.initEditor(defaultApplicationId, pageId, branchName);
    } else {
      // since the page is fetched in the init flow too
      if (pageId && pageId !== prevPageId) {
=======
    const { defaultApplicationId, pageId } = this.props.match.params || {};
    const { pageId: prevPageId } = prevProps.match.params || {};
    const isBranchUpdated = this.getIsBranchUpdated(this.props, prevProps);

    const branch = getSearchQuery(this.props.location.search, "branch");

    if (isBranchUpdated && defaultApplicationId) {
      this.props.initEditor(defaultApplicationId, pageId, branch);
    } else {
      /**
       * First time load is handled by init sagas
       * If we don't check for `prevPageId`: fetch page is retriggered
       * when redirected to the default page
       */
      if (prevPageId && pageId && pageId !== prevPageId) {
>>>>>>> 5b5986bd
        this.props.updateCurrentPage(pageId);
        this.props.fetchPage(pageId);
      }
    }
  }

  componentWillUnmount() {
    this.props.resetEditorRequest();
    if (typeof this.unlisten === "function") this.unlisten();
  }

  handleHistoryChange = (location: any) => {
    this.props.handlePathUpdated(location);
  };

  public render() {
    if (this.props.creatingOnboardingDatabase) {
      return <Welcome />;
    }

    if (!this.props.isEditorInitialized || !this.state.registered) {
      return (
        <CenteredWrapper style={{ height: "calc(100vh - 35px)" }}>
          <Spinner />
        </CenteredWrapper>
      );
    }
    return (
      <ThemeProvider theme={theme}>
        <DndProvider
          backend={TouchBackend}
          options={{
            enableMouseEvents: true,
          }}
        >
          <div>
            <Helmet>
              <meta charSet="utf-8" />
              <title>
                {`${this.props.currentApplicationName} |`} Editor | Appsmith
              </title>
            </Helmet>
            <GlobalHotKeys>
              <MainContainer />
              <AppComments />
              <AddCommentTourComponent />
              <CommentShowCaseCarousel />
              <GitSyncModal />
            </GlobalHotKeys>
          </div>
          <ConfirmRunModal />
        </DndProvider>
      </ThemeProvider>
    );
  }
}

const theme = getTheme(ThemeMode.LIGHT);

const mapStateToProps = (state: AppState) => ({
  currentApplicationId: getCurrentApplicationId(state),
  errorPublishing: getPublishingError(state),
  isPublishing: getIsPublishingApplication(state),
  isEditorLoading: getIsEditorLoading(state),
  isEditorInitialized: getIsEditorInitialized(state),
  user: getCurrentUser(state),
  creatingOnboardingDatabase: state.ui.onBoarding.showOnboardingLoader,
  currentApplicationName: state.ui.applications.currentApplication?.name,
  currentPageId: getCurrentPageId(state),
});

const mapDispatchToProps = (dispatch: any) => {
  return {
<<<<<<< HEAD
    initEditor: (applicationId: string, pageId: string, branchName?: string) =>
      dispatch(initEditor(applicationId, pageId, branchName)),
=======
    initEditor: (
      defaultApplicationId: string,
      pageId: string,
      branchName?: string,
    ) => dispatch(initEditor(defaultApplicationId, pageId, branchName)),
>>>>>>> 5b5986bd
    resetEditorRequest: () => dispatch(resetEditorRequest()),
    handlePathUpdated: (location: typeof window.location) =>
      dispatch(handlePathUpdated(location)),
    fetchPage: (pageId: string) => dispatch(fetchPage(pageId)),
    updateCurrentPage: (pageId: string) => dispatch(updateCurrentPage(pageId)),
  };
};

export default withRouter(
  connect(mapStateToProps, mapDispatchToProps)(Sentry.withProfiler(Editor)),
);<|MERGE_RESOLUTION|>--- conflicted
+++ resolved
@@ -47,11 +47,7 @@
   currentApplicationId?: string;
   currentApplicationName?: string;
   initEditor: (
-<<<<<<< HEAD
-    applicationId: string,
-=======
     defaultApplicationId: string,
->>>>>>> 5b5986bd
     pageId: string,
     branchName?: string,
   ) => void;
@@ -68,10 +64,7 @@
   fetchPage: (pageId: string) => void;
   updateCurrentPage: (pageId: string) => void;
   handleBranchChange: (branchName: string) => void;
-<<<<<<< HEAD
-=======
   currentPageId?: string;
->>>>>>> 5b5986bd
 };
 
 type Props = EditorProps & RouteComponentProps<BuilderRouteParams>;
@@ -87,15 +80,6 @@
     editorInitializer().then(() => {
       this.setState({ registered: true });
     });
-<<<<<<< HEAD
-    const {
-      branchName,
-      defaultApplicationId,
-      pageId,
-    } = this.props.match.params;
-    if (defaultApplicationId) {
-      this.props.initEditor(defaultApplicationId, pageId, branchName);
-=======
 
     const {
       location: { search },
@@ -105,7 +89,6 @@
     const { defaultApplicationId, pageId } = this.props.match.params;
     if (defaultApplicationId) {
       this.props.initEditor(defaultApplicationId, pageId, branch);
->>>>>>> 5b5986bd
     }
     this.props.handlePathUpdated(window.location);
     this.unlisten = history.listen(this.handleHistoryChange);
@@ -132,8 +115,6 @@
       isBranchUpdated ||
       nextProps.currentApplicationName !== this.props.currentApplicationName ||
       nextProps.match?.params?.pageId !== this.props.match?.params?.pageId ||
-      nextProps.match?.params?.branchName !==
-        this.props.match?.params?.branchName ||
       nextProps.currentApplicationId !== this.props.currentApplicationId ||
       nextProps.isEditorInitialized !== this.props.isEditorInitialized ||
       nextProps.isPublishing !== this.props.isPublishing ||
@@ -148,18 +129,6 @@
   }
 
   componentDidUpdate(prevProps: Props) {
-<<<<<<< HEAD
-    const { branchName, defaultApplicationId, pageId } =
-      this.props.match.params || {};
-    const { pageId: prevPageId } = prevProps.match.params || {};
-
-    const { branchName: prevBranchName } = prevProps.match.params || {};
-    if (branchName && branchName !== prevBranchName && defaultApplicationId) {
-      this.props.initEditor(defaultApplicationId, pageId, branchName);
-    } else {
-      // since the page is fetched in the init flow too
-      if (pageId && pageId !== prevPageId) {
-=======
     const { defaultApplicationId, pageId } = this.props.match.params || {};
     const { pageId: prevPageId } = prevProps.match.params || {};
     const isBranchUpdated = this.getIsBranchUpdated(this.props, prevProps);
@@ -175,7 +144,6 @@
        * when redirected to the default page
        */
       if (prevPageId && pageId && pageId !== prevPageId) {
->>>>>>> 5b5986bd
         this.props.updateCurrentPage(pageId);
         this.props.fetchPage(pageId);
       }
@@ -249,16 +217,11 @@
 
 const mapDispatchToProps = (dispatch: any) => {
   return {
-<<<<<<< HEAD
-    initEditor: (applicationId: string, pageId: string, branchName?: string) =>
-      dispatch(initEditor(applicationId, pageId, branchName)),
-=======
     initEditor: (
       defaultApplicationId: string,
       pageId: string,
       branchName?: string,
     ) => dispatch(initEditor(defaultApplicationId, pageId, branchName)),
->>>>>>> 5b5986bd
     resetEditorRequest: () => dispatch(resetEditorRequest()),
     handlePathUpdated: (location: typeof window.location) =>
       dispatch(handlePathUpdated(location)),
