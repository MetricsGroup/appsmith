import React, { Component } from "react";
import { connect } from "react-redux";
import styled from "styled-components";
import Canvas from "./Canvas";
import {
  WidgetCardProps,
  WidgetProps,
  WidgetDynamicProperty,
} from "../../widgets/BaseWidget";
import { AppState } from "../../reducers";
import { EditorReduxState } from "../../reducers/uiReducers/editorReducer";
import WidgetCardsPane from "./WidgetCardsPane";
import EditorHeader from "./EditorHeader";
import CanvasWidgetsNormalizer from "../../normalizers/CanvasWidgetsNormalizer";
import { ContainerWidgetProps } from "../../widgets/ContainerWidget";
<<<<<<< HEAD
import { fetchPage, updateWidget, savePage } from "../../actions/pageActions";
import { RenderModes } from "../../constants/WidgetConstants";
import EditorDragLayer from "./EditorDragLayer";
=======
import { fetchPage, addWidget } from "../../actions/pageActions";
import { executeAction } from "../../actions/widgetActions";
import { RenderModes } from "../../constants/WidgetConstants";
import { ActionPayload } from "../../constants/ActionConstants";
>>>>>>> d19c7472

const CanvasContainer = styled.section`
  height: 100%;
  width: 100%;
  position: relative;
  overflow-x: hidden;
  overflow-y: auto;
  margin: 0px 10px;
  &:before {
    position: absolute;
    top: 0;
    right: 0;
    bottom: 0;
    left: 0;
    z-index: 1000;
    pointer-events: none;
  }
`;

const EditorWrapper = styled.div`
  display: flex;
  flex-direction: row;
  align-items: stretch;
  justify-content: flex-start;
  width: 100vw;
  overflow: hidden;
  padding: 10px;
  height: calc(100vh - 60px);
`;

type EditorProps = {
  layout: ContainerWidgetProps<WidgetProps> | any;
  fetchCanvasWidgets: Function;
  executeAction: (actionPayloads?: ActionPayload[]) => void;
  cards: { [id: string]: WidgetCardProps[] } | any;
  updateWidgetProperty: Function;
  savePageLayout: Function;
  page: string;
  currentPageId: string;
  currentLayoutId: string;
};

class Editor extends Component<EditorProps> {
  componentDidMount() {
    this.props.fetchCanvasWidgets(this.props.currentPageId);
  }

  public render() {
    return (
      <React.Fragment>
        <EditorHeader></EditorHeader>
        <EditorWrapper>
          <WidgetCardsPane cards={this.props.cards} />
          <EditorDragLayer />
          <CanvasContainer>
            <Canvas
<<<<<<< HEAD
              layout={{
                ...this.props.layout,
                onPropertyChange: this.props.updateWidgetProperty,
              }}
=======
              pageWidget={this.props.pageWidget}
              addWidget={this.addWidgetToCanvas}
              widgetFunctions={{ executeAction: this.props.executeAction }}
>>>>>>> d19c7472
            />
          </CanvasContainer>
        </EditorWrapper>
      </React.Fragment>
    );
  }
}

const mapStateToProps = (state: AppState): EditorReduxState => {
  const layout = CanvasWidgetsNormalizer.denormalize(
    state.ui.editor.pageWidgetId,
    state.entities,
  );
  return {
    cards: state.ui.widgetCardsPane.cards,
    layout,
    pageWidgetId: state.ui.editor.pageWidgetId,
    currentPageId: state.ui.editor.currentPageId,
    currentLayoutId: state.ui.editor.currentLayoutId,
  };
};

const mapDispatchToProps = (dispatch: any) => {
  return {
    executeAction: (actionPayloads?: ActionPayload[]) =>
      dispatch(executeAction(actionPayloads)),
    fetchCanvasWidgets: (pageId: string) =>
      dispatch(fetchPage(pageId, RenderModes.CANVAS)),
    updateWidgetProperty: (
      propertyType: WidgetDynamicProperty,
      widgetProps: WidgetProps,
      payload: any,
    ) => dispatch(updateWidget(propertyType, widgetProps, payload)),
    savePageLayout: (
      pageId: string,
      layoutId: string,
      dsl: ContainerWidgetProps<WidgetProps>,
    ) => dispatch(savePage(pageId, layoutId, dsl)),
  };
};

export default connect(
  mapStateToProps,
  mapDispatchToProps,
)(Editor);<|MERGE_RESOLUTION|>--- conflicted
+++ resolved
@@ -13,16 +13,11 @@
 import EditorHeader from "./EditorHeader";
 import CanvasWidgetsNormalizer from "../../normalizers/CanvasWidgetsNormalizer";
 import { ContainerWidgetProps } from "../../widgets/ContainerWidget";
-<<<<<<< HEAD
 import { fetchPage, updateWidget, savePage } from "../../actions/pageActions";
 import { RenderModes } from "../../constants/WidgetConstants";
 import EditorDragLayer from "./EditorDragLayer";
-=======
-import { fetchPage, addWidget } from "../../actions/pageActions";
 import { executeAction } from "../../actions/widgetActions";
-import { RenderModes } from "../../constants/WidgetConstants";
 import { ActionPayload } from "../../constants/ActionConstants";
->>>>>>> d19c7472
 
 const CanvasContainer = styled.section`
   height: 100%;
@@ -79,16 +74,11 @@
           <EditorDragLayer />
           <CanvasContainer>
             <Canvas
-<<<<<<< HEAD
               layout={{
                 ...this.props.layout,
                 onPropertyChange: this.props.updateWidgetProperty,
               }}
-=======
-              pageWidget={this.props.pageWidget}
-              addWidget={this.addWidgetToCanvas}
               widgetFunctions={{ executeAction: this.props.executeAction }}
->>>>>>> d19c7472
             />
           </CanvasContainer>
         </EditorWrapper>
