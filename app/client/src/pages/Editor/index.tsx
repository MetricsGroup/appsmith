import React, { Component } from "react";
import { Helmet } from "react-helmet";
import { connect } from "react-redux";
import { RouteComponentProps, withRouter } from "react-router-dom";
import {
  BuilderRouteParams,
  getApplicationViewerPageURL,
} from "constants/routes";
import { AppState } from "reducers";
import MainContainer from "./MainContainer";
import { DndProvider } from "react-dnd";
import TouchBackend from "react-dnd-touch-backend";
import {
  getCurrentApplicationId,
  getCurrentPageId,
  getIsEditorInitialized,
  getIsEditorLoading,
  getIsPublishingApplication,
  getPublishingError,
} from "selectors/editorSelectors";
import {
  AnchorButton,
  Classes,
  Dialog,
  Hotkey,
  Hotkeys,
  Spinner,
} from "@blueprintjs/core";
import { HotkeysTarget } from "@blueprintjs/core/lib/esnext/components/hotkeys/hotkeysTarget.js";
import { initEditor } from "actions/initActions";
import { editorInitializer } from "utils/EditorUtils";
import {
  ENTITY_EXPLORER_SEARCH_ID,
  WIDGETS_SEARCH_ID,
} from "constants/Explorer";
import CenteredWrapper from "components/designSystems/appsmith/CenteredWrapper";
import { getCurrentUser } from "selectors/usersSelectors";
import { User } from "constants/userConstants";
import ConfirmRunModal from "pages/Editor/ConfirmRunModal";
import * as Sentry from "@sentry/react";
import {
  copyWidget,
  cutWidget,
  deleteSelectedWidget,
  pasteWidget,
} from "actions/widgetActions";
import { isMac } from "utils/helpers";
import { getSelectedWidget } from "selectors/ui";
import { MAIN_CONTAINER_WIDGET_ID } from "constants/WidgetConstants";

type EditorProps = {
  currentApplicationId?: string;
  currentPageId?: string;
  initEditor: (applicationId: string, pageId: string) => void;
  isPublishing: boolean;
  isEditorLoading: boolean;
  isEditorInitialized: boolean;
  isEditorInitializeError: boolean;
  errorPublishing: boolean;
  copySelectedWidget: () => void;
  pasteCopiedWidget: () => void;
  deleteSelectedWidget: () => void;
  cutSelectedWidget: () => void;
  user?: User;
  selectedWidget?: string;
};

type Props = EditorProps & RouteComponentProps<BuilderRouteParams>;

const getSelectedText = () => {
  if (typeof window.getSelection === "function") {
    const selectionObj = window.getSelection();
    return selectionObj && selectionObj.toString();
  }
};

@HotkeysTarget
class Editor extends Component<Props> {
  public stopPropagationIfWidgetSelected(e: KeyboardEvent): boolean {
    if (
      this.props.selectedWidget &&
      this.props.selectedWidget != MAIN_CONTAINER_WIDGET_ID &&
      !getSelectedText()
    ) {
      e.preventDefault();
      e.stopPropagation();
      return true;
    }
    return false;
  }

  public renderHotkeys() {
    return (
      <Hotkeys>
        <Hotkey
          global={true}
          combo="mod + f"
          label="Search entities"
          onKeyDown={(e: any) => {
            const entitySearchInput = document.getElementById(
              ENTITY_EXPLORER_SEARCH_ID,
            );
            const widgetSearchInput = document.getElementById(
              WIDGETS_SEARCH_ID,
            );
            if (entitySearchInput) entitySearchInput.focus();
            if (widgetSearchInput) widgetSearchInput.focus();
            e.preventDefault();
            e.stopPropagation();
          }}
        />
        <Hotkey
          global={true}
          combo="mod + c"
          label="Copy Widget"
          group="Canvas"
<<<<<<< HEAD
          onKeyDown={this.props.copySelectedWidget}
          preventDefault
          stopPropagation
=======
          onKeyDown={(e: any) => {
            if (this.stopPropagationIfWidgetSelected(e)) {
              this.props.copySelectedWidget();
            }
          }}
>>>>>>> 806a139d
        />
        <Hotkey
          global={true}
          combo="mod + v"
          label="Paste Widget"
          group="Canvas"
<<<<<<< HEAD
          onKeyDown={this.props.pasteCopiedWidget}
          preventDefault
          stopPropagation
        />
        <Hotkey
          global={true}
          combo="del"
          label="Delete Widget"
          group="Canvas"
          onKeyDown={() => {
            if (!isMac()) this.props.deleteSelectedWidget();
          }}
          preventDefault
          stopPropagation
=======
          onKeyDown={(e: any) => {
            this.props.pasteCopiedWidget();
          }}
>>>>>>> 806a139d
        />
        <Hotkey
          global={true}
          combo="backspace"
          label="Delete Widget"
          group="Canvas"
<<<<<<< HEAD
          onKeyDown={() => {
            if (isMac()) this.props.deleteSelectedWidget();
=======
          onKeyDown={(e: any) => {
            if (this.stopPropagationIfWidgetSelected(e) && isMac()) {
              this.props.pasteCopiedWidget();
            }
>>>>>>> 806a139d
          }}
        />
        <Hotkey
          global={true}
          combo="del"
          label="Delete Widget"
          group="Canvas"
<<<<<<< HEAD
          onKeyDown={this.props.deleteSelectedWidget}
          preventDefault
          stopPropagation
=======
          onKeyDown={(e: any) => {
            if (this.stopPropagationIfWidgetSelected(e)) {
              this.props.deleteSelectedWidget();
            }
          }}
>>>>>>> 806a139d
        />
        <Hotkey
          global={true}
          combo="mod + x"
          label="Cut Widget"
          group="Canvas"
<<<<<<< HEAD
          onKeyDown={this.props.cutSelectedWidget}
          preventDefault
          stopPropagation
=======
          onKeyDown={(e: any) => {
            if (this.stopPropagationIfWidgetSelected(e)) {
              this.props.cutSelectedWidget();
            }
          }}
>>>>>>> 806a139d
        />
      </Hotkeys>
    );
  }
  public state = {
    isDialogOpen: false,
    registered: false,
  };

  componentDidMount() {
    editorInitializer().then(() => {
      this.setState({ registered: true });
    });
    const { applicationId, pageId } = this.props.match.params;
    if (applicationId && pageId) {
      this.props.initEditor(applicationId, pageId);
    }
  }
  componentDidUpdate(previously: Props) {
    if (
      previously.isPublishing &&
      !(this.props.isPublishing || this.props.errorPublishing)
    ) {
      this.setState({
        isDialogOpen: true,
      });
    }
  }

  shouldComponentUpdate(
    nextProps: Props,
    nextState: { isDialogOpen: boolean; registered: boolean },
  ) {
    return (
      nextProps.currentPageId !== this.props.currentPageId ||
      nextProps.currentApplicationId !== this.props.currentApplicationId ||
      nextProps.isEditorInitialized !== this.props.isEditorInitialized ||
      nextProps.isPublishing !== this.props.isPublishing ||
      nextProps.isEditorLoading !== this.props.isEditorLoading ||
      nextProps.errorPublishing !== this.props.errorPublishing ||
      nextProps.isEditorInitializeError !==
        this.props.isEditorInitializeError ||
      nextState.isDialogOpen !== this.state.isDialogOpen ||
      nextState.registered !== this.state.registered
    );
  }

  handleDialogClose = () => {
    this.setState({
      isDialogOpen: false,
    });
  };
  public render() {
    if (!this.props.isEditorInitialized || !this.state.registered) {
      return (
        <CenteredWrapper style={{ height: "calc(100vh - 48px)" }}>
          <Spinner />
        </CenteredWrapper>
      );
    }
    return (
      <DndProvider
        backend={TouchBackend}
        options={{
          enableMouseEvents: true,
        }}
      >
        <div>
          <Helmet>
            <meta charSet="utf-8" />
            <title>Editor | Appsmith</title>
          </Helmet>
          <MainContainer />
          <Dialog
            isOpen={this.state.isDialogOpen}
            canOutsideClickClose={true}
            canEscapeKeyClose={true}
            title="Application Published"
            onClose={this.handleDialogClose}
            icon="tick-circle"
          >
            <div className={Classes.DIALOG_BODY}>
              <p>
                {"Your application is now published with the current changes!"}
              </p>
            </div>
            <div className={Classes.DIALOG_FOOTER}>
              <div className={Classes.DIALOG_FOOTER_ACTIONS}>
                <AnchorButton
                  target={this.props.currentApplicationId}
                  href={getApplicationViewerPageURL(
                    this.props.currentApplicationId,
                    this.props.currentPageId,
                  )}
                  text="View Application"
                />
              </div>
            </div>
          </Dialog>
        </div>
        <ConfirmRunModal />
      </DndProvider>
    );
  }
}

const mapStateToProps = (state: AppState) => ({
  currentApplicationId: getCurrentApplicationId(state),
  currentPageId: getCurrentPageId(state),
  errorPublishing: getPublishingError(state),
  isPublishing: getIsPublishingApplication(state),
  isEditorLoading: getIsEditorLoading(state),
  isEditorInitialized: getIsEditorInitialized(state),
  user: getCurrentUser(state),
  selectedWidget: getSelectedWidget(state),
});

const mapDispatchToProps = (dispatch: any) => {
  return {
    initEditor: (applicationId: string, pageId: string) =>
      dispatch(initEditor(applicationId, pageId)),
    copySelectedWidget: () => dispatch(copyWidget(true)),
    pasteCopiedWidget: () => dispatch(pasteWidget()),
    deleteSelectedWidget: () => dispatch(deleteSelectedWidget(true)),
    cutSelectedWidget: () => dispatch(cutWidget()),
  };
};

export default withRouter(
  connect(mapStateToProps, mapDispatchToProps)(Sentry.withProfiler(Editor)),
);<|MERGE_RESOLUTION|>--- conflicted
+++ resolved
@@ -114,93 +114,53 @@
           combo="mod + c"
           label="Copy Widget"
           group="Canvas"
-<<<<<<< HEAD
-          onKeyDown={this.props.copySelectedWidget}
-          preventDefault
-          stopPropagation
-=======
           onKeyDown={(e: any) => {
             if (this.stopPropagationIfWidgetSelected(e)) {
               this.props.copySelectedWidget();
             }
           }}
->>>>>>> 806a139d
         />
         <Hotkey
           global={true}
           combo="mod + v"
           label="Paste Widget"
           group="Canvas"
-<<<<<<< HEAD
-          onKeyDown={this.props.pasteCopiedWidget}
-          preventDefault
-          stopPropagation
+          onKeyDown={() => {
+            this.props.pasteCopiedWidget();
+          }}
+        />
+        <Hotkey
+          global={true}
+          combo="backspace"
+          label="Delete Widget"
+          group="Canvas"
+          onKeyDown={(e: any) => {
+            if (this.stopPropagationIfWidgetSelected(e) && isMac()) {
+              this.props.pasteCopiedWidget();
+            }
+          }}
         />
         <Hotkey
           global={true}
           combo="del"
           label="Delete Widget"
           group="Canvas"
-          onKeyDown={() => {
-            if (!isMac()) this.props.deleteSelectedWidget();
-          }}
-          preventDefault
-          stopPropagation
-=======
-          onKeyDown={(e: any) => {
-            this.props.pasteCopiedWidget();
-          }}
->>>>>>> 806a139d
-        />
-        <Hotkey
-          global={true}
-          combo="backspace"
-          label="Delete Widget"
-          group="Canvas"
-<<<<<<< HEAD
-          onKeyDown={() => {
-            if (isMac()) this.props.deleteSelectedWidget();
-=======
-          onKeyDown={(e: any) => {
-            if (this.stopPropagationIfWidgetSelected(e) && isMac()) {
-              this.props.pasteCopiedWidget();
-            }
->>>>>>> 806a139d
-          }}
-        />
-        <Hotkey
-          global={true}
-          combo="del"
-          label="Delete Widget"
-          group="Canvas"
-<<<<<<< HEAD
-          onKeyDown={this.props.deleteSelectedWidget}
-          preventDefault
-          stopPropagation
-=======
           onKeyDown={(e: any) => {
             if (this.stopPropagationIfWidgetSelected(e)) {
               this.props.deleteSelectedWidget();
             }
           }}
->>>>>>> 806a139d
         />
         <Hotkey
           global={true}
           combo="mod + x"
           label="Cut Widget"
           group="Canvas"
-<<<<<<< HEAD
-          onKeyDown={this.props.cutSelectedWidget}
-          preventDefault
-          stopPropagation
-=======
           onKeyDown={(e: any) => {
             if (this.stopPropagationIfWidgetSelected(e)) {
               this.props.cutSelectedWidget();
             }
           }}
->>>>>>> 806a139d
         />
       </Hotkeys>
     );
