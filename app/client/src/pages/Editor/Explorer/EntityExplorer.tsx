import React, { useRef, MutableRefObject, useCallback, useEffect } from "react";
import styled from "styled-components";
import Divider from "components/editorComponents/Divider";
import {
  useFilteredEntities,
  useWidgets,
  useActions,
  useFilteredDatasources,
  useJSCollections,
} from "./hooks";
import Search from "./ExplorerSearch";
import ExplorerPageGroup from "./Pages/PageGroup";
import { NonIdealState, Classes, IPanelProps } from "@blueprintjs/core";
import WidgetSidebar from "../WidgetSidebar";
import { BUILDER_PAGE_URL } from "constants/routes";
import history from "utils/history";
import JSDependencies from "./JSDependencies";
import PerformanceTracker, {
  PerformanceTransactionName,
} from "utils/PerformanceTracker";
import { useDispatch, useSelector } from "react-redux";
import { getPlugins } from "selectors/entitiesSelector";
import ScrollIndicator from "components/ads/ScrollIndicator";
import { getIsFirstTimeUserOnboardingEnabled } from "selectors/onboardingSelectors";
import { toggleInOnboardingWidgetSelection } from "actions/onboardingActions";
import { getDefaultApplicationId } from "selectors/applicationSelectors";

const Wrapper = styled.div`
  height: 100%;
  overflow-y: auto;
  scrollbar-width: none;
  -ms-overflow-style: none;
  &::-webkit-scrollbar {
    width: 0px;
    -webkit-appearance: none;
  }
`;

const NoResult = styled(NonIdealState)`
  &.${Classes.NON_IDEAL_STATE} {
    height: auto;
  }
`;

const StyledDivider = styled(Divider)`
  border-bottom-color: rgba(255, 255, 255, 0.1);
`;

function EntityExplorer(props: IPanelProps) {
<<<<<<< HEAD
  const { defaultApplicationId } = useParams<ExplorerURLParams>();
=======
  const defaultApplicationId = useSelector(getDefaultApplicationId);
>>>>>>> 5b5986bd

  const searchInputRef: MutableRefObject<HTMLInputElement | null> = useRef(
    null,
  );
  PerformanceTracker.startTracking(PerformanceTransactionName.ENTITY_EXPLORER);
  useEffect(() => {
    PerformanceTracker.stopTracking();
  });
  const explorerRef = useRef<HTMLDivElement | null>(null);
  const { clearSearch, searchKeyword } = useFilteredEntities(searchInputRef);
  const datasources = useFilteredDatasources(searchKeyword);

  const plugins = useSelector(getPlugins);

  const widgets = useWidgets(searchKeyword);
  const actions = useActions(searchKeyword);
  const jsActions = useJSCollections(searchKeyword);
  const dispatch = useDispatch();
  const isFirstTimeUserOnboardingEnabled = useSelector(
    getIsFirstTimeUserOnboardingEnabled,
  );

  let noResults = false;
  if (searchKeyword) {
    const noWidgets = Object.values(widgets).filter(Boolean).length === 0;
    const noJSActions =
      Object.values(jsActions).filter(
        (jsActions) => jsActions && jsActions.length > 0,
      ).length === 0;
    const noActions =
      Object.values(actions).filter((actions) => actions && actions.length > 0)
        .length === 0;
    const noDatasource =
      Object.values(datasources).filter(
        (datasources) => datasources && datasources.length > 0,
      ).length === 0;
    noResults = noWidgets && noActions && noDatasource && noJSActions;
  }
  const { openPanel } = props;
  const showWidgetsSidebar = useCallback(
    (pageId: string) => {
      history.push(BUILDER_PAGE_URL(defaultApplicationId, pageId));
      openPanel({ component: WidgetSidebar });
      if (isFirstTimeUserOnboardingEnabled) {
        dispatch(toggleInOnboardingWidgetSelection(true));
      }
    },
    [openPanel, defaultApplicationId, isFirstTimeUserOnboardingEnabled],
  );

  return (
    <Wrapper ref={explorerRef}>
      <Search clear={clearSearch} isHidden ref={searchInputRef} />
      <ExplorerPageGroup
        actions={actions}
        datasources={datasources}
        jsActions={jsActions}
        plugins={plugins}
        searchKeyword={searchKeyword}
        showWidgetsSidebar={showWidgetsSidebar}
        step={0}
        widgets={widgets}
      />
      {noResults && (
        <NoResult
          className={Classes.DARK}
          description="Try modifying the search keyword."
          icon="search"
          title="No entities found"
        />
      )}
      <StyledDivider />
      <JSDependencies />
      <ScrollIndicator containerRef={explorerRef} />
    </Wrapper>
  );
}

EntityExplorer.displayName = "EntityExplorer";

export default EntityExplorer;<|MERGE_RESOLUTION|>--- conflicted
+++ resolved
@@ -47,11 +47,7 @@
 `;
 
 function EntityExplorer(props: IPanelProps) {
-<<<<<<< HEAD
-  const { defaultApplicationId } = useParams<ExplorerURLParams>();
-=======
   const defaultApplicationId = useSelector(getDefaultApplicationId);
->>>>>>> 5b5986bd
 
   const searchInputRef: MutableRefObject<HTMLInputElement | null> = useRef(
     null,
