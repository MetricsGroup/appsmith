import React, { useRef, MutableRefObject, useCallback, useEffect } from "react";
import styled from "styled-components";
import Divider from "components/editorComponents/Divider";
import {
  useFilteredEntities,
  useWidgets,
  useActions,
  useFilteredDatasources,
  useJSCollections,
} from "./hooks";
import Search from "./ExplorerSearch";
import ExplorerPageGroup from "./Pages/PageGroup";
import { NonIdealState, Classes, IPanelProps } from "@blueprintjs/core";
import WidgetSidebar from "../WidgetSidebar";
import { BUILDER_PAGE_URL } from "constants/routes";
import history from "utils/history";
import JSDependencies from "./JSDependencies";
import PerformanceTracker, {
  PerformanceTransactionName,
} from "utils/PerformanceTracker";
import { useDispatch, useSelector } from "react-redux";
import { getPlugins } from "selectors/entitiesSelector";
import ScrollIndicator from "components/ads/ScrollIndicator";
import { getIsFirstTimeUserOnboardingEnabled } from "selectors/onboardingSelectors";
import { toggleInOnboardingWidgetSelection } from "actions/onboardingActions";
import { getDefaultApplicationId } from "selectors/applicationSelectors";

const Wrapper = styled.div`
  height: 100%;
  overflow-y: auto;
  scrollbar-width: none;
  -ms-overflow-style: none;
  &::-webkit-scrollbar {
    width: 0px;
    -webkit-appearance: none;
  }
`;

const NoResult = styled(NonIdealState)`
  &.${Classes.NON_IDEAL_STATE} {
    height: auto;
  }
`;

const StyledDivider = styled(Divider)`
  border-bottom-color: rgba(255, 255, 255, 0.1);
`;

function EntityExplorer(props: IPanelProps) {
  const defaultApplicationId = useSelector(getDefaultApplicationId);

  const searchInputRef: MutableRefObject<HTMLInputElement | null> = useRef(
    null,
  );
  PerformanceTracker.startTracking(PerformanceTransactionName.ENTITY_EXPLORER);
  useEffect(() => {
    PerformanceTracker.stopTracking();
  });
  const explorerRef = useRef<HTMLDivElement | null>(null);
  const { clearSearch, searchKeyword } = useFilteredEntities(searchInputRef);
  const datasources = useFilteredDatasources(searchKeyword);

  const plugins = useSelector(getPlugins);

  const widgets = useWidgets(searchKeyword);
  const actions = useActions(searchKeyword);
  const jsActions = useJSCollections(searchKeyword);
  const dispatch = useDispatch();
  const isFirstTimeUserOnboardingEnabled = useSelector(
    getIsFirstTimeUserOnboardingEnabled,
  );

  let noResults = false;
  if (searchKeyword) {
    const noWidgets = Object.values(widgets).filter(Boolean).length === 0;
    const noJSActions =
      Object.values(jsActions).filter(
        (jsActions) => jsActions && jsActions.length > 0,
      ).length === 0;
    const noActions =
      Object.values(actions).filter((actions) => actions && actions.length > 0)
        .length === 0;
    const noDatasource =
      Object.values(datasources).filter(
        (datasources) => datasources && datasources.length > 0,
      ).length === 0;
    noResults = noWidgets && noActions && noDatasource && noJSActions;
  }
  const { openPanel } = props;
  const showWidgetsSidebar = useCallback(
    (pageId: string) => {
<<<<<<< HEAD
      history.push(BUILDER_PAGE_URL(defaultApplicationId, pageId));
=======
      history.push(BUILDER_PAGE_URL({ defaultApplicationId, pageId }));
>>>>>>> 97e91bc1
      openPanel({ component: WidgetSidebar });
      if (isFirstTimeUserOnboardingEnabled) {
        dispatch(toggleInOnboardingWidgetSelection(true));
      }
    },
    [openPanel, defaultApplicationId, isFirstTimeUserOnboardingEnabled],
  );

  return (
    <Wrapper ref={explorerRef}>
      <Search clear={clearSearch} isHidden ref={searchInputRef} />
      <ExplorerPageGroup
        actions={actions}
        datasources={datasources}
        jsActions={jsActions}
        plugins={plugins}
        searchKeyword={searchKeyword}
        showWidgetsSidebar={showWidgetsSidebar}
        step={0}
        widgets={widgets}
      />
      {noResults && (
        <NoResult
          className={Classes.DARK}
          description="Try modifying the search keyword."
          icon="search"
          title="No entities found"
        />
      )}
      <StyledDivider />
      <JSDependencies />
      <ScrollIndicator containerRef={explorerRef} />
    </Wrapper>
  );
}

EntityExplorer.displayName = "EntityExplorer";

export default EntityExplorer;<|MERGE_RESOLUTION|>--- conflicted
+++ resolved
@@ -89,11 +89,7 @@
   const { openPanel } = props;
   const showWidgetsSidebar = useCallback(
     (pageId: string) => {
-<<<<<<< HEAD
-      history.push(BUILDER_PAGE_URL(defaultApplicationId, pageId));
-=======
       history.push(BUILDER_PAGE_URL({ defaultApplicationId, pageId }));
->>>>>>> 97e91bc1
       openPanel({ component: WidgetSidebar });
       if (isFirstTimeUserOnboardingEnabled) {
         dispatch(toggleInOnboardingWidgetSelection(true));
