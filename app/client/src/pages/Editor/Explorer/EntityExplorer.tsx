import React, { useRef, MutableRefObject, useCallback, useEffect } from "react";
import styled from "styled-components";
import Divider from "components/editorComponents/Divider";
import {
  useFilteredEntities,
  useWidgets,
  useActions,
  useFilteredDatasources,
  useJSCollections,
} from "./hooks";
import Search from "./ExplorerSearch";
import ExplorerPageGroup from "./Pages/PageGroup";
import { NonIdealState, Classes, IPanelProps } from "@blueprintjs/core";
import WidgetSidebar from "../WidgetSidebar";
import { BUILDER_PAGE_URL } from "constants/routes";
import history from "utils/history";
import { useParams } from "react-router";
import { ExplorerURLParams } from "./helpers";
import JSDependencies from "./JSDependencies";
import PerformanceTracker, {
  PerformanceTransactionName,
} from "utils/PerformanceTracker";
import { useDispatch, useSelector } from "react-redux";
import { getPlugins } from "selectors/entitiesSelector";
import ScrollIndicator from "components/ads/ScrollIndicator";
<<<<<<< HEAD
import classNames from "classnames";
import { ReactComponent as PinIcon } from "assets/icons/comments/pin_3.svg";
import { ReactComponent as UnPinIcon } from "assets/icons/comments/unpin.svg";
import { getExplorerPinned } from "selectors/explorerSelector";
import { setExplorerPinned } from "actions/explorerActions";
=======
import { getIsFirstTimeUserOnboardingEnabled } from "selectors/onboardingSelectors";
import { toggleInOnboardingWidgetSelection } from "actions/onboardingActions";
>>>>>>> 12e97835

const Wrapper = styled.div`
  height: 100%;
  overflow-y: auto;
  scrollbar-width: none;
  -ms-overflow-style: none;
  &::-webkit-scrollbar {
    width: 0px;
    -webkit-appearance: none;
  }
`;

const NoResult = styled(NonIdealState)`
  &.${Classes.NON_IDEAL_STATE} {
    height: auto;
  }
`;

const StyledDivider = styled(Divider)`
  border-bottom-color: rgba(255, 255, 255, 0.1);
`;

function EntityExplorer(props: IPanelProps) {
  const dispatch = useDispatch();
  const { applicationId } = useParams<ExplorerURLParams>();
  const searchInputRef: MutableRefObject<HTMLInputElement | null> = useRef(
    null,
  );
  PerformanceTracker.startTracking(PerformanceTransactionName.ENTITY_EXPLORER);
  useEffect(() => {
    PerformanceTracker.stopTracking();
  });
  const explorerRef = useRef<HTMLDivElement | null>(null);
  const { clearSearch, searchKeyword } = useFilteredEntities(searchInputRef);
  const plugins = useSelector(getPlugins);
  const widgets = useWidgets(searchKeyword);
  const actions = useActions(searchKeyword);
  const pinned = useSelector(getExplorerPinned);
  const jsActions = useJSCollections(searchKeyword);
<<<<<<< HEAD
  const datasources = useFilteredDatasources(searchKeyword);
=======
  const dispatch = useDispatch();
  const isFirstTimeUserOnboardingEnabled = useSelector(
    getIsFirstTimeUserOnboardingEnabled,
  );
>>>>>>> 12e97835

  let noResults = false;
  if (searchKeyword) {
    const noWidgets = Object.values(widgets).filter(Boolean).length === 0;
    const noJSActions =
      Object.values(jsActions).filter(
        (jsActions) => jsActions && jsActions.length > 0,
      ).length === 0;
    const noActions =
      Object.values(actions).filter((actions) => actions && actions.length > 0)
        .length === 0;
    const noDatasource =
      Object.values(datasources).filter(
        (datasources) => datasources && datasources.length > 0,
      ).length === 0;
    noResults = noWidgets && noActions && noDatasource && noJSActions;
  }
  const { openPanel } = props;
  const showWidgetsSidebar = useCallback(
    (pageId: string) => {
      history.push(BUILDER_PAGE_URL(applicationId, pageId));
      openPanel({ component: WidgetSidebar });
      if (isFirstTimeUserOnboardingEnabled) {
        dispatch(toggleInOnboardingWidgetSelection(true));
      }
    },
    [openPanel, applicationId, isFirstTimeUserOnboardingEnabled],
  );

  /**
   * toggles the pinned state of sidebar
   */
  const onPin = useCallback(() => {
    dispatch(setExplorerPinned(!pinned));
  }, [pinned, dispatch, setExplorerPinned]);

  return (
    <Wrapper
      className={classNames({
        "relative py-3 space-y-2": true,
      })}
      ref={explorerRef}
    >
      {/* ENTITY EXPLORE HEADER */}
      <div className="px-3 flex justify-between items-center">
        <h3 className="text-lg font-semibold">Explorer</h3>
        <div className="flex items-center">
          <button className="hover:bg-warmGray-700 p-1 group" onClick={onPin}>
            {pinned ? (
              <PinIcon className="h-4 w-4 text-trueGray-400" />
            ) : (
              <UnPinIcon className="h-4 w-4 text-trueGray-400" />
            )}
          </button>
        </div>
      </div>

      {/* SEARCH */}
      <Search clear={clearSearch} isHidden ref={searchInputRef} />

      <ExplorerPageGroup
        actions={actions}
        datasources={datasources}
        jsActions={jsActions}
        plugins={plugins}
        searchKeyword={searchKeyword}
        showWidgetsSidebar={showWidgetsSidebar}
        step={0}
        widgets={widgets}
      />
      {noResults && (
        <NoResult
          className={Classes.DARK}
          description="Try modifying the search keyword."
          icon="search"
          title="No entities found"
        />
      )}
      <StyledDivider />
      <JSDependencies />
      <ScrollIndicator containerRef={explorerRef} />
    </Wrapper>
  );
}

EntityExplorer.displayName = "EntityExplorer";

export default EntityExplorer;<|MERGE_RESOLUTION|>--- conflicted
+++ resolved
@@ -23,16 +23,13 @@
 import { useDispatch, useSelector } from "react-redux";
 import { getPlugins } from "selectors/entitiesSelector";
 import ScrollIndicator from "components/ads/ScrollIndicator";
-<<<<<<< HEAD
 import classNames from "classnames";
 import { ReactComponent as PinIcon } from "assets/icons/comments/pin_3.svg";
 import { ReactComponent as UnPinIcon } from "assets/icons/comments/unpin.svg";
 import { getExplorerPinned } from "selectors/explorerSelector";
 import { setExplorerPinned } from "actions/explorerActions";
-=======
 import { getIsFirstTimeUserOnboardingEnabled } from "selectors/onboardingSelectors";
 import { toggleInOnboardingWidgetSelection } from "actions/onboardingActions";
->>>>>>> 12e97835
 
 const Wrapper = styled.div`
   height: 100%;
@@ -72,14 +69,10 @@
   const actions = useActions(searchKeyword);
   const pinned = useSelector(getExplorerPinned);
   const jsActions = useJSCollections(searchKeyword);
-<<<<<<< HEAD
   const datasources = useFilteredDatasources(searchKeyword);
-=======
-  const dispatch = useDispatch();
   const isFirstTimeUserOnboardingEnabled = useSelector(
     getIsFirstTimeUserOnboardingEnabled,
   );
->>>>>>> 12e97835
 
   let noResults = false;
   if (searchKeyword) {
