--- conflicted
+++ resolved
@@ -29,11 +29,7 @@
     const navigateToJSCollection = useCallback(() => {
       history.push(
         JS_COLLECTION_ID_URL(
-<<<<<<< HEAD
-          params.defaultApplicationId,
-=======
           defaultApplicationId,
->>>>>>> 5b5986bd
           props.pageId,
           props.action.config.id,
           {},
