--- conflicted
+++ resolved
@@ -22,12 +22,8 @@
   const wrapperRef = React.createRef<HTMLDivElement>();
 
   let node = <Loading />;
-<<<<<<< HEAD
-  const { defaultApplicationId, pageId } = useParams<ExplorerURLParams>();
-=======
   const { pageId } = useParams<ExplorerURLParams>();
   const defaultApplicationId = useSelector(getDefaultApplicationId);
->>>>>>> 5b5986bd
   const { openPanel } = props;
   const showWidgetsSidebar = useCallback(() => {
     history.push(BUILDER_PAGE_URL(defaultApplicationId, pageId));
