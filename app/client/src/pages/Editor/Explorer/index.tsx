--- conflicted
+++ resolved
@@ -13,84 +13,7 @@
     return <OnboardingExplorer {...props} />;
   }
 
-<<<<<<< HEAD
-const StyledDivider = styled(Divider)`
-  border-bottom-color: rgba(255, 255, 255, 0.1);
-`;
-
-const EntityExplorer = (props: IPanelProps) => {
-  const { applicationId, pageId } = useParams<ExplorerURLParams>();
-  const searchInputRef: MutableRefObject<HTMLInputElement | null> = useRef(
-    null,
-  );
-  PerformanceTracker.startTracking(PerformanceTransactionName.ENTITY_EXPLORER);
-  useEffect(() => {
-    PerformanceTracker.stopTracking();
-  });
-  const explorerRef = useRef<HTMLDivElement | null>(null);
-  const { searchKeyword, clearSearch } = useFilteredEntities(searchInputRef);
-  const datasources = useFilteredDatasources(searchKeyword);
-  const plugins = useSelector(getPlugins);
-  const widgets = useWidgets(searchKeyword);
-  const actions = useActions(searchKeyword);
-
-  let noResults = false;
-
-  // setting the value of noResults to false if there is no widgets/datasource/actions
-  if (searchKeyword) {
-    const noWidgets = Object.values(widgets).filter(Boolean).length === 0;
-    const noActions =
-      Object.values(actions).filter((actions) => actions && actions.length > 0)
-        .length === 0;
-    const noDatasource =
-      Object.values(datasources).filter(
-        (datasources) => datasources && datasources.length > 0,
-      ).length === 0;
-    noResults = noWidgets && noActions && noDatasource;
-  }
-
-  const { openPanel } = props;
-  const showWidgetsSidebar = useCallback(
-    (pageId: string) => {
-      history.push(BUILDER_PAGE_URL(applicationId, pageId));
-      openPanel({ component: WidgetSidebar });
-    },
-    [openPanel, applicationId],
-  );
-
-  return (
-    <Wrapper ref={explorerRef}>
-      <Search ref={searchInputRef} clear={clearSearch} />
-      <ExplorerPageGroup
-        searchKeyword={searchKeyword}
-        step={0}
-        widgets={widgets}
-        actions={actions}
-        datasources={datasources}
-        plugins={plugins}
-        showWidgetsSidebar={showWidgetsSidebar}
-      />
-      {noResults && (
-        <NoResult
-          className={Classes.DARK}
-          description="Try modifying the search keyword."
-          title="No entities found"
-          icon="search"
-        />
-      )}
-      <StyledDivider />
-      <JSDependencies />
-    </Wrapper>
-  );
-};
-
-EntityExplorer.displayName = "EntityExplorer";
-
-EntityExplorer.whyDidYouRender = {
-  logOnDifferentValues: false,
-=======
   return <EntityExplorer {...props} />;
->>>>>>> 6704e05a
 };
 
 export default ExplorerContent;