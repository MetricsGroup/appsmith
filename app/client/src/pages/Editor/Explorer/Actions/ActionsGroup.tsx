--- conflicted
+++ resolved
@@ -21,11 +21,7 @@
     <>
       {props.actions.map((action: any) => {
         const url = props.config?.getURL(
-<<<<<<< HEAD
-          params.defaultApplicationId,
-=======
           defaultApplicationId,
->>>>>>> 5b5986bd
           props.page.pageId,
           action.config.id,
           action.config.pluginType,
