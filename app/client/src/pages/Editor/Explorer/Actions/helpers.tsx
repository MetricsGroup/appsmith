import React, { ReactNode, useMemo } from "react";
import { apiIcon, dbQueryIcon, MethodTag, QueryIcon } from "../ExplorerIcons";
import { PluginType } from "entities/Action";
import { generateReactKey } from "utils/generators";
import {
  API_EDITOR_ID_URL,
  QUERIES_EDITOR_ID_URL,
  INTEGRATION_EDITOR_URL,
  API_EDITOR_URL,
  QUERIES_EDITOR_URL,
  INTEGRATION_TABS,
} from "constants/routes";

import { Page } from "constants/ReduxActionConstants";
import { ExplorerURLParams } from "../helpers";
import { Datasource } from "entities/Datasource";
import { Plugin } from "api/PluginApi";
import PluginGroup from "../PluginGroup/PluginGroup";
import {
  SAAS_BASE_URL,
  SAAS_EDITOR_API_ID_URL,
} from "pages/Editor/SaaSEditor/constants";
import { useSelector } from "react-redux";
import { AppState } from "reducers";
import { groupBy } from "lodash";
import { ActionData } from "reducers/entityReducers/actionsReducer";
import { getNextEntityName } from "utils/AppsmithUtils";
import { trimQueryString } from "utils/helpers";

// TODO [new_urls] update would break for existing paths
// using a common todo, this needs to be fixed
export type ActionGroupConfig = {
  groupName: string;
  types: PluginType[];
  icon: JSX.Element;
  key: string;
  getURL: (
    defaultApplicationId: string,
    pageId: string,
    id: string,
    pluginType: PluginType,
    plugin?: Plugin,
  ) => string;
  generateCreatePageURL: (
    defaultApplicationId: string,
    pageId: string,
    selectedTab: string,
    mode?: string,
  ) => string;
  getIcon: (action: any, plugin: Plugin) => ReactNode;
  isGroupActive: (
    params: ExplorerURLParams,
    pageId: string,
    defaultApplicationId: string,
  ) => boolean;
  isGroupExpanded: (
    params: ExplorerURLParams,
    pageId: string,
    defaultApplicationId: string,
  ) => boolean;
};

// When we have new action plugins, we can just add it to this map
// There should be no other place where we refer to the PluginType in entity explorer.
/*eslint-disable react/display-name */
export const ACTION_PLUGIN_MAP: Array<ActionGroupConfig | undefined> = [
  {
    groupName: "Datasources",
    types: [PluginType.API, PluginType.SAAS, PluginType.DB, PluginType.REMOTE],
    icon: dbQueryIcon,
    key: generateReactKey(),
    getURL: (
      defaultApplicationId: string,
      pageId: string,
      id: string,
      pluginType: PluginType,
      plugin?: Plugin,
    ) => {
<<<<<<< HEAD
      if (pluginType === PluginType.SAAS) {
        return SAAS_EDITOR_API_ID_URL(
          defaultApplicationId,
=======
      if (!!plugin && pluginType === PluginType.SAAS) {
        return `${SAAS_EDITOR_API_ID_URL(
          applicationId,
>>>>>>> 7665ff3c
          pageId,
          plugin.packageName,
          id,
        );
      } else if (
        pluginType === PluginType.DB ||
        pluginType === PluginType.REMOTE
      ) {
        return QUERIES_EDITOR_ID_URL(defaultApplicationId, pageId, id);
      } else {
        return API_EDITOR_ID_URL(defaultApplicationId, pageId, id);
      }
    },
    getIcon: (action: any, plugin: Plugin) => {
      if (plugin && plugin.type !== PluginType.API && plugin.iconLocation)
        return <QueryIcon plugin={plugin} />;
      else if (plugin && plugin.type === PluginType.DB) return dbQueryIcon;

      const method = action.actionConfiguration.httpMethod;
      if (!method) return apiIcon;
      return <MethodTag type={method} />;
    },
    generateCreatePageURL: INTEGRATION_EDITOR_URL,
    isGroupActive: (
      params: ExplorerURLParams,
      pageId: string,
      defaultApplicationId: string,
    ) =>
      [
        trimQueryString(
          INTEGRATION_EDITOR_URL(
            defaultApplicationId,
            pageId,
            INTEGRATION_TABS.NEW,
          ),
        ),
        trimQueryString(
          INTEGRATION_EDITOR_URL(
            defaultApplicationId,
            pageId,
            INTEGRATION_TABS.ACTIVE,
          ),
        ),
        trimQueryString(API_EDITOR_URL(defaultApplicationId, pageId)),
        trimQueryString(SAAS_BASE_URL(defaultApplicationId, pageId)),
        trimQueryString(QUERIES_EDITOR_URL(defaultApplicationId, pageId)),
      ].includes(window.location.pathname),
    isGroupExpanded: (
      params: ExplorerURLParams,
      pageId: string,
      defaultApplicationId: string,
    ) =>
      window.location.pathname.indexOf(
        trimQueryString(
          INTEGRATION_EDITOR_URL(
            defaultApplicationId,
            pageId,
            INTEGRATION_TABS.NEW,
          ),
        ),
      ) > -1 ||
      window.location.pathname.indexOf(
        trimQueryString(
          INTEGRATION_EDITOR_URL(
            defaultApplicationId,
            pageId,
            INTEGRATION_TABS.ACTIVE,
          ),
        ),
      ) > -1 ||
      window.location.pathname.indexOf(
        trimQueryString(API_EDITOR_URL(defaultApplicationId, pageId)),
      ) > -1 ||
      window.location.pathname.indexOf(
        trimQueryString(SAAS_BASE_URL(defaultApplicationId, pageId)),
      ) > -1 ||
      window.location.pathname.indexOf(
        trimQueryString(QUERIES_EDITOR_URL(defaultApplicationId, pageId)),
      ) > -1,
  },
];

export const getActionConfig = (type: PluginType) =>
  ACTION_PLUGIN_MAP.find((configByType: ActionGroupConfig | undefined) =>
    configByType?.types.includes(type),
  );

export const getPluginGroups = (
  page: Page,
  step: number,
  actions: any[],
  datasources: Datasource[],
  plugins: Plugin[],
  searchKeyword?: string,
  actionPluginMap = ACTION_PLUGIN_MAP,
) => {
  return actionPluginMap?.map((config?: ActionGroupConfig) => {
    if (!config) return null;

    let entries = actions?.filter((entry: any) =>
      config.types.includes(entry.config.pluginType),
    );

    // To show properly ordered entries in integrations tab
    entries = Array.isArray(entries)
      ? [
          ...entries.filter(
            (entry: any) => entry.config.pluginType === PluginType.API,
          ),
          ...entries.filter(
            (entry: any) => entry.config.pluginType === PluginType.SAAS,
          ),
          ...entries.filter(
            (entry: any) => entry.config.pluginType === PluginType.DB,
          ),
          ...entries.filter(
            (entry: any) => entry.config.pluginType === PluginType.REMOTE,
          ),
        ]
      : entries;

    const filteredPlugins = plugins.filter((plugin) =>
      config.types.includes(plugin.type),
    );

    const filteredPluginIds = filteredPlugins.map((plugin) => plugin.id);
    const filteredDatasources = datasources.filter((datasource) => {
      return filteredPluginIds.includes(datasource.pluginId);
    });

    if (
      (!entries && !filteredDatasources) ||
      (entries.length === 0 &&
        filteredDatasources.length === 0 &&
        !!searchKeyword)
    )
      return null;

    return (
      <PluginGroup
        actionConfig={config}
        actions={entries}
        datasources={filteredDatasources}
        key={page.pageId + "_" + config.types.join("_")}
        page={page}
        searchKeyword={searchKeyword}
        step={step}
      />
    );
  });
};

export const useNewActionName = () => {
  // This takes into consideration only the current page widgets
  // If we're moving to a different page, there could be a widget
  // with the same name as the generated API name
  // TODO: Figure out how to handle this scenario
  const actions = useSelector((state: AppState) => state.entities.actions);
  const groupedActions = useMemo(() => {
    return groupBy(actions, "config.pageId");
  }, [actions]);
  return (
    name: string,
    destinationPageId: string,
    isCopyOperation?: boolean,
  ) => {
    const pageActions = groupedActions[destinationPageId];
    // Get action names of the destination page only
    const actionNames = pageActions
      ? pageActions.map((action: ActionData) => action.config.name)
      : [];

    return actionNames.indexOf(name) > -1
      ? getNextEntityName(
          isCopyOperation ? `${name}Copy` : name,
          actionNames,
          true,
        )
      : name;
  };
};<|MERGE_RESOLUTION|>--- conflicted
+++ resolved
@@ -76,15 +76,9 @@
       pluginType: PluginType,
       plugin?: Plugin,
     ) => {
-<<<<<<< HEAD
-      if (pluginType === PluginType.SAAS) {
+      if (!!plugin && pluginType === PluginType.SAAS) {
         return SAAS_EDITOR_API_ID_URL(
           defaultApplicationId,
-=======
-      if (!!plugin && pluginType === PluginType.SAAS) {
-        return `${SAAS_EDITOR_API_ID_URL(
-          applicationId,
->>>>>>> 7665ff3c
           pageId,
           plugin.packageName,
           id,
