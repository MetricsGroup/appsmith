import React, { ReactNode, useMemo } from "react";
import { apiIcon, dbQueryIcon, MethodTag, QueryIcon } from "../ExplorerIcons";
import { PluginType } from "entities/Action";
import { generateReactKey } from "utils/generators";
import {
  API_EDITOR_ID_URL,
  QUERIES_EDITOR_ID_URL,
  INTEGRATION_EDITOR_URL,
  API_EDITOR_URL,
  QUERIES_EDITOR_URL,
  INTEGRATION_TABS,
} from "constants/routes";

import { Page } from "constants/ReduxActionConstants";
import { ExplorerURLParams } from "../helpers";
import { Datasource } from "entities/Datasource";
import { Plugin } from "api/PluginApi";
import PluginGroup from "../PluginGroup/PluginGroup";
import {
  SAAS_BASE_URL,
  SAAS_EDITOR_API_ID_URL,
} from "pages/Editor/SaaSEditor/constants";
import { useSelector } from "react-redux";
import { AppState } from "reducers";
import { groupBy } from "lodash";
import { ActionData } from "reducers/entityReducers/actionsReducer";
import { getNextEntityName } from "utils/AppsmithUtils";

export type ActionGroupConfig = {
  groupName: string;
  types: PluginType[];
  icon: JSX.Element;
  key: string;
  getURL: (
    applicationId: string,
    pageId: string,
    id: string,
    pluginType: PluginType,
    plugin?: Plugin,
  ) => string;
  generateCreatePageURL: (
    applicationId: string,
    pageId: string,
    selectedTab: string,
    mode?: string,
  ) => string;
  getIcon: (action: any, plugin: Plugin) => ReactNode;
  isGroupActive: (params: ExplorerURLParams, pageId: string) => boolean;
  isGroupExpanded: (params: ExplorerURLParams, pageId: string) => boolean;
};

// When we have new action plugins, we can just add it to this map
// There should be no other place where we refer to the PluginType in entity explorer.
/*eslint-disable react/display-name */
export const ACTION_PLUGIN_MAP: Array<ActionGroupConfig | undefined> = [
  {
<<<<<<< HEAD
    groupName: "Integrations",
=======
    groupName: "Datasources",
>>>>>>> f22fd9ba
    types: [PluginType.API, PluginType.SAAS, PluginType.DB],
    icon: dbQueryIcon,
    key: generateReactKey(),
    getURL: (
      applicationId: string,
      pageId: string,
      id: string,
      pluginType: PluginType,
      plugin?: Plugin,
    ) => {
      if (!!plugin && pluginType === PluginType.SAAS) {
        return `${SAAS_EDITOR_API_ID_URL(
          applicationId,
          pageId,
          plugin.packageName,
          id,
        )}`;
      } else if (pluginType === PluginType.DB) {
        return `${QUERIES_EDITOR_ID_URL(applicationId, pageId, id)}`;
      } else {
        return `${API_EDITOR_ID_URL(applicationId, pageId, id)}`;
      }
    },
    getIcon: (action: any, plugin: Plugin) => {
      if (plugin && plugin.type !== PluginType.API && plugin.iconLocation)
        return <QueryIcon plugin={plugin} />;
      else if (plugin && plugin.type === PluginType.DB) return dbQueryIcon;

      const method = action.actionConfiguration.httpMethod;
      if (!method) return apiIcon;
      return <MethodTag type={method} />;
    },
    generateCreatePageURL: INTEGRATION_EDITOR_URL,
    isGroupActive: (params: ExplorerURLParams, pageId: string) =>
      [
        INTEGRATION_EDITOR_URL(
          params.applicationId,
          pageId,
          INTEGRATION_TABS.NEW,
        ),
        INTEGRATION_EDITOR_URL(
          params.applicationId,
          pageId,
          INTEGRATION_TABS.ACTIVE,
        ),
        API_EDITOR_URL(params.applicationId, pageId),
        SAAS_BASE_URL(params.applicationId, pageId),
        QUERIES_EDITOR_URL(params.applicationId, pageId),
      ].includes(window.location.pathname),
    isGroupExpanded: (params: ExplorerURLParams, pageId: string) =>
      window.location.pathname.indexOf(
        INTEGRATION_EDITOR_URL(
          params.applicationId,
          pageId,
          INTEGRATION_TABS.NEW,
        ),
      ) > -1 ||
      window.location.pathname.indexOf(
        INTEGRATION_EDITOR_URL(
          params.applicationId,
          pageId,
          INTEGRATION_TABS.ACTIVE,
        ),
      ) > -1 ||
      window.location.pathname.indexOf(
        API_EDITOR_URL(params.applicationId, pageId),
      ) > -1 ||
      window.location.pathname.indexOf(
        SAAS_BASE_URL(params.applicationId, pageId),
      ) > -1 ||
      window.location.pathname.indexOf(
        QUERIES_EDITOR_URL(params.applicationId, pageId),
      ) > -1,
  },
];

export const getActionConfig = (type: PluginType) =>
  ACTION_PLUGIN_MAP.find((configByType: ActionGroupConfig | undefined) =>
    configByType?.types.includes(type),
  );

export const getPluginGroups = (
  page: Page,
  step: number,
  actions: any[],
  datasources: Datasource[],
  plugins: Plugin[],
  searchKeyword?: string,
  actionPluginMap = ACTION_PLUGIN_MAP,
) => {
  return actionPluginMap?.map((config?: ActionGroupConfig) => {
    if (!config) return null;

    let entries = actions?.filter((entry: any) =>
      config.types.includes(entry.config.pluginType),
    );

    // To show properly ordered entries in integrations tab
    entries = Array.isArray(entries)
      ? [
          ...entries.filter(
            (entry: any) => entry.config.pluginType === PluginType.API,
          ),
          ...entries.filter(
            (entry: any) => entry.config.pluginType === PluginType.SAAS,
          ),
          ...entries.filter(
            (entry: any) => entry.config.pluginType === PluginType.DB,
          ),
        ]
      : entries;

    const filteredPlugins = plugins.filter((plugin) =>
      config.types.includes(plugin.type),
    );

    const filteredPluginIds = filteredPlugins.map((plugin) => plugin.id);
    const filteredDatasources = datasources.filter((datasource) => {
      return filteredPluginIds.includes(datasource.pluginId);
    });

    if (
      (!entries && !filteredDatasources) ||
      (entries.length === 0 &&
        filteredDatasources.length === 0 &&
        !!searchKeyword)
    )
      return null;

    return (
      <PluginGroup
        actionConfig={config}
        actions={entries}
        datasources={filteredDatasources}
        key={page.pageId + "_" + config.types.join("_")}
        page={page}
        searchKeyword={searchKeyword}
        step={step}
      />
    );
  });
};

export const useNewActionName = () => {
  // This takes into consideration only the current page widgets
  // If we're moving to a different page, there could be a widget
  // with the same name as the generated API name
  // TODO: Figure out how to handle this scenario
  const actions = useSelector((state: AppState) => state.entities.actions);
  const groupedActions = useMemo(() => {
    return groupBy(actions, "config.pageId");
  }, [actions]);
  return (
    name: string,
    destinationPageId: string,
    isCopyOperation?: boolean,
  ) => {
    const pageActions = groupedActions[destinationPageId];
    // Get action names of the destination page only
    const actionNames = pageActions
      ? pageActions.map((action: ActionData) => action.config.name)
      : [];

    return actionNames.indexOf(name) > -1
      ? getNextEntityName(
          isCopyOperation ? `${name}Copy` : name,
          actionNames,
          true,
        )
      : name;
  };
};<|MERGE_RESOLUTION|>--- conflicted
+++ resolved
@@ -54,11 +54,7 @@
 /*eslint-disable react/display-name */
 export const ACTION_PLUGIN_MAP: Array<ActionGroupConfig | undefined> = [
   {
-<<<<<<< HEAD
-    groupName: "Integrations",
-=======
     groupName: "Datasources",
->>>>>>> f22fd9ba
     types: [PluginType.API, PluginType.SAAS, PluginType.DB],
     icon: dbQueryIcon,
     key: generateReactKey(),
