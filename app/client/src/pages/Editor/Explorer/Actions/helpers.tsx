--- conflicted
+++ resolved
@@ -106,24 +106,11 @@
     ) =>
       [
         INTEGRATION_EDITOR_URL(
-<<<<<<< HEAD
-          params.defaultApplicationId,
-=======
-          defaultApplicationId,
->>>>>>> 5b5986bd
+          defaultApplicationId,
           pageId,
           INTEGRATION_TABS.NEW,
         ),
         INTEGRATION_EDITOR_URL(
-<<<<<<< HEAD
-          params.defaultApplicationId,
-          pageId,
-          INTEGRATION_TABS.ACTIVE,
-        ),
-        API_EDITOR_URL(params.defaultApplicationId, pageId),
-        SAAS_BASE_URL(params.defaultApplicationId, pageId),
-        QUERIES_EDITOR_URL(params.defaultApplicationId, pageId),
-=======
           defaultApplicationId,
           pageId,
           INTEGRATION_TABS.ACTIVE,
@@ -131,7 +118,6 @@
         API_EDITOR_URL(defaultApplicationId, pageId),
         SAAS_BASE_URL(defaultApplicationId, pageId),
         QUERIES_EDITOR_URL(defaultApplicationId, pageId),
->>>>>>> 5b5986bd
       ].includes(window.location.pathname),
     isGroupExpanded: (
       params: ExplorerURLParams,
@@ -140,36 +126,19 @@
     ) =>
       window.location.pathname.indexOf(
         INTEGRATION_EDITOR_URL(
-<<<<<<< HEAD
-          params.defaultApplicationId,
-=======
-          defaultApplicationId,
->>>>>>> 5b5986bd
+          defaultApplicationId,
           pageId,
           INTEGRATION_TABS.NEW,
         ),
       ) > -1 ||
       window.location.pathname.indexOf(
         INTEGRATION_EDITOR_URL(
-<<<<<<< HEAD
-          params.defaultApplicationId,
-=======
-          defaultApplicationId,
->>>>>>> 5b5986bd
+          defaultApplicationId,
           pageId,
           INTEGRATION_TABS.ACTIVE,
         ),
       ) > -1 ||
       window.location.pathname.indexOf(
-<<<<<<< HEAD
-        API_EDITOR_URL(params.defaultApplicationId, pageId),
-      ) > -1 ||
-      window.location.pathname.indexOf(
-        SAAS_BASE_URL(params.defaultApplicationId, pageId),
-      ) > -1 ||
-      window.location.pathname.indexOf(
-        QUERIES_EDITOR_URL(params.defaultApplicationId, pageId),
-=======
         API_EDITOR_URL(defaultApplicationId, pageId),
       ) > -1 ||
       window.location.pathname.indexOf(
@@ -177,7 +146,6 @@
       ) > -1 ||
       window.location.pathname.indexOf(
         QUERIES_EDITOR_URL(defaultApplicationId, pageId),
->>>>>>> 5b5986bd
       ) > -1,
   },
 ];
