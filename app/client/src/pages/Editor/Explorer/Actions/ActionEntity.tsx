--- conflicted
+++ resolved
@@ -27,19 +27,19 @@
   pageId: string;
 };
 
-const CreateContextMenu = (props: {
+function CreateContextMenu(props: {
   action: { config: { name: string; id: string } };
   pageId: string;
-}) => {
+}) {
   return (
     <ActionEntityContextMenu
+      className={EntityClassNames.CONTEXT_MENU}
       id={props.action.config.id}
       name={props.action.config.name}
-      className={EntityClassNames.CONTEXT_MENU}
       pageId={props.pageId}
     />
   );
-};
+}
 
 export const ExplorerActionEntity = memo((props: ExplorerActionEntityProps) => {
   const { pageId } = useParams<ExplorerURLParams>();
@@ -55,7 +55,6 @@
     }
   }, [props.url, pageId, props.pageId]);
 
-<<<<<<< HEAD
   // const contextMenu = (
   //   <ActionEntityContextMenu
   //     id={props.action.config.id}
@@ -77,22 +76,17 @@
     };
   }, [props.action.config.name, props.action.config.id, props.pageId]);
 
-=======
-  const contextMenu = (
-    <ActionEntityContextMenu
-      className={EntityClassNames.CONTEXT_MENU}
-      id={props.action.config.id}
-      name={props.action.config.name}
-      pageId={props.pageId}
-    />
-  );
->>>>>>> 6d83d8d7
   return (
     <Entity
       action={switchToAction}
       active={props.active}
       className="action"
-      contextMenu={contextMenu}
+      contextMenu={
+        <CreateContextMenu
+          action={contextMenuProps.action}
+          pageId={contextMenuProps.pageId}
+        />
+      }
       entityId={props.action.config.id}
       icon={props.icon}
       key={props.action.config.id}
@@ -100,17 +94,6 @@
       searchKeyword={props.searchKeyword}
       step={props.step}
       updateEntityName={getUpdateActionNameReduxAction}
-<<<<<<< HEAD
-      searchKeyword={props.searchKeyword}
-      contextMenu={
-        <CreateContextMenu
-          action={contextMenuProps.action}
-          pageId={contextMenuProps.pageId}
-        />
-      }
-      className="action"
-=======
->>>>>>> 6d83d8d7
     >
       <EntityProperties
         entity={props.action}
