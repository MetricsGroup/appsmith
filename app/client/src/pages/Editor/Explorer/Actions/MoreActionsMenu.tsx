--- conflicted
+++ resolved
@@ -12,24 +12,7 @@
 import { ContextMenuPopoverModifiers } from "../helpers";
 import { noop } from "lodash";
 import TreeDropdown from "components/ads/TreeDropdown";
-<<<<<<< HEAD
-import Icon, { IconSize } from "components/ads/Icon";
-import styled from "styled-components";
-
-const useNewAPIName = () => {
-  // This takes into consideration only the current page widgets
-  // If we're moving to a different page, there could be a widget
-  // with the same name as the generated API name
-  // TODO: Figure out how to handle this scenario
-  const apiNames = useSelector((state: AppState) =>
-    state.entities.actions.map((action) => action.config.name),
-  );
-  return (name: string) =>
-    apiNames.indexOf(name) > -1 ? getNextEntityName(name, apiNames) : name;
-};
-=======
 import { useNewActionName } from "./helpers";
->>>>>>> d452c784
 
 type EntityContextMenuProps = {
   id: string;
@@ -76,12 +59,7 @@
 `;
 
 export const MoreActionsMenu = (props: EntityContextMenuProps) => {
-<<<<<<< HEAD
-  const [isMenuOpen, setIsMenuOpen] = useState(false);
-  const nextEntityName = useNewAPIName();
-=======
   const nextEntityName = useNewActionName();
->>>>>>> d452c784
 
   const dispatch = useDispatch();
   const copyActionToPage = useCallback(
