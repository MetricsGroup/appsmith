import React, { memo, useMemo } from "react";
import { useSelector } from "react-redux";
import EntityPlaceholder from "../Entity/Placeholder";
import Entity from "../Entity";
import { widgetIcon } from "../ExplorerIcons";
import WidgetEntity from "./WidgetEntity";
import { useParams } from "react-router";
import { ExplorerURLParams } from "../helpers";
import { BUILDER_PAGE_URL } from "constants/routes";
import { Link } from "react-router-dom";
import styled from "styled-components";
import { CanvasStructure } from "reducers/uiReducers/pageCanvasStructureReducer";
import { getSelectedWidgets } from "selectors/ui";
import { getDefaultApplicationId } from "selectors/applicationSelectors";

type ExplorerWidgetGroupProps = {
  pageId: string;
  step: number;
  widgets?: CanvasStructure;
  searchKeyword?: string;
  addWidgetsFn?: () => void;
};

const StyledLink = styled(Link)`
  & {
    color: ${(props) => props.theme.colors.primary};
    &:hover {
      color: ${(props) => props.theme.colors.primary};
    }
  }
`;

export const ExplorerWidgetGroup = memo((props: ExplorerWidgetGroupProps) => {
  const params = useParams<ExplorerURLParams>();
  const selectedWidgets = useSelector(getSelectedWidgets);
  const defaultApplicationId = useSelector(getDefaultApplicationId);

  const childNode = (
    <EntityPlaceholder step={props.step + 1}>
      Please{" "}
      {params.pageId !== props.pageId ? (
        <>
<<<<<<< HEAD
          <StyledLink
            to={BUILDER_PAGE_URL(params.defaultApplicationId, props.pageId)}
          >
=======
          <StyledLink to={BUILDER_PAGE_URL(defaultApplicationId, props.pageId)}>
>>>>>>> 5b5986bd
            switch to this page
          </StyledLink>
          ,&nbsp;then&nbsp;
        </>
      ) : (
        "  "
      )}
      click the <strong>+</strong> icon above to add widgets
    </EntityPlaceholder>
  );

  const widgetsInStep = useMemo(() => {
    return props.widgets?.children?.map((child) => child.widgetId) || [];
  }, [props.widgets?.children]);

  return (
    <Entity
      className={`group widgets ${props.addWidgetsFn ? "current" : ""}`}
      disabled={!props.widgets && !!props.searchKeyword}
      entityId={props.pageId + "_widgets"}
      icon={widgetIcon}
      isDefaultExpanded={
        !!props.searchKeyword ||
        (params.pageId === props.pageId &&
          !!(selectedWidgets && selectedWidgets.length))
      }
      key={props.pageId + "_widgets"}
      name="Widgets"
      onCreate={props.addWidgetsFn}
      searchKeyword={props.searchKeyword}
      step={props.step}
    >
      {props.widgets?.children?.map((child) => (
        <WidgetEntity
          childWidgets={child.children}
          key={child.widgetId}
          pageId={props.pageId}
          searchKeyword={props.searchKeyword}
          step={props.step + 1}
          widgetId={child.widgetId}
          widgetName={child.widgetName}
          widgetType={child.type}
          widgetsInStep={widgetsInStep}
        />
      ))}
      {(!props.widgets?.children || props.widgets?.children.length === 0) &&
        !props.searchKeyword &&
        childNode}
    </Entity>
  );
});

ExplorerWidgetGroup.displayName = "ExplorerWidgetGroup";
(ExplorerWidgetGroup as any).whyDidYouRender = {
  logOnDifferentValues: false,
};

export default ExplorerWidgetGroup;<|MERGE_RESOLUTION|>--- conflicted
+++ resolved
@@ -40,13 +40,7 @@
       Please{" "}
       {params.pageId !== props.pageId ? (
         <>
-<<<<<<< HEAD
-          <StyledLink
-            to={BUILDER_PAGE_URL(params.defaultApplicationId, props.pageId)}
-          >
-=======
           <StyledLink to={BUILDER_PAGE_URL(defaultApplicationId, props.pageId)}>
->>>>>>> 5b5986bd
             switch to this page
           </StyledLink>
           ,&nbsp;then&nbsp;
