--- conflicted
+++ resolved
@@ -40,16 +40,12 @@
       Please{" "}
       {params.pageId !== props.pageId ? (
         <>
-<<<<<<< HEAD
-          <StyledLink to={BUILDER_PAGE_URL(defaultApplicationId, props.pageId)}>
-=======
           <StyledLink
             to={BUILDER_PAGE_URL({
               defaultApplicationId,
               pageId: props.pageId,
             })}
           >
->>>>>>> 97e91bc1
             switch to this page
           </StyledLink>
           ,&nbsp;then&nbsp;
