import React, { memo, useCallback } from "react";
import { useDispatch, useSelector } from "react-redux";
import TreeDropdown, {
  TreeDropdownOption,
} from "pages/Editor/Explorer/TreeDropdown";
import ContextMenuTrigger from "../ContextMenuTrigger";
import { ContextMenuPopoverModifiers } from "../helpers";
import { ReduxActionTypes } from "constants/ReduxActionConstants";
import { noop } from "lodash";
import { initExplorerEntityNameEdit } from "actions/explorerActions";
import { AppState } from "reducers";
import { updateWidgetPropertyRequest } from "actions/controlActions";
import { RenderModes } from "constants/WidgetConstants";
import WidgetFactory from "utils/WidgetFactory";
const WidgetTypes = WidgetFactory.widgetTypes;

<<<<<<< HEAD
export const WidgetContextMenu = memo(
  (props: { widgetId: string; pageId: string; className?: string }) => {
    const { widgetId } = props;
    const parentId = useSelector((state: AppState) => {
      // console.log(state.ui.pageWidgets[props.pageId], props.widgetId);
      return state.ui.pageWidgets[props.pageId][props.widgetId].parentId;
    });
    const widget = useSelector((state: AppState) => {
      return state.ui.pageWidgets[props.pageId][props.widgetId];
    });

    const parentWidget: any = useSelector((state: AppState) => {
      if (parentId) return state.ui.pageWidgets[props.pageId][parentId];
      return {};
    });
    const dispatch = useDispatch();
    const dispatchDelete = useCallback(() => {
      // If the widget is a tab we are updating the `tabs` of the property of the widget
      // This is similar to deleting a tab from the property pane
      if (widget.tabName && parentWidget.type === WidgetTypes.TABS_WIDGET) {
        const filteredTabs = parentWidget.tabs.filter(
          (tab: any) => tab.widgetId !== widgetId,
=======
export function WidgetContextMenu(props: {
  widgetId: string;
  pageId: string;
  className?: string;
}) {
  const { widgetId } = props;
  const parentId = useSelector((state: AppState) => {
    return state.ui.pageWidgets[props.pageId][props.widgetId].parentId;
  });
  const widget = useSelector((state: AppState) => {
    return state.ui.pageWidgets[props.pageId][props.widgetId];
  });

  const parentWidget: any = useSelector((state: AppState) => {
    if (parentId) return state.ui.pageWidgets[props.pageId][parentId];
    return {};
  });
  const dispatch = useDispatch();
  const dispatchDelete = useCallback(() => {
    // If the widget is a tab we are updating the `tabs` of the property of the widget
    // This is similar to deleting a tab from the property pane
    if (widget.tabName && parentWidget.type === WidgetTypes.TABS_WIDGET) {
      const tabsObj = { ...parentWidget.tabsObj };
      delete tabsObj[widget.tabId];
      const filteredTabs = Object.values(tabsObj);
      if (widget.parentId && !!filteredTabs.length) {
        dispatch(
          updateWidgetPropertyRequest(
            widget.parentId,
            "tabsObj",
            tabsObj,
            RenderModes.CANVAS,
          ),
>>>>>>> 6d83d8d7
        );

        if (widget.parentId && !!filteredTabs.length) {
          dispatch(
            updateWidgetPropertyRequest(
              widget.parentId,
              "tabs",
              filteredTabs,
              RenderModes.CANVAS,
            ),
          );
        }

        return;
      }

      dispatch({
        type: ReduxActionTypes.WIDGET_DELETE,
        payload: {
          widgetId,
          parentId,
        },
      });
    }, [dispatch, widgetId, parentId, widget, parentWidget]);

    const editWidgetName = useCallback(
      () => dispatch(initExplorerEntityNameEdit(widgetId)),
      [dispatch, widgetId],
    );

    return (
      <TreeDropdown
        className={props.className}
        modifiers={ContextMenuPopoverModifiers}
        defaultText=""
        onSelect={noop}
        selectedValue=""
        optionTree={[
          {
            value: "rename",
            onSelect: editWidgetName,
            label: "Edit Name",
          },
          {
            value: "delete",
            onSelect: dispatchDelete,
            label: "Delete",
            intent: "danger",
          },
        ]}
        toggle={<ContextMenuTrigger />}
      />
    );
  },
);

<<<<<<< HEAD
WidgetContextMenu.displayName = "WidgetContextMenu";
=======
  const optionTree: TreeDropdownOption[] = [
    {
      value: "rename",
      onSelect: editWidgetName,
      label: "Edit Name",
    },
  ];

  if (widget.isDeletable !== false) {
    const option: TreeDropdownOption = {
      value: "delete",
      onSelect: dispatchDelete,
      label: "Delete",
      intent: "danger",
    };

    optionTree.push(option);
  }
  return (
    <TreeDropdown
      className={props.className}
      defaultText=""
      modifiers={ContextMenuPopoverModifiers}
      onSelect={noop}
      optionTree={optionTree}
      selectedValue=""
      toggle={<ContextMenuTrigger />}
    />
  );
}
>>>>>>> 6d83d8d7

export default WidgetContextMenu;<|MERGE_RESOLUTION|>--- conflicted
+++ resolved
@@ -1,4 +1,4 @@
-import React, { memo, useCallback } from "react";
+import React, { useCallback } from "react";
 import { useDispatch, useSelector } from "react-redux";
 import TreeDropdown, {
   TreeDropdownOption,
@@ -14,30 +14,6 @@
 import WidgetFactory from "utils/WidgetFactory";
 const WidgetTypes = WidgetFactory.widgetTypes;
 
-<<<<<<< HEAD
-export const WidgetContextMenu = memo(
-  (props: { widgetId: string; pageId: string; className?: string }) => {
-    const { widgetId } = props;
-    const parentId = useSelector((state: AppState) => {
-      // console.log(state.ui.pageWidgets[props.pageId], props.widgetId);
-      return state.ui.pageWidgets[props.pageId][props.widgetId].parentId;
-    });
-    const widget = useSelector((state: AppState) => {
-      return state.ui.pageWidgets[props.pageId][props.widgetId];
-    });
-
-    const parentWidget: any = useSelector((state: AppState) => {
-      if (parentId) return state.ui.pageWidgets[props.pageId][parentId];
-      return {};
-    });
-    const dispatch = useDispatch();
-    const dispatchDelete = useCallback(() => {
-      // If the widget is a tab we are updating the `tabs` of the property of the widget
-      // This is similar to deleting a tab from the property pane
-      if (widget.tabName && parentWidget.type === WidgetTypes.TABS_WIDGET) {
-        const filteredTabs = parentWidget.tabs.filter(
-          (tab: any) => tab.widgetId !== widgetId,
-=======
 export function WidgetContextMenu(props: {
   widgetId: string;
   pageId: string;
@@ -71,66 +47,26 @@
             tabsObj,
             RenderModes.CANVAS,
           ),
->>>>>>> 6d83d8d7
         );
-
-        if (widget.parentId && !!filteredTabs.length) {
-          dispatch(
-            updateWidgetPropertyRequest(
-              widget.parentId,
-              "tabs",
-              filteredTabs,
-              RenderModes.CANVAS,
-            ),
-          );
-        }
-
-        return;
       }
 
-      dispatch({
-        type: ReduxActionTypes.WIDGET_DELETE,
-        payload: {
-          widgetId,
-          parentId,
-        },
-      });
-    }, [dispatch, widgetId, parentId, widget, parentWidget]);
+      return;
+    }
 
-    const editWidgetName = useCallback(
-      () => dispatch(initExplorerEntityNameEdit(widgetId)),
-      [dispatch, widgetId],
-    );
+    dispatch({
+      type: ReduxActionTypes.WIDGET_DELETE,
+      payload: {
+        widgetId,
+        parentId,
+      },
+    });
+  }, [dispatch, widgetId, parentId, widget, parentWidget]);
 
-    return (
-      <TreeDropdown
-        className={props.className}
-        modifiers={ContextMenuPopoverModifiers}
-        defaultText=""
-        onSelect={noop}
-        selectedValue=""
-        optionTree={[
-          {
-            value: "rename",
-            onSelect: editWidgetName,
-            label: "Edit Name",
-          },
-          {
-            value: "delete",
-            onSelect: dispatchDelete,
-            label: "Delete",
-            intent: "danger",
-          },
-        ]}
-        toggle={<ContextMenuTrigger />}
-      />
-    );
-  },
-);
+  const editWidgetName = useCallback(
+    () => dispatch(initExplorerEntityNameEdit(widgetId)),
+    [dispatch, widgetId],
+  );
 
-<<<<<<< HEAD
-WidgetContextMenu.displayName = "WidgetContextMenu";
-=======
   const optionTree: TreeDropdownOption[] = [
     {
       value: "rename",
@@ -161,6 +97,7 @@
     />
   );
 }
->>>>>>> 6d83d8d7
+
+WidgetContextMenu.displayName = "WidgetContextMenu";
 
 export default WidgetContextMenu;