import React, { useCallback } from "react";
import styled from "styled-components";
import { Colors } from "constants/Colors";
import { useDispatch, useSelector } from "react-redux";
import { createActionRequest } from "actions/pluginActionActions";
import { AppState } from "reducers";
import { createNewQueryName } from "utils/AppsmithUtils";
import { getCurrentPageId } from "selectors/editorSelectors";
import { QueryAction } from "entities/Action";
import { Classes } from "@blueprintjs/core";
import history from "utils/history";
import { Datasource, QueryTemplate } from "entities/Datasource";
import { INTEGRATION_EDITOR_URL, INTEGRATION_TABS } from "constants/routes";
import { getDatasource } from "selectors/entitiesSelector";
import { getDefaultApplicationId } from "selectors/applicationSelectors";

const Container = styled.div`
  background-color: ${(props) => props.theme.colors.queryTemplate.bg};
  color: ${(props) => props.theme.colors.textOnDarkBG};
  width: 250px;
`;

const TemplateType = styled.div`
  color: ${(props) => props.theme.colors.queryTemplate.color};
  padding: 8px;
  &:hover {
    cursor: pointer;
    color: ${Colors.WHITE};
    background: ${Colors.TUNDORA};
  }
`;

type QueryTemplatesProps = {
  templates: QueryTemplate[];
  datasourceId: string;
};

export function QueryTemplates(props: QueryTemplatesProps) {
  const dispatch = useDispatch();
  const defaultApplicationId = useSelector(getDefaultApplicationId);
  const actions = useSelector((state: AppState) => state.entities.actions);
  const currentPageId = useSelector(getCurrentPageId);
  const dataSource: Datasource | undefined = useSelector((state: AppState) =>
    getDatasource(state, props.datasourceId),
  );
  const createQueryAction = useCallback(
    (template: QueryTemplate) => {
      const newQueryName = createNewQueryName(actions, currentPageId || "");
      const queryactionConfiguration: Partial<QueryAction> = {
        actionConfiguration: {
          body: template.body,
          pluginSpecifiedTemplates: template.pluginSpecifiedTemplates,
          formData: template.configuration,
        },
      };

      dispatch(
        createActionRequest({
          name: newQueryName,
          pageId: currentPageId,
          datasource: {
            id: props.datasourceId,
          },
          eventData: {
            actionType: "Query",
            from: "explorer-template",
            dataSource: dataSource?.name,
          },
          ...queryactionConfiguration,
        }),
      );
      history.push(
        INTEGRATION_EDITOR_URL(
<<<<<<< HEAD
          params.defaultApplicationId,
=======
          defaultApplicationId,
>>>>>>> 5b5986bd
          currentPageId,
          INTEGRATION_TABS.ACTIVE,
        ),
      );
    },
    [
      dispatch,
      actions,
      currentPageId,
<<<<<<< HEAD
      params.defaultApplicationId,
=======
      defaultApplicationId,
>>>>>>> 5b5986bd
      props.datasourceId,
      dataSource,
    ],
  );

  return (
    <Container>
      {props.templates.map((template) => {
        return (
          <TemplateType
            className={Classes.POPOVER_DISMISS}
            key={template.title}
            onClick={() => createQueryAction(template)}
          >
            {template.title}
          </TemplateType>
        );
      })}
    </Container>
  );
}

export default QueryTemplates;<|MERGE_RESOLUTION|>--- conflicted
+++ resolved
@@ -71,11 +71,7 @@
       );
       history.push(
         INTEGRATION_EDITOR_URL(
-<<<<<<< HEAD
-          params.defaultApplicationId,
-=======
           defaultApplicationId,
->>>>>>> 5b5986bd
           currentPageId,
           INTEGRATION_TABS.ACTIVE,
         ),
@@ -85,11 +81,7 @@
       dispatch,
       actions,
       currentPageId,
-<<<<<<< HEAD
-      params.defaultApplicationId,
-=======
       defaultApplicationId,
->>>>>>> 5b5986bd
       props.datasourceId,
       dataSource,
     ],
