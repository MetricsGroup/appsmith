import React, { memo, useCallback } from "react";
import Entity from "../Entity";
import { pageGroupIcon, settingsIcon } from "../ExplorerIcons";
import { useDispatch, useSelector } from "react-redux";
import { getNextEntityName } from "utils/AppsmithUtils";
import { createPage } from "actions/pageActions";
import { useParams, useHistory } from "react-router";
import { ExplorerURLParams } from "../helpers";
import { Page } from "constants/ReduxActionConstants";
import ExplorerPageEntity from "./PageEntity";
import { AppState } from "reducers";
import { CanvasStructure } from "reducers/uiReducers/pageCanvasStructureReducer";
import { Datasource } from "entities/Datasource";
import { Plugin } from "api/PluginApi";
import { extractCurrentDSL } from "utils/WidgetPropsUtils";
import { PAGE_LIST_EDITOR_URL } from "constants/routes";
import { JSCollectionData } from "reducers/entityReducers/jsActionsReducer";
import { getDefaultApplicationId } from "selectors/applicationSelectors";

type ExplorerPageGroupProps = {
  searchKeyword?: string;
  step: number;
  widgets?: Record<string, CanvasStructure>;
  actions: Record<string, any[]>;
  datasources: Record<string, Datasource[]>;
  plugins: Plugin[];
  showWidgetsSidebar: (pageId: string) => void;
  jsActions: Record<string, JSCollectionData[]>;
};

const pageGroupEqualityCheck = (
  prev: ExplorerPageGroupProps,
  next: ExplorerPageGroupProps,
) => {
  return (
    prev.widgets === next.widgets &&
    prev.actions === next.actions &&
    prev.jsActions === next.jsActions &&
    prev.datasources === next.datasources &&
    prev.searchKeyword === next.searchKeyword
  );
};

export const ExplorerPageGroup = memo((props: ExplorerPageGroupProps) => {
  const history = useHistory();
  const dispatch = useDispatch();
  const params = useParams<ExplorerURLParams>();
  const defaultApplicationId = useSelector(getDefaultApplicationId);

  const pages = useSelector((state: AppState) => {
    return state.entities.pageList.pages;
  });
  const createPageCallback = useCallback(() => {
    const name = getNextEntityName(
      "Page",
      pages.map((page: Page) => page.pageName),
    );
    // Default layout is extracted by adding dynamically computed properties like min-height.
    const defaultPageLayouts = [
      { dsl: extractCurrentDSL(), layoutOnLoadActions: [] },
    ];
<<<<<<< HEAD
    dispatch(createPage(params.defaultApplicationId, name, defaultPageLayouts));
  }, [dispatch, pages, params.defaultApplicationId]);
=======
    dispatch(createPage(defaultApplicationId, name, defaultPageLayouts));
  }, [dispatch, pages, defaultApplicationId]);
>>>>>>> 5b5986bd

  const pageEntities = pages.map((page) => {
    const pageWidgets = props.widgets && props.widgets[page.pageId];
    const pageActions = props.actions[page.pageId] || [];
    const pageJSActions = props.jsActions[page.pageId] || [];
    const datasources = props.datasources[page.pageId] || [];
    if (!pageWidgets && pageActions.length === 0 && datasources.length === 0)
      return null;
    return (
      <ExplorerPageEntity
        actions={pageActions}
        datasources={datasources}
        jsActions={pageJSActions}
        key={page.pageId}
        page={page}
        plugins={props.plugins}
        searchKeyword={props.searchKeyword}
        showWidgetsSidebar={props.showWidgetsSidebar}
        step={props.step + 1}
        widgets={pageWidgets}
      />
    );
  });

  if (pageEntities.filter(Boolean).length === 0) return null;

  return (
    <Entity
      action={() =>
<<<<<<< HEAD
        history.push(
          PAGE_LIST_EDITOR_URL(params.defaultApplicationId, params.pageId),
        )
=======
        history.push(PAGE_LIST_EDITOR_URL(defaultApplicationId, params.pageId))
>>>>>>> 5b5986bd
      }
      alwaysShowRightIcon
      className="group pages"
      disabled
      entityId="Pages"
      icon={pageGroupIcon}
      isDefaultExpanded
      name="Pages"
      onClickRightIcon={() => {
<<<<<<< HEAD
        history.push(
          PAGE_LIST_EDITOR_URL(params.defaultApplicationId, params.pageId),
        );
=======
        history.push(PAGE_LIST_EDITOR_URL(defaultApplicationId, params.pageId));
>>>>>>> 5b5986bd
      }}
      onCreate={createPageCallback}
      rightIcon={settingsIcon}
      searchKeyword={props.searchKeyword}
      step={props.step}
    >
      {pageEntities}
    </Entity>
  );
}, pageGroupEqualityCheck);

ExplorerPageGroup.displayName = "ExplorerPageGroup";

(ExplorerPageGroup as any).whyDidYouRender = {
  logOnDifferentValues: false,
};

export default ExplorerPageGroup;<|MERGE_RESOLUTION|>--- conflicted
+++ resolved
@@ -59,13 +59,8 @@
     const defaultPageLayouts = [
       { dsl: extractCurrentDSL(), layoutOnLoadActions: [] },
     ];
-<<<<<<< HEAD
-    dispatch(createPage(params.defaultApplicationId, name, defaultPageLayouts));
-  }, [dispatch, pages, params.defaultApplicationId]);
-=======
     dispatch(createPage(defaultApplicationId, name, defaultPageLayouts));
   }, [dispatch, pages, defaultApplicationId]);
->>>>>>> 5b5986bd
 
   const pageEntities = pages.map((page) => {
     const pageWidgets = props.widgets && props.widgets[page.pageId];
@@ -95,13 +90,7 @@
   return (
     <Entity
       action={() =>
-<<<<<<< HEAD
-        history.push(
-          PAGE_LIST_EDITOR_URL(params.defaultApplicationId, params.pageId),
-        )
-=======
         history.push(PAGE_LIST_EDITOR_URL(defaultApplicationId, params.pageId))
->>>>>>> 5b5986bd
       }
       alwaysShowRightIcon
       className="group pages"
@@ -111,13 +100,7 @@
       isDefaultExpanded
       name="Pages"
       onClickRightIcon={() => {
-<<<<<<< HEAD
-        history.push(
-          PAGE_LIST_EDITOR_URL(params.defaultApplicationId, params.pageId),
-        );
-=======
         history.push(PAGE_LIST_EDITOR_URL(defaultApplicationId, params.pageId));
->>>>>>> 5b5986bd
       }}
       onCreate={createPageCallback}
       rightIcon={settingsIcon}
