--- conflicted
+++ resolved
@@ -15,9 +15,7 @@
 import { extractCurrentDSL } from "utils/WidgetPropsUtils";
 import { PAGE_LIST_EDITOR_URL } from "constants/routes";
 import { JSCollectionData } from "reducers/entityReducers/jsActionsReducer";
-<<<<<<< HEAD
 import { getDefaultApplicationId } from "selectors/applicationSelectors";
-=======
 import {
   ADD_PAGE_TOOLTIP,
   createMessage,
@@ -26,7 +24,6 @@
 import TooltipComponent from "components/ads/Tooltip";
 import { Position } from "@blueprintjs/core";
 import { TOOLTIP_HOVER_ON_DELAY } from "constants/AppConstants";
->>>>>>> 4fde9d63
 
 type ExplorerPageGroupProps = {
   searchKeyword?: string;
