import React, { memo, useCallback } from "react";
import Entity from "../Entity";
import { pageGroupIcon, settingsIcon } from "../ExplorerIcons";
import { useDispatch, useSelector } from "react-redux";
import { getNextEntityName } from "utils/AppsmithUtils";
import { createPage } from "actions/pageActions";
import { useParams, useHistory } from "react-router";
import { ExplorerURLParams } from "../helpers";
import { Page } from "constants/ReduxActionConstants";
import ExplorerPageEntity from "./PageEntity";
import { AppState } from "reducers";
import { CanvasStructure } from "reducers/uiReducers/pageCanvasStructureReducer";
import { Datasource } from "entities/Datasource";
import { Plugin } from "api/PluginApi";
import { extractCurrentDSL } from "utils/WidgetPropsUtils";
import { PAGE_LIST_EDITOR_URL } from "constants/routes";
import { JSCollectionData } from "reducers/entityReducers/jsActionsReducer";
import {
  ADD_PAGE_TOOLTIP,
  createMessage,
  PAGE_PROPERTIES_TOOLTIP,
} from "constants/messages";
import TooltipComponent from "components/ads/Tooltip";
import { Position } from "@blueprintjs/core";
import { TOOLTIP_HOVER_ON_DELAY } from "constants/AppConstants";

type ExplorerPageGroupProps = {
  searchKeyword?: string;
  step: number;
  widgets?: Record<string, CanvasStructure>;
  actions: Record<string, any[]>;
  datasources: Record<string, Datasource[]>;
  plugins: Plugin[];
  showWidgetsSidebar: (pageId: string) => void;
  jsActions: Record<string, JSCollectionData[]>;
};

const pageGroupEqualityCheck = (
  prev: ExplorerPageGroupProps,
  next: ExplorerPageGroupProps,
) => {
  return (
    prev.widgets === next.widgets &&
    prev.actions === next.actions &&
    prev.jsActions === next.jsActions &&
    prev.datasources === next.datasources &&
    prev.searchKeyword === next.searchKeyword
  );
};

const settingsIconWithTooltip = (
  <TooltipComponent
    boundary="viewport"
    content={createMessage(PAGE_PROPERTIES_TOOLTIP)}
    hoverOpenDelay={TOOLTIP_HOVER_ON_DELAY}
    position={Position.BOTTOM}
  >
    {settingsIcon}
  </TooltipComponent>
);

export const ExplorerPageGroup = memo((props: ExplorerPageGroupProps) => {
  const history = useHistory();
  const dispatch = useDispatch();
  const params = useParams<ExplorerURLParams>();

  const pages = useSelector((state: AppState) => {
    return state.entities.pageList.pages;
  });
  const createPageCallback = useCallback(() => {
    const name = getNextEntityName(
      "Page",
      pages.map((page: Page) => page.pageName),
    );
    // Default layout is extracted by adding dynamically computed properties like min-height.
    const defaultPageLayouts = [
      { dsl: extractCurrentDSL(), layoutOnLoadActions: [] },
    ];
    dispatch(createPage(params.applicationId, name, defaultPageLayouts));
  }, [dispatch, pages, params.applicationId]);

  const pageEntities = pages.map((page) => {
    const pageWidgets = props.widgets && props.widgets[page.pageId];
    const pageActions = props.actions[page.pageId] || [];
    const pageJSActions = props.jsActions[page.pageId] || [];
    const datasources = props.datasources[page.pageId] || [];
    if (!pageWidgets && pageActions.length === 0 && datasources.length === 0)
      return null;
    return (
      <ExplorerPageEntity
        actions={pageActions}
        datasources={datasources}
        jsActions={pageJSActions}
        key={page.pageId}
        page={page}
        plugins={props.plugins}
        searchKeyword={props.searchKeyword}
        showWidgetsSidebar={props.showWidgetsSidebar}
        step={props.step + 1}
        widgets={pageWidgets}
      />
    );
  });

  if (pageEntities.filter(Boolean).length === 0) return null;

  return (
    <Entity
      action={() =>
        history.push(PAGE_LIST_EDITOR_URL(params.applicationId, params.pageId))
      }
      addButtonHelptext={createMessage(ADD_PAGE_TOOLTIP)}
      alwaysShowRightIcon
      className="mt-0 group pages"
      disabled
      entityId="Pages"
      icon={pageGroupIcon}
      isDefaultExpanded
      name="Pages"
      onClickRightIcon={() => {
        history.push(PAGE_LIST_EDITOR_URL(params.applicationId, params.pageId));
      }}
      onCreate={createPageCallback}
<<<<<<< HEAD
      rightIcon={<div>{settingsIcon}</div>}
=======
      rightIcon={settingsIconWithTooltip}
>>>>>>> 4fde9d63
      searchKeyword={props.searchKeyword}
      step={props.step}
    >
      {pageEntities}
    </Entity>
  );
}, pageGroupEqualityCheck);

ExplorerPageGroup.displayName = "ExplorerPageGroup";

(ExplorerPageGroup as any).whyDidYouRender = {
  logOnDifferentValues: false,
};

export default ExplorerPageGroup;<|MERGE_RESOLUTION|>--- conflicted
+++ resolved
@@ -121,11 +121,7 @@
         history.push(PAGE_LIST_EDITOR_URL(params.applicationId, params.pageId));
       }}
       onCreate={createPageCallback}
-<<<<<<< HEAD
-      rightIcon={<div>{settingsIcon}</div>}
-=======
       rightIcon={settingsIconWithTooltip}
->>>>>>> 4fde9d63
       searchKeyword={props.searchKeyword}
       step={props.step}
     >
