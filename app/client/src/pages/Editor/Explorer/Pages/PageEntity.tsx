--- conflicted
+++ resolved
@@ -44,13 +44,9 @@
 
   const switchPage = useCallback(() => {
     if (!!defaultApplicationId) {
-<<<<<<< HEAD
-      history.push(BUILDER_PAGE_URL(defaultApplicationId, props.page.pageId));
-=======
       history.push(
         BUILDER_PAGE_URL({ defaultApplicationId, pageId: props.page.pageId }),
       );
->>>>>>> 97e91bc1
     }
   }, [props.page.pageId, defaultApplicationId]);
 
