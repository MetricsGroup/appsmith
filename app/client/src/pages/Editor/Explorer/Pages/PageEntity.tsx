import React, { useCallback } from "react";
import { Page } from "constants/ReduxActionConstants";
import Entity, { EntityClassNames } from "../Entity";
import { BUILDER_PAGE_URL } from "constants/routes";
import history from "utils/history";
import { updatePage } from "actions/pageActions";
import PageContextMenu from "./PageContextMenu";
import { useSelector } from "react-redux";
import { AppState } from "reducers";
import { DataTreeAction } from "entities/DataTree/dataTreeFactory";
import { hiddenPageIcon, homePageIcon, pageIcon } from "../ExplorerIcons";
import { getPluginGroups } from "../Actions/helpers";
import ExplorerWidgetGroup from "../Widgets/WidgetGroup";
import { resolveAsSpaceChar } from "utils/helpers";
import { CanvasStructure } from "reducers/uiReducers/pageCanvasStructureReducer";
import { Datasource } from "entities/Datasource";
import { Plugin } from "api/PluginApi";
import ExplorerJSCollectionGroup from "../JSActions/JSActionGroup";
import getFeatureFlags from "utils/featureFlags";
import { JSCollectionData } from "reducers/entityReducers/jsActionsReducer";
import { getCurrentApplicationId } from "selectors/editorSelectors";
<<<<<<< HEAD
=======
import { getDefaultApplicationId } from "selectors/applicationSelectors";
>>>>>>> 5b5986bd

type ExplorerPageEntityProps = {
  page: Page;
  widgets?: CanvasStructure;
  actions: any[];
  datasources: Datasource[];
  plugins: Plugin[];
  step: number;
  searchKeyword?: string;
  showWidgetsSidebar: (pageId: string) => void;
  jsActions: JSCollectionData[];
};

export function ExplorerPageEntity(props: ExplorerPageEntityProps) {
  const currentPageId = useSelector((state: AppState) => {
    return state.entities.pageList.currentPageId;
  });
  const isCurrentPage = currentPageId === props.page.pageId;

  const currenApplicationId = useSelector(getCurrentApplicationId);
<<<<<<< HEAD

  const switchPage = useCallback(() => {
    if (!!params.defaultApplicationId) {
      history.push(
        BUILDER_PAGE_URL(params.defaultApplicationId, props.page.pageId),
      );
    }
  }, [props.page.pageId, params.defaultApplicationId]);
=======
  const defaultApplicationId = useSelector(getDefaultApplicationId);

  const switchPage = useCallback(() => {
    if (!!defaultApplicationId) {
      history.push(BUILDER_PAGE_URL(defaultApplicationId, props.page.pageId));
    }
  }, [props.page.pageId, defaultApplicationId]);
>>>>>>> 5b5986bd

  const isJSEditorEnabled = getFeatureFlags().JS_EDITOR;

  const contextMenu = (
    <PageContextMenu
      applicationId={currenApplicationId as string}
      className={EntityClassNames.CONTEXT_MENU}
      isDefaultPage={props.page.isDefault}
      isHidden={!!props.page.isHidden}
      key={props.page.pageId}
      name={props.page.pageName}
      pageId={props.page.pageId}
    />
  );

  const icon = props.page.isDefault ? homePageIcon : pageIcon;
  const rightIcon = !!props.page.isHidden ? hiddenPageIcon : null;

  const addWidgetsFn = useCallback(
    () => props.showWidgetsSidebar(props.page.pageId),
    [props.page.pageId],
  );

  return (
    <Entity
      action={switchPage}
      active={isCurrentPage}
      className="page"
      contextMenu={contextMenu}
      entityId={props.page.pageId}
      icon={icon}
      isDefaultExpanded={isCurrentPage || !!props.searchKeyword}
      name={props.page.pageName}
      onNameEdit={resolveAsSpaceChar}
      rightIcon={rightIcon}
      searchKeyword={props.searchKeyword}
      step={props.step}
      updateEntityName={(id, name) =>
        updatePage(id, name, !!props.page.isHidden)
      }
    >
      <ExplorerWidgetGroup
        addWidgetsFn={addWidgetsFn}
        pageId={props.page.pageId}
        searchKeyword={props.searchKeyword}
        step={props.step + 1}
        widgets={props.widgets}
      />

      {getPluginGroups(
        props.page,
        props.step + 1,
        props.actions as DataTreeAction[],
        props.datasources,
        props.plugins,
        props.searchKeyword,
      )}

      {isJSEditorEnabled && (
        <ExplorerJSCollectionGroup
          jsActions={props.jsActions}
          pageId={props.page.pageId}
          searchKeyword={props.searchKeyword}
          step={props.step + 1}
        />
      )}
    </Entity>
  );
}

ExplorerPageEntity.displayName = "ExplorerPageEntity";

export default ExplorerPageEntity;<|MERGE_RESOLUTION|>--- conflicted
+++ resolved
@@ -19,10 +19,7 @@
 import getFeatureFlags from "utils/featureFlags";
 import { JSCollectionData } from "reducers/entityReducers/jsActionsReducer";
 import { getCurrentApplicationId } from "selectors/editorSelectors";
-<<<<<<< HEAD
-=======
 import { getDefaultApplicationId } from "selectors/applicationSelectors";
->>>>>>> 5b5986bd
 
 type ExplorerPageEntityProps = {
   page: Page;
@@ -43,16 +40,6 @@
   const isCurrentPage = currentPageId === props.page.pageId;
 
   const currenApplicationId = useSelector(getCurrentApplicationId);
-<<<<<<< HEAD
-
-  const switchPage = useCallback(() => {
-    if (!!params.defaultApplicationId) {
-      history.push(
-        BUILDER_PAGE_URL(params.defaultApplicationId, props.page.pageId),
-      );
-    }
-  }, [props.page.pageId, params.defaultApplicationId]);
-=======
   const defaultApplicationId = useSelector(getDefaultApplicationId);
 
   const switchPage = useCallback(() => {
@@ -60,7 +47,6 @@
       history.push(BUILDER_PAGE_URL(defaultApplicationId, props.page.pageId));
     }
   }, [props.page.pageId, defaultApplicationId]);
->>>>>>> 5b5986bd
 
   const isJSEditorEnabled = getFeatureFlags().JS_EDITOR;
 
