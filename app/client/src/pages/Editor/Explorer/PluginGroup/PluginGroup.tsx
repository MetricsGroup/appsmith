--- conflicted
+++ resolved
@@ -13,11 +13,8 @@
 import EntityPlaceholder from "../Entity/Placeholder";
 import { ExplorerURLParams } from "../helpers";
 import { INTEGRATION_TABS, INTEGRATION_EDITOR_MODES } from "constants/routes";
-<<<<<<< HEAD
 import { getDefaultApplicationId } from "selectors/applicationSelectors";
-=======
 import { ADD_DATASOURCE_TOOLTIP, createMessage } from "constants/messages";
->>>>>>> 4fde9d63
 
 type ExplorerPluginGroupProps = {
   step: number;
@@ -60,16 +57,12 @@
 
   return (
     <Entity
-<<<<<<< HEAD
       active={props.actionConfig?.isGroupActive(
         params,
         props.page.pageId,
         defaultApplicationId,
       )}
-=======
-      active={props.actionConfig?.isGroupActive(params, props.page.pageId)}
       addButtonHelptext={createMessage(ADD_DATASOURCE_TOOLTIP)}
->>>>>>> 4fde9d63
       className={`group ${props.actionConfig?.groupName
         .toLowerCase()
         .replace(/ /g, "")}`}
