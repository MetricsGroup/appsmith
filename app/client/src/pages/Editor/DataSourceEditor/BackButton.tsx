--- conflicted
+++ resolved
@@ -29,11 +29,7 @@
     const isGeneratePageInitiator = getIsGeneratePageInitiator();
     const redirectURL = isGeneratePageInitiator
       ? getGenerateTemplateFormURL(defaultApplicationId, pageId)
-<<<<<<< HEAD
-      : BUILDER_PAGE_URL(defaultApplicationId, pageId);
-=======
       : BUILDER_PAGE_URL({ defaultApplicationId, pageId });
->>>>>>> 97e91bc1
     history.push(redirectURL);
   };
   return (
