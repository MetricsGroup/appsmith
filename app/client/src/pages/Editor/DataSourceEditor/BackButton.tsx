--- conflicted
+++ resolved
@@ -3,15 +3,12 @@
 import { Icon } from "@blueprintjs/core";
 import Text, { TextType } from "components/ads/Text";
 import { useHistory } from "react-router-dom";
-<<<<<<< HEAD
-=======
 import { useSelector } from "react-redux";
 import {
   getCurrentApplicationId,
   getCurrentPageId,
 } from "../../../selectors/editorSelectors";
 import { BUILDER_PAGE_URL } from "../../../constants/routes";
->>>>>>> 41aeaf44
 
 const Back = styled.span`
   //width: 100%;
@@ -25,15 +22,6 @@
 
 function BackButton() {
   const history = useHistory();
-<<<<<<< HEAD
-  return (
-    <Back
-      onClick={() => {
-        history.goBack();
-        history.goBack();
-      }}
-    >
-=======
   const applicationId = useSelector(getCurrentApplicationId);
   const pageId = useSelector(getCurrentPageId);
   const goBack = () => {
@@ -41,7 +29,6 @@
   };
   return (
     <Back onClick={goBack}>
->>>>>>> 41aeaf44
       <Icon icon="chevron-left" iconSize={16} />
       <Text style={{ color: "#0c0000", lineHeight: "14px" }} type={TextType.P1}>
         Back
