import React from "react";
import styled from "styled-components";
import { Icon } from "@blueprintjs/core";
import Text, { TextType } from "components/ads/Text";
import { useHistory } from "react-router-dom";
import { useSelector } from "react-redux";
import { getIsGeneratePageInitiator } from "utils/GenerateCrudUtil";
import { Colors } from "constants/Colors";
import { getCurrentPageId } from "../../../selectors/editorSelectors";
import {
  BUILDER_PAGE_URL,
  getGenerateTemplateFormURL,
} from "../../../constants/routes";
import { getDefaultApplicationId } from "selectors/applicationSelectors";

const Back = styled.span`
  height: 30px;
  display: flex;
  align-items: center;
  cursor: pointer;
  padding-left: 16px;
`;

function BackButton() {
  const history = useHistory();
  const defaultApplicationId = useSelector(getDefaultApplicationId);
  const pageId = useSelector(getCurrentPageId);
  const goBack = () => {
    const isGeneratePageInitiator = getIsGeneratePageInitiator();
    const redirectURL = isGeneratePageInitiator
      ? getGenerateTemplateFormURL(defaultApplicationId, pageId)
<<<<<<< HEAD
      : BUILDER_PAGE_URL(defaultApplicationId, pageId);
=======
      : BUILDER_PAGE_URL({ defaultApplicationId, pageId });
>>>>>>> 3d1bf67c
    history.push(redirectURL);
  };
  return (
    <Back onClick={goBack}>
      <Icon icon="chevron-left" iconSize={16} />
      <Text
        style={{ color: Colors.DIESEL, lineHeight: "14px" }}
        type={TextType.P1}
      >
        Back
      </Text>
    </Back>
  );
}

export default BackButton;<|MERGE_RESOLUTION|>--- conflicted
+++ resolved
@@ -29,11 +29,7 @@
     const isGeneratePageInitiator = getIsGeneratePageInitiator();
     const redirectURL = isGeneratePageInitiator
       ? getGenerateTemplateFormURL(defaultApplicationId, pageId)
-<<<<<<< HEAD
-      : BUILDER_PAGE_URL(defaultApplicationId, pageId);
-=======
       : BUILDER_PAGE_URL({ defaultApplicationId, pageId });
->>>>>>> 3d1bf67c
     history.push(redirectURL);
   };
   return (
