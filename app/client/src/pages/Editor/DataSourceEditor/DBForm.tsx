--- conflicted
+++ resolved
@@ -23,12 +23,6 @@
 import { PluginType } from "entities/Action";
 import Boxed from "components/editorComponents/Onboarding/Boxed";
 import { OnboardingStep } from "constants/OnboardingConstants";
-<<<<<<< HEAD
-import { isHidden } from "components/formControls/utils";
-import log from "loglevel";
-import CenteredWrapper from "components/designSystems/appsmith/CenteredWrapper";
-import { BaseButton } from "components/designSystems/appsmith/BaseButton";
-=======
 import Callout from "components/ads/Callout";
 import { Variant } from "components/ads/common";
 import { AppState } from "reducers";
@@ -41,7 +35,6 @@
   PluginImage,
   SaveButtonContainer,
 } from "./JSONtoForm";
->>>>>>> 6d83d8d7
 
 const { cloudHosting } = getAppsmithConfigs();
 
