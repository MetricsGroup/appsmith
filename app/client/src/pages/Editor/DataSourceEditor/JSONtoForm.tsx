--- conflicted
+++ resolved
@@ -9,11 +9,8 @@
 import log from "loglevel";
 import CenteredWrapper from "components/designSystems/appsmith/CenteredWrapper";
 import CloseEditor from "components/editorComponents/CloseEditor";
-<<<<<<< HEAD
 import { BaseButton } from "components/designSystems/appsmith/BaseButton";
-=======
 import { getType, Types } from "utils/TypeHelpers";
->>>>>>> fc30554c
 
 export const LoadingContainer = styled(CenteredWrapper)`
   height: 50%;
@@ -304,7 +301,7 @@
           // If the section is hidden, skip rendering
           if (isHidden(this.props.formData, section.hidden)) return null;
           if ("children" in propertyControlOrSection) {
-            const { children } = propertyControlOrSection;
+            const { children } = propertyControlOrSection as any;
             if (this.isKVArray(children)) {
               return this.renderKVArray(children);
             }
