--- conflicted
+++ resolved
@@ -366,12 +366,9 @@
     selectAllWidgetsInit: () => dispatch(selectAllWidgetsInCanvasInitAction()),
     deselectAllWidgets: () => dispatch(deselectAllInitAction()),
     executeAction: () => dispatch(runActionViaShortcut()),
-<<<<<<< HEAD
-    setPreviewMode: (shouldSet: boolean) => dispatch(setPreviewMode(shouldSet)),
-=======
     undo: () => dispatch(undoAction()),
     redo: () => dispatch(redoAction()),
->>>>>>> 12e97835
+    setPreviewMode: (shouldSet: boolean) => dispatch(setPreviewMode(shouldSet)),
   };
 };
 
