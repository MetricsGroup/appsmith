--- conflicted
+++ resolved
@@ -37,11 +37,8 @@
   selectAllWidgets: (widgetIds: string[]) => void;
   widgetIds: string[];
   selectedWidget?: string;
-<<<<<<< HEAD
   selectedWidgets: string[];
-=======
   isDebuggerOpen: boolean;
->>>>>>> bba2591a
   children: React.ReactNode;
 };
 
@@ -196,12 +193,9 @@
 
 const mapStateToProps = (state: AppState) => ({
   selectedWidget: getSelectedWidget(state),
-<<<<<<< HEAD
   selectedWidgets: getSelectedWidgets(state),
   widgetIds: getWidgetChildren(state, MAIN_CONTAINER_WIDGET_ID),
-=======
   isDebuggerOpen: state.ui.debugger.isOpen,
->>>>>>> bba2591a
 });
 
 const mapDispatchToProps = (dispatch: any) => {
