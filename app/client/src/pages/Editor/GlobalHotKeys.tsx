--- conflicted
+++ resolved
@@ -42,14 +42,8 @@
   pasteCopiedWidget: () => void;
   deleteSelectedWidget: () => void;
   cutSelectedWidget: () => void;
-<<<<<<< HEAD
-  toggleShowGlobalSearchModal: () => void;
   unfocusWidgets: () => void;
-  closePropertyPane: () => void;
-  resetCommentMode: () => void;
-=======
   toggleShowGlobalSearchModal: (category: SearchCategory) => void;
->>>>>>> fc30554c
   resetSnipingMode: () => void;
   openDebugger: () => void;
   closeProppane: () => void;
@@ -201,7 +195,7 @@
           label="Un-select widgets"
           onKeyDown={() => {
             this.props.deselectAllWidgets();
-            this.props.closePropertyPane();
+            this.props.closeProppane();
             this.props.unfocusWidgets();
           }}
         />
@@ -275,15 +269,9 @@
     pasteCopiedWidget: () => dispatch(pasteWidget()),
     deleteSelectedWidget: () => dispatch(deleteSelectedWidget(true)),
     cutSelectedWidget: () => dispatch(cutWidget()),
-<<<<<<< HEAD
-    toggleShowGlobalSearchModal: () => dispatch(toggleShowGlobalSearchModal()),
-    closePropertyPane: () => dispatch(closePropertyPane()),
     unfocusWidgets: () => dispatch(focusWidget()),
-    resetCommentMode: () => dispatch(setCommentModeAction(false)),
-=======
     toggleShowGlobalSearchModal: (category: SearchCategory) =>
       dispatch(toggleShowGlobalSearchModal(category)),
->>>>>>> fc30554c
     resetSnipingMode: () => dispatch(resetSnipingModeAction()),
     openDebugger: () => dispatch(showDebugger()),
     closeProppane: () => dispatch(closePropertyPane()),
