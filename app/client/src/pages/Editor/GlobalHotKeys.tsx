import React from "react";
import { connect } from "react-redux";
import { AppState } from "reducers";
import { Hotkey, Hotkeys } from "@blueprintjs/core";
import { HotkeysTarget } from "@blueprintjs/core/lib/esnext/components/hotkeys/hotkeysTarget.js";
import {
  copyWidget,
  cutWidget,
  deleteSelectedWidget,
  pasteWidget,
} from "actions/widgetActions";
import { toggleShowGlobalSearchModal } from "actions/globalSearchActions";
import { isMac } from "utils/helpers";
import { getSelectedWidget } from "selectors/ui";
import { MAIN_CONTAINER_WIDGET_ID } from "constants/WidgetConstants";
import { getSelectedText } from "utils/helpers";
import AnalyticsUtil from "utils/AnalyticsUtil";
import {
  ENTITY_EXPLORER_SEARCH_ID,
  WIDGETS_SEARCH_ID,
} from "constants/Explorer";
import { showDebugger } from "actions/debuggerActions";

type Props = {
  copySelectedWidget: () => void;
  pasteCopiedWidget: () => void;
  deleteSelectedWidget: () => void;
  cutSelectedWidget: () => void;
  toggleShowGlobalSearchModal: () => void;
  openDebugger: () => void;
  selectedWidget?: string;
  children: React.ReactNode;
};

@HotkeysTarget
class GlobalHotKeys extends React.Component<Props> {
  public stopPropagationIfWidgetSelected(e: KeyboardEvent): boolean {
    if (
      this.props.selectedWidget &&
      this.props.selectedWidget != MAIN_CONTAINER_WIDGET_ID &&
      !getSelectedText()
    ) {
      e.preventDefault();
      e.stopPropagation();
      return true;
    }
    return false;
  }

  public renderHotkeys() {
    return (
      <Hotkeys>
        <Hotkey
          global={true}
          combo="mod + f"
          label="Search entities"
          onKeyDown={(e: any) => {
            const entitySearchInput = document.getElementById(
              ENTITY_EXPLORER_SEARCH_ID,
            );
            const widgetSearchInput = document.getElementById(
              WIDGETS_SEARCH_ID,
            );
            if (entitySearchInput) entitySearchInput.focus();
            if (widgetSearchInput) widgetSearchInput.focus();
            e.preventDefault();
            e.stopPropagation();
          }}
        />
        <Hotkey
          combo="mod + k"
          onKeyDown={(e: KeyboardEvent) => {
            console.log("toggleShowGlobalSearchModal");
            e.preventDefault();
            this.props.toggleShowGlobalSearchModal();
            AnalyticsUtil.logEvent("OPEN_OMNIBAR", { source: "HOTKEY_COMBO" });
          }}
          allowInInput={false}
          label="Show omnibar"
          global={true}
        />
        <Hotkey
          global={true}
          combo="mod + d"
          label="Open Debugger"
          group="Canvas"
          onKeyDown={() => {
            this.props.openDebugger();
          }}
          preventDefault
        />
        <Hotkey
          global={true}
          combo="mod + c"
          label="Copy Widget"
          group="Canvas"
          onKeyDown={(e: any) => {
            if (this.stopPropagationIfWidgetSelected(e)) {
              this.props.copySelectedWidget();
            }
          }}
        />
        <Hotkey
          global={true}
          combo="mod + v"
          label="Paste Widget"
          group="Canvas"
          onKeyDown={() => {
            this.props.pasteCopiedWidget();
          }}
        />
        <Hotkey
          global={true}
          combo="backspace"
          label="Delete Widget"
          group="Canvas"
          onKeyDown={(e: any) => {
            if (this.stopPropagationIfWidgetSelected(e) && isMac()) {
              this.props.deleteSelectedWidget();
            }
          }}
        />
        <Hotkey
          global={true}
          combo="del"
          label="Delete Widget"
          group="Canvas"
          onKeyDown={(e: any) => {
            if (this.stopPropagationIfWidgetSelected(e)) {
              this.props.deleteSelectedWidget();
            }
          }}
        />
        <Hotkey
          global={true}
          combo="mod + x"
          label="Cut Widget"
          group="Canvas"
          onKeyDown={(e: any) => {
            if (this.stopPropagationIfWidgetSelected(e)) {
              this.props.cutSelectedWidget();
            }
          }}
        />
      </Hotkeys>
    );
  }

  render() {
    return <div>{this.props.children}</div>;
  }
}

const mapStateToProps = (state: AppState) => ({
  selectedWidget: getSelectedWidget(state),
});

const mapDispatchToProps = (dispatch: any) => {
  return {
    copySelectedWidget: () => dispatch(copyWidget(true)),
    pasteCopiedWidget: () => dispatch(pasteWidget()),
    deleteSelectedWidget: () => dispatch(deleteSelectedWidget(true)),
    cutSelectedWidget: () => dispatch(cutWidget()),
    toggleShowGlobalSearchModal: () => dispatch(toggleShowGlobalSearchModal()),
<<<<<<< HEAD
    openDebugger: () => dispatch(showDebugger(true)),
=======
    openDebugger: () => dispatch(showDebugger()),
>>>>>>> 05e935b0
  };
};

export default connect(mapStateToProps, mapDispatchToProps)(GlobalHotKeys);<|MERGE_RESOLUTION|>--- conflicted
+++ resolved
@@ -162,11 +162,7 @@
     deleteSelectedWidget: () => dispatch(deleteSelectedWidget(true)),
     cutSelectedWidget: () => dispatch(cutWidget()),
     toggleShowGlobalSearchModal: () => dispatch(toggleShowGlobalSearchModal()),
-<<<<<<< HEAD
-    openDebugger: () => dispatch(showDebugger(true)),
-=======
     openDebugger: () => dispatch(showDebugger()),
->>>>>>> 05e935b0
   };
 };
 
