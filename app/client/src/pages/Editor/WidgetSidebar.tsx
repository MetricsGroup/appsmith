--- conflicted
+++ resolved
@@ -1,10 +1,5 @@
-<<<<<<< HEAD
 import React, { useRef, useEffect, useState, useCallback } from "react";
 import { useSelector, useDispatch } from "react-redux";
-=======
-import React, { useRef, useEffect, useState } from "react";
-import { useDispatch, useSelector } from "react-redux";
->>>>>>> 1911cf53
 import WidgetCard from "./WidgetCard";
 import styled from "styled-components";
 import {
@@ -27,40 +22,12 @@
 import { BUILDER_PAGE_URL } from "constants/routes";
 import OnboardingIndicator from "components/editorComponents/Onboarding/Indicator";
 import { useLocation } from "react-router";
-<<<<<<< HEAD
+import { forceOpenWidgetPanel } from "actions/widgetSidebarActions";
 import { getExplorerPinned } from "selectors/explorerSelector";
 import { ReactComponent as PinIcon } from "assets/icons/comments/pin_3.svg";
 import { ReactComponent as UnPinIcon } from "assets/icons/comments/unpin.svg";
 import { ReactComponent as BackIcon } from "assets/icons/control/back.svg";
 import { setExplorerPinned } from "actions/explorerActions";
-=======
-import { forceOpenWidgetPanel } from "actions/widgetSidebarActions";
-
-const MainWrapper = styled.div`
-  text-transform: capitalize;
-  padding: 10px 10px 20px 10px;
-  height: 100%;
-  overflow-y: auto;
-
-  scrollbar-color: ${(props) => props.theme.colors.paneCard}
-    ${(props) => props.theme.colors.paneBG};
-  scrollbar-width: thin;
-  &::-webkit-scrollbar {
-    width: 8px;
-  }
-
-  &::-webkit-scrollbar-track {
-    box-shadow: inset 0 0 6px
-      ${(props) => getColorWithOpacity(props.theme.colors.paneBG, 0.3)};
-  }
-
-  &::-webkit-scrollbar-thumb {
-    background-color: ${(props) => props.theme.colors.paneCard};
-    outline: 1px solid ${(props) => props.theme.paneText};
-    border-radius: ${(props) => props.theme.radii[1]}px;
-  }
-`;
->>>>>>> 1911cf53
 
 const CardsWrapper = styled.div`
   display: grid;
@@ -129,7 +96,6 @@
 
   const showTableWidget = currentStep >= OnboardingStep.RUN_QUERY_SUCCESS;
   const showInputWidget = currentStep >= OnboardingStep.ADD_INPUT_WIDGET;
-  const dispatch = useDispatch();
   const closeWidgetPanel = () => {
     dispatch(forceOpenWidgetPanel(false));
     props.closePanel();
@@ -147,7 +113,7 @@
       <div className="px-3 flex items-center space-x-2">
         <button
           className="hover:bg-warmGray-700 p-1"
-          onClick={props.closePanel}
+          onClick={closeWidgetPanel}
         >
           <BackIcon className="h-4 w-4" />
         </button>
@@ -172,27 +138,11 @@
         />
       </Boxed>
 
-<<<<<<< HEAD
       <p className="text-xs px-3 text-trueGray-400 leading-relaxed">
         {createMessage(WIDGET_SIDEBAR_CAPTION)}
       </p>
 
       <div className="px-3 pt-3">
-=======
-      <MainWrapper>
-        <Header>
-          <Info>
-            <p>{createMessage(WIDGET_SIDEBAR_CAPTION)}</p>
-          </Info>
-          <CloseIcon
-            className="t--close-widgets-sidebar"
-            color={Colors.WHITE}
-            icon="cross"
-            iconSize={16}
-            onClick={closeWidgetPanel}
-          />
-        </Header>
->>>>>>> 1911cf53
         <CardsWrapper>
           {filteredCards.map((card) => (
             <Boxed
