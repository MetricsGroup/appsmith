--- conflicted
+++ resolved
@@ -1,10 +1,5 @@
-<<<<<<< HEAD
 import React, { useRef, useEffect, useState, useCallback } from "react";
 import { useSelector, useDispatch } from "react-redux";
-=======
-import React, { useRef, useEffect, useState } from "react";
-import { useSelector } from "react-redux";
->>>>>>> 31cdfe0f
 import WidgetCard from "./WidgetCard";
 import styled from "styled-components";
 import {
@@ -16,6 +11,8 @@
 import ExplorerSearch from "./Explorer/ExplorerSearch";
 import { debounce } from "lodash";
 import produce from "immer";
+import { useLocation } from "react-router";
+
 import { createMessage, WIDGET_SIDEBAR_CAPTION } from "constants/messages";
 import Boxed from "components/editorComponents/Onboarding/Boxed";
 import { OnboardingStep } from "constants/OnboardingConstants";
@@ -24,36 +21,15 @@
   getCurrentSubStep,
   inOnboarding,
 } from "sagas/OnboardingSagas";
+import { AppState } from "reducers";
 import { BUILDER_PAGE_URL } from "constants/routes";
 import OnboardingIndicator from "components/editorComponents/Onboarding/Indicator";
-import { useLocation } from "react-router";
-<<<<<<< HEAD
+import { getExplorerPinned } from "selectors/explorerSelector";
+import { setExplorerPinned } from "actions/explorerActions";
 import { forceOpenWidgetPanel } from "actions/widgetSidebarActions";
-import { getExplorerPinned } from "selectors/explorerSelector";
 import { ReactComponent as PinIcon } from "assets/icons/comments/pin_3.svg";
 import { ReactComponent as UnPinIcon } from "assets/icons/comments/unpin.svg";
 import { ReactComponent as BackIcon } from "assets/icons/control/back.svg";
-import { setExplorerPinned } from "actions/explorerActions";
-=======
-import { AppState } from "reducers";
-
-const MainWrapper = styled.div`
-  text-transform: capitalize;
-  padding: 10px 10px 20px 10px;
-  height: 100%;
-  overflow: hidden;
-
-  &:active,
-  &:focus,
-  &:hover {
-    overflow: auto;
-  }
-
-  &::-webkit-scrollbar-track {
-    background-color: transparent;
-  }
-`;
->>>>>>> 31cdfe0f
 
 const CardsWrapper = styled.div`
   display: grid;
@@ -62,40 +38,11 @@
   justify-items: stretch;
   align-items: stretch;
 `;
-<<<<<<< HEAD
-=======
-
-const Header = styled.div`
-  display: grid;
-  grid-template-columns: 7fr 1fr;
-`;
-
-const Info = styled.div`
-  display: flex;
-  flex-direction: column;
-  justify-content: center;
-  align-items: space-around;
-  text-transform: none;
-  h4 {
-    margin-top: 0px;
-  }
-  p {
-    opacity: 0.6;
-  }
-`;
-
->>>>>>> 31cdfe0f
 function WidgetSidebar(props: IPanelProps) {
   const dispatch = useDispatch();
   const location = useLocation();
   const cards = useSelector(getWidgetCards);
-<<<<<<< HEAD
   const pinned = useSelector(getExplorerPinned);
-=======
-  const isForceOpenWidgetPanel = useSelector(
-    (state: AppState) => state.ui.onBoarding.forceOpenWidgetPanel,
-  );
->>>>>>> 31cdfe0f
   const [filteredCards, setFilteredCards] = useState(cards);
   const searchInputRef = useRef<HTMLInputElement | null>(null);
   const filterCards = (keyword: string) => {
@@ -111,6 +58,9 @@
     }
     setFilteredCards(filteredCards);
   };
+  const isForceOpenWidgetPanel = useSelector(
+    (state: AppState) => state.ui.onBoarding.forceOpenWidgetPanel,
+  );
   const clearSearchInput = () => {
     if (searchInputRef.current) {
       searchInputRef.current.value = "";
@@ -153,13 +103,10 @@
 
   const showTableWidget = currentStep >= OnboardingStep.RUN_QUERY_SUCCESS;
   const showInputWidget = currentStep >= OnboardingStep.ADD_INPUT_WIDGET;
-<<<<<<< HEAD
   const closeWidgetPanel = () => {
     dispatch(forceOpenWidgetPanel(false));
     props.closePanel();
   };
-=======
->>>>>>> 31cdfe0f
 
   /**
    * toggles the pinned state of sidebar
@@ -169,26 +116,7 @@
   }, [pinned, dispatch, setExplorerPinned]);
 
   return (
-    <div className="py-3 space-y-2 scrollbar-thumb-red-300 hover:scrollbar-thumb-red-400">
-      <div className="flex items-center px-3 space-x-2">
-        <button
-          className="p-1 hover:bg-warmGray-700 t--close-widgets-sidebar"
-          onClick={closeWidgetPanel}
-        >
-          <BackIcon className="w-4 h-4" />
-        </button>
-        <h3 className="flex-grow text-lg font-semibold">Widgets</h3>
-        <div className="flex items-center">
-          <button className="p-1 hover:bg-warmGray-700 group" onClick={onPin}>
-            {pinned ? (
-              <PinIcon className="w-4 h-4 text-gray-500" />
-            ) : (
-              <UnPinIcon className="w-4 h-4 text-gray-500" />
-            )}
-          </button>
-        </div>
-      </div>
-
+    <div className="py-3 space-y-2">
       <Boxed step={OnboardingStep.DEPLOY}>
         <ExplorerSearch
           autoFocus
@@ -199,20 +127,11 @@
         />
       </Boxed>
 
-<<<<<<< HEAD
       <p className="px-3 text-xs leading-relaxed text-trueGray-400">
         {createMessage(WIDGET_SIDEBAR_CAPTION)}
       </p>
 
       <div className="px-3 pt-3">
-=======
-      <MainWrapper>
-        <Header>
-          <Info>
-            <p>{createMessage(WIDGET_SIDEBAR_CAPTION)}</p>
-          </Info>
-        </Header>
->>>>>>> 31cdfe0f
         <CardsWrapper>
           {filteredCards.map((card) => (
             <Boxed
