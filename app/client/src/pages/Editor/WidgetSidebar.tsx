--- conflicted
+++ resolved
@@ -2,19 +2,8 @@
 import { useSelector } from "react-redux";
 import WidgetCard from "./WidgetCard";
 import styled from "styled-components";
-<<<<<<< HEAD
 import { getWidgetCards } from "selectors/editorSelectors";
-import { getColorWithOpacity } from "constants/DefaultTheme";
-import { IPanelProps, Icon, Classes } from "@blueprintjs/core";
-import { Colors } from "constants/Colors";
-=======
-import {
-  getCurrentApplicationId,
-  getCurrentPageId,
-  getWidgetCards,
-} from "selectors/editorSelectors";
 import { IPanelProps } from "@blueprintjs/core";
->>>>>>> edeec80d
 import ExplorerSearch from "./Explorer/ExplorerSearch";
 import { debounce } from "lodash";
 import produce from "immer";
@@ -107,17 +96,8 @@
   const isInOnboarding = useSelector(inOnboarding);
   const currentStep = useSelector(getCurrentStep);
   const currentSubStep = useSelector(getCurrentSubStep);
-<<<<<<< HEAD
+  const onCanvas = matchBuilderPath(window.location.pathname);
 
-  // TODO [new_urls] verify
-  const onCanvas = matchBuilderPath(window.location.pathname);
-=======
-  const applicationId = useSelector(getCurrentApplicationId);
-  const pageId = useSelector(getCurrentPageId);
-  const onCanvas =
-    BUILDER_PAGE_URL(applicationId, pageId) === window.location.pathname;
-
->>>>>>> edeec80d
   useEffect(() => {
     if (
       ((currentStep === OnboardingStep.DEPLOY || !isInOnboarding) &&
