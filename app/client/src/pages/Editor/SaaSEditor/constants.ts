import {
  BUILDER_PAGE_URL,
  BUILDER_URL,
  convertToQueryParams,
  addBranchPath,
} from "constants/routes";

export const SAAS_BASE_PATH = `${BUILDER_URL}/saas`;
export const SAAS_EDITOR_PATH = `${SAAS_BASE_PATH}/:pluginPackageName`;
export const SAAS_EDITOR_DATASOURCE_ID_PATH = `${SAAS_EDITOR_PATH}/datasources/:datasourceId`;
export const SAAS_EDITOR_API_ID_PATH = `${SAAS_EDITOR_PATH}/api/:apiId`;

export const SAAS_BASE_URL = (
  defaultApplicationId = ":defaultApplicationId",
  pageId = ":pageId",
<<<<<<< HEAD
) => addBranchPath(`${BUILDER_PAGE_URL(applicationId, pageId)}/saas`);
=======
) => addBranchPath(`${BUILDER_PAGE_URL(defaultApplicationId, pageId)}/saas`);
>>>>>>> 5b5986bd

export const SAAS_EDITOR_URL = (
  defaultApplicationId = ":defaultApplicationId",
  pageId = ":pageId",
  pluginPackageName = ":pluginPackageName",
): string => {
  return addBranchPath(
<<<<<<< HEAD
    `${SAAS_BASE_URL(applicationId, pageId)}/${pluginPackageName}`,
=======
    `${SAAS_BASE_URL(defaultApplicationId, pageId)}/${pluginPackageName}`,
>>>>>>> 5b5986bd
  );
};

export const SAAS_EDITOR_DATASOURCE_ID_URL = (
  defaultApplicationId = ":defaultApplicationId",
  pageId = ":pageId",
  pluginPackageName = ":pluginPackageName",
  datasourceId = ":datasourceId",
  params = {},
): string => {
  const queryParams = convertToQueryParams(params);
  return addBranchPath(
    `${SAAS_EDITOR_URL(
<<<<<<< HEAD
      applicationId,
=======
      defaultApplicationId,
>>>>>>> 5b5986bd
      pageId,
      pluginPackageName,
    )}/datasources/${datasourceId}${queryParams}`,
  );
};

export const SAAS_EDITOR_API_ID_URL = (
  defaultApplicationId = ":defaultApplicationId",
  pageId = ":pageId",
  pluginPackageName = ":pluginPackageName",
  apiId = ":apiId",
  params = {},
): string => {
  const queryParams = convertToQueryParams(params);
  return addBranchPath(
    `${SAAS_EDITOR_URL(
<<<<<<< HEAD
      applicationId,
=======
      defaultApplicationId,
>>>>>>> 5b5986bd
      pageId,
      pluginPackageName,
    )}/api/${apiId}${queryParams}`,
  );
};

export const APPSMITH_TOKEN_STORAGE_KEY = "APPSMITH_AUTH_TOKEN";<|MERGE_RESOLUTION|>--- conflicted
+++ resolved
@@ -13,11 +13,7 @@
 export const SAAS_BASE_URL = (
   defaultApplicationId = ":defaultApplicationId",
   pageId = ":pageId",
-<<<<<<< HEAD
-) => addBranchPath(`${BUILDER_PAGE_URL(applicationId, pageId)}/saas`);
-=======
 ) => addBranchPath(`${BUILDER_PAGE_URL(defaultApplicationId, pageId)}/saas`);
->>>>>>> 5b5986bd
 
 export const SAAS_EDITOR_URL = (
   defaultApplicationId = ":defaultApplicationId",
@@ -25,11 +21,7 @@
   pluginPackageName = ":pluginPackageName",
 ): string => {
   return addBranchPath(
-<<<<<<< HEAD
-    `${SAAS_BASE_URL(applicationId, pageId)}/${pluginPackageName}`,
-=======
     `${SAAS_BASE_URL(defaultApplicationId, pageId)}/${pluginPackageName}`,
->>>>>>> 5b5986bd
   );
 };
 
@@ -43,11 +35,7 @@
   const queryParams = convertToQueryParams(params);
   return addBranchPath(
     `${SAAS_EDITOR_URL(
-<<<<<<< HEAD
-      applicationId,
-=======
       defaultApplicationId,
->>>>>>> 5b5986bd
       pageId,
       pluginPackageName,
     )}/datasources/${datasourceId}${queryParams}`,
@@ -64,11 +52,7 @@
   const queryParams = convertToQueryParams(params);
   return addBranchPath(
     `${SAAS_EDITOR_URL(
-<<<<<<< HEAD
-      applicationId,
-=======
       defaultApplicationId,
->>>>>>> 5b5986bd
       pageId,
       pluginPackageName,
     )}/api/${apiId}${queryParams}`,
