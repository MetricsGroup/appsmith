import React from "react";
import { RouteComponentProps } from "react-router";
import { connect } from "react-redux";
import { getFormValues } from "redux-form";
import styled from "styled-components";
import {
  INTEGRATION_EDITOR_MODES,
  INTEGRATION_EDITOR_URL,
  INTEGRATION_TABS,
  QueryEditorRouteParams,
} from "constants/routes";
import history from "utils/history";
import QueryEditorForm from "./Form";
import { deleteAction, runAction } from "actions/pluginActionActions";
import { AppState } from "reducers";
import { getIsEditorInitialized } from "selectors/editorSelectors";
import { QUERY_EDITOR_FORM_NAME } from "constants/forms";
import { Plugin, UIComponentTypes } from "api/PluginApi";
import { Datasource } from "entities/Datasource";
import {
  getPluginIdsOfPackageNames,
  getPlugins,
  getPluginImages,
  getAction,
  getActionResponses,
  getDBAndRemoteDatasources,
} from "selectors/entitiesSelector";
import { PLUGIN_PACKAGE_DBS } from "constants/QueryEditorConstants";
import { QueryAction, QueryActionConfig } from "entities/Action";
import Spinner from "components/editorComponents/Spinner";
import CenteredWrapper from "components/designSystems/appsmith/CenteredWrapper";
import { changeQuery } from "actions/queryPaneActions";
import PerformanceTracker, {
  PerformanceTransactionName,
} from "utils/PerformanceTracker";
import AnalyticsUtil from "utils/AnalyticsUtil";
import {
  initFormEvaluations,
  startFormEvaluations,
} from "actions/evaluationActions";
import { getUIComponent } from "selectors/formSelectors";
import { diff } from "deep-diff";

const EmptyStateContainer = styled.div`
  display: flex;
  height: 100%;
  font-size: 20px;
`;

const LoadingContainer = styled(CenteredWrapper)`
  height: 50%;
`;

type ReduxDispatchProps = {
  runAction: (actionId: string) => void;
  deleteAction: (id: string, name: string) => void;
  changeQueryPage: (queryId: string) => void;
  runFormEvaluation: (formId: string, formData: QueryActionConfig) => void;
  initFormEvaluation: (
    editorConfig: any,
    settingConfig: any,
    formId: string,
  ) => void;
};

type ReduxStateProps = {
  plugins: Plugin[];
  dataSources: Datasource[];
  isRunning: boolean;
  isDeleting: boolean;
  formData: QueryAction;
  runErrorMessage: Record<string, string>;
  pluginIds: Array<string> | undefined;
  responses: any;
  isCreating: boolean;
  pluginImages: Record<string, string>;
  editorConfig: any;
  settingConfig: any;
  isEditorInitialized: boolean;
  uiComponent: UIComponentTypes;
};

type StateAndRouteProps = RouteComponentProps<QueryEditorRouteParams>;

type Props = StateAndRouteProps & ReduxDispatchProps & ReduxStateProps;

class QueryEditor extends React.Component<Props> {
  constructor(props: Props) {
    super(props);
    // Call the first evaluations when the page loads
    this.props.initFormEvaluation(
      this.props.editorConfig,
      this.props.settingConfig,
      this.props.match.params.queryId,
    );
  }

  componentDidMount() {
    this.props.changeQueryPage(this.props.match.params.queryId);

    PerformanceTracker.stopTracking(PerformanceTransactionName.OPEN_ACTION, {
      actionType: "QUERY",
    });
  }
  handleDeleteClick = () => {
    const { queryId } = this.props.match.params;
    const { formData } = this.props;
    this.props.deleteAction(queryId, formData.name);
  };

  handleRunClick = () => {
    const { dataSources, match } = this.props;
    PerformanceTracker.startTracking(
      PerformanceTransactionName.RUN_QUERY_CLICK,
      { queryId: this.props.match.params.queryId },
    );
    AnalyticsUtil.logEvent("RUN_QUERY_CLICK", {
      queryId: this.props.match.params.queryId,
      dataSourceSize: dataSources.length,
    });
    this.props.runAction(match.params.queryId);
  };

  componentDidUpdate(prevProps: Props) {
    if (prevProps.isRunning === true && this.props.isRunning === false) {
      PerformanceTracker.stopTracking(
        PerformanceTransactionName.RUN_QUERY_CLICK,
      );
    }
    // Update the page when the queryID is changed by changing the
    // URL or selecting new query from the query pane
    if (prevProps.match.params.queryId !== this.props.match.params.queryId) {
      this.props.changeQueryPage(this.props.match.params.queryId);
    }
    // If statement to debounce and track changes in the formData to update evaluations
    if (
      this.props.uiComponent === UIComponentTypes.UQIDbEditorForm &&
      !!this.props.formData &&
      (!prevProps.formData ||
        (this.props.formData.hasOwnProperty("actionConfiguration") &&
          !!prevProps.formData &&
          prevProps.formData.hasOwnProperty("actionConfiguration") &&
          !!diff(prevProps.formData, this.props.formData)))
    ) {
      this.props.runFormEvaluation(
        this.props.formData.id,
        this.props.formData.actionConfiguration,
      );
    }
  }

  render() {
    const {
      dataSources,
      editorConfig,
      isCreating,
      isDeleting,
      isEditorInitialized,
      isRunning,
      match: {
        params: { queryId },
      },
      pluginIds,
      pluginImages,
      responses,
      runErrorMessage,
      settingConfig,
      uiComponent,
    } = this.props;
    const { defaultApplicationId, pageId } = this.props.match.params;

    if (!pluginIds?.length) {
      return (
        <EmptyStateContainer>{"Plugin is not installed"}</EmptyStateContainer>
      );
    }

    if (isCreating || !isEditorInitialized) {
      return (
        <LoadingContainer>
          <Spinner size={30} />
        </LoadingContainer>
      );
    }

    const DATASOURCES_OPTIONS = dataSources.map((dataSource) => ({
      label: dataSource.name,
      value: dataSource.id,
      image: pluginImages[dataSource.pluginId],
    }));

    const onCreateDatasourceClick = () => {
      history.push(
        INTEGRATION_EDITOR_URL(
<<<<<<< HEAD
          defaultApplicationId,
          pageId,
          INTEGRATION_TABS.NEW,
=======
          applicationId,
          pageId,
          INTEGRATION_TABS.NEW,
          INTEGRATION_EDITOR_MODES.AUTO,
>>>>>>> 8e0cf394
        ),
      );
    };
    return (
      <QueryEditorForm
        DATASOURCES_OPTIONS={DATASOURCES_OPTIONS}
        dataSources={dataSources}
        editorConfig={editorConfig}
        executedQueryData={responses[queryId]}
        isDeleting={isDeleting}
        isRunning={isRunning}
        location={this.props.location}
        onCreateDatasourceClick={onCreateDatasourceClick}
        onDeleteClick={this.handleDeleteClick}
        onRunClick={this.handleRunClick}
        runErrorMessage={runErrorMessage[queryId]}
        settingConfig={settingConfig}
        uiComponent={uiComponent}
      />
    );
  }
}

const mapStateToProps = (state: AppState, props: any): ReduxStateProps => {
  const { runErrorMessage } = state.ui.queryPane;
  const { plugins } = state.entities;

  const { editorConfigs, settingConfigs } = plugins;
  const formData = getFormValues(QUERY_EDITOR_FORM_NAME)(state) as QueryAction;
  const queryAction = getAction(
    state,
    props.match.params.queryId,
  ) as QueryAction;
  let pluginId;
  if (queryAction) {
    pluginId = queryAction.pluginId;
  }
  let editorConfig: any;

  if (editorConfigs && pluginId) {
    editorConfig = editorConfigs[pluginId];
  }

  let settingConfig: any;

  if (settingConfigs && pluginId) {
    settingConfig = settingConfigs[pluginId];
  }

  const allPlugins = getPlugins(state);
  let uiComponent = UIComponentTypes.DbEditorForm;
  if (!!pluginId) uiComponent = getUIComponent(pluginId, allPlugins);

  return {
    pluginImages: getPluginImages(state),
    plugins: allPlugins,
    runErrorMessage,
    pluginIds: getPluginIdsOfPackageNames(state, PLUGIN_PACKAGE_DBS),
    dataSources: getDBAndRemoteDatasources(state),
    responses: getActionResponses(state),
    isRunning: state.ui.queryPane.isRunning[props.match.params.queryId],
    isDeleting: state.ui.queryPane.isDeleting[props.match.params.queryId],
    formData,
    editorConfig,
    settingConfig,
    isCreating: state.ui.apiPane.isCreating,
    isEditorInitialized: getIsEditorInitialized(state),
    uiComponent,
  };
};

const mapDispatchToProps = (dispatch: any): ReduxDispatchProps => ({
  deleteAction: (id: string, name: string) =>
    dispatch(deleteAction({ id, name })),
  runAction: (actionId: string) => dispatch(runAction(actionId)),
  changeQueryPage: (queryId: string) => {
    dispatch(changeQuery(queryId));
  },
  runFormEvaluation: (formId: string, formData: QueryActionConfig) => {
    dispatch(startFormEvaluations(formId, formData));
  },
  initFormEvaluation: (
    editorConfig: any,
    settingsConfig: any,
    formId: string,
  ) => {
    dispatch(initFormEvaluations(editorConfig, settingsConfig, formId));
  },
});

export default connect(mapStateToProps, mapDispatchToProps)(QueryEditor);<|MERGE_RESOLUTION|>--- conflicted
+++ resolved
@@ -192,16 +192,10 @@
     const onCreateDatasourceClick = () => {
       history.push(
         INTEGRATION_EDITOR_URL(
-<<<<<<< HEAD
           defaultApplicationId,
           pageId,
           INTEGRATION_TABS.NEW,
-=======
-          applicationId,
-          pageId,
-          INTEGRATION_TABS.NEW,
           INTEGRATION_EDITOR_MODES.AUTO,
->>>>>>> 8e0cf394
         ),
       );
     };
