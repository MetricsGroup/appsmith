import React from "react";
import { RouteComponentProps } from "react-router";
import { connect } from "react-redux";
import { getFormValues } from "redux-form";
import styled from "styled-components";
import {
  INTEGRATION_EDITOR_URL,
  INTEGRATION_TABS,
  QueryEditorRouteParams,
} from "constants/routes";
import history from "utils/history";
import QueryEditorForm from "./Form";
import { deleteAction, runAction } from "actions/pluginActionActions";
import { AppState } from "reducers";
import { getIsEditorInitialized } from "selectors/editorSelectors";
import { QUERY_EDITOR_FORM_NAME } from "constants/forms";
import { Plugin, UIComponentTypes } from "api/PluginApi";
import { Datasource } from "entities/Datasource";
import {
  getPluginIdsOfPackageNames,
  getPlugins,
  getPluginImages,
  getAction,
  getActionResponses,
  getDBAndRemoteDatasources,
} from "selectors/entitiesSelector";
import { PLUGIN_PACKAGE_DBS } from "constants/QueryEditorConstants";
import { QueryAction, QueryActionConfig } from "entities/Action";
import Spinner from "components/editorComponents/Spinner";
import CenteredWrapper from "components/designSystems/appsmith/CenteredWrapper";
import { changeQuery } from "actions/queryPaneActions";
import PerformanceTracker, {
  PerformanceTransactionName,
} from "utils/PerformanceTracker";
import AnalyticsUtil from "utils/AnalyticsUtil";
import {
  initFormEvaluations,
  startFormEvaluations,
} from "actions/evaluationActions";
import { getUIComponent } from "selectors/formSelectors";
import { diff } from "deep-diff";
import { getDefaultApplicationId } from "selectors/applicationSelectors";

const EmptyStateContainer = styled.div`
  display: flex;
  height: 100%;
  font-size: 20px;
`;

const LoadingContainer = styled(CenteredWrapper)`
  height: 50%;
`;

type ReduxDispatchProps = {
  runAction: (actionId: string) => void;
  deleteAction: (id: string, name: string) => void;
  changeQueryPage: (queryId: string) => void;
  runFormEvaluation: (formId: string, formData: QueryActionConfig) => void;
  initFormEvaluation: (
    editorConfig: any,
    settingConfig: any,
    formId: string,
  ) => void;
};

type ReduxStateProps = {
  plugins: Plugin[];
  dataSources: Datasource[];
  isRunning: boolean;
  isDeleting: boolean;
  formData: QueryAction;
  runErrorMessage: Record<string, string>;
  pluginIds: Array<string> | undefined;
  responses: any;
  isCreating: boolean;
  pluginImages: Record<string, string>;
  editorConfig: any;
  settingConfig: any;
  isEditorInitialized: boolean;
  uiComponent: UIComponentTypes;
  defaultApplicationId: string;
};

type StateAndRouteProps = RouteComponentProps<QueryEditorRouteParams>;

type Props = StateAndRouteProps & ReduxDispatchProps & ReduxStateProps;

class QueryEditor extends React.Component<Props> {
  constructor(props: Props) {
    super(props);
    // Call the first evaluations when the page loads
    this.props.initFormEvaluation(
      this.props.editorConfig,
      this.props.settingConfig,
      this.props.match.params.queryId,
    );
  }

  componentDidMount() {
    this.props.changeQueryPage(this.props.match.params.queryId);

    PerformanceTracker.stopTracking(PerformanceTransactionName.OPEN_ACTION, {
      actionType: "QUERY",
    });
  }
  handleDeleteClick = () => {
    const { queryId } = this.props.match.params;
    const { formData } = this.props;
    this.props.deleteAction(queryId, formData.name);
  };

  handleRunClick = () => {
    const { dataSources, match } = this.props;
    PerformanceTracker.startTracking(
      PerformanceTransactionName.RUN_QUERY_CLICK,
      { queryId: this.props.match.params.queryId },
    );
    AnalyticsUtil.logEvent("RUN_QUERY_CLICK", {
      queryId: this.props.match.params.queryId,
      dataSourceSize: dataSources.length,
    });
    this.props.runAction(match.params.queryId);
  };

  componentDidUpdate(prevProps: Props) {
    if (prevProps.isRunning === true && this.props.isRunning === false) {
      PerformanceTracker.stopTracking(
        PerformanceTransactionName.RUN_QUERY_CLICK,
      );
    }
    // Update the page when the queryID is changed by changing the
    // URL or selecting new query from the query pane
    if (prevProps.match.params.queryId !== this.props.match.params.queryId) {
      this.props.changeQueryPage(this.props.match.params.queryId);
    }
    // If statement to debounce and track changes in the formData to update evaluations
    if (
      this.props.uiComponent === UIComponentTypes.UQIDbEditorForm &&
      !!this.props.formData &&
      (!prevProps.formData ||
        (this.props.formData.hasOwnProperty("actionConfiguration") &&
          !!prevProps.formData &&
          prevProps.formData.hasOwnProperty("actionConfiguration") &&
          !!diff(prevProps.formData, this.props.formData)))
    ) {
      this.props.runFormEvaluation(
        this.props.formData.id,
        this.props.formData.actionConfiguration,
      );
    }
  }

  render() {
    const {
      dataSources,
      defaultApplicationId,
      editorConfig,
      isCreating,
      isDeleting,
      isEditorInitialized,
      isRunning,
      match: {
        params: { queryId },
      },
      pluginIds,
      pluginImages,
      responses,
      runErrorMessage,
      settingConfig,
      uiComponent,
    } = this.props;
    const { pageId } = this.props.match.params;

    if (!pluginIds?.length) {
      return (
        <EmptyStateContainer>{"Plugin is not installed"}</EmptyStateContainer>
      );
    }

    if (isCreating || !isEditorInitialized) {
      return (
        <LoadingContainer>
          <Spinner size={30} />
        </LoadingContainer>
      );
    }

    const DATASOURCES_OPTIONS = dataSources.map((dataSource) => ({
      label: dataSource.name,
      value: dataSource.id,
      image: pluginImages[dataSource.pluginId],
    }));

    const onCreateDatasourceClick = () => {
      history.push(
<<<<<<< HEAD
        INTEGRATION_EDITOR_URL(
          defaultApplicationId,
          pageId,
          INTEGRATION_TABS.NEW,
          INTEGRATION_EDITOR_MODES.AUTO,
        ),
=======
        INTEGRATION_EDITOR_URL(applicationId, pageId, INTEGRATION_TABS.NEW),
>>>>>>> 7665ff3c
      );
    };
    return (
      <QueryEditorForm
        DATASOURCES_OPTIONS={DATASOURCES_OPTIONS}
        dataSources={dataSources}
        editorConfig={editorConfig}
        executedQueryData={responses[queryId]}
        isDeleting={isDeleting}
        isRunning={isRunning}
        location={this.props.location}
        onCreateDatasourceClick={onCreateDatasourceClick}
        onDeleteClick={this.handleDeleteClick}
        onRunClick={this.handleRunClick}
        runErrorMessage={runErrorMessage[queryId]}
        settingConfig={settingConfig}
        uiComponent={uiComponent}
      />
    );
  }
}

const mapStateToProps = (state: AppState, props: any): ReduxStateProps => {
  const { runErrorMessage } = state.ui.queryPane;
  const { plugins } = state.entities;

  const { editorConfigs, settingConfigs } = plugins;
  const formData = getFormValues(QUERY_EDITOR_FORM_NAME)(state) as QueryAction;
  const queryAction = getAction(
    state,
    props.match.params.queryId,
  ) as QueryAction;
  let pluginId;
  if (queryAction) {
    pluginId = queryAction.pluginId;
  }
  let editorConfig: any;

  if (editorConfigs && pluginId) {
    editorConfig = editorConfigs[pluginId];
  }

  let settingConfig: any;

  if (settingConfigs && pluginId) {
    settingConfig = settingConfigs[pluginId];
  }

  const allPlugins = getPlugins(state);
  let uiComponent = UIComponentTypes.DbEditorForm;
  if (!!pluginId) uiComponent = getUIComponent(pluginId, allPlugins);

  return {
    pluginImages: getPluginImages(state),
    plugins: allPlugins,
    runErrorMessage,
    pluginIds: getPluginIdsOfPackageNames(state, PLUGIN_PACKAGE_DBS),
    dataSources: getDBAndRemoteDatasources(state),
    responses: getActionResponses(state),
    isRunning: state.ui.queryPane.isRunning[props.match.params.queryId],
    isDeleting: state.ui.queryPane.isDeleting[props.match.params.queryId],
    formData,
    editorConfig,
    settingConfig,
    isCreating: state.ui.apiPane.isCreating,
    isEditorInitialized: getIsEditorInitialized(state),
    uiComponent,
    defaultApplicationId: getDefaultApplicationId(state),
  };
};

const mapDispatchToProps = (dispatch: any): ReduxDispatchProps => ({
  deleteAction: (id: string, name: string) =>
    dispatch(deleteAction({ id, name })),
  runAction: (actionId: string) => dispatch(runAction(actionId)),
  changeQueryPage: (queryId: string) => {
    dispatch(changeQuery(queryId));
  },
  runFormEvaluation: (formId: string, formData: QueryActionConfig) => {
    dispatch(startFormEvaluations(formId, formData));
  },
  initFormEvaluation: (
    editorConfig: any,
    settingsConfig: any,
    formId: string,
  ) => {
    dispatch(initFormEvaluations(editorConfig, settingsConfig, formId));
  },
});

export default connect(mapStateToProps, mapDispatchToProps)(QueryEditor);<|MERGE_RESOLUTION|>--- conflicted
+++ resolved
@@ -193,16 +193,11 @@
 
     const onCreateDatasourceClick = () => {
       history.push(
-<<<<<<< HEAD
         INTEGRATION_EDITOR_URL(
           defaultApplicationId,
           pageId,
           INTEGRATION_TABS.NEW,
-          INTEGRATION_EDITOR_MODES.AUTO,
         ),
-=======
-        INTEGRATION_EDITOR_URL(applicationId, pageId, INTEGRATION_TABS.NEW),
->>>>>>> 7665ff3c
       );
     };
     return (
