--- conflicted
+++ resolved
@@ -224,13 +224,8 @@
   letter-spacing: -0.195px;
 `;
 
-<<<<<<< HEAD
 export const StyledFormRow = styled(FormRow)`
-  padding: 0px 24px;
-=======
-const StyledFormRow = styled(FormRow)`
   padding: 0px 20px;
->>>>>>> 597033e6
   flex: 0;
 `;
 
