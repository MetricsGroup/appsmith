--- conflicted
+++ resolved
@@ -58,10 +58,7 @@
 import { ExplorerURLParams } from "../Explorer/helpers";
 import MoreActionsMenu from "../Explorer/Actions/MoreActionsMenu";
 import Button, { Size } from "components/ads/Button";
-<<<<<<< HEAD
 import ActionRightPane from "components/editorComponents/ActionRightPane";
-=======
->>>>>>> f22fd9ba
 
 const QueryFormContainer = styled.form`
   display: flex;
@@ -353,7 +350,6 @@
   margin: 0 4px;
 `;
 
-<<<<<<< HEAD
 const Wrapper = styled.div`
   display: flex;
   flex-direction: row;
@@ -365,8 +361,6 @@
   border: 1px solid #e8e8e8;
 `;
 
-=======
->>>>>>> f22fd9ba
 type QueryFormProps = {
   onDeleteClick: () => void;
   onRunClick: () => void;
@@ -636,49 +630,6 @@
   };
 
   return (
-<<<<<<< HEAD
-    <QueryFormContainer onSubmit={handleSubmit}>
-      <StyledFormRow>
-        <NameWrapper>
-          <CloseEditor />
-          <ActionNameEditor />
-        </NameWrapper>
-        <ActionsWrapper>
-          <MoreActionsMenu
-            className="t--more-action-menu"
-            id={currentActionConfig ? currentActionConfig.id : ""}
-            name={currentActionConfig ? currentActionConfig.name : ""}
-            pageId={pageId}
-          />
-          <DropdownSelect>
-            <DropdownField
-              className={"t--switch-datasource"}
-              components={{ MenuList, Option: CustomOption, SingleValue }}
-              maxMenuHeight={200}
-              name="datasource.id"
-              options={DATASOURCES_OPTIONS}
-              placeholder="Datasource"
-              width={232}
-            />
-          </DropdownSelect>
-          <OnboardingIndicator
-            step={OnboardingStep.EXAMPLE_DATABASE}
-            width={75}
-          >
-            <Button
-              className="t--run-query"
-              isLoading={isRunning}
-              onClick={onRunClick}
-              size={Size.medium}
-              tag="button"
-              text="Run"
-              type="button"
-            />
-          </OnboardingIndicator>
-        </ActionsWrapper>
-      </StyledFormRow>
-      <Wrapper>
-=======
     <>
       <CloseEditor />
       <QueryFormContainer onSubmit={handleSubmit}>
@@ -720,121 +671,117 @@
             </OnboardingIndicator>
           </ActionsWrapper>
         </StyledFormRow>
->>>>>>> f22fd9ba
-        <SecondaryWrapper>
-          <TabContainerView>
-            {documentationLink && (
-              <DocumentationLink
-                className="t--datasource-documentation-link"
-                onClick={(e: React.MouseEvent) => handleDocumentationClick(e)}
-              >
-                {"Documentation "}
-                <StyledOpenDocsIcon icon="document-open" />
-              </DocumentationLink>
-            )}
-            <TabComponent
-              tabs={[
-                {
-                  key: "query",
-                  title: "Query",
-                  panelComponent: (
-                    <SettingsWrapper>
-                      {editorConfig && editorConfig.length > 0 ? (
-                        editorConfig.map(renderEachConfig(formName))
-                      ) : (
-                        <>
-                          <ErrorMessage>
-                            An unexpected error occurred
-                          </ErrorMessage>
-                          <Tag
-                            intent="warning"
-                            interactive
-                            minimal
-                            onClick={() => window.location.reload()}
-                            round
-                          >
-                            Refresh
-                          </Tag>
-                        </>
-                      )}
-                      {dataSources.length === 0 && (
-                        <NoDataSourceContainer>
-                          <p className="font18">
-                            Seems like you don’t have any Datasources to create
-                            a query
-                          </p>
-                          <EditorButton
-                            filled
-                            icon="plus"
-                            intent="primary"
-                            onClick={() => onCreateDatasourceClick()}
-                            size="small"
-                            text="Add a Datasource"
-                          />
-                        </NoDataSourceContainer>
-                      )}
-                    </SettingsWrapper>
-                  ),
-                },
-                {
-                  key: "settings",
-                  title: "Settings",
-                  panelComponent: (
-                    <SettingsWrapper>
-                      <ActionSettings
-                        actionSettingsConfig={settingConfig}
-                        formName={formName}
-                      />
-                    </SettingsWrapper>
-                  ),
-                },
-              ]}
-            />
-          </TabContainerView>
-
-          <TabbedViewContainer ref={panelRef}>
-            <Resizable
-              panelRef={panelRef}
-              setContainerDimensions={(height: number) =>
-                setTableBodyHeightHeight(height)
-              }
-            />
-            {output && !!output.length && (
-              <Boxed step={OnboardingStep.SUCCESSFUL_BINDING}>
-                <ResultsCount>
-                  <Text type={TextType.P3}>
-                    Result:
-                    <Text type={TextType.H5}>{`${output.length} Record${
-                      output.length > 1 ? "s" : ""
-                    }`}</Text>
-                  </Text>
-                </ResultsCount>
-                <GenerateWidgetButton
-                  className="t--add-widget"
-                  onClick={onAddWidget}
+        <Wrapper>
+          <SecondaryWrapper>
+            <TabContainerView>
+              {documentationLink && (
+                <DocumentationLink
+                  className="t--datasource-documentation-link"
+                  onClick={(e: React.MouseEvent) => handleDocumentationClick(e)}
                 >
-                  <AdsIcon name="plus" />
-                  &nbsp;&nbsp;Generate Widget
-                </GenerateWidgetButton>
-              </Boxed>
-            )}
-
-            <TabComponent
-              onSelect={onTabSelect}
-              selectedIndex={selectedIndex}
-              tabs={responseTabs}
-            />
-          </TabbedViewContainer>
-        </SecondaryWrapper>
-<<<<<<< HEAD
-        <SidebarWrapper>
-          <ActionRightPane actionName={actionName} />
-        </SidebarWrapper>
-      </Wrapper>
-    </QueryFormContainer>
-=======
+                  {"Documentation "}
+                  <StyledOpenDocsIcon icon="document-open" />
+                </DocumentationLink>
+              )}
+              <TabComponent
+                tabs={[
+                  {
+                    key: "query",
+                    title: "Query",
+                    panelComponent: (
+                      <SettingsWrapper>
+                        {editorConfig && editorConfig.length > 0 ? (
+                          editorConfig.map(renderEachConfig(formName))
+                        ) : (
+                          <>
+                            <ErrorMessage>
+                              An unexpected error occurred
+                            </ErrorMessage>
+                            <Tag
+                              intent="warning"
+                              interactive
+                              minimal
+                              onClick={() => window.location.reload()}
+                              round
+                            >
+                              Refresh
+                            </Tag>
+                          </>
+                        )}
+                        {dataSources.length === 0 && (
+                          <NoDataSourceContainer>
+                            <p className="font18">
+                              Seems like you don’t have any Datasources to
+                              create a query
+                            </p>
+                            <EditorButton
+                              filled
+                              icon="plus"
+                              intent="primary"
+                              onClick={() => onCreateDatasourceClick()}
+                              size="small"
+                              text="Add a Datasource"
+                            />
+                          </NoDataSourceContainer>
+                        )}
+                      </SettingsWrapper>
+                    ),
+                  },
+                  {
+                    key: "settings",
+                    title: "Settings",
+                    panelComponent: (
+                      <SettingsWrapper>
+                        <ActionSettings
+                          actionSettingsConfig={settingConfig}
+                          formName={formName}
+                        />
+                      </SettingsWrapper>
+                    ),
+                  },
+                ]}
+              />
+            </TabContainerView>
+
+            <TabbedViewContainer ref={panelRef}>
+              <Resizable
+                panelRef={panelRef}
+                setContainerDimensions={(height: number) =>
+                  setTableBodyHeightHeight(height)
+                }
+              />
+              {output && !!output.length && (
+                <Boxed step={OnboardingStep.SUCCESSFUL_BINDING}>
+                  <ResultsCount>
+                    <Text type={TextType.P3}>
+                      Result:
+                      <Text type={TextType.H5}>{`${output.length} Record${
+                        output.length > 1 ? "s" : ""
+                      }`}</Text>
+                    </Text>
+                  </ResultsCount>
+                  <GenerateWidgetButton
+                    className="t--add-widget"
+                    onClick={onAddWidget}
+                  >
+                    <AdsIcon name="plus" />
+                    &nbsp;&nbsp;Generate Widget
+                  </GenerateWidgetButton>
+                </Boxed>
+              )}
+
+              <TabComponent
+                onSelect={onTabSelect}
+                selectedIndex={selectedIndex}
+                tabs={responseTabs}
+              />
+            </TabbedViewContainer>
+          </SecondaryWrapper>
+          <SidebarWrapper>
+            <ActionRightPane actionName={actionName} />
+          </SidebarWrapper>
+        </Wrapper>
       </QueryFormContainer>
     </>
->>>>>>> f22fd9ba
   );
 }