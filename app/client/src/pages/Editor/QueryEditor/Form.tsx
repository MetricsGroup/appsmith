--- conflicted
+++ resolved
@@ -28,7 +28,6 @@
 import { RestAction } from "api/ActionAPI";
 import { QUERY_EDITOR_FORM_NAME } from "constants/forms";
 import { PLUGIN_PACKAGE_POSTGRES } from "constants/QueryEditorConstants";
-import { Colors } from "constants/Colors";
 import "@syncfusion/ej2-react-grids/styles/material.css";
 import { Colors } from "constants/Colors";
 import JSONViewer from "./JSONViewer";
@@ -181,11 +180,10 @@
   }
 `;
 
-<<<<<<< HEAD
 const ErrorMessage = styled.p`
   font-size: 14px;
   color: ${Colors.RED};
-=======
+`;
 const CreateDatasource = styled.div`
   height: 44px;
   display: flex;
@@ -200,7 +198,6 @@
   .createIcon {
     margin-right: 6px;
   }
->>>>>>> d4a83527
 `;
 
 type QueryFormProps = {
@@ -279,8 +276,6 @@
     );
   }
 
-<<<<<<< HEAD
-=======
   const MenuList = (props: MenuListComponentProps<{ children: Node }>) => {
     return (
       <>
@@ -297,7 +292,6 @@
     );
   };
 
->>>>>>> d4a83527
   return (
     <QueryFormContainer>
       <form onSubmit={handleSubmit}>
