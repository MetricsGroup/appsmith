import React from "react";
import { formValueSelector, InjectedFormProps, reduxForm } from "redux-form";
import styled, { createGlobalStyle } from "styled-components";
import { Icon, Popover, Spinner, Tag } from "@blueprintjs/core";
import {
  components,
  MenuListComponentProps,
  OptionProps,
  OptionTypeBase,
  SingleValueProps,
} from "react-select";
import { isString, isArray } from "lodash";
import history from "utils/history";
import { DATA_SOURCES_EDITOR_URL } from "constants/routes";
import Button from "components/editorComponents/Button";
import FormRow from "components/editorComponents/FormRow";
import DropdownField from "components/editorComponents/form/fields/DropdownField";
import { BaseButton } from "components/designSystems/blueprint/ButtonComponent";
import { Datasource } from "entities/Datasource";
import { BaseTabbedView } from "components/designSystems/appsmith/TabbedView";
import { QUERY_EDITOR_FORM_NAME } from "constants/forms";
import { Colors } from "constants/Colors";
import JSONViewer from "./JSONViewer";
import FormControl from "../FormControl";
import Table from "./Table";
import { Action } from "entities/Action";
import { connect, useDispatch } from "react-redux";
import { AppState } from "reducers";
import ActionNameEditor from "components/editorComponents/ActionNameEditor";
import {
  getPluginResponseTypes,
  getPluginDocumentationLinks,
} from "selectors/entitiesSelector";

import { ControlProps } from "components/formControls/BaseControl";
import CenteredWrapper from "components/designSystems/appsmith/CenteredWrapper";
import ActionSettings from "pages/Editor/ActionSettings";
import { addTableWidgetFromQuery } from "actions/widgetActions";
import { OnboardingStep } from "constants/OnboardingConstants";
import Boxed from "components/editorComponents/Onboarding/Boxed";
import OnboardingIndicator from "components/editorComponents/Onboarding/Indicator";

const QueryFormContainer = styled.form`
  display: flex;
  flex-direction: column;
  padding: 20px 0px;
  width: 100%;
  height: calc(100vh - ${(props) => props.theme.smallHeaderHeight});
  a {
    font-size: 14px;
    line-height: 20px;
    margin-top: 15px;
  }
  .statementTextArea {
    font-size: 14px;
    line-height: 20px;
    color: #2e3d49;
    margin-top: 5px;
  }

  .queryInput {
    max-width: 30%;
    padding-right: 10px;
  }
  span.bp3-popover-target {
    display: initial !important;
  }

  .executeOnLoad {
    display: flex;
    justify-content: flex-end;
    margin-top: 10px;
  }
`;

const ActionsWrapper = styled.div`
  display: flex;
  align-items: center;
  flex: 1 1 50%;
  justify-content: flex-end;
`;

const ActionButton = styled(BaseButton)`
  &&&& {
    min-width: 72px;
    width: auto;
    margin: 0 5px;
    min-height: 30px;
  }
`;

const DropdownSelect = styled.div`
  font-size: 14px;
  margin-right: 10px;
`;

const NoDataSourceContainer = styled.div`
  align-items: center;
  display: flex;
  flex-direction: column;
  margin-top: 62px;
  flex: 1;
  .font18 {
    width: 50%;
    text-align: center;
    margin-bottom: 23px;
    font-size: 18px;
    color: #2e3d49;
  }
`;

const TooltipStyles = createGlobalStyle`
 .helper-tooltip{
  width: 378px;
  .bp3-popover {
    height: 137px;
    max-width: 378px;
    box-shadow: none;
    display: inherit !important;
    .bp3-popover-arrow {
      display: block;
      fill: none;
    }
    .bp3-popover-arrow-fill {
      fill:  #23292E;
    }
    .bp3-popover-content {
      padding: 15px;
      background-color: #23292E;
      color: #fff;
      text-align: left;
      border-radius: 4px;
      text-transform: initial;
      font-weight: 500;
      font-size: 16px;
      line-height: 20px;
    }
    .popoverBtn {
      float: right;
      margin-top: 25px;
    }
    .popuptext {
      padding-right: 30px;
    }
  }
 }
`;

const ErrorMessage = styled.p`
  font-size: 14px;
  color: ${Colors.RED};
  display: inline-block;
  margin-right: 10px;
`;
const CreateDatasource = styled.div`
  height: 44px;
  display: flex;
  align-items: center;
  justify-content: center;
  font-weight: 500;
  border-top: 1px solid ${Colors.ATHENS_GRAY};
  :hover {
    cursor: pointer;
  }

  .createIcon {
    margin-right: 6px;
  }
`;

const Container = styled.div`
  display: flex;
  flex-direction: row;
  align-items: center;

  .plugin-image {
    height: 20px;
    width: auto;
  }

  .selected-value {
    overflow: hidden;
    text-overflow: ellipsis;
    white-space: no-wrap;
    margin-left: 6px;
  }
`;

const StyledOpenDocsIcon = styled(Icon)`
  svg {
    width: 12px;
    height: 18px;
  }
`;

const NameWrapper = styled.div`
  display: flex;
  justify-content: space-between;
  input {
    margin: 0;
    box-sizing: border-box;
  }
`;

const LoadingContainer = styled(CenteredWrapper)`
  height: 50%;
`;

const TabContainerView = styled.div`
  .react-tabs__tab-panel {
    overflow: scroll;
  }
  .react-tabs__tab-list {
    margin: 0px;
  }
  &&& {
    ul.react-tabs__tab-list {
      padding-left: 23px;
    }
  }
  position: relative;
  margin-top: 31px;
  height: calc(100vh - 150px);
`;

const SettingsWrapper = styled.div`
  padding: 5px 23px;
`;

const AddWidgetButton = styled(BaseButton)`
  &&&& {
    height: 36px;
    max-width: 125px;
    border: 1px solid ${Colors.GEYSER_LIGHT};
  }
`;

const OutputHeader = styled.div`
  flex-direction: row;
  justify-content: space-between;
  display: flex;
  margin: 10px 0px;
  align-items: center;
`;

const FieldWrapper = styled.div`
  margin-top: 15px;
`;

const StyledFormRow = styled(FormRow)`
  padding: 0px 24px;
  flex: 0;
`;

const DocumentationLink = styled.a`
  position: absolute;
  right: 23px;
  top: -6px;
`;

const OutputWrapper = styled.div``;

type QueryFormProps = {
  onDeleteClick: () => void;
  onRunClick: () => void;
  isDeleting: boolean;
  isRunning: boolean;
  dataSources: Datasource[];
  DATASOURCES_OPTIONS: any;
  executedQueryData: {
    body: Record<string, any>[] | string;
    isExecutionSuccess: boolean;
  };
  applicationId: string;
  runErrorMessage: string | undefined;
  pageId: string;
  location: {
    state: any;
  };
  editorConfig?: any;
  settingConfig: any;
  loadingFormConfigs: boolean;
};

type ReduxProps = {
  actionName: string;
  responseType: string | undefined;
  pluginId: string;
  documentationLink: string | undefined;
};

export type StateAndRouteProps = QueryFormProps & ReduxProps;

type Props = StateAndRouteProps & InjectedFormProps<Action, StateAndRouteProps>;

const QueryEditorForm: React.FC<Props> = (props: Props) => {
  const {
    handleSubmit,
    isDeleting,
    isRunning,
    onRunClick,
    onDeleteClick,
    DATASOURCES_OPTIONS,
    pageId,
    applicationId,
    dataSources,
    executedQueryData,
    runErrorMessage,
    responseType,
    documentationLink,
    loadingFormConfigs,
    editorConfig,
    actionName,
  } = props;

  let error = runErrorMessage;
  let output: Record<string, any>[] | null = null;
  let displayMessage = "";

  if (executedQueryData) {
    if (!executedQueryData.isExecutionSuccess) {
      error = String(executedQueryData.body);
    } else if (isString(executedQueryData.body)) {
      output = JSON.parse(executedQueryData.body);
    } else {
      output = executedQueryData.body;
    }
  }

  // Constructing the header of the response based on the response
  if (!output) {
    displayMessage = "No data records to display";
  } else if (isArray(output)) {
    // The returned output is an array
    displayMessage = output.length
      ? "Query response"
      : "No data records to display";
  } else {
    // Output is a JSON object. We can display a single object
    displayMessage = "Query response";
  }

  const isTableResponse = responseType === "TABLE";

  const dispatch = useDispatch();
  const onAddWidget = () => {
    dispatch(addTableWidgetFromQuery(actionName));
  };

  const MenuList = (props: MenuListComponentProps<{ children: Node }>) => {
    return (
      <>
        <components.MenuList {...props}>{props.children}</components.MenuList>
        <CreateDatasource
          onClick={() => {
            history.push(DATA_SOURCES_EDITOR_URL(applicationId, pageId));
          }}
        >
          <Icon icon="plus" iconSize={11} className="createIcon" />
          Create new datasource
        </CreateDatasource>
      </>
    );
  };

  const SingleValue = (props: SingleValueProps<OptionTypeBase>) => {
    return (
      <>
        <components.SingleValue {...props}>
          <Container>
            <img
              className="plugin-image"
              src={props.data.image}
              alt="Datasource"
            />
            <div className="selected-value">{props.children}</div>
          </Container>
        </components.SingleValue>
      </>
    );
  };

  const CustomOption = (props: OptionProps<OptionTypeBase>) => {
    return (
      <>
        <components.Option {...props}>
          <Container className="t--datasource-option">
            <img
              className="plugin-image"
              src={props.data.image}
              alt="Datasource"
            />
            <div style={{ marginLeft: "6px" }}>{props.children}</div>
          </Container>
        </components.Option>
      </>
    );
  };

  if (loadingFormConfigs) {
    return (
      <LoadingContainer>
        <Spinner size={30} />
      </LoadingContainer>
    );
  }

  return (
    <QueryFormContainer onSubmit={handleSubmit}>
      <StyledFormRow>
        <NameWrapper>
          <ActionNameEditor />
        </NameWrapper>
        <ActionsWrapper>
          <DropdownSelect>
            <DropdownField
              className={"t--switch-datasource"}
              placeholder="Datasource"
              name="datasource.id"
              options={DATASOURCES_OPTIONS}
              width={232}
              maxMenuHeight={200}
              components={{ MenuList, Option: CustomOption, SingleValue }}
            />
          </DropdownSelect>
          <ActionButton
            className="t--delete-query"
            text="Delete"
            accent="error"
            loading={isDeleting}
            onClick={onDeleteClick}
          />
          {dataSources.length === 0 ? (
            <>
              <TooltipStyles />
              <Popover
                autoFocus={true}
                canEscapeKeyClose={true}
                content="You don’t have a Data Source to run this query"
                position="bottom"
                defaultIsOpen={false}
                usePortal
                portalClassName="helper-tooltip"
              >
                <ActionButton
                  className="t--run-query"
                  text="Run"
                  filled
                  loading={isRunning}
                  accent="primary"
                  onClick={onRunClick}
                />
                <div>
                  <p className="popuptext">
                    You don’t have a Data Source to run this query
                  </p>
                  <Button
                    onClick={() =>
                      history.push(
                        DATA_SOURCES_EDITOR_URL(applicationId, pageId),
                      )
                    }
                    text="Add Datasource"
                    intent="primary"
                    filled
                    size="small"
                    className="popoverBtn"
                  />
                </div>
              </Popover>
            </>
          ) : (
            <OnboardingIndicator
              step={OnboardingStep.EXAMPLE_DATABASE}
              width={75}
            >
              <ActionButton
                className="t--run-query"
                text="Run"
                filled
                loading={isRunning}
                accent="primary"
                onClick={onRunClick}
              />
            </OnboardingIndicator>
          )}
        </ActionsWrapper>
      </StyledFormRow>
      <TabContainerView>
        {documentationLink && (
          <DocumentationLink
            href={documentationLink}
            target="_blank"
            rel="noopener noreferrer"
          >
            {"Documentation "}
            <StyledOpenDocsIcon icon="document-open" />
          </DocumentationLink>
        )}
        <BaseTabbedView
          tabs={[
            {
              key: "query",
              title: "Query",
              panelComponent: (
                <SettingsWrapper>
                  {editorConfig && editorConfig.length > 0 ? (
                    editorConfig.map(renderEachConfig)
                  ) : (
                    <>
                      <ErrorMessage>An unexpected error occurred</ErrorMessage>
                      <Tag
                        round
                        intent="warning"
                        interactive
                        minimal
                        onClick={() => window.location.reload()}
                      >
                        Refresh
                      </Tag>
                    </>
                  )}
                  {dataSources.length === 0 && (
                    <NoDataSourceContainer>
                      <p className="font18">
                        Seems like you don’t have any Datasources to create a
                        query
                      </p>
                      <Button
                        onClick={() =>
                          history.push(
                            DATA_SOURCES_EDITOR_URL(applicationId, pageId),
                          )
                        }
                        text="Add a Datasource"
                        intent="primary"
                        filled
                        size="small"
                        icon="plus"
                      />
                    </NoDataSourceContainer>
                  )}

                  {error && (
                    <OutputWrapper>
                      <p className="statementTextArea">Query error</p>
                      <ErrorMessage>{error}</ErrorMessage>
                    </OutputWrapper>
                  )}

                  {!error && output && dataSources.length && (
                    <OutputWrapper>
                      <OutputHeader>
                        <p className="statementTextArea">{displayMessage}</p>
                        {!!output.length && (
                          <Boxed step={OnboardingStep.SUCCESSFUL_BINDING}>
                            <AddWidgetButton
                              className="t--add-widget"
                              icon={"plus"}
                              text="Add Widget"
                              onClick={onAddWidget}
                            />
                          </Boxed>
                        )}
                      </OutputHeader>
<<<<<<< HEAD
                      {isSQL ? (
=======
                      {isTableResponse ? (
>>>>>>> 21eecb1f
                        <Table data={output} />
                      ) : (
                        <JSONViewer src={output} />
                      )}
                    </OutputWrapper>
                  )}
                </SettingsWrapper>
              ),
            },
            {
              key: "settings",
              title: "Settings",
              panelComponent: (
                <SettingsWrapper>
                  <ActionSettings
                    actionSettingsConfig={props.settingConfig}
                    formName={QUERY_EDITOR_FORM_NAME}
                  />
                </SettingsWrapper>
              ),
            },
          ]}
        />
      </TabContainerView>
    </QueryFormContainer>
  );
};

const renderEachConfig = (section: any): any => {
  return section.children.map((formControlOrSection: ControlProps) => {
    if ("children" in formControlOrSection) {
      return renderEachConfig(formControlOrSection);
    } else {
      try {
        const { configProperty } = formControlOrSection;
        return (
          <FieldWrapper key={configProperty}>
            <FormControl
              config={formControlOrSection}
              formName={QUERY_EDITOR_FORM_NAME}
            />
          </FieldWrapper>
        );
      } catch (e) {
        console.log(e);
      }
    }
    return null;
  });
};

const valueSelector = formValueSelector(QUERY_EDITOR_FORM_NAME);
const mapStateToProps = (state: AppState) => {
  const actionName = valueSelector(state, "name");
  const pluginId = valueSelector(state, "datasource.pluginId");
  const responseTypes = getPluginResponseTypes(state);
  const documentationLinks = getPluginDocumentationLinks(state);

  return {
    actionName,
    pluginId,
    responseType: responseTypes[pluginId],
    documentationLink: documentationLinks[pluginId],
  };
};

export default connect(mapStateToProps)(
  reduxForm<Action, StateAndRouteProps>({
    form: QUERY_EDITOR_FORM_NAME,
    enableReinitialize: true,
  })(QueryEditorForm),
);<|MERGE_RESOLUTION|>--- conflicted
+++ resolved
@@ -563,11 +563,7 @@
                           </Boxed>
                         )}
                       </OutputHeader>
-<<<<<<< HEAD
-                      {isSQL ? (
-=======
                       {isTableResponse ? (
->>>>>>> 21eecb1f
                         <Table data={output} />
                       ) : (
                         <JSONViewer src={output} />
