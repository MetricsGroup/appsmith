import React from "react";
import { connect } from "react-redux";
import { Icon, Collapse } from "@blueprintjs/core";
import { RouteComponentProps } from "react-router-dom";
import styled from "styled-components";
import ReactJson from "react-json-view";
import { AppState } from "reducers";
import Button from "components/editorComponents/Button";
import { ProviderViewerRouteParams } from "constants/routes";
import {
  getProviderTemplates,
  getProvidersTemplatesLoadingState,
} from "selectors/applicationSelectors";
import CenteredWrapper from "components/designSystems/appsmith/CenteredWrapper";
import { ActionDataState } from "reducers/entityReducers/actionsReducer";
import {
  ProviderTemplateArray,
  DEFAULT_TEMPLATE_TYPE,
} from "constants/providerConstants";
import { AddApiToPageRequest } from "api/ProvidersApi";
import {
  setLastUsedEditorPage,
  setLastSelectedPage,
} from "actions/apiPaneActions";
import {
  getProviderDetailsByProviderId,
  fetchProviderTemplates,
  addApiToPage,
} from "actions/providerActions";
import { getDuplicateName } from "utils/AppsmithUtils";
import { API_EDITOR_URL_WITH_SELECTED_PAGE_ID } from "constants/routes";
import Spinner from "components/editorComponents/Spinner";
import { getInitialsAndColorCode } from "utils/AppsmithUtils";
import AnalyticsUtil from "utils/AnalyticsUtil";
import { getAppCardColorPallete } from "selectors/themeSelectors";

const TEMPLATES_TOP_SECTION_HEIGHT = "83px";

const ProviderInfo = styled.div`
  display: flex;
  padding: 10px;
  .providerImage {
    height: 40px;
    width: auto;
    margin-right: 11px;
  }
  .providerName {
    font-weight: 500;
    font-size: 16px;
    line-height: 32px;
  }
`;

const TemplateDetailPage = styled.div`
  max-height: 95vh;
  font-size: 20px;
  padding: 20px;

  .react-tabs__tab-list {
    border-bottom-color: transparent;
    color: #4e5d78;
    font-size: 14px;
    font-weight: 500;
  }

  .react-tabs__tab--selected {
    color: #2e3d49;
    font-size: 14px;
    font-weight: 500;
    border-color: transparent;
    border: transparent;
    border-bottom: 3px solid #2e3d49;
    border-radius: 0;
  }
  .backBtn {
    padding-bottom: 3px;
    cursor: pointer;
  }
  .backBtnText {
    font-size: 16px;
    font-weight: 500;
    cursor: pointer;
  }
`;

const LoadingContainer = styled(CenteredWrapper)`
  height: 50%;
`;

const ProviderInfoTopSection = styled.div`
  height: ${TEMPLATES_TOP_SECTION_HEIGHT};
`;

const TemplatesCardsContainer = styled.div`
  height: calc(
    100vh - ${TEMPLATES_TOP_SECTION_HEIGHT} -
      ${(props) => props.theme.headerHeight}
  );
  overflow: auto;
  .noProvidersMessage {
    margin-top: 30px;
    text-align: center;
    color: #666666;
    font-size: 14px;
    line-height: 24px;
  }
`;

const TemplateCard = styled.div`
  border: 1px solid #e8e8e8;
  min-height: 150px;
  padding: 17px;
  display: block;
  margin-bottom: 10px;
  .extraDescription {
    background: #363e44;
    border-radius: 4px;
    color: #fff;
  }
  .string-value {
    word-break: break-word !important;
  }
  .variable-value {
    word-break: break-word !important;
  }
`;

const CardTopContent = styled.div`
  display: flex;
`;

const TemplateCardLeftContent = styled.div`
  width: 70%;

  .apiName {
    font-size: 16px;
    line-height: 24px;
  }

  .desc {
    font-size: 14px;
    line-height: 24px;
  }
`;

const TemplateCardRightContent = styled.div`
  width: 30%;
  display: flex;
  margin: auto;
  justify-content: center;
  .dropIcon {
    margin-left: 50px;
    color: #bcccd9;
    cursor: pointer;
  }
  .addToPageBtn {
    width: 100px !important;
    height: 30px !important;
  }
`;

const URLContainer = styled.div`
  background: #ebeef0;
  padding: 1px;
  align-self: center;
  justify-content: center;
  border-radius: 4px;

  .urlText {
    color: #4e5d78;
    font-size: 14px;
    line-height: 24px;
    padding-top: 10px !important;
    padding-left: 11px;
    display: flex;
    white-space: nowrap;
    overflow: hidden;
    text-overflow: ellipsis;
    max-width: 98%;
  }
  .endpoint {
    padding-left: 11px;
  }
`;

type ProviderTemplatesProps = {
  providerTemplates: ProviderTemplateArray[];
  providerDetails: any;
  actions: ActionDataState;
  isFetchingProviderTemplates: boolean;
  getProviderDetailsByProviderId: (providerId: string) => void;
  getProviderTemplates: (providerId: string) => void;
  setLastUsedEditorPage: (path: string) => void;
  setLastSelectedPage: (selectedPageId: string) => void;
  addApiToPage: (templateData: AddApiToPageRequest) => void;
  appCardColors: string[];
} & RouteComponentProps<ProviderViewerRouteParams>;

class ProviderTemplates extends React.Component<ProviderTemplatesProps> {
  public state = {
    isOpen: false,
    addedTemplates: Array<string>(),
    toggeledTemplates: Array<string>(),
  };

  handleClick = () => {
    this.setState({ isOpen: !this.state.isOpen });
  };

  componentDidMount() {
    const { pageId, providerId } = this.props.match.params;
    let destinationPageId = new URLSearchParams(this.props.location.search).get(
      "importTo",
    );
    if (!destinationPageId) {
      destinationPageId = pageId;
    }
    this.props.getProviderDetailsByProviderId(providerId);
    this.props.getProviderTemplates(providerId);
    this.props.setLastUsedEditorPage(this.props.match.url);
    this.props.setLastSelectedPage(destinationPageId);
  }

  addApiToPage = (templateData: ProviderTemplateArray) => {
    const { pageId } = this.props.match.params;
    let destinationPageId = new URLSearchParams(this.props.location.search).get(
      "importTo",
    );
    if (!destinationPageId) {
      destinationPageId = pageId;
    }
    const pageApiNames = this.props.actions
      .filter((a) => a.config.pageId === destinationPageId)
      .map((a) => a.config.name);
    let name = templateData.templateData.name.replace(/ /g, "");
    if (pageApiNames.indexOf(name) > -1) {
      name = getDuplicateName(name, pageApiNames);
    }

    const addApiRequestObject: AddApiToPageRequest = {
      name,
      pageId: destinationPageId,
      marketplaceElement: {
        type: DEFAULT_TEMPLATE_TYPE,
        item: templateData.templateData,
      },
      source: "BROWSE",
    };
    const { addedTemplates } = this.state;
    this.props.addApiToPage(addApiRequestObject);
    this.setState({ addedTemplates });
  };

<<<<<<< HEAD
  handleSearchChange = () => {
    // const value = e.target.value;
  };

=======
>>>>>>> 88e8723f
  handleIsOpen = (templateId: string) => {
    const { toggeledTemplates } = this.state;

    const toggleCheck = toggeledTemplates.includes(templateId);
    if (toggleCheck) {
      toggeledTemplates.splice(toggeledTemplates.indexOf(templateId), 1);
      this.setState({ toggeledTemplates });
    } else {
      toggeledTemplates.push(templateId);
      this.setState({ toggeledTemplates });
    }
  };

  render() {
    const {
      providerTemplates,
      history,
      isFetchingProviderTemplates,
      providerDetails,
    } = this.props;
    const { applicationId, pageId } = this.props.match.params;

    let destinationPageId = new URLSearchParams(this.props.location.search).get(
      "importTo",
    );
    if (destinationPageId === null || destinationPageId === undefined) {
      destinationPageId = pageId;
    }

    if (isFetchingProviderTemplates) {
      return (
        <LoadingContainer>
          <Spinner size={30} />
        </LoadingContainer>
      );
    }
    return (
      <TemplateDetailPage>
        <ProviderInfoTopSection>
          {/* <SearchContainer>
            <SearchBar
              icon="search"
              input={{
                onChange: this.handleSearchChange,
              }}
              placeholder="Search"
            />
          </SearchContainer> */}

          <Icon
            icon="chevron-left"
            iconSize={16}
            className="backBtn"
            onClick={() =>
              history.push(
                API_EDITOR_URL_WITH_SELECTED_PAGE_ID(
                  applicationId,
                  pageId,
                  destinationPageId ? destinationPageId : pageId,
                ),
              )
            }
          />
          <span
            className="backBtnText"
            onClick={() =>
              history.push(
                API_EDITOR_URL_WITH_SELECTED_PAGE_ID(
                  applicationId,
                  pageId,
                  destinationPageId ? destinationPageId : pageId,
                ),
              )
            }
          >
            {" Back"}
          </span>
          <br />

          <ProviderInfo>
            {providerDetails.imageUrl ? (
              <img
                src={providerDetails.imageUrl}
                className="providerImage"
                alt="provider"
              ></img>
            ) : (
              <div>
                {providerDetails.name && (
                  <div
                    style={{
                      backgroundColor: getInitialsAndColorCode(
                        providerDetails.name,
                        this.props.appCardColors,
                      )[1],
                      padding: 5,
                      margin: "auto",
                      width: 60,
                      color: "#fff",
                      borderRadius: 2,
                      fontSize: 18,
                      fontWeight: "bold",
                      textAlign: "center",
                      marginRight: 10,
                    }}
                  >
                    <span>
                      {
                        getInitialsAndColorCode(
                          providerDetails.name,
                          this.props.appCardColors,
                        )[0]
                      }
                    </span>
                  </div>
                )}
              </div>
            )}
            <p className="providerName">{providerDetails.name}</p>
          </ProviderInfo>
        </ProviderInfoTopSection>
        <TemplatesCardsContainer>
          {providerTemplates.length === 0 && !isFetchingProviderTemplates ? (
            <p className="noProvidersMessage">
              No API templates for this provider yet.
            </p>
          ) : (
            <React.Fragment>
              {providerTemplates.map((template) => (
                <TemplateCard key={template.templateData.id}>
                  <CardTopContent>
                    <TemplateCardLeftContent>
                      <p className="apiName">{template.templateData.name}</p>
                      <p className="desc">
                        {
                          template.templateData.apiTemplateConfiguration
                            .documentation
                        }
                      </p>
                      <URLContainer>
                        <p className="urlText">
                          <strong>
                            {
                              template.templateData.actionConfiguration
                                .httpMethod
                            }
                          </strong>{" "}
                          <span
                            className="endpoint"
                            title={
                              template.templateData.actionConfiguration.path
                            }
                          >
                            {template.templateData.actionConfiguration.path}
                          </span>
                        </p>
                      </URLContainer>
                    </TemplateCardLeftContent>

                    <TemplateCardRightContent className="t--addToPageButtons">
                      {template.addToPageStatus ? (
                        <Button
                          text="Added"
                          intent="none"
                          filled
                          size="small"
                          disabled={true}
                          className="addToPageBtn t--addToPageBtn"
                        />
                      ) : (
                        <Button
                          text="Add to page"
                          intent="primary"
                          filled
                          size="small"
                          onClick={() => this.addApiToPage(template)}
                          disabled={false}
                          loading={template.addToPageLoading}
                          className="addToPageBtn t--addToPageBtn"
                        />
                      )}
                      <Icon
                        icon="chevron-down"
                        iconSize={20}
                        className="dropIcon"
                        onClick={() => {
                          AnalyticsUtil.logEvent("EXPAND_API", {
                            apiName: template.templateData.name,
                          });
                          this.handleIsOpen(template.templateData.id);
                        }}
                      />
                    </TemplateCardRightContent>
                  </CardTopContent>

                  <Collapse
                    isOpen={this.state.toggeledTemplates.includes(
                      template.templateData.id,
                    )}
                    transitionDuration={0}
                  >
                    <ReactJson
                      src={template.templateData.actionConfiguration.headers}
                      style={{
                        marginTop: "12px",
                        fontSize: "14px",
                        padding: "15px",
                        borderTopLeftRadius: "4px",
                        borderTopRightRadius: "4px",
                        width: "90%",
                        wordWrap: "break-word",
                      }}
                      name="Request header"
                      theme="grayscale"
                      displayObjectSize={false}
                      displayDataTypes={false}
                      enableClipboard={false}
                    />
                    {template.templateData.apiTemplateConfiguration
                      .sampleResponse ? (
                      <ReactJson
                        src={
                          template.templateData.apiTemplateConfiguration
                            .sampleResponse
                        }
                        style={{
                          fontSize: "14px",
                          padding: "15px",
                          borderBottomLeftRadius: "4px",
                          borderBottomRightRadius: "4px",
                          maxWidth: "90%",
                          wordWrap: "break-word",
                        }}
                        name="Response Body"
                        theme="grayscale"
                        displayObjectSize={false}
                        displayDataTypes={false}
                        enableClipboard={false}
                      />
                    ) : (
                      <p></p>
                    )}
                  </Collapse>
                </TemplateCard>
              ))}
            </React.Fragment>
          )}
        </TemplatesCardsContainer>
      </TemplateDetailPage>
    );
  }
}

const mapStateToProps = (state: AppState) => ({
  providerTemplates: getProviderTemplates(state),
  isFetchingProviderTemplates: getProvidersTemplatesLoadingState(state),
  actions: state.entities.actions,
  providerDetails: state.ui.providers.providerDetailsByProviderId,
  appCardColors: getAppCardColorPallete(state),
});

const mapDispatchToProps = (dispatch: any) => ({
  getProviderDetailsByProviderId: (providerId: string) =>
    dispatch(getProviderDetailsByProviderId(providerId)),

  getProviderTemplates: (providerId: string) =>
    dispatch(fetchProviderTemplates(providerId)),

  setLastUsedEditorPage: (path: string) =>
    dispatch(setLastUsedEditorPage(path)),

  setLastSelectedPage: (selectedPageId: string) =>
    dispatch(setLastSelectedPage(selectedPageId)),

  addApiToPage: (templateData: AddApiToPageRequest) =>
    dispatch(addApiToPage(templateData)),
});

export default connect(mapStateToProps, mapDispatchToProps)(ProviderTemplates);<|MERGE_RESOLUTION|>--- conflicted
+++ resolved
@@ -251,13 +251,6 @@
     this.setState({ addedTemplates });
   };
 
-<<<<<<< HEAD
-  handleSearchChange = () => {
-    // const value = e.target.value;
-  };
-
-=======
->>>>>>> 88e8723f
   handleIsOpen = (templateId: string) => {
     const { toggeledTemplates } = this.state;
 
