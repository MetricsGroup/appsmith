import React from "react";
import styled from "styled-components";
import { Colors } from "constants/Colors";
import { BaseTextInput } from "components/designSystems/appsmith/TextInputComponent";

const Container = styled.div`
  .heading {
    font-size: 16px;
    line-height: 32px;
    font-weight: 500;
  }
`;
const SearchBar = styled(BaseTextInput)`
  margin-bottom: 10px;
  input {
    background-color: ${Colors.WHITE};
    1px solid ${Colors.GEYSER};
  }
`;

class Search extends React.Component {
<<<<<<< HEAD
  handleSearchChange = () => {
    console.log("test");
  };

=======
>>>>>>> 58ef78a2
  render() {
    return (
      <Container>
        <SearchBar icon="search" placeholder="Search" />
        <p className="heading">Providers</p>
      </Container>
    );
  }
}

export default Search;<|MERGE_RESOLUTION|>--- conflicted
+++ resolved
@@ -19,13 +19,6 @@
 `;
 
 class Search extends React.Component {
-<<<<<<< HEAD
-  handleSearchChange = () => {
-    console.log("test");
-  };
-
-=======
->>>>>>> 58ef78a2
   render() {
     return (
       <Container>
