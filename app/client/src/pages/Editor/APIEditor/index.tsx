--- conflicted
+++ resolved
@@ -182,52 +182,7 @@
     }
 
     return (
-<<<<<<< HEAD
       <div style={formStyles}>
-        {apiId ? (
-          <>
-            {formUiComponent === "ApiEditorForm" && (
-              <ApiEditorForm
-                apiName={this.props.apiName}
-                appName={
-                  this.props.currentApplication
-                    ? this.props.currentApplication.name
-                    : ""
-                }
-                isDeleting={isDeleting}
-                isRunning={isRunning}
-                onDeleteClick={this.handleDeleteClick}
-                onRunClick={this.handleRunClick}
-                paginationType={paginationType}
-                pluginId={pluginId}
-                settingsConfig={this.props.settingsConfig}
-              />
-            )}
-
-            {formUiComponent === "RapidApiEditorForm" && (
-              <RapidApiEditorForm
-                apiId={this.props.match.params.apiId}
-                apiName={this.props.apiName}
-                appName={
-                  this.props.currentApplication
-                    ? this.props.currentApplication.name
-                    : ""
-                }
-                isDeleting={isDeleting}
-                isRunning={isRunning}
-                location={this.props.location}
-                onDeleteClick={this.handleDeleteClick}
-                onRunClick={this.handleRunClick}
-                paginationType={paginationType}
-              />
-            )}
-=======
-      <div
-        style={{
-          position: "relative",
-          height: "100%",
-        }}
-      >
         {formUiComponent === "ApiEditorForm" && (
           <ApiEditorForm
             apiName={this.props.apiName}
@@ -245,7 +200,6 @@
             settingsConfig={this.props.settingsConfig}
           />
         )}
->>>>>>> 93ec3c17
 
         {formUiComponent === "RapidApiEditorForm" && (
           <RapidApiEditorForm
