import React, { useState } from "react";
import styled from "styled-components";
import Icon, { IconSize } from "components/ads/Icon";
import { StyledSeparator } from "pages/Applications/ProductUpdatesModal/ReleaseComponent";
import { DATA_SOURCES_EDITOR_ID_URL } from "constants/routes";
import history from "utils/history";
import { TabComponent } from "components/ads/Tabs";
import Text, { FontWeight, TextType } from "components/ads/Text";
import { TabbedViewContainer } from "./Form";
import get from "lodash/get";
import ActionRightPane from "components/editorComponents/ActionRightPane";

const EmptyDatasourceContainer = styled.div`
  display: flex;
  align-items: center;
  justify-content: center;
  padding: 50px;
  border-left: 2px solid ${(props) => props.theme.colors.apiPane.dividerBg};
  height: 100%;
  width: 265px;
`;

const DatasourceContainer = styled.div`
  .react-tabs__tab-list {
    padding: 0 16px !important;
    border-bottom: none;
    border-left: 2px solid #e8e8e8;
    .cs-icon {
      margin-right: 0;
    }
  }
`;

const DataSourceListWrapper = styled.div`
  display: flex;
  flex-direction: column;
  height: 100%;
  padding: 10px;
  border-left: 2px solid ${(props) => props.theme.colors.apiPane.dividerBg};
  overflow: auto;
<<<<<<< HEAD
  width: 265px;
=======
  transition: width 2s;
  background: white;
  &.show {
    width: 280px;
  }
>>>>>>> 41aeaf44
`;

const DatasourceCard = styled.div`
  margin-bottom: 10px;
  width: 100%;
  padding: 10px;
  display: flex;
  flex-direction: column;
  background: #ffffff;
  border: 1px solid ${(props) => props.theme.colors.apiPane.dividerBg};
  cursor: pointer;
  transition: 0.3s all ease;
  .cs-icon {
    opacity: 0;
    transition: 0.3s all ease;
  }
  &:hover {
    box-shadow: 0 0 5px #c7c7c7;
    .cs-icon {
      opacity: 1;
    }
  }
`;

const DatasourceURL = styled.span`
  margin: 8px 0;
  font-size: 12px;
  overflow: hidden;
  text-overflow: ellipsis;
  white-space: nowrap;
  color: #457ae6;
  width: fit-content;
  max-width: 100%;
  font-weight: 500;
`;

const PadTop = styled.div`
  padding-top: 5px;
  border: none;
`;

const DataSourceNameContainer = styled.div`
  display: flex;
  justify-content: space-between;
  width: 100%;
  .cs-text {
    overflow: hidden;
    white-space: nowrap;
    text-overflow: ellipsis;
  }
  .cs-icon {
    flex-shrink: 0;
    svg {
      path {
        fill: #4b4848;
      }
    }
    &:hover {
      background-color: ${(props) => props.theme.colors.apiPane.iconHoverBg};
    }
  }
`;

const SomeWrapper = styled.div`
  border-left: 2px solid ${(props) => props.theme.colors.apiPane.dividerBg};
  height: 100%;
`;

export const getDatasourceInfo = (datasource: any): string => {
  const info = [];
  const headers = get(datasource, "datasourceConfiguration.headers", []);
  const authType = get(
    datasource,
    "datasourceConfiguration.authentication.authenticationType",
    "",
  ).toUpperCase();
  if (headers.length)
    info.push(`${headers.length} HEADER${headers.length > 1 ? "S" : ""}`);
  if (authType.length) info.push(authType);
  return info.join(" | ");
};

export default function DataSourceList(props: any) {
  const [selectedIndex, setSelectedIndex] = useState(0);
  return (
    <DatasourceContainer>
      <TabbedViewContainer>
        <TabComponent
          onSelect={setSelectedIndex}
          selectedIndex={selectedIndex}
          tabs={[
            {
              key: "datasources",
              title: "Datasources",
              panelComponent:
                props.datasources && props.datasources.length > 0 ? (
                  <DataSourceListWrapper
                    className={selectedIndex === 0 ? "show" : ""}
                  >
                    {(props.datasources || []).map((d: any, idx: number) => {
                      const dataSourceInfo: string = getDatasourceInfo(d);
                      return (
                        <DatasourceCard
                          key={idx}
                          onClick={() => props.onClick(d)}
                        >
                          <DataSourceNameContainer>
                            <Text type={TextType.H5} weight={FontWeight.BOLD}>
                              {d.name}
                            </Text>
                            <Icon
                              name="edit"
                              onClick={(e) => {
                                e.stopPropagation();
                                history.push(
                                  DATA_SOURCES_EDITOR_ID_URL(
                                    props.applicationId,
                                    props.currentPageId,
                                    d.id,
                                  ),
                                );
                              }}
                              size={IconSize.LARGE}
                            />
                          </DataSourceNameContainer>
                          <DatasourceURL>
                            {d.datasourceConfiguration.url}
                          </DatasourceURL>
                          {dataSourceInfo && (
                            <>
                              <StyledSeparator />
                              <PadTop>
                                <Text
                                  type={TextType.P3}
                                  weight={FontWeight.NORMAL}
                                >
                                  {dataSourceInfo}
                                </Text>
                              </PadTop>
                            </>
                          )}
                        </DatasourceCard>
                      );
                    })}
                  </DataSourceListWrapper>
                ) : (
                  <EmptyDatasourceContainer>
                    <Text
                      textAlign="center"
                      type={TextType.P3}
                      weight={FontWeight.NORMAL}
                    >
                      When you save a datasource, it will show up here.
                    </Text>
                  </EmptyDatasourceContainer>
                ),
            },
            {
              key: "Connections",
              title: "Connections",
              panelComponent: (
                <SomeWrapper>
                  <ActionRightPane actionName={props.actionName} />
                </SomeWrapper>
              ),
            },
          ]}
        />
      </TabbedViewContainer>
    </DatasourceContainer>
  );
}<|MERGE_RESOLUTION|>--- conflicted
+++ resolved
@@ -38,15 +38,11 @@
   padding: 10px;
   border-left: 2px solid ${(props) => props.theme.colors.apiPane.dividerBg};
   overflow: auto;
-<<<<<<< HEAD
-  width: 265px;
-=======
   transition: width 2s;
   background: white;
   &.show {
     width: 280px;
   }
->>>>>>> 41aeaf44
 `;
 
 const DatasourceCard = styled.div`
