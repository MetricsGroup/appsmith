import React, { useEffect, useState } from "react";
import styled from "styled-components";
import Icon, { IconSize } from "components/ads/Icon";
import { StyledSeparator } from "pages/Applications/ProductUpdatesModal/ReleaseComponent";
import { DATA_SOURCES_EDITOR_ID_URL } from "constants/routes";
import history from "utils/history";
import { TabComponent } from "components/ads/Tabs";
import Text, { FontWeight, TextType } from "components/ads/Text";
import { TabbedViewContainer } from "./Form";
import get from "lodash/get";
import { getQueryParams } from "../../../utils/AppsmithUtils";
import ActionRightPane, {
  useEntityDependencies,
} from "components/editorComponents/ActionRightPane";
<<<<<<< HEAD
import { useSelector } from "react-redux";
import { getDefaultApplicationId } from "selectors/applicationSelectors";
=======
import { Classes } from "components/ads/common";
>>>>>>> edeec80d

const EmptyDatasourceContainer = styled.div`
  display: flex;
  align-items: center;
  justify-content: center;
  padding: 50px;
  border-left: 2px solid ${(props) => props.theme.colors.apiPane.dividerBg};
  height: 100%;
  flex-direction: column;
  .${Classes.TEXT} {
    color: ${(props) => props.theme.colors.apiPane.text};
  }
`;

const DatasourceContainer = styled.div`
  .react-tabs__tab-list {
    padding: 0 16px !important;
    border-bottom: none;
    border-left: 2px solid #e8e8e8;
    .cs-icon {
      margin-right: 0;
    }
  }
  width: ${(props) => props.theme.actionSidePane.width}px;
  color: ${(props) => props.theme.colors.apiPane.text};
`;

const DataSourceListWrapper = styled.div`
  display: flex;
  flex-direction: column;
  height: 100%;
  padding: 10px;
  border-left: 2px solid ${(props) => props.theme.colors.apiPane.dividerBg};
  overflow: auto;
`;

const DatasourceCard = styled.div`
  margin-bottom: 10px;
  width: 100%;
  padding: 10px;
  display: flex;
  flex-direction: column;
  background: #ffffff;
  border: 1px solid ${(props) => props.theme.colors.apiPane.dividerBg};
  cursor: pointer;
  transition: 0.3s all ease;
  .cs-icon {
    opacity: 0;
    transition: 0.3s all ease;
  }
  &:hover {
    box-shadow: 0 0 5px #c7c7c7;
    .cs-icon {
      opacity: 1;
    }
  }
`;

const DatasourceURL = styled.span`
  margin: 5px 0px 0px;
  font-size: 14px;
  overflow: hidden;
  text-overflow: ellipsis;
  white-space: nowrap;
  color: #6a86ce;
  width: fit-content;
  max-width: 100%;
  font-weight: 500;
`;

const PadTop = styled.div`
  padding-top: 5px;
  border: none;
`;

const DataSourceNameContainer = styled.div`
  display: flex;
  justify-content: space-between;
  width: 100%;
  .cs-text {
    overflow: hidden;
    white-space: nowrap;
    text-overflow: ellipsis;
    color: ${(props) => props.theme.colors.apiPane.text};
  }
  .cs-text {
    color: ${(props) => props.theme.colors.apiPane.text};
  }
  .cs-icon {
    flex-shrink: 0;
    svg {
      path {
        fill: #4b4848;
      }
    }
    &:hover {
      background-color: ${(props) => props.theme.colors.apiPane.iconHoverBg};
    }
  }
`;

const SomeWrapper = styled.div`
  border-left: 2px solid ${(props) => props.theme.colors.apiPane.dividerBg};
  height: 100%;
`;

const NoEntityFoundWrapper = styled.div`
  width: 144px;
  height: 36px;
  margin-bottom: 20px;
  box-shadow: 0px 4px 15px 0px rgb(0 0 0 / 10%);
  padding: 10px 9px;
  .lines {
    height: 4px;
    border-radius: 2px;
    background: #bbbbbb;
    &.first-line {
      width: 33%;
      margin-bottom: 8px;
    }
    &.second-line {
      width: 66%;
      background: #eeeeee;
    }
  }
`;

export const getDatasourceInfo = (datasource: any): string => {
  const info = [];
  const headers = get(datasource, "datasourceConfiguration.headers", []);
  const authType = get(
    datasource,
    "datasourceConfiguration.authentication.authenticationType",
    "",
  ).toUpperCase();
  if (headers.length)
    info.push(`${headers.length} HEADER${headers.length > 1 ? "S" : ""}`);
  if (authType.length) info.push(authType);
  return info.join(" | ");
};

export default function ApiRightPane(props: any) {
  const [selectedIndex, setSelectedIndex] = useState(0);
  const { entityDependencies, hasDependencies } = useEntityDependencies(
    props.actionName,
  );
  useEffect(() => {
    if (!!props.hasResponse) setSelectedIndex(1);
  }, [props.hasResponse]);

  const defaultApplicationId = useSelector(getDefaultApplicationId);

  return (
    <DatasourceContainer>
      <TabbedViewContainer>
        <TabComponent
          onSelect={setSelectedIndex}
          selectedIndex={selectedIndex}
          tabs={[
            {
              key: "datasources",
              title: "Datasources",
              panelComponent:
                props.datasources && props.datasources.length > 0 ? (
                  <DataSourceListWrapper
                    className={selectedIndex === 0 ? "show" : ""}
                  >
                    {(props.datasources || []).map((d: any, idx: number) => {
                      const dataSourceInfo: string = getDatasourceInfo(d);
                      return (
                        <DatasourceCard
                          key={idx}
                          onClick={() => props.onClick(d)}
                        >
                          <DataSourceNameContainer>
                            <Text type={TextType.H5} weight={FontWeight.BOLD}>
                              {d.name}
                            </Text>
                            <Icon
                              name="edit"
                              onClick={(e) => {
                                e.stopPropagation();
                                history.push(
                                  DATA_SOURCES_EDITOR_ID_URL(
                                    defaultApplicationId,
                                    props.currentPageId,
                                    d.id,
                                    getQueryParams(),
                                  ),
                                );
                              }}
                              size={IconSize.LARGE}
                            />
                          </DataSourceNameContainer>
                          <DatasourceURL>
                            {d.datasourceConfiguration.url}
                          </DatasourceURL>
                          {dataSourceInfo && (
                            <>
                              <StyledSeparator />
                              <PadTop>
                                <Text
                                  type={TextType.P3}
                                  weight={FontWeight.NORMAL}
                                >
                                  {dataSourceInfo}
                                </Text>
                              </PadTop>
                            </>
                          )}
                        </DatasourceCard>
                      );
                    })}
                  </DataSourceListWrapper>
                ) : (
                  <EmptyDatasourceContainer>
                    <NoEntityFoundWrapper>
                      <div className="lines first-line" />
                      <div className="lines second-line" />
                    </NoEntityFoundWrapper>
                    <Text
                      textAlign="center"
                      type={TextType.H5}
                      weight={FontWeight.NORMAL}
                    >
                      When you save a datasource, it will show up here.
                    </Text>
                  </EmptyDatasourceContainer>
                ),
            },
            {
              key: "Connections",
              title: "Connections",
              panelComponent: (
                <SomeWrapper>
                  <ActionRightPane
                    actionName={props.actionName}
                    entityDependencies={entityDependencies}
                    hasConnections={hasDependencies}
                    hasResponse={props.hasResponse}
                    suggestedWidgets={props.suggestedWidgets}
                  />
                </SomeWrapper>
              ),
            },
          ]}
        />
      </TabbedViewContainer>
    </DatasourceContainer>
  );
}<|MERGE_RESOLUTION|>--- conflicted
+++ resolved
@@ -12,12 +12,9 @@
 import ActionRightPane, {
   useEntityDependencies,
 } from "components/editorComponents/ActionRightPane";
-<<<<<<< HEAD
 import { useSelector } from "react-redux";
 import { getDefaultApplicationId } from "selectors/applicationSelectors";
-=======
 import { Classes } from "components/ads/common";
->>>>>>> edeec80d
 
 const EmptyDatasourceContainer = styled.div`
   display: flex;
