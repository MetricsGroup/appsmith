--- conflicted
+++ resolved
@@ -1,9 +1,5 @@
 import React, { memo, useCallback } from "react";
-<<<<<<< HEAD
-import store from "store";
-=======
 import store, { useSelector } from "store";
->>>>>>> 47344bbd
 import WidgetFactory from "utils/WidgetFactory";
 import { RenderModes } from "constants/WidgetConstants";
 import { ContainerWidgetProps } from "widgets/ContainerWidget";
@@ -21,10 +17,7 @@
   APP_COLLAB_EVENTS,
   NAMESPACE_COLLAB_PAGE_EDIT,
 } from "constants/AppCollabConstants";
-<<<<<<< HEAD
-=======
 import { isMultiplayerEnabledForUser as isMultiplayerEnabledForUserSelector } from "selectors/appCollabSelectors";
->>>>>>> 47344bbd
 
 interface CanvasProps {
   dsl: ContainerWidgetProps<WidgetProps>;
@@ -54,22 +47,16 @@
 // TODO(abhinav): get the render mode from context
 const Canvas = memo((props: CanvasProps) => {
   const { pageId } = props;
-<<<<<<< HEAD
-=======
   const isMultiplayerEnabledForUser = useSelector(
     isMultiplayerEnabledForUserSelector,
   );
->>>>>>> 47344bbd
   const delayedShareMousePointer = useCallback(
     throttle((e) => shareMousePointer(e, pageId), 50, {
       trailing: false,
     }),
     [shareMousePointer, pageId],
   );
-<<<<<<< HEAD
-=======
 
->>>>>>> 47344bbd
   try {
     return (
       <>
@@ -80,29 +67,19 @@
           id="art-board"
           onMouseMove={(e) => {
             e.persist();
-<<<<<<< HEAD
-=======
             if (!isMultiplayerEnabledForUser) return;
->>>>>>> 47344bbd
             delayedShareMousePointer(e);
           }}
           width={props.dsl.rightColumn}
         >
           {props.dsl.widgetId &&
             WidgetFactory.createWidget(props.dsl, RenderModes.CANVAS)}
-<<<<<<< HEAD
-          <CanvasMultiPointerArena
-            pageEditSocket={pageEditSocket}
-            pageId={pageId}
-          />
-=======
           {isMultiplayerEnabledForUser && (
             <CanvasMultiPointerArena
               pageEditSocket={pageEditSocket}
               pageId={pageId}
             />
           )}
->>>>>>> 47344bbd
         </ArtBoard>
       </>
     );
