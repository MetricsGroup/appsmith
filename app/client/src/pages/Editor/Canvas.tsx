--- conflicted
+++ resolved
@@ -1,12 +1,8 @@
 import React from "react";
 import styled from "styled-components";
 import WidgetFactory from "../../utils/WidgetFactory";
-<<<<<<< HEAD
 import { WidgetTypes, RenderModes } from "../../constants/WidgetConstants";
-import { DraggableWidget, WidgetFunctions } from "../../widgets/BaseWidget";
-=======
-import { WidgetTypes } from "../../constants/WidgetConstants";
->>>>>>> a4fb46fd
+import { WidgetFunctions } from "../../widgets/BaseWidget";
 import { useDrop } from "react-dnd";
 import { ContainerWidgetProps } from "../../widgets/ContainerWidget";
 
@@ -30,20 +26,13 @@
 
   return (
     <React.Fragment>
-<<<<<<< HEAD
-      <EditorDragLayer />
-      <ArtBoard ref={drop} cellSize={Math.floor(width / 16) - 1 + "px"}>
-        <ArtBoardBackgroundMask ref={artBoardMask}></ArtBoardBackgroundMask>
+      <ArtBoard ref={drop}>
         {props.pageWidget &&
           WidgetFactory.createWidget(
             props.pageWidget,
             props.widgetFunctions,
             RenderModes.CANVAS,
           )}
-=======
-      <ArtBoard ref={drop}>
-        {props.pageWidget && WidgetFactory.createWidget(props.pageWidget)}
->>>>>>> a4fb46fd
       </ArtBoard>
     </React.Fragment>
   );
