import React, { memo } from "react";
import WidgetFactory from "utils/WidgetFactory";
import { RenderModes } from "constants/WidgetConstants";
import { WidgetSkeleton } from "widgets/BaseWidget";
import PropertyPane from "pages/Editor/PropertyPane";
import ArtBoard from "pages/common/ArtBoard";
import log from "loglevel";
import * as Sentry from "@sentry/react";

interface CanvasProps {
  dsl: WidgetSkeleton;
  width: number;
}

// TODO(abhinav): get the render mode from context
const Canvas = memo((props: CanvasProps) => {
  try {
    return (
      <>
        <PropertyPane />
<<<<<<< HEAD
        <ArtBoard className="t--canvas-artboard" width={props.width}>
          {props.dsl.widgetId && WidgetFactory.createWidget(props.dsl)}
=======
        <ArtBoard
          className="t--canvas-artboard"
          data-testid="t--canvas-artboard"
          id="art-board"
          width={props.dsl.rightColumn}
        >
          {props.dsl.widgetId &&
            WidgetFactory.createWidget(props.dsl, RenderModes.CANVAS)}
>>>>>>> 6d83d8d7
        </ArtBoard>
      </>
    );
  } catch (error) {
    log.error("Error rendering DSL", error);
    Sentry.captureException(error);
    return null;
  }
});

Canvas.displayName = "Canvas";

export default Canvas;<|MERGE_RESOLUTION|>--- conflicted
+++ resolved
@@ -18,19 +18,13 @@
     return (
       <>
         <PropertyPane />
-<<<<<<< HEAD
-        <ArtBoard className="t--canvas-artboard" width={props.width}>
-          {props.dsl.widgetId && WidgetFactory.createWidget(props.dsl)}
-=======
         <ArtBoard
           className="t--canvas-artboard"
           data-testid="t--canvas-artboard"
           id="art-board"
-          width={props.dsl.rightColumn}
+          width={props.width}
         >
-          {props.dsl.widgetId &&
-            WidgetFactory.createWidget(props.dsl, RenderModes.CANVAS)}
->>>>>>> 6d83d8d7
+          {props.dsl.widgetId && WidgetFactory.createWidget(props.dsl)}
         </ArtBoard>
       </>
     );
