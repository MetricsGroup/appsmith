--- conflicted
+++ resolved
@@ -1,12 +1,8 @@
 import React from "react";
 import styled from "styled-components";
 import WidgetFactory from "../../utils/WidgetFactory";
-<<<<<<< HEAD
-=======
-import { WidgetTypes, RenderModes } from "../../constants/WidgetConstants";
+import { RenderModes } from "../../constants/WidgetConstants";
 import { WidgetFunctions } from "../../widgets/BaseWidget";
-import { useDrop } from "react-dnd";
->>>>>>> d19c7472
 import { ContainerWidgetProps } from "../../widgets/ContainerWidget";
 import { WidgetProps } from "../../widgets/BaseWidget";
 
@@ -18,30 +14,20 @@
 `;
 
 interface CanvasProps {
-<<<<<<< HEAD
   layout: ContainerWidgetProps<WidgetProps>;
-=======
-  pageWidget: ContainerWidgetProps<any>;
-  addWidget: Function;
   widgetFunctions: WidgetFunctions;
->>>>>>> d19c7472
 }
 
 const Canvas = (props: CanvasProps) => {
   return (
     <React.Fragment>
-<<<<<<< HEAD
       <ArtBoard>
-        {props.layout.widgetId && WidgetFactory.createWidget(props.layout)}
-=======
-      <ArtBoard ref={drop}>
-        {props.pageWidget &&
+        {props.layout.widgetId &&
           WidgetFactory.createWidget(
-            props.pageWidget,
+            props.layout,
             props.widgetFunctions,
             RenderModes.CANVAS,
           )}
->>>>>>> d19c7472
       </ArtBoard>
     </React.Fragment>
   );
