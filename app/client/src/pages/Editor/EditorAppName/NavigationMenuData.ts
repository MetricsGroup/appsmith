--- conflicted
+++ resolved
@@ -73,13 +73,7 @@
     {
       text: "Pages",
       onClick: () => {
-<<<<<<< HEAD
-        history.push(
-          PAGE_LIST_EDITOR_URL(params.defaultApplicationId, params.pageId),
-        );
-=======
         history.push(PAGE_LIST_EDITOR_URL(defaultApplicationId, params.pageId));
->>>>>>> 5b5986bd
       },
       type: MenuTypes.MENU,
       isVisible: true,
