--- conflicted
+++ resolved
@@ -45,13 +45,11 @@
   const history = useHistory();
   const params = useParams<ExplorerURLParams>();
 
-<<<<<<< HEAD
   const defaultApplicationId = useSelector(getDefaultApplicationId);
 
   const isApplicationIdPresent = !!(
     defaultApplicationId && defaultApplicationId.length > 0
   );
-=======
   const isGitConnected = useSelector(getIsGitConnected);
 
   const openGitConnectionPopup = () =>
@@ -61,7 +59,6 @@
         tab: GitSyncModalTab.GIT_CONNECTION,
       }),
     );
->>>>>>> 8fa4368f
 
   const currentApplication = useSelector(getCurrentApplication);
 
