--- conflicted
+++ resolved
@@ -20,10 +20,6 @@
   QUERIES_EDITOR_ID_URL,
   BUILDER_PAGE_URL,
   BuilderRouteParams,
-<<<<<<< HEAD
-  APIEditorRouteParams,
-=======
->>>>>>> 5b5986bd
   INTEGRATION_EDITOR_URL,
   INTEGRATION_EDITOR_PATH,
   API_EDITOR_ID_PATH,
@@ -88,38 +84,22 @@
 class EditorsRouter extends React.Component<Props, RouterState> {
   constructor(props: Props) {
     super(props);
-<<<<<<< HEAD
-    const { defaultApplicationId, pageId } = this.props.match.params;
-    this.state = {
-      isVisible:
-        this.props.location.pathname !==
-        BUILDER_PAGE_URL(defaultApplicationId, pageId),
-=======
     const { pageId } = this.props.match.params;
     this.state = {
       isVisible:
         this.props.location.pathname !==
         BUILDER_PAGE_URL(props.defaultApplicationId, pageId),
->>>>>>> 5b5986bd
       isActionPath: this.isMatchPath(),
     };
   }
 
   componentDidUpdate(prevProps: Readonly<RouteComponentProps>): void {
     if (this.props.location.pathname !== prevProps.location.pathname) {
-<<<<<<< HEAD
-      const { defaultApplicationId, pageId } = this.props.match.params;
-      this.setState({
-        isVisible:
-          this.props.location.pathname !==
-          BUILDER_PAGE_URL(defaultApplicationId, pageId),
-=======
       const { pageId } = this.props.match.params;
       this.setState({
         isVisible:
           this.props.location.pathname !==
           BUILDER_PAGE_URL(this.props.defaultApplicationId, pageId),
->>>>>>> 5b5986bd
         isActionPath: this.isMatchPath(),
       });
     }
