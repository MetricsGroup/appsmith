import React, { useEffect, ReactNode } from "react";
import {
  Switch,
  withRouter,
  RouteComponentProps,
  Route,
  matchPath,
} from "react-router-dom";
import ApiEditor from "./APIEditor";
import IntegrationEditor from "./IntegrationEditor";
import QueryEditor from "./QueryEditor";
import DataSourceEditor from "./DataSourceEditor";
import JSEditor from "./JSEditor";

import GeneratePage from "./GeneratePage";
import CurlImportForm from "./APIEditor/CurlImportForm";
import ProviderTemplates from "./APIEditor/ProviderTemplates";
import {
  API_EDITOR_ID_URL,
  QUERIES_EDITOR_ID_URL,
  BUILDER_PAGE_URL,
  BuilderRouteParams,
  INTEGRATION_EDITOR_URL,
  INTEGRATION_EDITOR_PATH,
  API_EDITOR_ID_PATH,
  QUERIES_EDITOR_ID_PATH,
  JS_COLLECTION_EDITOR_PATH,
  JS_COLLECTION_ID_PATH,
  CURL_IMPORT_PAGE_PATH,
  PAGE_LIST_EDITOR_PATH,
  DATA_SOURCES_EDITOR_ID_PATH,
  PROVIDER_TEMPLATE_PATH,
  GENERATE_TEMPLATE_PATH,
  GENERATE_TEMPLATE_FORM_PATH,
<<<<<<< HEAD
=======
  matchBuilderPath,
>>>>>>> 3d1bf67c
} from "constants/routes";
import styled from "styled-components";
import { useShowPropertyPane } from "utils/hooks/dragResizeHooks";
import { closeAllModals } from "actions/widgetActions";
import { connect, useDispatch } from "react-redux";
import PerformanceTracker, {
  PerformanceTransactionName,
} from "utils/PerformanceTracker";

import * as Sentry from "@sentry/react";
const SentryRoute = Sentry.withSentryRouting(Route);

import { SaaSEditorRoutes } from "./SaaSEditor/routes";
import { useWidgetSelection } from "utils/hooks/useWidgetSelection";
import PagesEditor from "./PagesEditor";
import { getDefaultApplicationId } from "selectors/applicationSelectors";
import { AppState } from "reducers";

const Wrapper = styled.div<{ isVisible: boolean }>`
  position: absolute;
  top: 0;
  left: 0;
  width: ${(props) => (!props.isVisible ? "0px" : "100%")};
  height: 100%;
  background-color: ${(props) =>
    props.isVisible ? "rgba(0, 0, 0, 0.26)" : "transparent"};
  z-index: ${(props) => (props.isVisible ? 2 : -1)};
`;

const DrawerWrapper = styled.div<{
  isVisible: boolean;
  isActionPath: any;
}>`
  background-color: white;
  width: ${(props) => (!props.isVisible ? "0" : "100%")};
  height: 100%;
  display: flex;
  flex-direction: column;
`;

interface RouterState {
  isVisible: boolean;
  isActionPath: Record<any, any> | null;
}

type Props = RouteComponentProps<BuilderRouteParams> & {
  defaultApplicationId: string;
};

class EditorsRouter extends React.Component<Props, RouterState> {
  constructor(props: Props) {
    super(props);
<<<<<<< HEAD
    const { pageId } = this.props.match.params;
    this.state = {
      isVisible:
        this.props.location.pathname !==
        BUILDER_PAGE_URL(props.defaultApplicationId, pageId),
=======
    // TODO [new_urls] verify
    const isOnBuilder = matchBuilderPath();
    this.state = {
      isVisible: !isOnBuilder,
>>>>>>> 3d1bf67c
      isActionPath: this.isMatchPath(),
    };
  }

  componentDidUpdate(prevProps: Readonly<RouteComponentProps>): void {
    if (this.props.location.pathname !== prevProps.location.pathname) {
<<<<<<< HEAD
      const { pageId } = this.props.match.params;
      this.setState({
        isVisible:
          this.props.location.pathname !==
          BUILDER_PAGE_URL(this.props.defaultApplicationId, pageId),
=======
      // TODO [new_urls] verify
      const isOnBuilder = matchBuilderPath();
      this.setState({
        isVisible: !isOnBuilder,
>>>>>>> 3d1bf67c
        isActionPath: this.isMatchPath(),
      });
    }
  }

  isMatchPath = () => {
    return matchPath(this.props.location.pathname, {
      path: [
        INTEGRATION_EDITOR_URL(),
        API_EDITOR_ID_URL(),
        QUERIES_EDITOR_ID_URL(),
      ],
      exact: true,
      strict: false,
    });
  };

  handleClose = (e: React.MouseEvent) => {
    PerformanceTracker.startTracking(
      PerformanceTransactionName.CLOSE_SIDE_PANE,
      { path: this.props.location.pathname },
    );
    e.stopPropagation();
    const { defaultApplicationId, pageId } = this.props.match.params;
    this.setState({
      isVisible: false,
    });
<<<<<<< HEAD
    this.props.history.replace(BUILDER_PAGE_URL(defaultApplicationId, pageId));
=======
    this.props.history.replace(
      BUILDER_PAGE_URL({ defaultApplicationId, pageId }),
    );
>>>>>>> 3d1bf67c
  };

  preventClose = (e: React.MouseEvent) => {
    e.stopPropagation();
  };

  render(): React.ReactNode {
    return (
      <Wrapper isVisible={this.state.isVisible} onClick={this.handleClose}>
        <PaneDrawer
          isActionPath={this.state.isActionPath}
          isVisible={this.state.isVisible}
          onClick={this.preventClose}
        >
          <Switch>
            <SentryRoute
              component={IntegrationEditor}
              exact
              path={INTEGRATION_EDITOR_PATH}
            />
            <SentryRoute
              component={ApiEditor}
              exact
              path={API_EDITOR_ID_PATH}
            />
            <SentryRoute
              component={QueryEditor}
              exact
              path={QUERIES_EDITOR_ID_PATH}
            />
            <SentryRoute
              component={JSEditor}
              exact
              path={JS_COLLECTION_EDITOR_PATH}
            />
            <SentryRoute
              component={JSEditor}
              exact
              path={JS_COLLECTION_ID_PATH}
            />

            <SentryRoute
              component={CurlImportForm}
              exact
              path={CURL_IMPORT_PAGE_PATH}
            />
            {SaaSEditorRoutes.map((props) => (
              <SentryRoute exact key={props.path} {...props} />
            ))}
            <SentryRoute
              component={PagesEditor}
              exact
              path={PAGE_LIST_EDITOR_PATH}
            />
            <SentryRoute
              component={DataSourceEditor}
              exact
              path={DATA_SOURCES_EDITOR_ID_PATH}
            />
            <SentryRoute
              component={ProviderTemplates}
              exact
              path={PROVIDER_TEMPLATE_PATH}
            />
            <SentryRoute
              component={GeneratePage}
              exact
              path={GENERATE_TEMPLATE_PATH}
            />
            <SentryRoute
              component={GeneratePage}
              exact
              path={GENERATE_TEMPLATE_FORM_PATH}
            />
          </Switch>
        </PaneDrawer>
      </Wrapper>
    );
  }
}
type PaneDrawerProps = {
  isVisible: boolean;
  isActionPath: Record<any, any> | null;
  onClick: (e: React.MouseEvent) => void;
  children: ReactNode;
};
function PaneDrawer(props: PaneDrawerProps) {
  const showPropertyPane = useShowPropertyPane();
  const { focusWidget, selectWidget } = useWidgetSelection();
  const dispatch = useDispatch();
  useEffect(() => {
    // This pane drawer is only open when NOT on canvas.
    // De-select all widgets
    // Un-focus all widgets
    // Hide property pane
    // Close all modals
    if (props.isVisible) {
      showPropertyPane();
      selectWidget(undefined);
      focusWidget(undefined);
      dispatch(closeAllModals());
    }
  }, [dispatch, props.isVisible, selectWidget, showPropertyPane, focusWidget]);
  return <DrawerWrapper {...props}>{props.children}</DrawerWrapper>;
}

PaneDrawer.displayName = "PaneDrawer";

const mapStateToProps = (state: AppState) => ({
  defaultApplicationId: getDefaultApplicationId(state),
});

export default connect(mapStateToProps)(withRouter(EditorsRouter));<|MERGE_RESOLUTION|>--- conflicted
+++ resolved
@@ -32,10 +32,7 @@
   PROVIDER_TEMPLATE_PATH,
   GENERATE_TEMPLATE_PATH,
   GENERATE_TEMPLATE_FORM_PATH,
-<<<<<<< HEAD
-=======
   matchBuilderPath,
->>>>>>> 3d1bf67c
 } from "constants/routes";
 import styled from "styled-components";
 import { useShowPropertyPane } from "utils/hooks/dragResizeHooks";
@@ -88,36 +85,20 @@
 class EditorsRouter extends React.Component<Props, RouterState> {
   constructor(props: Props) {
     super(props);
-<<<<<<< HEAD
-    const { pageId } = this.props.match.params;
-    this.state = {
-      isVisible:
-        this.props.location.pathname !==
-        BUILDER_PAGE_URL(props.defaultApplicationId, pageId),
-=======
     // TODO [new_urls] verify
     const isOnBuilder = matchBuilderPath();
     this.state = {
       isVisible: !isOnBuilder,
->>>>>>> 3d1bf67c
       isActionPath: this.isMatchPath(),
     };
   }
 
   componentDidUpdate(prevProps: Readonly<RouteComponentProps>): void {
     if (this.props.location.pathname !== prevProps.location.pathname) {
-<<<<<<< HEAD
-      const { pageId } = this.props.match.params;
-      this.setState({
-        isVisible:
-          this.props.location.pathname !==
-          BUILDER_PAGE_URL(this.props.defaultApplicationId, pageId),
-=======
       // TODO [new_urls] verify
       const isOnBuilder = matchBuilderPath();
       this.setState({
         isVisible: !isOnBuilder,
->>>>>>> 3d1bf67c
         isActionPath: this.isMatchPath(),
       });
     }
@@ -145,13 +126,9 @@
     this.setState({
       isVisible: false,
     });
-<<<<<<< HEAD
-    this.props.history.replace(BUILDER_PAGE_URL(defaultApplicationId, pageId));
-=======
     this.props.history.replace(
       BUILDER_PAGE_URL({ defaultApplicationId, pageId }),
     );
->>>>>>> 3d1bf67c
   };
 
   preventClose = (e: React.MouseEvent) => {
