import { get, noop } from "lodash";
import { useDispatch, useSelector } from "react-redux";
import styled, { useTheme } from "styled-components";
import { useHistory } from "react-router";
import React, { useCallback, useState, useRef } from "react";

import useClick from "utils/hooks/useClick";
import { updatePage } from "actions/pageActions";
import { MenuIcons } from "icons/MenuIcons";
import { resolveAsSpaceChar } from "utils/helpers";
import { BUILDER_PAGE_URL } from "constants/routes";
import { Page } from "constants/ReduxActionConstants";
import EditNameInput from "pages/Editor/Explorer/Entity/Name";
import { getDefaultApplicationId } from "selectors/applicationSelectors";

const LinkIcon = MenuIcons.LINK_ICON;

export const EditNameContainer = styled.div`
  flex-grow: 1;
  display: flex;
  align-items: center;
  padding-left: 4px;

  & > .page-list-item-edit-icon {
    display: none;
    margin-left: 8px;
    align-items: center;
  }

  &:hover .page-list-item-edit-icon {
    display: flex;
  }

  & > div {
    display: flex;
    min-height: 36px;
    align-items: center;
  }

  & > div:hover {
    text-decoration: underline;
  }

  & > div:first-child {
    &:hover {
      cursor: pointer;
    }
  }
`;

type Props = {
  page: Page;
};

function EditName(props: Props) {
  const { page } = props;
  const theme = useTheme();
  const dispatch = useDispatch();
  const history = useHistory();
  const [isEditing, setIsEditing] = useState(false);
  const defaultApplicationId = useSelector(getDefaultApplicationId);

  const updateNameCallback = useCallback(
    (name: string) => {
      return updatePage(page.pageId, name, !!page.isHidden);
    },
    [dispatch],
  );

  const exitEditMode = useCallback(() => {
    setIsEditing(false);
  }, []);

  const enterEditMode = useCallback(() => setIsEditing(true), []);

  const switchPage = useCallback(() => {
    if (!!defaultApplicationId && !isEditing) {
<<<<<<< HEAD
      history.push(BUILDER_PAGE_URL(defaultApplicationId, props.page.pageId));
=======
      history.push(
        BUILDER_PAGE_URL({ defaultApplicationId, pageId: props.page.pageId }),
      );
>>>>>>> 97e91bc1
    }
  }, [props.page.pageId, defaultApplicationId]);

  const handleClick = () => {
    if (!isEditing) enterEditMode();
  };

  const itemRef = useRef<HTMLDivElement | null>(null);
  useClick(itemRef, handleClick, noop);

  return (
    <EditNameContainer>
      <EditNameInput
        enterEditMode={enterEditMode}
        entityId={page.pageId}
        exitEditMode={exitEditMode}
        isEditing={isEditing}
        name={page.pageName}
        nameTransformFn={resolveAsSpaceChar}
        ref={itemRef}
        updateEntityName={updateNameCallback}
      />
      {!isEditing && (
        <div className="page-list-item-edit-icon">
          <LinkIcon
            color={get(theme, "colors.pagesEditor.iconColor")}
            height={14}
            onClick={switchPage}
            width={14}
          />
        </div>
      )}
    </EditNameContainer>
  );
}

export default EditName;<|MERGE_RESOLUTION|>--- conflicted
+++ resolved
@@ -75,13 +75,9 @@
 
   const switchPage = useCallback(() => {
     if (!!defaultApplicationId && !isEditing) {
-<<<<<<< HEAD
-      history.push(BUILDER_PAGE_URL(defaultApplicationId, props.page.pageId));
-=======
       history.push(
         BUILDER_PAGE_URL({ defaultApplicationId, pageId: props.page.pageId }),
       );
->>>>>>> 97e91bc1
     }
   }, [props.page.pageId, defaultApplicationId]);
 
