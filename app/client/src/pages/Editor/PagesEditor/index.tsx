--- conflicted
+++ resolved
@@ -71,10 +71,7 @@
   const params = useParams<ExplorerURLParams>();
   const currentApp = useSelector(getCurrentApplication);
   const applicationId = useSelector(getCurrentApplicationId) as string;
-<<<<<<< HEAD
-=======
   const defaultApplicationId = useSelector(getDefaultApplicationId);
->>>>>>> 5b5986bd
 
   useEffect(() => {
     AnalyticsUtil.logEvent("PAGES_LIST_LOAD", {
@@ -118,11 +115,7 @@
    * @return void
    */
   const onClose = useCallback(() => {
-<<<<<<< HEAD
-    history.push(BUILDER_PAGE_URL(params.defaultApplicationId, params.pageId));
-=======
     history.push(BUILDER_PAGE_URL(defaultApplicationId, params.pageId));
->>>>>>> 5b5986bd
   }, []);
 
   return (
@@ -150,13 +143,7 @@
       </Header>
 
       <DraggableList
-<<<<<<< HEAD
-        ItemRenderer={({ item }: any) => (
-          <PageListItem applicationId={applicationId} item={item} />
-        )}
-=======
         ItemRenderer={({ item }: any) => <PageListItem item={item} />}
->>>>>>> 5b5986bd
         itemHeight={70}
         items={pages}
         onUpdate={(newOrder: any, originalIndex: number, newIndex: number) => {
