import { get, noop } from "lodash";
import React, { useCallback, useState } from "react";
import styled, { useTheme } from "styled-components";

import "@blueprintjs/popover2/lib/css/blueprint-popover2.css";
import { Popover2 } from "@blueprintjs/popover2";

import { ControlIcons } from "icons/ControlIcons";
import { FormIcons } from "icons/FormIcons";
import { Page } from "constants/ReduxActionConstants";
import Toggle from "components/ads/Toggle";
import { Action } from "./PageListItem";
import EditName from "./EditName";
<<<<<<< HEAD
import { useSelector } from "react-redux";

import { getCurrentApplicationId } from "selectors/editorSelectors";
=======
import { Colors } from "constants/Colors";
>>>>>>> edeec80d

// render over popover portals
const Container = styled.div`
  padding: 12px;
  padding-top: 6px;
  width: 280px;
  background-color: ${Colors.GREY_1};

  h4 {
    margin: 0;
    margin-top: 8px;
    margin-bottom: 10px;
    font-weight: normal;
    font-size: 16px;
  }

  main {
    padding: 4px;
  }
`;

const Header = styled.div`
  display: flex;
  align-items: center;
`;

const MenuItem = styled.div`
  display: flex;
  margin-top: 14px;
  align-items: center;

  & > div {
    flex-grow: 1;
    font-size: 14px;
  }
`;

const MenuItemToggle = styled(Toggle)`
  flex-basis: 48px;
  height: 23px;
  transform: scale(0.85);

  input:checked + .slider {
    background-color: ${Colors.GREY_10};
  }
`;

const Actions = styled.div`
  display: flex;
  align-items: center;

  & > button {
    margin-left: 0px;
  }
`;

const PageName = styled.div`
  flex-grow: 1;

  & > h1 {
    font-weight: normal;
    margin: 0;
    font-size: 14px;
    width: 150px;
    white-space: nowrap;
    overflow: hidden;
    text-overflow: ellipsis;
  }
`;

const DeleteIcon = FormIcons.DELETE_ICON;
const CloseIcon = ControlIcons.CLOSE_CONTROL;
const CopyIcon = ControlIcons.COPY_CONTROL;
const SettingsIcon = ControlIcons.SETTINGS_CONTROL;

type Props = {
  page: Page;
  onSetPageHidden: () => void;
  onCopy: (pageId: string) => void;
  onDelete: (pageId: string, pageName: string) => void;
  onSetPageDefault: (pageId: string, applicationId?: string) => void;
};

function ContextMenu(props: Props) {
  const { onCopy, onDelete, onSetPageDefault, onSetPageHidden, page } = props;
  const theme = useTheme();
  const [isOpen, setIsOpen] = useState(false);

  const applicationId = useSelector(getCurrentApplicationId);

  /**
   * opens the context menu on interaction ( on click )
   */
  const handleInteraction = useCallback((isOpen) => {
    setIsOpen(isOpen);
  }, []);

  return (
    <Popover2
      content={
        <Container>
          <Header>
            <PageName>
              <EditName page={page} />
            </PageName>
            <Actions>
              <Action>
                <CopyIcon
                  color={Colors.GREY_9}
                  height={16}
                  onClick={() => onCopy(page.pageId)}
                  width={16}
                />
              </Action>
              <Action>
                <DeleteIcon
                  color={
                    page.isDefault
                      ? get(theme, "colors.propertyPane.deleteIconColor")
                      : Colors.GREY_9
                  }
                  disabled={page.isDefault}
                  height={16}
                  onClick={() => onDelete(page.pageId, page.pageName)}
                  width={16}
                />
              </Action>
              <Action>
                <CloseIcon
                  color={
                    page.isDefault
                      ? get(theme, "colors.propertyPane.deleteIconColor")
                      : Colors.GREY_9
                  }
                  height={16}
                  onClick={() => setIsOpen(false)}
                  width={16}
                />
              </Action>
            </Actions>
          </Header>
          <main>
            <h4>General</h4>
            {!page.isDefault && (
              <MenuItem>
                <div>Set Homepage</div>
                <MenuItemToggle
                  onToggle={() => onSetPageDefault(page.pageId, applicationId)}
                  value={page.isDefault}
                />
              </MenuItem>
            )}

            <MenuItem>
              <div>Visible</div>
              <MenuItemToggle
                onToggle={onSetPageHidden}
                value={!page.isHidden}
              />
            </MenuItem>
          </main>
        </Container>
      }
      isOpen={isOpen}
      minimal
      onInteraction={handleInteraction}
      placement="bottom-start"
      portalClassName="pages-editor-context-menu"
    >
      <Action className={isOpen ? "active" : ""} type="button">
        <SettingsIcon
          color={Colors.GREY_8}
          height={16}
          onClick={noop}
          width={16}
        />
      </Action>
    </Popover2>
  );
}

export default ContextMenu;<|MERGE_RESOLUTION|>--- conflicted
+++ resolved
@@ -11,13 +11,10 @@
 import Toggle from "components/ads/Toggle";
 import { Action } from "./PageListItem";
 import EditName from "./EditName";
-<<<<<<< HEAD
 import { useSelector } from "react-redux";
 
 import { getCurrentApplicationId } from "selectors/editorSelectors";
-=======
 import { Colors } from "constants/Colors";
->>>>>>> edeec80d
 
 // render over popover portals
 const Container = styled.div`
