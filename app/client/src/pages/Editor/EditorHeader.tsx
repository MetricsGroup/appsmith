--- conflicted
+++ resolved
@@ -62,10 +62,8 @@
 import { retryPromise } from "utils/AppsmithUtils";
 import { fetchUsersForOrg } from "actions/orgActions";
 import { OrgUser } from "constants/orgConstants";
-<<<<<<< HEAD
 import { GitSyncModalTab } from "entities/GitSync";
 import { getIsGitConnected } from "../../selectors/gitSyncSelectors";
-=======
 import TooltipComponent from "components/ads/Tooltip";
 import { Position } from "@blueprintjs/core/lib/esnext/common";
 import {
@@ -77,7 +75,6 @@
   SHARE_BUTTON_TOOLTIP_WITH_USER,
 } from "constants/messages";
 import { TOOLTIP_HOVER_ON_DELAY } from "constants/AppConstants";
->>>>>>> 4fde9d63
 
 const HeaderWrapper = styled(StyledHeader)`
   width: 100%;
@@ -340,36 +337,6 @@
             </AppsmithLink>
           </TooltipComponent>
           <Boxed step={OnboardingStep.FINISH}>
-<<<<<<< HEAD
-            <EditorAppName
-              applicationId={applicationId}
-              className="t--application-name editable-application-name"
-              currentDeployLink={getApplicationViewerPageURL({
-                defaultApplicationId: props.defaultApplicationId,
-                pageId,
-              })}
-              defaultSavingState={
-                isSavingName ? SavingState.STARTED : SavingState.NOT_STARTED
-              }
-              defaultValue={currentApplication?.name || ""}
-              deploy={handleClickDeploy}
-              editInteractionKind={EditInteractionKind.SINGLE}
-              fill
-              isError={isErroredSavingName}
-              isNewApp={
-                applicationList.filter((el) => el.id === applicationId).length >
-                0
-              }
-              isPopoverOpen={isPopoverOpen}
-              onBlur={(value: string) =>
-                updateApplicationDispatch(applicationId || "", {
-                  name: value,
-                  currentApp: true,
-                })
-              }
-              setIsPopoverOpen={setIsPopoverOpen}
-            />
-=======
             <TooltipComponent
               autoFocus={false}
               content={createMessage(RENAME_APPLICATION_TOOLTIP)}
@@ -381,10 +348,10 @@
               <EditorAppName
                 applicationId={applicationId}
                 className="t--application-name editable-application-name"
-                currentDeployLink={getApplicationViewerPageURL(
-                  applicationId,
+                currentDeployLink={getApplicationViewerPageURL({
+                  defaultApplicationId: props.defaultApplicationId,
                   pageId,
-                )}
+                })}
                 defaultSavingState={
                   isSavingName ? SavingState.STARTED : SavingState.NOT_STARTED
                 }
@@ -407,7 +374,6 @@
                 setIsPopoverOpen={setIsPopoverOpen}
               />
             </TooltipComponent>
->>>>>>> 4fde9d63
             <ToggleModeButton showSelectedMode={!isPopoverOpen} />
           </Boxed>
         </HeaderSection>
