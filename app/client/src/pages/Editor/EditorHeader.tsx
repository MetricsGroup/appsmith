import React, { useCallback, useEffect, useState, lazy, Suspense } from "react";
import styled, { ThemeProvider } from "styled-components";
import { Classes as Popover2Classes } from "@blueprintjs/popover2";
import {
  CurrentApplicationData,
  ReduxActionTypes,
} from "constants/ReduxActionConstants";
import {
  APPLICATIONS_URL,
  getApplicationViewerPageURL,
} from "constants/routes";
import AppInviteUsersForm from "pages/organization/AppInviteUsersForm";
import StyledHeader from "components/designSystems/appsmith/StyledHeader";
import AnalyticsUtil from "utils/AnalyticsUtil";
import { FormDialogComponent } from "components/editorComponents/form/FormDialogComponent";
import AppsmithLogo from "assets/images/appsmith_logo_square.png";
import { Link } from "react-router-dom";
import { AppState } from "reducers";
import {
  getCurrentApplicationId,
  getCurrentPageId,
  getIsPublishingApplication,
} from "selectors/editorSelectors";
import { getCurrentOrgId } from "selectors/organizationSelectors";
import { connect, useDispatch, useSelector } from "react-redux";
import DeployLinkButtonDialog from "components/designSystems/appsmith/header/DeployLinkButton";
import { EditInteractionKind, SavingState } from "components/ads/EditableText";
import { updateApplication } from "actions/applicationActions";
import {
  getApplicationList,
  getIsSavingAppName,
  getIsErroredSavingAppName,
  showAppInviteUsersDialogSelector,
  getDefaultApplicationId,
} from "selectors/applicationSelectors";
import EditorAppName from "./EditorAppName";
import Boxed from "components/editorComponents/Onboarding/Boxed";
import OnboardingHelper from "components/editorComponents/Onboarding/Helper";
import { OnboardingStep } from "constants/OnboardingConstants";
import EndOnboardingTour from "components/editorComponents/Onboarding/EndTour";
import ProfileDropdown from "pages/common/ProfileDropdown";
import { getCurrentUser } from "selectors/usersSelectors";
import { ANONYMOUS_USERNAME } from "constants/userConstants";
import Button, { Size } from "components/ads/Button";
import { IconWrapper } from "components/ads/Icon";
import { Profile } from "pages/common/ProfileImage";
import { getTypographyByKey } from "constants/DefaultTheme";
import HelpBar from "components/editorComponents/GlobalSearch/HelpBar";
import HelpButton from "./HelpButton";
import OnboardingIndicator from "components/editorComponents/Onboarding/Indicator";
import { getTheme, ThemeMode } from "selectors/themeSelectors";
import ToggleModeButton from "pages/Editor/ToggleModeButton";
import { Colors } from "constants/Colors";
import { snipingModeSelector } from "selectors/editorSelectors";
import { setSnipingMode as setSnipingModeAction } from "actions/propertyPaneActions";
import { useLocation } from "react-router";
import { setIsGitSyncModalOpen } from "actions/gitSyncActions";
import RealtimeAppEditors from "./RealtimeAppEditors";
import { EditorSaveIndicator } from "./EditorSaveIndicator";
import getFeatureFlags from "utils/featureFlags";
import { getIsInOnboarding } from "selectors/onboardingSelectors";
import { retryPromise } from "utils/AppsmithUtils";

const HeaderWrapper = styled(StyledHeader)`
  width: 100%;
  padding-right: 0;
  padding-left: ${(props) => props.theme.spaces[7]}px;
  background-color: ${(props) => props.theme.colors.header.background};
  height: ${(props) => props.theme.smallHeaderHeight};
  flex-direction: row;
  box-shadow: 0px 4px 4px rgba(0, 0, 0, 0.05);
  & .editable-application-name {
    ${(props) => getTypographyByKey(props, "h4")}
    color: ${(props) => props.theme.colors.header.appName};
  }

  & .header__application-share-btn {
    background-color: ${(props) => props.theme.colors.header.background};
    border-color: ${(props) => props.theme.colors.header.background};
    // margin-right: ${(props) => props.theme.spaces[1]}px;
  }

  & .header__application-share-btn:hover {
    color: ${(props) => props.theme.colors.header.shareBtnHighlight};
    ${IconWrapper} path {
      fill: ${(props) => props.theme.colors.header.shareBtnHighlight};
    }
  }

  & ${Profile} {
    width: 24px;
    height: 24px;
  }
`;

// looks offset by 1px even though, checking bounding rect values
const HeaderSection = styled.div`
  position: relative;
  top: -1px;
  display: flex;
  flex: 1;
  overflow: visible;
  align-items: center;
  :nth-child(1) {
    justify-content: flex-start;
    max-width: 30%;
  }
  :nth-child(2) {
    justify-content: center;
  }
  :nth-child(3) {
    justify-content: flex-end;
  }
  > .${Popover2Classes.POPOVER2_TARGET} {
    max-width: calc(100% - 50px);
    min-width: 100px;
  }
`;

const AppsmithLogoImg = styled.img`
  margin-right: ${(props) => props.theme.spaces[6]}px;
  height: 24px;
`;

const DeploySection = styled.div`
  display: flex;
`;

const ProfileDropdownContainer = styled.div`
  margin: 0 ${(props) => props.theme.spaces[7]}px;
`;

const StyledDeployButton = styled(Button)`
  height: ${(props) => props.theme.smallHeaderHeight};
  ${(props) => getTypographyByKey(props, "btnLarge")}
  padding: ${(props) => props.theme.spaces[2]}px;
`;

const BindingBanner = styled.div`
  position: fixed;
  width: 199px;
  height: 36px;
  left: 50%;
  top: ${(props) => props.theme.smallHeaderHeight};
  transform: translate(-50%, 0);
  text-align: center;
  background: ${Colors.DANUBE};

  color: ${Colors.WHITE};
  font-weight: 500;
  font-size: 15px;
  line-height: 20px;
  /* Depth: 01 */
  display: flex;
  align-items: center;
  justify-content: center;

  box-shadow: 0px 5px 20px rgba(0, 0, 0, 0.1);
  z-index: 9999;
`;

type EditorHeaderProps = {
  pageSaveError?: boolean;
  pageName?: string;
  pageId?: string;
  isPublishing: boolean;
  publishedTime?: string;
  orgId: string;
  applicationId?: string;
  defaultApplicationId: string;
  currentApplication?: CurrentApplicationData;
  isSaving: boolean;
  publishApplication: (appId: string) => void;
  lastUpdatedTime?: number;
  inOnboarding: boolean;
};

const GlobalSearch = lazy(() => {
  return retryPromise(() => import("components/editorComponents/GlobalSearch"));
});

export function EditorHeader(props: EditorHeaderProps) {
  const {
    applicationId,
    currentApplication,
    isPublishing,
    orgId,
    pageId,
    publishApplication,
  } = props;
  const location = useLocation();
  const dispatch = useDispatch();
  const isSnipingMode = useSelector(snipingModeSelector);
  const isSavingName = useSelector(getIsSavingAppName);
  const isErroredSavingName = useSelector(getIsErroredSavingAppName);
  const applicationList = useSelector(getApplicationList);
  const user = useSelector(getCurrentUser);

  useEffect(() => {
    if (window.location.href) {
      const searchParams = new URL(window.location.href).searchParams;
      const isSnipingMode = searchParams.get("isSnipingMode");
      const updatedIsSnipingMode = isSnipingMode === "true";
      dispatch(setSnipingModeAction(updatedIsSnipingMode));
    }
  }, [location]);

  const [isPopoverOpen, setIsPopoverOpen] = useState<boolean>(false);

  const handlePublish = () => {
    if (applicationId) {
      publishApplication(applicationId);

      const appName = currentApplication ? currentApplication.name : "";
      AnalyticsUtil.logEvent("PUBLISH_APP", {
        appId: applicationId,
        appName,
      });
    }
  };

  const updateApplicationDispatch = (
    id: string,
    data: { name: string; currentApp: boolean },
  ) => {
    dispatch(updateApplication(id, data));
  };

  const showAppInviteUsersDialog = useSelector(
    showAppInviteUsersDialogSelector,
  );

  const showGitSyncModal = useCallback(() => {
    dispatch(setIsGitSyncModalOpen({ isOpen: true }));
  }, [dispatch, setIsGitSyncModalOpen]);

  const handleClickDeploy = useCallback(() => {
    if (getFeatureFlags().GIT) {
      showGitSyncModal();
    } else {
      handlePublish();
    }
  }, [getFeatureFlags().GIT, showGitSyncModal, handlePublish]);

  return (
    <ThemeProvider theme={theme}>
      <HeaderWrapper>
        <HeaderSection>
          <Link style={{ height: 24 }} to={APPLICATIONS_URL}>
            <AppsmithLogoImg
              alt="Appsmith logo"
              className="t--appsmith-logo"
              src={AppsmithLogo}
            />
          </Link>
          <Boxed step={OnboardingStep.FINISH}>
            <EditorAppName
              applicationId={applicationId}
              className="t--application-name editable-application-name"
<<<<<<< HEAD
              currentDeployLink={getApplicationViewerPageURL(
                props.defaultApplicationId,
=======
              currentDeployLink={getApplicationViewerPageURL({
                defaultApplicationId: props.defaultApplicationId,
>>>>>>> 97e91bc1
                pageId,
              })}
              defaultSavingState={
                isSavingName ? SavingState.STARTED : SavingState.NOT_STARTED
              }
              defaultValue={currentApplication?.name || ""}
              deploy={handleClickDeploy}
              editInteractionKind={EditInteractionKind.SINGLE}
              fill
              isError={isErroredSavingName}
              isNewApp={
                applicationList.filter((el) => el.id === applicationId).length >
                0
              }
              isPopoverOpen={isPopoverOpen}
              onBlur={(value: string) =>
                updateApplicationDispatch(applicationId || "", {
                  name: value,
                  currentApp: true,
                })
              }
              setIsPopoverOpen={setIsPopoverOpen}
            />
            <ToggleModeButton showSelectedMode={!isPopoverOpen} />
          </Boxed>
        </HeaderSection>
        <HeaderSection>
          <HelpBar />
          <HelpButton />
        </HeaderSection>
        <HeaderSection>
          <EditorSaveIndicator />
          <RealtimeAppEditors applicationId={applicationId} />
          <Boxed step={OnboardingStep.FINISH}>
            <FormDialogComponent
              Form={AppInviteUsersForm}
              applicationId={applicationId}
              canOutsideClickClose
              isOpen={showAppInviteUsersDialog}
              orgId={orgId}
              title={
                currentApplication
                  ? currentApplication.name
                  : "Share Application"
              }
              trigger={
                <Button
                  className="t--application-share-btn header__application-share-btn"
                  icon={"share"}
                  size={Size.small}
                  text={"Share"}
                />
              }
            />
          </Boxed>
          <Boxed
            alternative={<EndOnboardingTour />}
            step={OnboardingStep.DEPLOY}
          >
            <DeploySection>
              <OnboardingIndicator
                hasButton={false}
                step={OnboardingStep.DEPLOY}
                width={75}
              >
                <StyledDeployButton
                  className="t--application-publish-btn"
                  isLoading={isPublishing}
                  onClick={handleClickDeploy}
                  size={Size.small}
                  text={"Deploy"}
                />
              </OnboardingIndicator>

              <DeployLinkButtonDialog
<<<<<<< HEAD
                link={getApplicationViewerPageURL(
                  props.defaultApplicationId,
                  pageId,
                )}
=======
                link={getApplicationViewerPageURL({
                  defaultApplicationId: props.defaultApplicationId,
                  pageId,
                })}
>>>>>>> 97e91bc1
                trigger={
                  <StyledDeployButton icon={"downArrow"} size={Size.xxs} />
                }
              />
            </DeploySection>
          </Boxed>
          {user && user.username !== ANONYMOUS_USERNAME && (
            <ProfileDropdownContainer>
              <ProfileDropdown
                name={user.name}
                userName={user?.username || ""}
              />
            </ProfileDropdownContainer>
          )}
        </HeaderSection>
        {props.inOnboarding && <OnboardingHelper />}
        <Suspense fallback={<span />}>
          <GlobalSearch />
        </Suspense>
        {isSnipingMode && (
          <BindingBanner className="t--sniping-mode-banner">
            Select a widget to bind
          </BindingBanner>
        )}
      </HeaderWrapper>
    </ThemeProvider>
  );
}

const theme = getTheme(ThemeMode.DARK);

const mapStateToProps = (state: AppState) => ({
  pageName: state.ui.editor.currentPageName,
  orgId: getCurrentOrgId(state),
  applicationId: getCurrentApplicationId(state),
  defaultApplicationId: getDefaultApplicationId(state),
  currentApplication: state.ui.applications.currentApplication,
  isPublishing: getIsPublishingApplication(state),
  pageId: getCurrentPageId(state),
  inOnboarding: getIsInOnboarding(state),
});

const mapDispatchToProps = (dispatch: any) => ({
  publishApplication: (applicationId: string) => {
    dispatch({
      type: ReduxActionTypes.PUBLISH_APPLICATION_INIT,
      payload: {
        applicationId,
      },
    });
  },
});

EditorHeader.whyDidYouRender = {
  logOnDifferentValues: false,
};

export default connect(mapStateToProps, mapDispatchToProps)(EditorHeader);<|MERGE_RESOLUTION|>--- conflicted
+++ resolved
@@ -257,13 +257,8 @@
             <EditorAppName
               applicationId={applicationId}
               className="t--application-name editable-application-name"
-<<<<<<< HEAD
-              currentDeployLink={getApplicationViewerPageURL(
-                props.defaultApplicationId,
-=======
               currentDeployLink={getApplicationViewerPageURL({
                 defaultApplicationId: props.defaultApplicationId,
->>>>>>> 97e91bc1
                 pageId,
               })}
               defaultSavingState={
@@ -339,17 +334,10 @@
               </OnboardingIndicator>
 
               <DeployLinkButtonDialog
-<<<<<<< HEAD
-                link={getApplicationViewerPageURL(
-                  props.defaultApplicationId,
-                  pageId,
-                )}
-=======
                 link={getApplicationViewerPageURL({
                   defaultApplicationId: props.defaultApplicationId,
                   pageId,
                 })}
->>>>>>> 97e91bc1
                 trigger={
                   <StyledDeployButton icon={"downArrow"} size={Size.xxs} />
                 }
