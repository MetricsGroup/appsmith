--- conflicted
+++ resolved
@@ -57,10 +57,7 @@
 import { setIsGitSyncModalOpen } from "actions/gitSyncActions";
 import RealtimeAppEditors from "./RealtimeAppEditors";
 import { EditorSaveIndicator } from "./EditorSaveIndicator";
-<<<<<<< HEAD
-=======
 import { isMultiplayerEnabledForUser as isMultiplayerEnabledForUserSelector } from "selectors/appCollabSelectors";
->>>>>>> 47344bbd
 
 const HeaderWrapper = styled(StyledHeader)`
   width: 100%;
@@ -231,13 +228,10 @@
     dispatch(setIsGitSyncModalOpen(true));
   }, [dispatch, setIsGitSyncModalOpen]);
 
-<<<<<<< HEAD
-=======
   const isMultiplayerEnabledForUser = useSelector(
     isMultiplayerEnabledForUserSelector,
   );
 
->>>>>>> 47344bbd
   return (
     <ThemeProvider theme={props.darkTheme}>
       <HeaderWrapper>
@@ -287,13 +281,9 @@
         </HeaderSection>
         <HeaderSection>
           <EditorSaveIndicator />
-<<<<<<< HEAD
-          <RealtimeAppEditors applicationId={applicationId} />
-=======
           {isMultiplayerEnabledForUser && (
             <RealtimeAppEditors applicationId={applicationId} />
           )}
->>>>>>> 47344bbd
           <Boxed step={OnboardingStep.FINISH}>
             <FormDialogComponent
               Form={AppInviteUsersForm}
