--- conflicted
+++ resolved
@@ -57,13 +57,8 @@
 import { setIsGitSyncModalOpen } from "actions/gitSyncActions";
 import RealtimeAppEditors from "./RealtimeAppEditors";
 import { EditorSaveIndicator } from "./EditorSaveIndicator";
-<<<<<<< HEAD
-import { isMultiplayerEnabledForUser as isMultiplayerEnabledForUserSelector } from "selectors/appCollabSelectors";
-import getFeatureFlags from "utils/featureFlags";
-=======
 import getFeatureFlags from "utils/featureFlags";
 import { getIsInOnboarding } from "selectors/onboardingSelectors";
->>>>>>> 373f64c9
 
 const HeaderWrapper = styled(StyledHeader)`
   width: 100%;
@@ -232,14 +227,6 @@
   const showGitSyncModal = useCallback(() => {
     dispatch(setIsGitSyncModalOpen({ isOpen: true }));
   }, [dispatch, setIsGitSyncModalOpen]);
-
-  const handleClickDeploy = useCallback(() => {
-    if (getFeatureFlags().GIT) {
-      showGitSyncModal();
-    } else {
-      handlePublish();
-    }
-  }, [getFeatureFlags().GIT, showGitSyncModal, handlePublish]);
 
   const handleClickDeploy = useCallback(() => {
     if (getFeatureFlags().GIT) {
