import React, { useCallback, useEffect, useState } from "react";
import styled, { ThemeProvider } from "styled-components";
import { Classes as Popover2Classes } from "@blueprintjs/popover2";
import {
  ApplicationPayload,
  ReduxActionTypes,
} from "constants/ReduxActionConstants";
import {
  APPLICATIONS_URL,
  getApplicationViewerPageURL,
} from "constants/routes";
import classNames from "classnames";
import AppInviteUsersForm from "pages/organization/AppInviteUsersForm";
import AnalyticsUtil from "utils/AnalyticsUtil";
import { FormDialogComponent } from "components/editorComponents/form/FormDialogComponent";
import AppsmithLogo from "assets/images/appsmith_logo_square.png";
import { Link } from "react-router-dom";
import { AppState } from "reducers";
import {
  getCurrentApplicationId,
  getCurrentPageId,
  getIsPublishingApplication,
} from "selectors/editorSelectors";
import { getCurrentOrgId } from "selectors/organizationSelectors";
import { connect, useDispatch, useSelector } from "react-redux";
import DeployLinkButtonDialog from "components/designSystems/appsmith/header/DeployLinkButton";
import { EditInteractionKind, SavingState } from "components/ads/EditableText";
import { updateApplication } from "actions/applicationActions";
import {
  getApplicationList,
  getIsSavingAppName,
  getIsErroredSavingAppName,
  showAppInviteUsersDialogSelector,
} from "selectors/applicationSelectors";
import EditorAppName from "./EditorAppName";
import Boxed from "components/editorComponents/Onboarding/Boxed";
import OnboardingHelper from "components/editorComponents/Onboarding/Helper";
import { OnboardingStep } from "constants/OnboardingConstants";
import GlobalSearch from "components/editorComponents/GlobalSearch";
import EndOnboardingTour from "components/editorComponents/Onboarding/EndTour";
import ProfileDropdown from "pages/common/ProfileDropdown";
import { getCurrentUser } from "selectors/usersSelectors";
import { ANONYMOUS_USERNAME } from "constants/userConstants";
import Button, { Size } from "components/ads/Button";
import { IconWrapper } from "components/ads/Icon";
import { Profile } from "pages/common/ProfileImage";
import { getTypographyByKey } from "constants/DefaultTheme";
import HelpBar from "components/editorComponents/GlobalSearch/HelpBar";
import HelpButton from "./HelpButton";
import OnboardingIndicator from "components/editorComponents/Onboarding/Indicator";
import { getTheme, ThemeMode } from "selectors/themeSelectors";
import ToggleModeButton from "pages/Editor/ToggleModeButton";
import { Colors } from "constants/Colors";
import { snipingModeSelector } from "selectors/editorSelectors";
import { setSnipingMode as setSnipingModeAction } from "actions/propertyPaneActions";
import { useLocation } from "react-router";
import { setIsGitSyncModalOpen } from "actions/gitSyncActions";
import RealtimeAppEditors from "./RealtimeAppEditors";
import { EditorSaveIndicator } from "./EditorSaveIndicator";
import getFeatureFlags from "utils/featureFlags";
<<<<<<< HEAD
import { ReactComponent as MenuIcon } from "assets/icons/header/hamburger.svg";
import { getExplorerPinned } from "selectors/explorerSelector";
=======
import { getIsInOnboarding } from "selectors/onboardingSelectors";
>>>>>>> 9116c648

const HeaderWrapper = styled.div`
  width: 100%;
  background-color: ${(props) => props.theme.colors.header.background};
  height: ${(props) => props.theme.smallHeaderHeight};
  flex-direction: row;
  box-shadow: 0px 4px 4px rgba(0, 0, 0, 0.05);
  & .editable-application-name {
    ${(props) => getTypographyByKey(props, "h4")}
    color: ${(props) => props.theme.colors.header.appName};
  }

  & .header__application-share-btn {
    background-color: ${(props) => props.theme.colors.header.background};
    border-color: ${(props) => props.theme.colors.header.background};
  }

  & .header__application-share-btn:hover {
    color: ${(props) => props.theme.colors.header.shareBtnHighlight};
    ${IconWrapper} path {
      fill: ${(props) => props.theme.colors.header.shareBtnHighlight};
    }
  }

  & ${Profile} {
    width: 24px;
    height: 24px;
  }
`;

// looks offset by 1px even though, checking bounding rect values
const HeaderSection = styled.div`
  position: relative;
  top: -1px;
  display: flex;
  flex: 1;
  overflow: visible;
  align-items: center;
  :nth-child(1) {
    justify-content: flex-start;
    max-width: 30%;
  }
  :nth-child(2) {
    justify-content: center;
  }
  :nth-child(3) {
    justify-content: flex-end;
  }
  > .${Popover2Classes.POPOVER2_TARGET} {
    max-width: calc(100% - 50px);
    min-width: 100px;
  }
`;

const AppsmithLogoImg = styled.img`
  height: 24px;
`;

const DeploySection = styled.div`
  display: flex;
`;

const ProfileDropdownContainer = styled.div`
  margin: 0 ${(props) => props.theme.spaces[7]}px;
`;

const StyledDeployButton = styled(Button)`
  height: ${(props) => props.theme.smallHeaderHeight};
  ${(props) => getTypographyByKey(props, "btnLarge")}
  padding: ${(props) => props.theme.spaces[2]}px;
`;

const BindingBanner = styled.div`
  position: fixed;
  width: 199px;
  height: 36px;
  left: 50%;
  top: ${(props) => props.theme.smallHeaderHeight};
  transform: translate(-50%, 0);
  text-align: center;
  background: ${Colors.DANUBE};

  color: ${Colors.WHITE};
  font-weight: 500;
  font-size: 15px;
  line-height: 20px;
  /* Depth: 01 */
  display: flex;
  align-items: center;
  justify-content: center;

  box-shadow: 0px 5px 20px rgba(0, 0, 0, 0.1);
  z-index: 9999;
`;

type EditorHeaderProps = {
  pageSaveError?: boolean;
  pageName?: string;
  pageId?: string;
  isPublishing: boolean;
  publishedTime?: string;
  orgId: string;
  applicationId?: string;
  currentApplication?: ApplicationPayload;
  isSaving: boolean;
  publishApplication: (appId: string) => void;
  lastUpdatedTime?: number;
  inOnboarding: boolean;
};

export function EditorHeader(props: EditorHeaderProps) {
  const {
    applicationId,
    currentApplication,
    isPublishing,
    orgId,
    pageId,
    publishApplication,
  } = props;
  const location = useLocation();
  const dispatch = useDispatch();
  const pinned = useSelector(getExplorerPinned);
  const isSnipingMode = useSelector(snipingModeSelector);
  const isSavingName = useSelector(getIsSavingAppName);
  const isErroredSavingName = useSelector(getIsErroredSavingAppName);
  const applicationList = useSelector(getApplicationList);
  const user = useSelector(getCurrentUser);

  useEffect(() => {
    if (window.location.href) {
      const searchParams = new URL(window.location.href).searchParams;
      const isSnipingMode = searchParams.get("isSnipingMode");
      const updatedIsSnipingMode = isSnipingMode === "true";
      dispatch(setSnipingModeAction(updatedIsSnipingMode));
    }
  }, [location]);

  const [isPopoverOpen, setIsPopoverOpen] = useState<boolean>(false);

  const handlePublish = () => {
    if (applicationId) {
      publishApplication(applicationId);

      const appName = currentApplication ? currentApplication.name : "";
      AnalyticsUtil.logEvent("PUBLISH_APP", {
        appId: applicationId,
        appName,
      });
    }
  };

  const updateApplicationDispatch = (
    id: string,
    data: { name: string; currentApp: boolean },
  ) => {
    dispatch(updateApplication(id, data));
  };

  const showAppInviteUsersDialog = useSelector(
    showAppInviteUsersDialogSelector,
  );

  const showGitSyncModal = useCallback(() => {
    dispatch(setIsGitSyncModalOpen({ isOpen: true }));
  }, [dispatch, setIsGitSyncModalOpen]);

  const handleClickDeploy = useCallback(() => {
    if (getFeatureFlags().GIT) {
      showGitSyncModal();
    } else {
      handlePublish();
    }
  }, [getFeatureFlags().GIT, showGitSyncModal, handlePublish]);

  return (
    <ThemeProvider theme={theme}>
      <HeaderWrapper className="flex items-center justify-around">
        <HeaderSection className="">
          <div
            className={classNames({
              "text-white pl-3 transform transition-all": true,
              "ml-0": !pinned,
              "-ml-8": pinned,
            })}
          >
            <MenuIcon className="fill-current h-4 w-4" />
          </div>
          <Link style={{ height: 24 }} to={APPLICATIONS_URL}>
            <AppsmithLogoImg
              alt="Appsmith logo"
              className="t--appsmith-logo ml-4"
              src={AppsmithLogo}
            />
          </Link>
          <Boxed step={OnboardingStep.FINISH}>
            <EditorAppName
              applicationId={applicationId}
              className="t--application-name editable-application-name"
              currentDeployLink={getApplicationViewerPageURL(
                applicationId,
                pageId,
              )}
              defaultSavingState={
                isSavingName ? SavingState.STARTED : SavingState.NOT_STARTED
              }
              defaultValue={currentApplication?.name || ""}
              deploy={handleClickDeploy}
              editInteractionKind={EditInteractionKind.SINGLE}
              fill
              isError={isErroredSavingName}
              isNewApp={
                applicationList.filter((el) => el.id === applicationId).length >
                0
              }
              isPopoverOpen={isPopoverOpen}
              onBlur={(value: string) =>
                updateApplicationDispatch(applicationId || "", {
                  name: value,
                  currentApp: true,
                })
              }
              setIsPopoverOpen={setIsPopoverOpen}
            />
            <ToggleModeButton showSelectedMode={!isPopoverOpen} />
          </Boxed>
        </HeaderSection>
        <HeaderSection>
          <HelpBar />
          <HelpButton />
        </HeaderSection>
        <HeaderSection>
          <EditorSaveIndicator />
          <RealtimeAppEditors applicationId={applicationId} />
          <Boxed step={OnboardingStep.FINISH}>
            <FormDialogComponent
              Form={AppInviteUsersForm}
              applicationId={applicationId}
              canOutsideClickClose
              isOpen={showAppInviteUsersDialog}
              orgId={orgId}
              title={
                currentApplication
                  ? currentApplication.name
                  : "Share Application"
              }
              trigger={
                <Button
                  className="t--application-share-btn header__application-share-btn"
                  icon={"share"}
                  size={Size.small}
                  text={"Share"}
                />
              }
            />
          </Boxed>
          <Boxed
            alternative={<EndOnboardingTour />}
            step={OnboardingStep.DEPLOY}
          >
            <DeploySection>
              <OnboardingIndicator
                hasButton={false}
                step={OnboardingStep.DEPLOY}
                width={75}
              >
                <StyledDeployButton
                  className="t--application-publish-btn"
                  isLoading={isPublishing}
                  onClick={handleClickDeploy}
                  size={Size.small}
                  text={"Deploy"}
                />
              </OnboardingIndicator>

              <DeployLinkButtonDialog
                link={getApplicationViewerPageURL(applicationId, pageId)}
                trigger={
                  <StyledDeployButton icon={"downArrow"} size={Size.xxs} />
                }
              />
            </DeploySection>
          </Boxed>
          {user && user.username !== ANONYMOUS_USERNAME && (
            <ProfileDropdownContainer>
              <ProfileDropdown
                name={user.name}
                userName={user?.username || ""}
              />
            </ProfileDropdownContainer>
          )}
        </HeaderSection>
        {props.inOnboarding && <OnboardingHelper />}
        <GlobalSearch />
        {isSnipingMode && (
          <BindingBanner className="t--sniping-mode-banner">
            Select a widget to bind
          </BindingBanner>
        )}
      </HeaderWrapper>
    </ThemeProvider>
  );
}

const theme = getTheme(ThemeMode.DARK);

const mapStateToProps = (state: AppState) => ({
  pageName: state.ui.editor.currentPageName,
  orgId: getCurrentOrgId(state),
  applicationId: getCurrentApplicationId(state),
  currentApplication: state.ui.applications.currentApplication,
  isPublishing: getIsPublishingApplication(state),
  pageId: getCurrentPageId(state),
  inOnboarding: getIsInOnboarding(state),
});

const mapDispatchToProps = (dispatch: any) => ({
  publishApplication: (applicationId: string) => {
    dispatch({
      type: ReduxActionTypes.PUBLISH_APPLICATION_INIT,
      payload: {
        applicationId,
      },
    });
  },
});

EditorHeader.whyDidYouRender = {
  logOnDifferentValues: false,
};

export default connect(mapStateToProps, mapDispatchToProps)(EditorHeader);<|MERGE_RESOLUTION|>--- conflicted
+++ resolved
@@ -58,12 +58,9 @@
 import RealtimeAppEditors from "./RealtimeAppEditors";
 import { EditorSaveIndicator } from "./EditorSaveIndicator";
 import getFeatureFlags from "utils/featureFlags";
-<<<<<<< HEAD
 import { ReactComponent as MenuIcon } from "assets/icons/header/hamburger.svg";
 import { getExplorerPinned } from "selectors/explorerSelector";
-=======
 import { getIsInOnboarding } from "selectors/onboardingSelectors";
->>>>>>> 9116c648
 
 const HeaderWrapper = styled.div`
   width: 100%;
@@ -249,12 +246,12 @@
               "-ml-8": pinned,
             })}
           >
-            <MenuIcon className="fill-current h-4 w-4" />
+            <MenuIcon className="w-4 h-4 fill-current" />
           </div>
           <Link style={{ height: 24 }} to={APPLICATIONS_URL}>
             <AppsmithLogoImg
               alt="Appsmith logo"
-              className="t--appsmith-logo ml-4"
+              className="ml-4 t--appsmith-logo"
               src={AppsmithLogo}
             />
           </Link>
