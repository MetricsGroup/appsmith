import React from "react";
import styled, { ThemeProvider } from "styled-components";
import {
  ApplicationPayload,
  ReduxActionTypes,
} from "constants/ReduxActionConstants";
import {
  APPLICATIONS_URL,
  getApplicationViewerPageURL,
} from "constants/routes";
import AppInviteUsersForm from "pages/organization/AppInviteUsersForm";
import StyledHeader from "components/designSystems/appsmith/StyledHeader";
import AnalyticsUtil from "utils/AnalyticsUtil";
import HelpModal from "components/designSystems/appsmith/help/HelpModal";
import { FormDialogComponent } from "components/editorComponents/form/FormDialogComponent";
import AppsmithLogo from "assets/images/appsmith_logo_square.png";
import { Link } from "react-router-dom";
import { AppState } from "reducers";
import {
  getCurrentApplicationId,
  getCurrentPageId,
  getIsPageSaving,
  getIsPublishingApplication,
  getPageSavingError,
} from "selectors/editorSelectors";
import { getCurrentOrgId } from "selectors/organizationSelectors";
import { connect, useDispatch, useSelector } from "react-redux";
import { HeaderIcons } from "icons/HeaderIcons";
import ThreeDotLoading from "components/designSystems/appsmith/header/ThreeDotsLoading";
import DeployLinkButtonDialog from "components/designSystems/appsmith/header/DeployLinkButton";
import { EditInteractionKind, SavingState } from "components/ads/EditableText";
import { updateApplication } from "actions/applicationActions";
import {
  getApplicationList,
  getIsSavingAppName,
} from "selectors/applicationSelectors";
import EditableAppName from "./EditableAppName";
import Boxed from "components/editorComponents/Onboarding/Boxed";
import OnboardingHelper from "components/editorComponents/Onboarding/Helper";
import { OnboardingStep } from "constants/OnboardingConstants";
import EndOnboardingTour from "components/editorComponents/Onboarding/EndTour";
import ProfileDropdown from "pages/common/ProfileDropdown";
import { getCurrentUser } from "selectors/usersSelectors";
import { ANONYMOUS_USERNAME } from "constants/userConstants";
import Button, { Size } from "components/ads/Button";
import { IconWrapper } from "components/ads/Icon";
import { Profile } from "pages/common/ProfileImage";
import { getTypographyByKey } from "constants/DefaultTheme";
import OnboardingIndicator from "components/editorComponents/Onboarding/Indicator";
<<<<<<< HEAD
=======
import { getThemeDetails, ThemeMode } from "selectors/themeSelectors";
>>>>>>> 21eecb1f

const HeaderWrapper = styled(StyledHeader)`
  width: 100%;
  padding-right: 0;
  padding-left: ${(props) => props.theme.spaces[7]}px;
  background-color: ${(props) => props.theme.colors.header.background};
  height: ${(props) => props.theme.smallHeaderHeight};
  flex-direction: row;
  box-shadow: 0px 4px 4px rgba(0, 0, 0, 0.05);
  & .editable-application-name {
    ${(props) => getTypographyByKey(props, "h4")}
    color: ${(props) => props.theme.colors.header.appName};
  }

  & .header__application-share-btn {
    background-color: ${(props) => props.theme.colors.header.background};
    border-color: ${(props) => props.theme.colors.header.background};
    // margin-right: ${(props) => props.theme.spaces[1]}px;
  }

  & .header__application-share-btn:hover {
    color: ${(props) => props.theme.colors.header.shareBtnHighlight};
    ${IconWrapper} path {
      fill: ${(props) => props.theme.colors.header.shareBtnHighlight};
    }
  }

  & ${Profile} {
    width: 24px;
    height: 24px;
  }
`;

const HeaderSection = styled.div`
  display: flex;
  flex: 1;
  overflow: hidden;
  align-items: center;
  :nth-child(1) {
    justify-content: flex-start;
  }
  :nth-child(2) {
    justify-content: flex-end;
  }
`;

const AppsmithLogoImg = styled.img`
  margin-right: ${(props) => props.theme.spaces[6]}px;
  height: 24px;
`;

const SaveStatusContainer = styled.div`
  border-radius: 50%;
  width: 32px;
  height: 32px;
  display: flex;
  align-items: center;
  justify-content: center;
`;
const DeploySection = styled.div`
  display: flex;
`;

const ProfileDropdownContainer = styled.div`
  margin: 0 ${(props) => props.theme.spaces[7]}px;
`;

const StyledDeployButton = styled(Button)`
  height: ${(props) => props.theme.smallHeaderHeight};
  ${(props) => getTypographyByKey(props, "btnLarge")}
  padding: ${(props) => props.theme.spaces[2]}px;
`;

type EditorHeaderProps = {
  pageSaveError?: boolean;
  pageName?: string;
  pageId?: string;
  isPublishing: boolean;
  publishedTime?: string;
  orgId: string;
  applicationId?: string;
  currentApplication?: ApplicationPayload;
  isSaving: boolean;
  publishApplication: (appId: string) => void;
  darkTheme: any;
};

export const EditorHeader = (props: EditorHeaderProps) => {
  const {
    currentApplication,
    isSaving,
    pageSaveError,
    pageId,
    orgId,
    applicationId,
    publishApplication,
    isPublishing,
  } = props;

  const dispatch = useDispatch();
  const isSavingName = useSelector(getIsSavingAppName);
  const applicationList = useSelector(getApplicationList);
  const user = useSelector(getCurrentUser);

  const handlePublish = () => {
    if (applicationId) {
      publishApplication(applicationId);

      const appName = currentApplication ? currentApplication.name : "";
      AnalyticsUtil.logEvent("PUBLISH_APP", {
        appId: applicationId,
        appName,
      });
    }
  };

  let saveStatusIcon: React.ReactNode;
  if (isSaving) {
    saveStatusIcon = <ThreeDotLoading className="t--save-status-is-saving" />;
  } else {
    if (!pageSaveError) {
      saveStatusIcon = (
        <HeaderIcons.SAVE_SUCCESS
          color={"#36AB80"}
          height={20}
          width={20}
          className="t--save-status-success"
        />
      );
    } else {
      saveStatusIcon = (
        <HeaderIcons.SAVE_FAILURE
          color={"#F69D2C"}
          height={20}
          width={20}
          className={"t--save-status-error"}
        />
      );
    }
  }

  const updateApplicationDispatch = (
    id: string,
    data: { name: string; currentApp: boolean },
  ) => {
    dispatch(updateApplication(id, data));
  };

  return (
    <ThemeProvider theme={props.darkTheme}>
      <HeaderWrapper>
        <HeaderSection>
          <Link to={APPLICATIONS_URL} style={{ height: 24 }}>
            <AppsmithLogoImg
              src={AppsmithLogo}
              alt="Appsmith logo"
              className="t--appsmith-logo"
            />
          </Link>
          <Boxed step={OnboardingStep.FINISH}>
            {currentApplication && (
              <EditableAppName
                defaultValue={currentApplication.name || ""}
                editInteractionKind={EditInteractionKind.SINGLE}
                className="t--application-name editable-application-name"
                fill={true}
                savingState={
                  isSavingName ? SavingState.STARTED : SavingState.NOT_STARTED
                }
                isNewApp={
                  applicationList.filter((el) => el.id === applicationId)
                    .length > 0
                }
                onBlur={(value: string) =>
                  updateApplicationDispatch(applicationId || "", {
                    name: value,
                    currentApp: true,
                  })
                }
              />
            )}
          </Boxed>
        </HeaderSection>
        <HeaderSection>
          <Boxed step={OnboardingStep.FINISH}>
            <SaveStatusContainer className={"t--save-status-container"}>
              {saveStatusIcon}
            </SaveStatusContainer>
            <FormDialogComponent
              trigger={
                <Button
                  text={"Share"}
                  icon={"share"}
                  size={Size.small}
                  className="t--application-share-btn header__application-share-btn"
                />
              }
              canOutsideClickClose={true}
              Form={AppInviteUsersForm}
              orgId={orgId}
              applicationId={applicationId}
              title={
                currentApplication
                  ? currentApplication.name
                  : "Share Application"
              }
            />
<<<<<<< HEAD
          )}
        </Boxed>
      </HeaderSection>
      <HeaderSection>
        <Boxed step={OnboardingStep.FINISH}>
          <SaveStatusContainer className={"t--save-status-container"}>
            {saveStatusIcon}
          </SaveStatusContainer>
          <FormDialogComponent
            trigger={
              <Button
                text={"Share"}
                icon={"share"}
                size={Size.small}
                className="t--application-share-btn header__application-share-btn"
              />
            }
            canOutsideClickClose={true}
            Form={AppInviteUsersForm}
            orgId={orgId}
            applicationId={applicationId}
            title={
              currentApplication ? currentApplication.name : "Share Application"
            }
          />
        </Boxed>
        <Boxed step={OnboardingStep.DEPLOY} alternative={<EndOnboardingTour />}>
          <DeploySection>
            <OnboardingIndicator
              step={OnboardingStep.DEPLOY}
              hasButton={false}
              width={75}
            >
              <StyledDeployButton
                fill
                onClick={handlePublish}
                text={"Deploy"}
                isLoading={isPublishing}
                size={Size.small}
                className="t--application-publish-btn"
              />
            </OnboardingIndicator>

            <DeployLinkButtonDialog
              trigger={
                <StyledDeployButton icon={"downArrow"} size={Size.xxs} />
              }
              link={getApplicationViewerPageURL(applicationId, pageId)}
            />
          </DeploySection>
        </Boxed>
        {user && user.username !== ANONYMOUS_USERNAME && (
          <ProfileDropdownContainer>
            <ProfileDropdown userName={user?.username || ""} hideThemeSwitch />
          </ProfileDropdownContainer>
        )}
      </HeaderSection>
      <HelpModal page={"Editor"} />
      <OnboardingHelper />
    </HeaderWrapper>
=======
          </Boxed>
          <Boxed
            step={OnboardingStep.DEPLOY}
            alternative={<EndOnboardingTour />}
          >
            <DeploySection>
              <OnboardingIndicator
                step={OnboardingStep.DEPLOY}
                hasButton={false}
                width={75}
              >
                <StyledDeployButton
                  fill
                  onClick={handlePublish}
                  text={"Deploy"}
                  isLoading={isPublishing}
                  size={Size.small}
                  className="t--application-publish-btn"
                />
              </OnboardingIndicator>

              <DeployLinkButtonDialog
                trigger={
                  <StyledDeployButton icon={"downArrow"} size={Size.xxs} />
                }
                link={getApplicationViewerPageURL(applicationId, pageId)}
              />
            </DeploySection>
          </Boxed>
          {user && user.username !== ANONYMOUS_USERNAME && (
            <ProfileDropdownContainer>
              <ProfileDropdown
                userName={user?.username || ""}
                hideThemeSwitch
              />
            </ProfileDropdownContainer>
          )}
        </HeaderSection>
        <HelpModal page={"Editor"} />
        <OnboardingHelper />
      </HeaderWrapper>
    </ThemeProvider>
>>>>>>> 21eecb1f
  );
};

const mapStateToProps = (state: AppState) => ({
  pageName: state.ui.editor.currentPageName,
  isSaving: getIsPageSaving(state),
  pageSaveError: getPageSavingError(state),
  orgId: getCurrentOrgId(state),
  applicationId: getCurrentApplicationId(state),
  currentApplication: state.ui.applications.currentApplication,
  isPublishing: getIsPublishingApplication(state),
  pageId: getCurrentPageId(state),
  darkTheme: getThemeDetails(state, ThemeMode.DARK),
});

const mapDispatchToProps = (dispatch: any) => ({
  publishApplication: (applicationId: string) => {
    dispatch({
      type: ReduxActionTypes.PUBLISH_APPLICATION_INIT,
      payload: {
        applicationId,
      },
    });
  },
});

export default connect(mapStateToProps, mapDispatchToProps)(EditorHeader);<|MERGE_RESOLUTION|>--- conflicted
+++ resolved
@@ -47,10 +47,7 @@
 import { Profile } from "pages/common/ProfileImage";
 import { getTypographyByKey } from "constants/DefaultTheme";
 import OnboardingIndicator from "components/editorComponents/Onboarding/Indicator";
-<<<<<<< HEAD
-=======
 import { getThemeDetails, ThemeMode } from "selectors/themeSelectors";
->>>>>>> 21eecb1f
 
 const HeaderWrapper = styled(StyledHeader)`
   width: 100%;
@@ -258,68 +255,6 @@
                   : "Share Application"
               }
             />
-<<<<<<< HEAD
-          )}
-        </Boxed>
-      </HeaderSection>
-      <HeaderSection>
-        <Boxed step={OnboardingStep.FINISH}>
-          <SaveStatusContainer className={"t--save-status-container"}>
-            {saveStatusIcon}
-          </SaveStatusContainer>
-          <FormDialogComponent
-            trigger={
-              <Button
-                text={"Share"}
-                icon={"share"}
-                size={Size.small}
-                className="t--application-share-btn header__application-share-btn"
-              />
-            }
-            canOutsideClickClose={true}
-            Form={AppInviteUsersForm}
-            orgId={orgId}
-            applicationId={applicationId}
-            title={
-              currentApplication ? currentApplication.name : "Share Application"
-            }
-          />
-        </Boxed>
-        <Boxed step={OnboardingStep.DEPLOY} alternative={<EndOnboardingTour />}>
-          <DeploySection>
-            <OnboardingIndicator
-              step={OnboardingStep.DEPLOY}
-              hasButton={false}
-              width={75}
-            >
-              <StyledDeployButton
-                fill
-                onClick={handlePublish}
-                text={"Deploy"}
-                isLoading={isPublishing}
-                size={Size.small}
-                className="t--application-publish-btn"
-              />
-            </OnboardingIndicator>
-
-            <DeployLinkButtonDialog
-              trigger={
-                <StyledDeployButton icon={"downArrow"} size={Size.xxs} />
-              }
-              link={getApplicationViewerPageURL(applicationId, pageId)}
-            />
-          </DeploySection>
-        </Boxed>
-        {user && user.username !== ANONYMOUS_USERNAME && (
-          <ProfileDropdownContainer>
-            <ProfileDropdown userName={user?.username || ""} hideThemeSwitch />
-          </ProfileDropdownContainer>
-        )}
-      </HeaderSection>
-      <HelpModal page={"Editor"} />
-      <OnboardingHelper />
-    </HeaderWrapper>
-=======
           </Boxed>
           <Boxed
             step={OnboardingStep.DEPLOY}
@@ -362,7 +297,6 @@
         <OnboardingHelper />
       </HeaderWrapper>
     </ThemeProvider>
->>>>>>> 21eecb1f
   );
 };
 
