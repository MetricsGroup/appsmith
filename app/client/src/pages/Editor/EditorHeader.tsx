import React, { useCallback, useEffect, useState, lazy, Suspense } from "react";
import styled, { ThemeProvider } from "styled-components";
import { Classes as Popover2Classes } from "@blueprintjs/popover2";
import {
  CurrentApplicationData,
  ReduxActionTypes,
} from "constants/ReduxActionConstants";
import {
  APPLICATIONS_URL,
  getApplicationViewerPageURL,
} from "constants/routes";
import AppInviteUsersForm from "pages/organization/AppInviteUsersForm";
import StyledHeader from "components/designSystems/appsmith/StyledHeader";
import AnalyticsUtil from "utils/AnalyticsUtil";
import { FormDialogComponent } from "components/editorComponents/form/FormDialogComponent";
import AppsmithLogo from "assets/images/appsmith_logo_square.png";
import { Link } from "react-router-dom";
import { AppState } from "reducers";
import {
  getCurrentApplicationId,
  getCurrentPageId,
  getIsPublishingApplication,
} from "selectors/editorSelectors";
import { getAllUsers, getCurrentOrgId } from "selectors/organizationSelectors";
import { connect, useDispatch, useSelector } from "react-redux";
import DeployLinkButtonDialog from "components/designSystems/appsmith/header/DeployLinkButton";
import { EditInteractionKind, SavingState } from "components/ads/EditableText";
import { updateApplication } from "actions/applicationActions";
import {
  getApplicationList,
  getIsSavingAppName,
  getIsErroredSavingAppName,
  showAppInviteUsersDialogSelector,
} from "selectors/applicationSelectors";
import EditorAppName from "./EditorAppName";
import Boxed from "components/editorComponents/Onboarding/Boxed";
import OnboardingHelper from "components/editorComponents/Onboarding/Helper";
import { OnboardingStep } from "constants/OnboardingConstants";
import EndOnboardingTour from "components/editorComponents/Onboarding/EndTour";
import ProfileDropdown from "pages/common/ProfileDropdown";
import { getCurrentUser } from "selectors/usersSelectors";
import { ANONYMOUS_USERNAME, User } from "constants/userConstants";
import Button, { Size } from "components/ads/Button";
import Icon, { IconSize } from "components/ads/Icon";
import { Profile } from "pages/common/ProfileImage";
import { getTypographyByKey } from "constants/DefaultTheme";
import HelpBar from "components/editorComponents/GlobalSearch/HelpBar";
import HelpButton from "./HelpButton";
import OnboardingIndicator from "components/editorComponents/Onboarding/Indicator";
import { getTheme, ThemeMode } from "selectors/themeSelectors";
import ToggleModeButton from "pages/Editor/ToggleModeButton";
import { Colors } from "constants/Colors";
import { snipingModeSelector } from "selectors/editorSelectors";
import { setSnipingMode as setSnipingModeAction } from "actions/propertyPaneActions";
import { useLocation } from "react-router";
import { setIsGitSyncModalOpen } from "actions/gitSyncActions";
import RealtimeAppEditors from "./RealtimeAppEditors";
import { EditorSaveIndicator } from "./EditorSaveIndicator";
import getFeatureFlags from "utils/featureFlags";
import { getIsInOnboarding } from "selectors/onboardingSelectors";
import { retryPromise } from "utils/AppsmithUtils";
import { fetchUsersForOrg } from "actions/orgActions";
import { OrgUser } from "constants/orgConstants";
<<<<<<< HEAD
import { GitSyncModalTab } from "entities/GitSync";
import { getIsGitConnected } from "../../selectors/gitSyncSelectors";
=======
import TooltipComponent from "components/ads/Tooltip";
import { Position } from "@blueprintjs/core/lib/esnext/common";
import {
  createMessage,
  DEPLOY_BUTTON_TOOLTIP,
  LOGO_TOOLTIP,
  RENAME_APPLICATION_TOOLTIP,
  SHARE_BUTTON_TOOLTIP,
  SHARE_BUTTON_TOOLTIP_WITH_USER,
} from "constants/messages";
import { TOOLTIP_HOVER_ON_DELAY } from "constants/AppConstants";
>>>>>>> 7c55a903

const HeaderWrapper = styled(StyledHeader)`
  width: 100%;
  background-color: ${(props) => props.theme.colors.header.background};
  padding: 0px ${(props) => props.theme.spaces[6]}px;
  height: ${(props) => props.theme.smallHeaderHeight};
  flex-direction: row;
  box-shadow: none;
  border-bottom: 1px solid ${(props) => props.theme.colors.menuBorder};
  & .editable-application-name {
    ${(props) => getTypographyByKey(props, "h4")}
    color: ${(props) => props.theme.colors.header.appName};
  }

  & ${Profile} {
    width: 24px;
    height: 24px;
  }
`;

// looks offset by 1px even though, checking bounding rect values
const HeaderSection = styled.div`
  position: relative;
  top: -1px;
  display: flex;
  flex: 1;
  overflow: visible;
  align-items: center;
  :nth-child(1) {
    justify-content: flex-start;
    max-width: 30%;
  }
  :nth-child(2) {
    justify-content: center;
  }
  :nth-child(3) {
    justify-content: flex-end;
  }
  > .${Popover2Classes.POPOVER2_TARGET} {
    max-width: calc(100% - 50px);
    min-width: 100px;
  }
`;

const AppsmithLink = styled((props) => {
  // we are removing non input related props before passing them in the components
  // eslint-disable @typescript-eslint/no-unused-vars
  return <Link {...props} />;
})`
  margin-right: ${(props) => props.theme.spaces[4]}px;
  height: 20px;
  width: 20px;
  transform: translate(0px, 2px);
  display: inline-block;
  img {
    width: 20px;
    height: 20px;
  }
`;

const DeploySection = styled.div`
  display: flex;
`;

const ProfileDropdownContainer = styled.div`
  margin: 0 10px;
  margin-right: 0px;
`;

const StyledInviteButton = styled(Button)`
  margin-right: ${(props) => props.theme.spaces[9]}px;
  height: ${(props) => props.theme.smallHeaderHeight};
  ${(props) => getTypographyByKey(props, "btnLarge")}
  padding: ${(props) => props.theme.spaces[2]}px;
`;

const StyledDeployButton = styled(StyledInviteButton)`
  margin-right: 0px;
  height: 20px;
`;

const BindingBanner = styled.div`
  position: fixed;
  width: 199px;
  height: 36px;
  left: 50%;
  top: ${(props) => props.theme.smallHeaderHeight};
  transform: translate(-50%, 0);
  text-align: center;
  background: ${Colors.DANUBE};

  color: ${Colors.WHITE};
  font-weight: 500;
  font-size: 15px;
  line-height: 20px;
  /* Depth: 01 */
  display: flex;
  align-items: center;
  justify-content: center;

  box-shadow: 0px 5px 20px rgba(0, 0, 0, 0.1);
  z-index: 9999;
`;

const StyledDeployIcon = styled(Icon)`
  height: 20px;
  align-self: center;
  background: ${(props) => props.theme.colors.header.shareBtnHighlight};
  transform: translate(-6px, 0px);
  padding-right: 4px;

  &:hover {
    background: rgb(191, 65, 9);
  }

  & svg {
    transform: translate(3px, 0px);
  }
`;

const ShareButton = styled.div`
  display: inline-block;
  cursor: pointer;
  margin: 4px 12px 0px 0px;
`;

const StyledShareText = styled.span`
  font-size: 12px;
  font-weight: 600;
  margin-left: 4px;
`;

const StyledSharedIcon = styled(Icon)`
  display: inline-block;
  vertical-align: middle;
`;

type EditorHeaderProps = {
  pageSaveError?: boolean;
  pageName?: string;
  pageId?: string;
  isPublishing: boolean;
  publishedTime?: string;
  orgId: string;
  applicationId?: string;
  currentApplication?: CurrentApplicationData;
  isSaving: boolean;
  publishApplication: (appId: string) => void;
  lastUpdatedTime?: number;
  inOnboarding: boolean;
  sharedUserList: OrgUser[];
  currentUser?: User;
};

const GlobalSearch = lazy(() => {
  return retryPromise(() => import("components/editorComponents/GlobalSearch"));
});

export function ShareButtonComponent() {
  return (
    <ShareButton className="t--application-share-btn header__application-share-btn">
      <StyledSharedIcon name="share-line" />
      <StyledShareText>SHARE</StyledShareText>
    </ShareButton>
  );
}

export function EditorHeader(props: EditorHeaderProps) {
  const {
    applicationId,
    currentApplication,
    isPublishing,
    orgId,
    pageId,
    publishApplication,
  } = props;
  const location = useLocation();
  const dispatch = useDispatch();
  const isSnipingMode = useSelector(snipingModeSelector);
  const isSavingName = useSelector(getIsSavingAppName);
  const isGitConnected = useSelector(getIsGitConnected);
  const isErroredSavingName = useSelector(getIsErroredSavingAppName);
  const applicationList = useSelector(getApplicationList);
  const user = useSelector(getCurrentUser);

  useEffect(() => {
    if (window.location.href) {
      const searchParams = new URL(window.location.href).searchParams;
      const isSnipingMode = searchParams.get("isSnipingMode");
      const updatedIsSnipingMode = isSnipingMode === "true";
      dispatch(setSnipingModeAction(updatedIsSnipingMode));
    }
  }, [location]);

  const [isPopoverOpen, setIsPopoverOpen] = useState<boolean>(false);

  const handlePublish = () => {
    if (applicationId) {
      publishApplication(applicationId);

      const appName = currentApplication ? currentApplication.name : "";
      AnalyticsUtil.logEvent("PUBLISH_APP", {
        appId: applicationId,
        appName,
      });
    }
  };

  const updateApplicationDispatch = (
    id: string,
    data: { name: string; currentApp: boolean },
  ) => {
    dispatch(updateApplication(id, data));
  };

  const showAppInviteUsersDialog = useSelector(
    showAppInviteUsersDialogSelector,
  );

  const showGitSyncModal = useCallback(() => {
    dispatch(
      setIsGitSyncModalOpen({ isOpen: true, tab: GitSyncModalTab.DEPLOY }),
    );
  }, [dispatch, setIsGitSyncModalOpen]);

  const handleClickDeploy = useCallback(() => {
    if (getFeatureFlags().GIT && isGitConnected) {
      showGitSyncModal();
    } else {
      handlePublish();
    }
  }, [getFeatureFlags().GIT, showGitSyncModal, handlePublish]);

  //Fetch all users for the application to show the share button tooltip
  useEffect(() => {
    if (orgId) {
      dispatch(fetchUsersForOrg(orgId));
    }
  }, [orgId]);
  const filteredSharedUserList = props.sharedUserList.filter(
    (user) => user.username !== props.currentUser?.username,
  );

  return (
    <ThemeProvider theme={theme}>
      <HeaderWrapper>
        <HeaderSection>
          <TooltipComponent
            content={createMessage(LOGO_TOOLTIP)}
            hoverOpenDelay={TOOLTIP_HOVER_ON_DELAY}
            position={Position.BOTTOM_LEFT}
          >
            <AppsmithLink to={APPLICATIONS_URL}>
              <img
                alt="Appsmith logo"
                className="t--appsmith-logo"
                src={AppsmithLogo}
              />
            </AppsmithLink>
          </TooltipComponent>
          <Boxed step={OnboardingStep.FINISH}>
            <TooltipComponent
              autoFocus={false}
              content={createMessage(RENAME_APPLICATION_TOOLTIP)}
              disabled={isPopoverOpen}
              hoverOpenDelay={TOOLTIP_HOVER_ON_DELAY}
              openOnTargetFocus={false}
              position={Position.BOTTOM}
            >
              <EditorAppName
                applicationId={applicationId}
                className="t--application-name editable-application-name"
                currentDeployLink={getApplicationViewerPageURL(
                  applicationId,
                  pageId,
                )}
                defaultSavingState={
                  isSavingName ? SavingState.STARTED : SavingState.NOT_STARTED
                }
                defaultValue={currentApplication?.name || ""}
                deploy={handleClickDeploy}
                editInteractionKind={EditInteractionKind.SINGLE}
                fill
                isError={isErroredSavingName}
                isNewApp={
                  applicationList.filter((el) => el.id === applicationId)
                    .length > 0
                }
                isPopoverOpen={isPopoverOpen}
                onBlur={(value: string) =>
                  updateApplicationDispatch(applicationId || "", {
                    name: value,
                    currentApp: true,
                  })
                }
                setIsPopoverOpen={setIsPopoverOpen}
              />
            </TooltipComponent>
            <ToggleModeButton showSelectedMode={!isPopoverOpen} />
          </Boxed>
        </HeaderSection>
        <HeaderSection>
          <HelpBar />
          <HelpButton />
        </HeaderSection>
        <HeaderSection>
          <EditorSaveIndicator />
          <RealtimeAppEditors applicationId={applicationId} />
          <Boxed step={OnboardingStep.FINISH}>
            <FormDialogComponent
              Form={AppInviteUsersForm}
              applicationId={applicationId}
              canOutsideClickClose
              isOpen={showAppInviteUsersDialog}
              orgId={orgId}
              title={
                currentApplication
                  ? currentApplication.name
                  : "Share Application"
              }
              trigger={
                <TooltipComponent
                  content={
                    filteredSharedUserList.length
                      ? createMessage(
                          SHARE_BUTTON_TOOLTIP_WITH_USER(
                            filteredSharedUserList.length,
                          ),
                        )
                      : createMessage(SHARE_BUTTON_TOOLTIP)
                  }
                  hoverOpenDelay={TOOLTIP_HOVER_ON_DELAY}
                  position={Position.BOTTOM}
                >
                  <ShareButtonComponent />
                </TooltipComponent>
              }
            />
          </Boxed>
          <Boxed
            alternative={<EndOnboardingTour />}
            step={OnboardingStep.DEPLOY}
          >
            <DeploySection>
              <OnboardingIndicator
                hasButton={false}
                step={OnboardingStep.DEPLOY}
                width={75}
              >
                <TooltipComponent
                  content={createMessage(DEPLOY_BUTTON_TOOLTIP)}
                  hoverOpenDelay={TOOLTIP_HOVER_ON_DELAY}
                  position={Position.BOTTOM_RIGHT}
                >
                  <StyledDeployButton
                    className="t--application-publish-btn"
                    isLoading={isPublishing}
                    onClick={handleClickDeploy}
                    size={Size.small}
                    text={"Deploy"}
                  />
                </TooltipComponent>
              </OnboardingIndicator>

              <DeployLinkButtonDialog
                link={getApplicationViewerPageURL(applicationId, pageId)}
                trigger={
                  <StyledDeployIcon
                    fillColor="#fff"
                    name={"down-arrow"}
                    size={IconSize.XXL}
                  />
                }
              />
            </DeploySection>
          </Boxed>
          {user && user.username !== ANONYMOUS_USERNAME && (
            <ProfileDropdownContainer>
              <ProfileDropdown
                name={user.name}
                userName={user?.username || ""}
              />
            </ProfileDropdownContainer>
          )}
        </HeaderSection>
        {props.inOnboarding && <OnboardingHelper />}
        <Suspense fallback={<span />}>
          <GlobalSearch />
        </Suspense>
        {isSnipingMode && (
          <BindingBanner className="t--sniping-mode-banner">
            Select a widget to bind
          </BindingBanner>
        )}
      </HeaderWrapper>
    </ThemeProvider>
  );
}

const theme = getTheme(ThemeMode.LIGHT);

const mapStateToProps = (state: AppState) => ({
  pageName: state.ui.editor.currentPageName,
  orgId: getCurrentOrgId(state),
  applicationId: getCurrentApplicationId(state),
  currentApplication: state.ui.applications.currentApplication,
  isPublishing: getIsPublishingApplication(state),
  pageId: getCurrentPageId(state),
  inOnboarding: getIsInOnboarding(state),
  sharedUserList: getAllUsers(state),
  currentUser: getCurrentUser(state),
});

const mapDispatchToProps = (dispatch: any) => ({
  publishApplication: (applicationId: string) => {
    dispatch({
      type: ReduxActionTypes.PUBLISH_APPLICATION_INIT,
      payload: {
        applicationId,
      },
    });
  },
});

EditorHeader.whyDidYouRender = {
  logOnDifferentValues: false,
};

export default connect(mapStateToProps, mapDispatchToProps)(EditorHeader);<|MERGE_RESOLUTION|>--- conflicted
+++ resolved
@@ -61,10 +61,9 @@
 import { retryPromise } from "utils/AppsmithUtils";
 import { fetchUsersForOrg } from "actions/orgActions";
 import { OrgUser } from "constants/orgConstants";
-<<<<<<< HEAD
+
 import { GitSyncModalTab } from "entities/GitSync";
 import { getIsGitConnected } from "../../selectors/gitSyncSelectors";
-=======
 import TooltipComponent from "components/ads/Tooltip";
 import { Position } from "@blueprintjs/core/lib/esnext/common";
 import {
@@ -76,7 +75,6 @@
   SHARE_BUTTON_TOOLTIP_WITH_USER,
 } from "constants/messages";
 import { TOOLTIP_HOVER_ON_DELAY } from "constants/AppConstants";
->>>>>>> 7c55a903
 
 const HeaderWrapper = styled(StyledHeader)`
   width: 100%;
