--- conflicted
+++ resolved
@@ -307,17 +307,7 @@
   return (
     <ThemeProvider theme={theme}>
       <HeaderWrapper>
-<<<<<<< HEAD
         <HeaderSection className="space-x-2">
-          <AppsmithLink to={APPLICATIONS_URL}>
-            <img
-              alt="Appsmith logo"
-              className="t--appsmith-logo"
-              src={AppsmithLogo}
-            />
-          </AppsmithLink>
-=======
-        <HeaderSection>
           <TooltipComponent
             content={createMessage(LOGO_TOOLTIP)}
             hoverOpenDelay={TOOLTIP_HOVER_ON_DELAY}
@@ -331,7 +321,6 @@
               />
             </AppsmithLink>
           </TooltipComponent>
->>>>>>> 4fde9d63
           <Boxed step={OnboardingStep.FINISH}>
             <TooltipComponent
               autoFocus={false}
