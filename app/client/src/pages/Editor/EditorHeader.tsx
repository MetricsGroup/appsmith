--- conflicted
+++ resolved
@@ -330,36 +330,6 @@
             </AppsmithLink>
           </TooltipComponent>
           <Boxed step={OnboardingStep.FINISH}>
-<<<<<<< HEAD
-            <EditorAppName
-              applicationId={applicationId}
-              className="t--application-name editable-application-name"
-              currentDeployLink={getApplicationViewerPageURL({
-                applicationId: props.applicationId,
-                pageId,
-              })}
-              defaultSavingState={
-                isSavingName ? SavingState.STARTED : SavingState.NOT_STARTED
-              }
-              defaultValue={currentApplication?.name || ""}
-              deploy={handleClickDeploy}
-              editInteractionKind={EditInteractionKind.SINGLE}
-              fill
-              isError={isErroredSavingName}
-              isNewApp={
-                applicationList.filter((el) => el.id === applicationId).length >
-                0
-              }
-              isPopoverOpen={isPopoverOpen}
-              onBlur={(value: string) =>
-                updateApplicationDispatch(applicationId || "", {
-                  name: value,
-                  currentApp: true,
-                })
-              }
-              setIsPopoverOpen={setIsPopoverOpen}
-            />
-=======
             <TooltipComponent
               autoFocus={false}
               content={createMessage(RENAME_APPLICATION_TOOLTIP)}
@@ -371,10 +341,10 @@
               <EditorAppName
                 applicationId={applicationId}
                 className="t--application-name editable-application-name"
-                currentDeployLink={getApplicationViewerPageURL(
-                  applicationId,
+                currentDeployLink={getApplicationViewerPageURL({
+                  applicationId: props.applicationId,
                   pageId,
-                )}
+                })}
                 defaultSavingState={
                   isSavingName ? SavingState.STARTED : SavingState.NOT_STARTED
                 }
@@ -397,7 +367,6 @@
                 setIsPopoverOpen={setIsPopoverOpen}
               />
             </TooltipComponent>
->>>>>>> 4fde9d63
             <ToggleModeButton showSelectedMode={!isPopoverOpen} />
           </Boxed>
         </HeaderSection>
