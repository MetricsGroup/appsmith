--- conflicted
+++ resolved
@@ -257,13 +257,8 @@
             <EditorAppName
               applicationId={applicationId}
               className="t--application-name editable-application-name"
-<<<<<<< HEAD
-              currentDeployLink={getApplicationViewerPageURL(
-                props.defaultApplicationId,
-=======
               currentDeployLink={getApplicationViewerPageURL({
                 defaultApplicationId: props.defaultApplicationId,
->>>>>>> 3d1bf67c
                 pageId,
               })}
               defaultSavingState={
@@ -339,17 +334,10 @@
               </OnboardingIndicator>
 
               <DeployLinkButtonDialog
-<<<<<<< HEAD
-                link={getApplicationViewerPageURL(
-                  props.defaultApplicationId,
-                  pageId,
-                )}
-=======
                 link={getApplicationViewerPageURL({
                   defaultApplicationId: props.defaultApplicationId,
                   pageId,
                 })}
->>>>>>> 3d1bf67c
                 trigger={
                   <StyledDeployButton icon={"downArrow"} size={Size.xxs} />
                 }
