import { updateApplicationLayout } from "actions/applicationActions";
import Dropdown from "components/ads/Dropdown";
import Icon, { IconName, IconSize } from "components/ads/Icon";
import { Colors } from "constants/Colors";
import React from "react";
import { useDispatch } from "react-redux";
import {
  AppLayoutConfig,
  SupportedLayouts,
} from "reducers/entityReducers/pageListReducer";
import {
  getCurrentApplicationId,
  getCurrentApplicationLayout,
} from "selectors/editorSelectors";
import { useSelector } from "store";
import styled from "styled-components";
import { noop } from "utils/AppsmithUtils";

interface AppsmithLayoutConfigOption {
  name: string;
  type: SupportedLayouts;
  icon?: IconName;
}

export const AppsmithDefaultLayout: AppLayoutConfig = {
  type: "DESKTOP",
};

const AppsmithLayouts: AppsmithLayoutConfigOption[] = [
  {
    name: "Desktop",
    ...AppsmithDefaultLayout,
    icon: "desktop",
  },
  {
    name: "Tablet(Large)",
    type: "TABLET_LARGE",
    icon: "tablet",
  },
  {
    name: "Tablet",
    type: "TABLET",
    icon: "tablet",
  },
  {
    name: "Mobile Device",
    type: "MOBILE",
    icon: "mobile",
  },
  {
    name: "Fluid Width",
    type: "FLUID",
    icon: "fluid",
  },
];

const LayoutControlWrapper = styled.div`
<<<<<<< HEAD
  height: ${(props) => props.theme.spaces[15]}px;
=======
  height: 40px;
>>>>>>> a4bfb1b7
  display: flex;
  justify-content: center;
  align-items: center;
  .bp3-popover-target {
    pointer-events: none;
  }
  .layout-control {
    pointer-events: all;
    cursor: pointer;
    font-size: 14px;
    border: none;
    box-shadow: none;
  }
`;

export function MainContainerLayoutControl() {
  const appId = useSelector(getCurrentApplicationId);
  const appLayout = useSelector(getCurrentApplicationLayout);
  const layoutOptions = AppsmithLayouts.map((each) => {
    return {
      ...each,
      iconSize: IconSize.SMALL,
      iconColor: Colors.BLACK,
      value: each.name,
      onSelect: () =>
        updateAppLayout({
          type: each.type,
        }),
    };
  });
  const selectedLayout = appLayout
    ? layoutOptions.find((each) => each.type === appLayout.type)
    : layoutOptions[0];
  const dispatch = useDispatch();

  const updateAppLayout = (layoutConfig: AppLayoutConfig) => {
    const { type } = layoutConfig;
    dispatch(
      updateApplicationLayout(appId || "", {
        appLayout: {
          type,
        },
      }),
    );
  };
  return (
    <LayoutControlWrapper>
      <div className="layout-control t--layout-control-wrapper">
        <Dropdown
          SelectedValueNode={({ selected }) => {
            return (
              <Icon
                fillColor={Colors.BLACK}
                name={selected.icon}
                size={selected.iconSize || IconSize.SMALL}
              />
            );
          }}
          className="layout-control"
          onSelect={noop}
          options={layoutOptions}
          selected={selectedLayout || layoutOptions[0]}
          showDropIcon={false}
          width={"30px"}
        />
      </div>
    </LayoutControlWrapper>
  );
}<|MERGE_RESOLUTION|>--- conflicted
+++ resolved
@@ -55,11 +55,7 @@
 ];
 
 const LayoutControlWrapper = styled.div`
-<<<<<<< HEAD
-  height: ${(props) => props.theme.spaces[15]}px;
-=======
   height: 40px;
->>>>>>> a4bfb1b7
   display: flex;
   justify-content: center;
   align-items: center;
