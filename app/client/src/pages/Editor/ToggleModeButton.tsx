import React, { useCallback, useEffect, useState } from "react";
import styled from "styled-components";
import { useDispatch, useSelector } from "react-redux";
import TooltipComponent from "components/ads/Tooltip";
import TourTooltipWrapper from "components/ads/tour/TourTooltipWrapper";
import Pen from "remixicon-react/PencilFillIcon";
import Eye from "remixicon-react/EyeLineIcon";
import { ReactComponent as CommentModeUnread } from "assets/icons/comments/comment-mode-unread-indicator.svg";
import { ReactComponent as CommentMode } from "assets/icons/comments/chat.svg";
import { Indices } from "constants/Layers";

import {
  setCommentMode as setCommentModeAction,
  fetchApplicationCommentsRequest,
  showCommentsIntroCarousel,
} from "actions/commentActions";
import {
  commentModeSelector,
  showUnreadIndicator as showUnreadIndicatorSelector,
} from "../../selectors/commentsSelectors";
import { getCurrentUser } from "selectors/usersSelectors";
import { useLocation } from "react-router";
import history from "utils/history";
import { Position } from "@blueprintjs/core/lib/esm/common/position";
import { TourType } from "entities/Tour";
import useProceedToNextTourStep, {
  useIsTourStepActive,
} from "utils/hooks/useProceedToNextTourStep";
import { ANONYMOUS_USERNAME, User } from "constants/userConstants";
import { AppState } from "reducers";
import { APP_MODE } from "entities/App";

import {
  AUTH_LOGIN_URL,
  matchBuilderPath,
  matchViewerPath,
} from "constants/routes";

import localStorage from "utils/localStorage";

import { getAppMode } from "selectors/applicationSelectors";

import { noop } from "lodash";
import {
  commentsTourStepsEditModeTypes,
  commentsTourStepsPublishedModeTypes,
} from "comments/tour/commentsTourSteps";
import AnalyticsUtil from "utils/AnalyticsUtil";
import { setPreviewMode } from "actions/editorActions";
import { previewModeSelector } from "selectors/editorSelectors";

const getShowCommentsButtonToolTip = () => {
  const flag = localStorage.getItem("ShowCommentsButtonToolTip");
  return flag === null || !!flag;
};
const setShowCommentsButtonToolTip = (value = "") =>
  localStorage.setItem("ShowCommentsButtonToolTip", value);

const ModeButton = styled.div<{
  active: boolean;
  showSelectedMode: boolean;
  type: string;
}>`
  position: relative;
  display: flex;
  align-items: center;
  justify-content: center;
  cursor: pointer;

  height: ${(props) => props.theme.smallHeaderHeight};
  width: ${(props) => props.theme.smallHeaderHeight};
  background: ${(props) =>
    props.active && props.showSelectedMode
      ? props.theme.colors.comments.activeModeBackground
      : "transparent"};

  svg path {
    fill: ${(props) =>
      props.type !== "fill"
        ? "transparent"
        : props.active
        ? props.theme.colors.comments.activeModeIcon
        : props.theme.colors.comments.modeIcon};
    stroke: ${(props) =>
      props.type !== "stroke"
        ? "transparent"
        : props.active
        ? props.theme.colors.comments.activeModeIcon
        : props.theme.colors.comments.modeIcon};
  }

  svg rect:not(:first-child) {
    fill: ${(props) =>
      props.active
        ? props.theme.colors.comments.activeModeIcon
        : props.theme.colors.comments.modeIcon};
  }

  svg circle {
    stroke: ${(props) =>
      props.active
        ? props.theme.colors.comments.activeModeIconCircleStroke
        : props.theme.colors.comments.modeIconCircleStroke};
  }
`;

const Container = styled.div`
  display: flex;
  flex: 1;
  z-index: ${Indices.Layer1};
<<<<<<< HEAD
=======
  margin-left: ${(props) => props.theme.spaces[5]}px;
>>>>>>> 31cdfe0f
`;

/**
 * Sync comment mode in store with comment mode in URL
 * Fetch app comments when comment mode is selected
 */
// eslint-disable-next-line
const useUpdateCommentMode = async (currentUser?: User) => {
  const location = useLocation();
  const dispatch = useDispatch();
  const isCommentMode = useSelector(commentModeSelector);
  const setCommentModeInStore = useCallback(
    (updatedIsCommentMode) =>
      dispatch(setCommentModeAction(updatedIsCommentMode)),
    [],
  );

  const handleLocationUpdate = async () => {
    if (!currentUser) return;

    const searchParams = new URL(window.location.href).searchParams;
    const isCommentMode = searchParams.get("isCommentMode");
    const updatedIsCommentMode = isCommentMode === "true";

    const notLoggedId = currentUser?.username === ANONYMOUS_USERNAME;

    if (notLoggedId && updatedIsCommentMode) {
      const currentUrl = window.location.href;
      const path = `${AUTH_LOGIN_URL}?redirectUrl=${encodeURIComponent(
        currentUrl,
      )}`;
      history.push(path);

      return;
    }

    if (updatedIsCommentMode && !currentUser?.commentOnboardingState) {
      AnalyticsUtil.logEvent("COMMENTS_ONBOARDING_MODAL_TRIGGERED");
      dispatch(showCommentsIntroCarousel());
      setCommentModeInUrl(false);
    } else {
      setCommentModeInStore(updatedIsCommentMode);
    }
  };

  // sync comment mode in store with comment mode in URL
  useEffect(() => {
    if (window.location.href) {
      handleLocationUpdate();
    }
  }, [location, !!currentUser]);

  // fetch applications comments when comment mode is turned on
  useEffect(() => {
    if (isCommentMode) {
      dispatch(fetchApplicationCommentsRequest());
    }
  }, [isCommentMode]);
};

export const setCommentModeInUrl = (isCommentMode: boolean) => {
  const currentURL = new URL(window.location.href);
  const searchParams = currentURL.searchParams;
  searchParams.set("isCommentMode", `${isCommentMode}`);
  // remove comment link params so that they don't get retriggered
  // on toggling comment mode
  searchParams.delete("commentId");
  searchParams.delete("commentThreadId");
  history.replace({
    pathname: currentURL.pathname,
    search: searchParams.toString(),
    hash: currentURL.hash,
  });
};

function EditModeReset() {
  return (
    <TooltipComponent
      content={
        <>
          Edit Mode
          <span style={{ color: "#fff", marginLeft: 20 }}>V</span>
        </>
      }
      hoverOpenDelay={1000}
      position={Position.BOTTOM}
    >
      <Pen size={20} />
    </TooltipComponent>
  );
}

function ViewModeReset() {
  return (
    <TooltipComponent
      content={
        <>
          View Mode
          <span style={{ color: "#fff", marginLeft: 20 }}>V</span>
        </>
      }
      hoverOpenDelay={1000}
      position={Position.BOTTOM}
    >
      <Eye size={20} />
    </TooltipComponent>
  );
}

const tourToolTipProps = {
  hasOverlay: true,
  modifiers: {
    offset: { enabled: true, offset: "3, 20" },
    arrow: {
      enabled: true,
      fn: (data: any) => ({
        ...data,
        offsets: {
          ...data.offsets,
          arrow: {
            top: -8,
            left: 80,
          },
        },
      }),
    },
  },
  pulseStyles: {
    top: 20,
    left: 28,
    height: 30,
    width: 30,
  },
  showPulse: true,
  activeStepConfig: {
    [TourType.COMMENTS_TOUR_EDIT_MODE]:
      commentsTourStepsEditModeTypes.ENTER_COMMENTS_MODE,
    [TourType.COMMENTS_TOUR_PUBLISHED_MODE]:
      commentsTourStepsPublishedModeTypes.ENTER_COMMENTS_MODE,
  },
};

function ViewOrEditMode({ mode }: { mode?: APP_MODE }) {
  return mode === APP_MODE.EDIT ? <EditModeReset /> : <ViewModeReset />;
}

function CommentModeBtn({
  handleSetCommentModeButton,
  isCommentMode,
  showSelectedMode,
  showUnreadIndicator,
}: {
  handleSetCommentModeButton: () => void;
  isCommentMode: boolean;
  showUnreadIndicator: boolean;
  showSelectedMode: boolean;
}) {
  const CommentModeIcon = showUnreadIndicator ? CommentModeUnread : CommentMode;
  const commentModeClassName = showUnreadIndicator
    ? `t--toggle-comment-mode-on--unread`
    : `t--toggle-comment-mode-on`;

  return (
    <ModeButton
      active={isCommentMode}
      className={`t--switch-comment-mode-on ${commentModeClassName}`}
      onClick={handleSetCommentModeButton}
      showSelectedMode={showSelectedMode}
      type="stroke"
    >
      <TooltipComponent
        content={
          <>
            Comment Mode
            <span style={{ color: "#fff", marginLeft: 20 }}>C</span>
          </>
        }
        hoverOpenDelay={1000}
        position={Position.BOTTOM}
      >
        <CommentModeIcon />
      </TooltipComponent>
    </ModeButton>
  );
}

const useShowCommentDiscoveryTooltip = (): [boolean, typeof noop] => {
  const currentUser = useSelector(getCurrentUser);
  const appMode = useSelector(getAppMode);

  const initShowCommentButtonDiscoveryTooltip =
    getShowCommentsButtonToolTip() &&
    appMode === APP_MODE.PUBLISHED &&
    currentUser?.username !== ANONYMOUS_USERNAME;

  const [
    showCommentButtonDiscoveryTooltip,
    setShowCommentButtonDiscoveryTooltipInState,
  ] = useState(initShowCommentButtonDiscoveryTooltip);

  useEffect(() => {
    setShowCommentButtonDiscoveryTooltipInState(
      initShowCommentButtonDiscoveryTooltip,
    );
  }, [appMode, currentUser]);

  return [
    showCommentButtonDiscoveryTooltip,
    setShowCommentButtonDiscoveryTooltipInState,
  ];
};

export const useHideComments = () => {
  const [shouldHide, setShouldHide] = useState(false);
  const location = useLocation();
  const currentUser = useSelector(getCurrentUser);
  useEffect(() => {
    const pathName = window.location.pathname;
    const shouldShow = matchBuilderPath(pathName) || matchViewerPath(pathName);
    // Disable comment mode toggle for anonymous users
    setShouldHide(
      !shouldShow ||
        !currentUser ||
        currentUser.username === ANONYMOUS_USERNAME,
    );
  }, [location, currentUser]);

  return shouldHide;
};

type ToggleCommentModeButtonProps = {
  showSelectedMode?: boolean;
};

function ToggleCommentModeButton({
  showSelectedMode = true,
}: ToggleCommentModeButtonProps) {
  const dispatch = useDispatch();
  const isCommentMode = useSelector(commentModeSelector);
  const isPreviewMode = useSelector(previewModeSelector);
  const currentUser = useSelector(getCurrentUser);

  const [
    showCommentButtonDiscoveryTooltip,
    setShowCommentButtonDiscoveryTooltipInState,
  ] = useShowCommentDiscoveryTooltip();

  const showUnreadIndicator =
    useSelector(showUnreadIndicatorSelector) ||
    showCommentButtonDiscoveryTooltip;

  useUpdateCommentMode(currentUser);

  const activeStepConfig = {
    [TourType.COMMENTS_TOUR_EDIT_MODE]:
      commentsTourStepsEditModeTypes.ENTER_COMMENTS_MODE,
    [TourType.COMMENTS_TOUR_PUBLISHED_MODE]:
      commentsTourStepsPublishedModeTypes.ENTER_COMMENTS_MODE,
  };

  const proceedToNextTourStep = useProceedToNextTourStep(activeStepConfig);

  const isTourStepActive = useIsTourStepActive(activeStepConfig);

  const mode = useSelector((state: AppState) => state.entities.app.mode);

  const handleSetCommentModeButton = useCallback(() => {
    AnalyticsUtil.logEvent("COMMENTS_TOGGLE_MODE", {
      mode: "COMMENT",
      source: "CLICK",
    });
    setCommentModeInUrl(true);
    proceedToNextTourStep();
    dispatch(setPreviewMode(false));
    setShowCommentButtonDiscoveryTooltipInState(false);
    setShowCommentsButtonToolTip();
  }, [proceedToNextTourStep, setShowCommentButtonDiscoveryTooltipInState]);

  // Show comment mode button only on the canvas editor and viewer
  const isHideComments = useHideComments();

  const onClickPreviewModeButton = useCallback(() => {
    dispatch(setPreviewMode(true));
    setCommentModeInUrl(false);
  }, [dispatch, setPreviewMode]);

  if (isHideComments) return null;

  return (
    <Container className="pl-9">
      <TourTooltipWrapper {...tourToolTipProps}>
        <div style={{ display: "flex" }}>
          <ModeButton
            active={!isCommentMode && !isPreviewMode}
            className="t--switch-comment-mode-off"
            onClick={() => {
              AnalyticsUtil.logEvent("COMMENTS_TOGGLE_MODE", {
                mode,
                source: "CLICK",
              });
              setCommentModeInUrl(false);
              dispatch(setPreviewMode(false));
            }}
            showSelectedMode={showSelectedMode}
            type="fill"
          >
            <ViewOrEditMode mode={mode} />
          </ModeButton>
          <CommentModeBtn
            handleSetCommentModeButton={handleSetCommentModeButton}
            isCommentMode={isCommentMode || isTourStepActive} // Highlight the button during the tour
            showSelectedMode={showSelectedMode}
            showUnreadIndicator={showUnreadIndicator}
          />
          <ModeButton
            active={isPreviewMode}
            className="t--switch-comment-mode-off"
            onClick={onClickPreviewModeButton}
            showSelectedMode={showSelectedMode}
            type="fill"
          >
            <Eye />
          </ModeButton>
        </div>
      </TourTooltipWrapper>
    </Container>
  );
}

export default ToggleCommentModeButton;<|MERGE_RESOLUTION|>--- conflicted
+++ resolved
@@ -108,10 +108,7 @@
   display: flex;
   flex: 1;
   z-index: ${Indices.Layer1};
-<<<<<<< HEAD
-=======
   margin-left: ${(props) => props.theme.spaces[5]}px;
->>>>>>> 31cdfe0f
 `;
 
 /**
@@ -401,7 +398,7 @@
   if (isHideComments) return null;
 
   return (
-    <Container className="pl-9">
+    <Container>
       <TourTooltipWrapper {...tourToolTipProps}>
         <div style={{ display: "flex" }}>
           <ModeButton
