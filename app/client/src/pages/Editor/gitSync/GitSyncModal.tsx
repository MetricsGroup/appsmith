--- conflicted
+++ resolved
@@ -111,29 +111,6 @@
 
   const showDeployTab = () => setActiveTabIndex(1);
   return (
-<<<<<<< HEAD
-    <Dialog
-      canEscapeKeyClose
-      canOutsideClickClose
-      className={Classes.GIT_SYNC_MODAL}
-      isOpen={isModalOpen}
-      maxWidth={"900px"}
-      onClose={handleClose}
-      width={"550px"}
-    >
-      <Container>
-        <MenuContainer>
-          <Menu activeTabIndex={activeTabIndex} onSelect={setActiveTabIndex} />
-        </MenuContainer>
-        <BodyContainer>
-          <BodyComponent setActiveMenuIndex={setActiveTabIndex} />
-        </BodyContainer>
-        <CloseBtnContainer onClick={handleClose}>
-          <Icon fillColor={Colors.THUNDER_ALT} name="close-modal" />
-        </CloseBtnContainer>
-      </Container>
-    </Dialog>
-=======
     <>
       <Dialog
         canEscapeKeyClose
@@ -162,7 +139,6 @@
       </Dialog>
       <GitErrorPopup />
     </>
->>>>>>> 373f64c9
   );
 }
 
