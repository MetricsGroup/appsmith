--- conflicted
+++ resolved
@@ -41,11 +41,7 @@
   const defaultApplicationId = useSelector(getDefaultApplicationId);
   const pageId = useSelector(getCurrentPageId);
   const showDeployPreview = () => {
-<<<<<<< HEAD
-    const path = getApplicationViewerPageURL(defaultApplicationId, pageId);
-=======
     const path = getApplicationViewerPageURL({ defaultApplicationId, pageId });
->>>>>>> 97e91bc1
     window.open(path, "_blank");
   };
 
