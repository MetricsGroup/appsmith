--- conflicted
+++ resolved
@@ -1,10 +1,9 @@
-import React, { useEffect, useState } from "react";
+import React, { useState } from "react";
 import Dropdown, { DropdownOption } from "components/ads/Dropdown";
 import { IconName } from "components/ads/Icon";
 import CreateNewBranchForm from "./CreateNewBranchForm";
 import {
   createNewBranchInit,
-  fetchBranchesInit,
   switchGitBranchInit,
 } from "actions/gitSyncActions";
 import { useDispatch, useSelector } from "react-redux";
@@ -17,16 +16,7 @@
 const useBranches = () => {
   const branches = useSelector(getGitBranches);
   const fetchingBranches = useSelector(getFetchingBranches);
-<<<<<<< HEAD
-  const dispatch = useDispatch();
 
-  useEffect(() => {
-    dispatch(fetchBranchesInit());
-  }, []);
-
-=======
-
->>>>>>> 97e91bc1
   return {
     branches: [
       {
