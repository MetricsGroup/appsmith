--- conflicted
+++ resolved
@@ -3,15 +3,11 @@
 import { generateSSHKeyPair, getSSHKeyPair } from "actions/applicationActions";
 import { connectToGitInit } from "actions/gitSyncActions";
 import { ConnectToGitPayload } from "api/GitSyncAPI";
-<<<<<<< HEAD
-import { extractBranchNameFromPath } from "constants/routes";
-=======
 import {
   getCurrentAppGitMetaData,
   getCurrentApplication,
 } from "selectors/applicationSelectors";
 import { DOCS_BASE_URL } from "constants/ThirdPartyConstants";
->>>>>>> 48dabf9e
 
 export const useSSHKeyPair = () => {
   // As SSHKeyPair fetching and generation is only done only for GitConnection part,
@@ -54,23 +50,10 @@
     setFailedGeneratingSSHKey(true);
   }, [setIsGeneratingSSHKey]);
 
-<<<<<<< HEAD
-  const dispatchFetchApplication = (applicationId: string) => {
-    const branchName = extractBranchNameFromPath();
-    dispatch(
-      fetchApplication({
-        payload: { applicationId, branchName, mode: APP_MODE.EDIT },
-        onSuccessCallback: onGenerateSSHKeySuccess,
-        onErrorCallback: onGenerateSSHKeyFailure,
-      }),
-    );
-  };
-=======
   const generateSSHKey = useCallback(() => {
     if (currentApplication?.id) {
       setIsGeneratingSSHKey(true);
       setFailedGeneratingSSHKey(false);
->>>>>>> 48dabf9e
 
       // Here after the ssh key pair generation, we fetch the application data again and on success of it
       dispatch(
