import React, { useEffect, useState, useRef } from "react";
import { Title } from "../components/StyledComponents";
import {
  DEPLOY_YOUR_APPLICATION,
  COMMIT_TO,
  COMMIT,
  PUSH_CHANGES_IMMEDIATELY_TO,
  PUSH_CHANGES,
  PUSH_TO,
  createMessage,
  COMMIT_AND_PUSH,
  // COMMITTED_SUCCESSFULLY,
  // PUSHED_SUCCESSFULLY,
} from "constants/messages";
import styled from "styled-components";
import TextInput from "components/ads/TextInput";
import Button, { Category, Size } from "components/ads/Button";
import Checkbox, { LabelContainer } from "components/ads/Checkbox";

import { DEFAULT_REMOTE } from "../constants";

import {
  getGitStatus,
  // getIsCommitSuccessful,
  getIsCommittingInProgress,
  getIsPushingToGit,
  // getIsPushSuccessful,
} from "selectors/gitSyncSelectors";
import { useDispatch, useSelector } from "react-redux";
import { commitToRepoInit } from "actions/gitSyncActions";

import { Space } from "../components/StyledComponents";
import { Colors } from "constants/Colors";
import { getTypographyByKey, Theme } from "constants/DefaultTheme";

import { withTheme } from "styled-components";
import { getCurrentAppGitMetaData } from "selectors/applicationSelectors";
import { pushToRepoInit } from "actions/gitSyncActions";
import DeployPreview from "../components/DeployPreview";
import { fetchGitStatusInit } from "actions/gitSyncActions";
import { getGitPushError } from "selectors/gitSyncSelectors";
import Text, { TextType } from "components/ads/Text";

const Section = styled.div`
  margin-bottom: ${(props) => props.theme.spaces[11]}px;
`;

const Row = styled.div`
  display: flex;
  align-items: center;
`;

const SectionTitle = styled.div`
  ${(props) => getTypographyByKey(props, "p1")};
  color: ${Colors.CHARCOAL};
  & .branch {
    color: ${Colors.CRUSTA};
  }
`;

const Container = styled.div`
  width: 100%;
  && ${LabelContainer} span {
    color: ${Colors.CHARCOAL};
  }
`;

const ErrorContainer = styled.div`
  display: flex;
  flex-direction: column;
  .error-text {
    color: ${Colors.POMEGRANATE2};
  }
  .see-more-text {
    font-size: 12px;
    cursor: pointer;
    color: ${Colors.GRAY};
  }
`;

const ErrorMsgWrapper = styled.div<{ $hide: boolean }>`
  margin-top: ${(props) => props.theme.spaces[8]}px;
  max-height: 160px;
  max-width: 96%;
  overflow-y: ${(props) => (props.$hide ? "hidden" : "scroll")};
  .git-error-text {
    height: 100%;
    margin: 0px;
    padding: 0px;
    font-size: 12px;
    white-space: pre-line;
    word-break: break-word;
  }
`;

function Deploy({ theme }: { theme: Theme }) {
  const [pushImmediately, setPushImmediately] = useState(true);
  const [commitMessage, setCommitMessage] = useState("Initial Commit");
  const [showCompleteError, setShowCompleteError] = useState(false);
  const isCommittingInProgress = useSelector(getIsCommittingInProgress);
  const isPushingToGit = useSelector(getIsPushingToGit);
  const gitMetaData = useSelector(getCurrentAppGitMetaData);
  const gitStatus = useSelector(getGitStatus);
  const gitPushError = useSelector(getGitPushError);
  const errorMsgRef = useRef<HTMLDivElement>(null);

  const hasChangesToCommit =
    (gitStatus && gitStatus?.uncommitted?.length > 0) ||
    (gitStatus && gitStatus?.untracked?.length > 0);

<<<<<<< HEAD
  const isCommitSuccessful = false;
  const isPushSuccessful = false;
=======
  const hasCommitsToPush = gitStatus?.isClean;

  // const isCommitSuccessful = useSelector(getIsCommitSuccessful);
  // const isPushSuccessful = useSelector(getIsPushSuccessful);
>>>>>>> 55fdbaaf

  const currentBranchName = gitMetaData?.branchName;

  const dispatch = useDispatch();

  const handleCommit = () => {
    if (currentBranchName) {
      dispatch(
        commitToRepoInit({
          commitMessage,
          doPush: pushImmediately,
        }),
      );
    }
  };

  const handlePushToGit = () => {
    dispatch(pushToRepoInit());
  };

  let commitButtonText = "";

  // if (isCommitSuccessful) {
  // if (pushImmediately) {
  //   commitButtonText = createMessage(COMMITTED_SUCCESSFULLY);
  // } else {
  //   commitButtonText = createMessage(COMMITTED_SUCCESSFULLY);
  // }
  // } else {
  if (pushImmediately) {
    commitButtonText = createMessage(COMMIT_AND_PUSH);
  } else {
    commitButtonText = createMessage(COMMIT);
  }
  // }

  const pushButtonText =
    // isPushSuccessful
    //   ? createMessage(PUSHED_SUCCESSFULLY) :
    createMessage(PUSH_CHANGES);

  useEffect(() => {
    dispatch(fetchGitStatusInit());
  }, []);

  const commitButtonDisabled = !hasChangesToCommit || !commitMessage;
  const pushButtonDisabled = !hasCommitsToPush;

  let errorMsgShowMoreEnabled = false;
  if (errorMsgRef && errorMsgRef.current) {
    const element = errorMsgRef.current;
    if (element && element?.offsetHeight && element?.scrollHeight) {
      errorMsgShowMoreEnabled = element?.offsetHeight < element?.scrollHeight;
    }
  }

  return (
    <Container>
      <Title>{createMessage(DEPLOY_YOUR_APPLICATION)}</Title>
      <Section>
        <Row>
          <SectionTitle>
            <span>{createMessage(COMMIT_TO)}</span>
            <span className="branch">&nbsp;{currentBranchName}</span>
          </SectionTitle>
        </Row>
        <Space size={3} />
        <TextInput
          autoFocus
          defaultValue={commitMessage}
          disabled={hasCommitsToPush}
          fill
          onChange={setCommitMessage}
        />
        <Space size={3} />
        <Checkbox
          disabled={hasCommitsToPush}
          isDefaultChecked
          label={`${createMessage(
            PUSH_CHANGES_IMMEDIATELY_TO,
          )} ${DEFAULT_REMOTE}/${currentBranchName}`}
          onCheckChange={(checked: boolean) => setPushImmediately(checked)}
        />
        <Space size={11} />
        <Button
          disabled={commitButtonDisabled}
          isLoading={isCommittingInProgress}
          onClick={handleCommit}
          size={Size.medium}
          tag="button"
          text={commitButtonText}
          width="max-content"
        />
      </Section>
      {/** TODO: handle error cases and create new branch for push */}
      {!pushImmediately ? (
        <Section>
          <Space size={10} />
          <Row>
            {/** TODO: refactor dropdown component to avoid negative margins */}
            <SectionTitle
              style={{
                marginRight: -1 * theme.spaces[2],
                top: -1,
                position: "relative",
              }}
            >
              {createMessage(PUSH_TO)}
              <span className="branch">&nbsp;{currentBranchName}</span>
            </SectionTitle>
          </Row>
          <Space size={3} />
          <Button
            category={Category.tertiary}
            disabled={pushButtonDisabled}
            isLoading={isPushingToGit}
            onClick={handlePushToGit}
            size={Size.medium}
            tag="button"
            text={pushButtonText}
            width="max-content"
          />
        </Section>
      ) : null}

<<<<<<< HEAD
      <DeployPreview />
=======
      {!hasChangesToCommit && !hasCommitsToPush && !gitPushError && (
        <DeployPreview />
      )}
      {/* Disabled currently */}
      {gitPushError && false && (
        <ErrorContainer>
          <Text className="error-text" type={TextType.P1}>
            Error while pushing
          </Text>
          {/* Add Show More toggle */}
          <ErrorMsgWrapper $hide={!showCompleteError} ref={errorMsgRef}>
            <pre className="git-error-text error-text">{gitPushError}</pre>
          </ErrorMsgWrapper>
          {errorMsgShowMoreEnabled && (
            <span
              className="see-more-text"
              onClick={() => setShowCompleteError(!showCompleteError)}
            >
              {showCompleteError ? "SEE LESS" : "SEE MORE"}
            </span>
          )}
        </ErrorContainer>
      )}
>>>>>>> 55fdbaaf
    </Container>
  );
}

export default withTheme(Deploy);<|MERGE_RESOLUTION|>--- conflicted
+++ resolved
@@ -108,15 +108,10 @@
     (gitStatus && gitStatus?.uncommitted?.length > 0) ||
     (gitStatus && gitStatus?.untracked?.length > 0);
 
-<<<<<<< HEAD
-  const isCommitSuccessful = false;
-  const isPushSuccessful = false;
-=======
   const hasCommitsToPush = gitStatus?.isClean;
 
   // const isCommitSuccessful = useSelector(getIsCommitSuccessful);
   // const isPushSuccessful = useSelector(getIsPushSuccessful);
->>>>>>> 55fdbaaf
 
   const currentBranchName = gitMetaData?.branchName;
 
@@ -242,12 +237,7 @@
         </Section>
       ) : null}
 
-<<<<<<< HEAD
-      <DeployPreview />
-=======
-      {!hasChangesToCommit && !hasCommitsToPush && !gitPushError && (
-        <DeployPreview />
-      )}
+      {!hasChangesToCommit && !hasCommitsToPush && <DeployPreview />}
       {/* Disabled currently */}
       {gitPushError && false && (
         <ErrorContainer>
@@ -268,7 +258,6 @@
           )}
         </ErrorContainer>
       )}
->>>>>>> 55fdbaaf
     </Container>
   );
 }
