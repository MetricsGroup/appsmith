import React, { useCallback } from "react";
import { useSelector, useDispatch } from "react-redux";
<<<<<<< HEAD
=======
import { ControlIcons } from "icons/ControlIcons";
>>>>>>> 31cdfe0f

import {
  setGlobalSearchQuery,
  toggleShowGlobalSearchModal,
} from "actions/globalSearchActions";
<<<<<<< HEAD
=======
import { getSelectedWidget } from "sagas/selectors";
>>>>>>> 31cdfe0f
import AnalyticsUtil from "utils/AnalyticsUtil";
import WidgetFactory from "utils/WidgetFactory";
import { getSelectedWidget } from "sagas/selectors";
import { ReactComponent as HelpIcon } from "assets/icons/control/help.svg";

<<<<<<< HEAD
=======
const QuestionIcon = ControlIcons.QUESTION;

>>>>>>> 31cdfe0f
function PropertyPaneHelpButton() {
  const selectedWidget = useSelector(getSelectedWidget);
  const selectedWidgetType = selectedWidget?.type || "";
  const dispatch = useDispatch();
  const displayName =
    WidgetFactory.widgetConfigMap.get(selectedWidgetType)?.displayName || "";

  /**
   * on click open the omnibar and toggle global search
   */
  const onClick = useCallback(() => {
    dispatch(setGlobalSearchQuery(displayName));
    dispatch(toggleShowGlobalSearchModal());
    AnalyticsUtil.logEvent("OPEN_OMNIBAR", {
      source: "PROPERTY_PANE_HELP_BUTTON",
    });
  }, [selectedWidgetType]);

<<<<<<< HEAD
  return (
    <button className="p-1 hover:bg-warmGray-100 group" onClick={onClick}>
      <HelpIcon className="h-4 w-4 text-trueGray-500" />
    </button>
  );
=======
  return <QuestionIcon height={16} onClick={openHelpModal} width={16} />;
>>>>>>> 31cdfe0f
}

export default PropertyPaneHelpButton;<|MERGE_RESOLUTION|>--- conflicted
+++ resolved
@@ -1,28 +1,18 @@
 import React, { useCallback } from "react";
 import { useSelector, useDispatch } from "react-redux";
-<<<<<<< HEAD
-=======
-import { ControlIcons } from "icons/ControlIcons";
->>>>>>> 31cdfe0f
 
 import {
   setGlobalSearchQuery,
   toggleShowGlobalSearchModal,
 } from "actions/globalSearchActions";
-<<<<<<< HEAD
-=======
-import { getSelectedWidget } from "sagas/selectors";
->>>>>>> 31cdfe0f
 import AnalyticsUtil from "utils/AnalyticsUtil";
 import WidgetFactory from "utils/WidgetFactory";
+import { ControlIcons } from "icons/ControlIcons";
 import { getSelectedWidget } from "sagas/selectors";
 import { ReactComponent as HelpIcon } from "assets/icons/control/help.svg";
 
-<<<<<<< HEAD
-=======
 const QuestionIcon = ControlIcons.QUESTION;
 
->>>>>>> 31cdfe0f
 function PropertyPaneHelpButton() {
   const selectedWidget = useSelector(getSelectedWidget);
   const selectedWidgetType = selectedWidget?.type || "";
@@ -41,15 +31,11 @@
     });
   }, [selectedWidgetType]);
 
-<<<<<<< HEAD
   return (
     <button className="p-1 hover:bg-warmGray-100 group" onClick={onClick}>
-      <HelpIcon className="h-4 w-4 text-trueGray-500" />
+      <QuestionIcon className="w-4 h-4 text-trueGray-500" />
     </button>
   );
-=======
-  return <QuestionIcon height={16} onClick={openHelpModal} width={16} />;
->>>>>>> 31cdfe0f
 }
 
 export default PropertyPaneHelpButton;