import React, { useRef, useEffect } from "react";
import styled, { ThemeProvider } from "styled-components";
import { createPortal } from "react-dom";
import PopperJS, { Placement, PopperOptions } from "popper.js";
import { noop } from "utils/AppsmithUtils";
import { draggableElement } from "./utils";
import { ReactComponent as DragHandleIcon } from "assets/icons/ads/app-icons/draghandler.svg";
import { Colors } from "constants/Colors";
import { getThemeDetails, ThemeMode } from "selectors/themeSelectors";
import { AppState } from "reducers";
import { useSelector } from "react-redux";

export type PopperProps = {
  zIndex: number;
  isOpen: boolean;
  themeMode?: ThemeMode;
  targetNode?: Element;
  children: JSX.Element;
  placement: Placement;
  modifiers?: Partial<PopperOptions["modifiers"]>;
  isDraggable?: boolean;
  disablePopperEvents?: boolean;
  position?: {
    top: number;
    left: number;
  };
  onPositionChange?: (position: { top: number; left: number }) => void;
};

const PopperWrapper = styled.div<{ zIndex: number }>`
  z-index: ${(props) => props.zIndex};
  position: absolute;
`;

const DragHandleBlock = styled.div`
  padding: 6px;
  height: 28px;
  background-color: ${(props) =>
    props.theme.colors?.propertyPane?.bg || Colors.BLACK};
  cursor: grab;
  box-shadow: 0px 0px 2px rgb(0 0 0 / 10%), 0px 2px 10px rgb(0 0 0 / 10%);
  clip-path: inset(-2px 0px -2px -2px);
`;

export const PopperDragHandle: React.FC<any> = () => {
  return (
    <DragHandleBlock>
      <DragHandleIcon />
    </DragHandleBlock>
  );
};

/* eslint-disable react/display-name */
export default (props: PopperProps) => {
  const contentRef = useRef(null);
  const {
    isDraggable = false,
    disablePopperEvents = false,
    position,
    onPositionChange = noop,
    themeMode = props.themeMode || ThemeMode.LIGHT,
  } = props;
  const popperTheme = useSelector((state: AppState) =>
    getThemeDetails(state, themeMode),
  );
  useEffect(() => {
    const parentElement = props.targetNode && props.targetNode.parentElement;
    if (
      parentElement &&
      parentElement.parentElement &&
      props.targetNode &&
      props.isOpen
    ) {
      // TODO: To further optimize this, we can go through the popper API
      // and figure out a way to keep an app instance level popper instance
      // which we can update to have different references when called here.
      // However, the performance benefit gained by such an optimization
      // remaines to be discovered.
      const _popper = new PopperJS(
        props.targetNode,
        (contentRef.current as unknown) as Element,
        {
          ...(isDraggable && disablePopperEvents
            ? {}
            : { placement: props.placement }),
          onCreate: (popperData) => {
            const elementRef: any = popperData.instance.popper;
            if (isDraggable && position) {
              const initPositon =
                position || elementRef.getBoundingClientRect();
              elementRef.style.transform = "unset";
              elementRef.style.top = initPositon.top + "px";
              elementRef.style.left = initPositon.left + "px";
            }
          },
          modifiers: {
            flip: {
              behavior: ["right", "left", "bottom", "top"],
            },
            keepTogether: {
              enabled: false,
            },
            arrow: {
              enabled: false,
            },
            preventOverflow: {
              enabled: true,
              boundariesElement: "viewport",
            },
            ...props.modifiers,
          },
        },
      );
      if (isDraggable) {
        disablePopperEvents && _popper.disableEventListeners();
        draggableElement(
          "popper",
          _popper.popper,
          onPositionChange,
          position,
          () => (
            <ThemeProvider theme={popperTheme}>
              <PopperDragHandle {...props} />
            </ThemeProvider>
          ),
        );
      }

      return () => {
        _popper.destroy();
      };
    }
<<<<<<< HEAD
  }, [props.targetNode, props.isOpen, props.modifiers, props.placement]);
  if (!props.targetNode) return null;
=======
  }, [
    props.targetNode,
    props.isOpen,
    props.modifiers,
    props.placement,
    disablePopperEvents,
  ]);
>>>>>>> 834fc3ca
  return createPortal(
    <PopperWrapper ref={contentRef} zIndex={props.zIndex}>
      {props.children}
    </PopperWrapper>,
    document.body,
  );
};<|MERGE_RESOLUTION|>--- conflicted
+++ resolved
@@ -130,10 +130,6 @@
         _popper.destroy();
       };
     }
-<<<<<<< HEAD
-  }, [props.targetNode, props.isOpen, props.modifiers, props.placement]);
-  if (!props.targetNode) return null;
-=======
   }, [
     props.targetNode,
     props.isOpen,
@@ -141,7 +137,6 @@
     props.placement,
     disablePopperEvents,
   ]);
->>>>>>> 834fc3ca
   return createPortal(
     <PopperWrapper ref={contentRef} zIndex={props.zIndex}>
       {props.children}
