--- conflicted
+++ resolved
@@ -1,22 +1,10 @@
-<<<<<<< HEAD
-import { connect } from "react-redux";
-import React, { Component } from "react";
-import styled from "styled-components";
-=======
 import React, { Component, useCallback } from "react";
 import { connect, useDispatch, useSelector } from "react-redux";
->>>>>>> 9a4c317f
 import { AppState } from "reducers";
-import { PanelStack, IPanel, Classes } from "@blueprintjs/core";
-
-import * as log from "loglevel";
 import {
   getIsPropertyPaneVisible,
   getWidgetPropsForPropertyPane,
 } from "selectors/propertyPaneSelectors";
-<<<<<<< HEAD
-import Popper from "pages/Editor/Popper";
-=======
 import {
   PanelStack,
   IPanel,
@@ -29,22 +17,13 @@
 import { generateClassName } from "utils/generators";
 import { ReduxActionTypes } from "constants/ReduxActionConstants";
 import styled from "constants/DefaultTheme";
->>>>>>> 9a4c317f
 import { WidgetProps } from "widgets/BaseWidget";
+import PropertyPaneTitle from "pages/Editor/PropertyPaneTitle";
 import AnalyticsUtil from "utils/AnalyticsUtil";
-import { generateClassName } from "utils/generators";
-import { scrollbarDark } from "constants/DefaultTheme";
-import { hidePropertyPane } from "actions/propertyPaneActions";
-import PaneWrapper from "components/editorComponents/PaneWrapper";
-import PropertyPaneView from "./PropertyPaneView";
+import * as log from "loglevel";
 import PerformanceTracker, {
   PerformanceTransactionName,
 } from "utils/PerformanceTracker";
-<<<<<<< HEAD
-
-/** Styled Components */
-const PropertyPaneWrapper = styled(PaneWrapper)`
-=======
 import PropertyControlsGenerator from "./Generator";
 import PaneWrapper from "components/editorComponents/PaneWrapper";
 import { EditorTheme } from "components/editorComponents/CodeEditor/EditorConfig";
@@ -58,7 +37,6 @@
 const PropertyPaneWrapper = styled(PaneWrapper)<{
   themeMode?: EditorTheme;
 }>`
->>>>>>> 9a4c317f
   width: 100%;
   max-height: ${(props) => props.theme.propertyPane.height}px;
   width: ${(props) => props.theme.propertyPane.width}px;
@@ -88,27 +66,12 @@
   }
 `;
 
-<<<<<<< HEAD
-/** Interfaces */
-export interface PropertyPaneProps extends PropertyPaneFunctions {
-  widgetProperties?: WidgetProps;
-  isVisible: boolean;
-}
-
-export interface PropertyPaneFunctions {
-  hidePropertyPane: () => void;
-}
-
-=======
 const CopyIcon = ControlIcons.COPY_CONTROL;
 const DeleteIcon = FormIcons.DELETE_ICON;
->>>>>>> 9a4c317f
 interface PropertyPaneState {
   currentPanelStack: IPanel[];
 }
 
-<<<<<<< HEAD
-=======
 const PropertyPaneView = (
   props: {
     hidePropertyPane: () => void;
@@ -189,7 +152,6 @@
   );
 };
 
->>>>>>> 9a4c317f
 class PropertyPane extends Component<PropertyPaneProps, PropertyPaneState> {
   private panelWrapperRef = React.createRef<HTMLDivElement>();
 
@@ -198,17 +160,12 @@
   }
 
   render() {
-    const { isVisible, widgetProperties } = this.props;
-
-    // only render properyPane if a widget is focussed which sets the isVisible to true
-    if (isVisible) {
+    if (this.props.isVisible) {
       log.debug("Property pane rendered");
       const content = this.renderPropertyPane();
-      // Find the widget element in the DOM
       const el = document.getElementsByClassName(
-        generateClassName(widgetProperties?.widgetId),
+        generateClassName(this.props.widgetProperties?.widgetId),
       )[0];
-
       return (
         <Popper
           isOpen={true}
@@ -224,22 +181,10 @@
     }
   }
 
-  /**
-   * returns the content that goes in the popper. This is the main function that is responsible for
-   * generating property pane
-   */
   renderPropertyPane() {
-<<<<<<< HEAD
-    const { widgetProperties, hidePropertyPane } = this.props;
-
-    // if there are no widgetProperties, just render a blank property pane wrapper
-    if (!widgetProperties) return <PropertyPaneWrapper />;
-
-=======
     const { widgetProperties } = this.props;
     if (!widgetProperties)
       return <PropertyPaneWrapper themeMode={this.getTheme()} />;
->>>>>>> 9a4c317f
     return (
       <PropertyPaneWrapper
         themeMode={this.getTheme()}
@@ -256,12 +201,8 @@
           initialPanel={{
             component: PropertyPaneView,
             props: {
-<<<<<<< HEAD
-              hidePropertyPane: hidePropertyPane,
-=======
               hidePropertyPane: this.props.hidePropertyPane,
               theme: this.getTheme(),
->>>>>>> 9a4c317f
             },
           }}
           showPanelHeader={false}
@@ -276,11 +217,6 @@
     );
   }
 
-  /**
-   * here we are mainly doing some analytics based on the open/close state of propertypane
-   *
-   * @param prevProps
-   */
   componentDidUpdate(prevProps: PropertyPaneProps) {
     if (
       this.props.widgetProperties?.widgetId !==
@@ -329,9 +265,6 @@
   };
 };
 
-<<<<<<< HEAD
-export default connect(mapStateToProps, { hidePropertyPane })(PropertyPane);
-=======
 const mapDispatchToProps = (dispatch: any): PropertyPaneFunctions => {
   return {
     hidePropertyPane: () =>
@@ -351,5 +284,4 @@
   hidePropertyPane: () => void;
 }
 
-export default connect(mapStateToProps, mapDispatchToProps)(PropertyPane);
->>>>>>> 9a4c317f
+export default connect(mapStateToProps, mapDispatchToProps)(PropertyPane);