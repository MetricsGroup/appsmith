import React, { Component } from "react";
import styled from "styled-components";
import { connect, useSelector } from "react-redux";
import { AppState } from "reducers";
import {
  getIsPropertyPaneVisible,
  getWidgetPropsForPropertyPane,
} from "selectors/propertyPaneSelectors";
import { PanelStack, IPanel, Classes, IPanelProps } from "@blueprintjs/core";

import Popper from "pages/Editor/Popper";
import { generateClassName } from "utils/generators";
import { ReduxActionTypes } from "constants/ReduxActionConstants";
import { scrollbarDark, scrollbarLight } from "constants/DefaultTheme";
import { WidgetProps } from "widgets/BaseWidget";
import PropertyPaneTitle from "pages/Editor/PropertyPaneTitle";
import AnalyticsUtil from "utils/AnalyticsUtil";
import * as log from "loglevel";
import PerformanceTracker, {
  PerformanceTransactionName,
} from "utils/PerformanceTracker";
<<<<<<< HEAD
import { EditorTheme } from "components/editorComponents/CodeEditor/EditorConfig";
import { ThemeMode, getCurrentThemeMode } from "selectors/themeSelectors";

const PropertySectionLabel = styled.div`
  color: ${(props) => props.theme.colors.propertyPane.label};
  padding: ${(props) => props.theme.spaces[2]}px 0;
  font-size: ${(props) => props.theme.fontSizes[3]}px;
  display: flex;
  font-weight: bold;
  justify-content: flex-start;
  align-items: center;
`;
=======
import PropertyControlsGenerator from "./Generator";
import PaneWrapper from "components/editorComponents/PaneWrapper";
>>>>>>> 5c80e2e3

const PropertyPaneWrapper = styled(PaneWrapper)<{ themeMode?: EditorTheme }>`
  width: 100%;
  max-height: ${(props) => props.theme.propertyPane.height}px;
  width: ${(props) => props.theme.propertyPane.width}px;
  margin: ${(props) => props.theme.spaces[2]}px;
  box-shadow: 0px 0px 10px ${(props) => props.theme.colors.paneCard};
  border: ${(props) => props.theme.spaces[5]}px solid
    ${(props) => props.theme.colors.propertyPane.bg};
  border-right: 0;
  overflow-y: auto;
  overflow-x: hidden;
  padding: 0 ${(props) => props.theme.spaces[5]}px 0 0;
  text-transform: none;
  ${(props) =>
    props.themeMode === EditorTheme.DARK ? scrollbarDark : scrollbarLight};
`;

const StyledPanelStack = styled(PanelStack)`
  height: auto;
  width: 100%;
  margin: 0;
  &&& .bp3-panel-stack-view {
    margin: 0;
    border: none;
    background: transparent;
  }
  overflow: visible;
  position: static;
  &&& .${Classes.PANEL_STACK_VIEW} {
    position: static;
    overflow: hidden;
  }
`;

interface PropertyPaneState {
  currentPanelStack: IPanel[];
}

<<<<<<< HEAD
  getTheme() {
    if (this.props.themeMode === "LIGHT") {
      return EditorTheme.LIGHT;
    }
    return EditorTheme.DARK;
  }

=======
const PropertyPaneView = (
  props: {
    hidePropertyPane: () => void;
  } & IPanelProps,
) => {
  const { hidePropertyPane, ...panel } = props;
  const widgetProperties: any = useSelector(getWidgetPropsForPropertyPane);

  return (
    <>
      <PropertyPaneTitle
        key={widgetProperties.widgetId}
        title={widgetProperties.widgetName}
        widgetId={widgetProperties.widgetId}
        widgetType={widgetProperties?.type}
        onClose={hidePropertyPane}
      />
      <PropertyControlsGenerator type={widgetProperties.type} panel={panel} />
    </>
  );
};

class PropertyPane extends Component<PropertyPaneProps, PropertyPaneState> {
>>>>>>> 5c80e2e3
  render() {
    if (this.props.isVisible) {
      log.debug("Property pane rendered");
      const content = this.renderPropertyPane();
      const el = document.getElementsByClassName(
        generateClassName(this.props.widgetProperties?.widgetId),
      )[0];
      return (
        <Popper
          isOpen={true}
          targetNode={el}
          zIndex={3}
          placement="right-start"
        >
          {content}
        </Popper>
      );
    } else {
      return null;
    }
  }

  renderPropertyPane() {
    const { widgetProperties } = this.props;
    if (!widgetProperties)
      return <PropertyPaneWrapper themeMode={this.getTheme()} />;
    return (
      <PropertyPaneWrapper
        themeMode={this.getTheme()}
        onClick={(e: any) => {
          e.stopPropagation();
        }}
      >
        <StyledPanelStack
          initialPanel={{
            component: PropertyPaneView,
            props: {
              hidePropertyPane: this.props.hidePropertyPane,
            },
          }}
          showPanelHeader={false}
        />
      </PropertyPaneWrapper>
    );
  }

<<<<<<< HEAD
  renderPropertySection(propertySection: PropertySection, key: string) {
    const { widgetProperties } = this.props;
    return (
      <div key={key}>
        {!_.isNil(propertySection) ? (
          <PropertySectionLabel>
            {propertySection.sectionName}
          </PropertySectionLabel>
        ) : (
          undefined
        )}
        <div>
          {_.map(
            propertySection.children,
            (propertyControlOrSection: ControlProps | PropertySection) => {
              if ("children" in propertyControlOrSection) {
                return this.renderPropertySection(
                  propertyControlOrSection,
                  propertyControlOrSection.id,
                );
              } else if (widgetProperties) {
                try {
                  return (
                    <PropertyControl
                      key={propertyControlOrSection.id}
                      propertyConfig={propertyControlOrSection}
                      widgetProperties={widgetProperties}
                      onPropertyChange={this.onPropertyChange}
                      toggleDynamicProperty={this.toggleDynamicProperty}
                      theme={this.getTheme()}
                    />
                  );
                } catch (e) {
                  console.log(e);
                }
              }
            },
          )}
        </div>
      </div>
    );
  }

  toggleDynamicProperty = (propertyName: string, isDynamic: boolean) => {
    const { widgetId } = this.props;
    this.props.setWidgetDynamicProperty(
      widgetId as string,
      propertyName,
      !isDynamic,
    );
    if (this.props.widgetProperties) {
      AnalyticsUtil.logEvent("WIDGET_TOGGLE_JS_PROP", {
        widgetType: this.props.widgetProperties.type,
        widgetName: this.props.widgetProperties.widgetName,
        propertyName: propertyName,
        propertyState: !isDynamic ? "JS" : "NORMAL",
      });
    }
  };

=======
>>>>>>> 5c80e2e3
  componentDidMount() {
    PerformanceTracker.stopTracking(
      PerformanceTransactionName.OPEN_PROPERTY_PANE,
    );
  }

  componentDidUpdate(prevProps: PropertyPaneProps) {
    if (
      this.props.widgetProperties?.widgetId !==
        prevProps.widgetProperties?.widgetId &&
      this.props.widgetProperties?.widgetId !== undefined
    ) {
      PerformanceTracker.stopTracking(
        PerformanceTransactionName.OPEN_PROPERTY_PANE,
      );
      if (prevProps.widgetProperties?.widgetId && prevProps.widgetProperties) {
        AnalyticsUtil.logEvent("PROPERTY_PANE_CLOSE", {
          widgetType: prevProps.widgetProperties.type,
          widgetId: prevProps.widgetProperties.widgetId,
        });
      }
      if (this.props.widgetProperties) {
        AnalyticsUtil.logEvent("PROPERTY_PANE_OPEN", {
          widgetType: this.props.widgetProperties.type,
          widgetId: this.props.widgetProperties.widgetId,
        });
      }
    }

    if (
      this.props.widgetProperties?.widgetId ===
        prevProps.widgetProperties?.widgetId &&
      this.props.isVisible &&
      !prevProps.isVisible &&
      this.props.widgetProperties !== undefined
    ) {
      AnalyticsUtil.logEvent("PROPERTY_PANE_OPEN", {
        widgetType: this.props.widgetProperties.type,
        widgetId: this.props.widgetProperties.widgetId,
      });
    }

    return true;
  }
}

const mapStateToProps = (state: AppState) => {
  return {
    widgetProperties: getWidgetPropsForPropertyPane(state),
    isVisible: getIsPropertyPaneVisible(state),
    themeMode: getCurrentThemeMode(state),
  };
};

const mapDispatchToProps = (dispatch: any): PropertyPaneFunctions => {
  return {
    hidePropertyPane: () =>
      dispatch({
        type: ReduxActionTypes.HIDE_PROPERTY_PANE,
      }),
  };
};

export interface PropertyPaneProps extends PropertyPaneFunctions {
  widgetProperties?: WidgetProps;
  isVisible: boolean;
  themeMode: ThemeMode;
}

export interface PropertyPaneFunctions {
  hidePropertyPane: () => void;
}

export default connect(mapStateToProps, mapDispatchToProps)(PropertyPane);<|MERGE_RESOLUTION|>--- conflicted
+++ resolved
@@ -19,23 +19,10 @@
 import PerformanceTracker, {
   PerformanceTransactionName,
 } from "utils/PerformanceTracker";
-<<<<<<< HEAD
+import PropertyControlsGenerator from "./Generator";
+import PaneWrapper from "components/editorComponents/PaneWrapper";
 import { EditorTheme } from "components/editorComponents/CodeEditor/EditorConfig";
 import { ThemeMode, getCurrentThemeMode } from "selectors/themeSelectors";
-
-const PropertySectionLabel = styled.div`
-  color: ${(props) => props.theme.colors.propertyPane.label};
-  padding: ${(props) => props.theme.spaces[2]}px 0;
-  font-size: ${(props) => props.theme.fontSizes[3]}px;
-  display: flex;
-  font-weight: bold;
-  justify-content: flex-start;
-  align-items: center;
-`;
-=======
-import PropertyControlsGenerator from "./Generator";
-import PaneWrapper from "components/editorComponents/PaneWrapper";
->>>>>>> 5c80e2e3
 
 const PropertyPaneWrapper = styled(PaneWrapper)<{ themeMode?: EditorTheme }>`
   width: 100%;
@@ -75,21 +62,13 @@
   currentPanelStack: IPanel[];
 }
 
-<<<<<<< HEAD
-  getTheme() {
-    if (this.props.themeMode === "LIGHT") {
-      return EditorTheme.LIGHT;
-    }
-    return EditorTheme.DARK;
-  }
-
-=======
 const PropertyPaneView = (
   props: {
     hidePropertyPane: () => void;
+    theme: EditorTheme;
   } & IPanelProps,
 ) => {
-  const { hidePropertyPane, ...panel } = props;
+  const { hidePropertyPane, theme, ...panel } = props;
   const widgetProperties: any = useSelector(getWidgetPropsForPropertyPane);
 
   return (
@@ -101,13 +80,23 @@
         widgetType={widgetProperties?.type}
         onClose={hidePropertyPane}
       />
-      <PropertyControlsGenerator type={widgetProperties.type} panel={panel} />
+      <PropertyControlsGenerator
+        type={widgetProperties.type}
+        panel={panel}
+        theme={theme}
+      />
     </>
   );
 };
 
 class PropertyPane extends Component<PropertyPaneProps, PropertyPaneState> {
->>>>>>> 5c80e2e3
+  getTheme() {
+    if (this.props.themeMode === "LIGHT") {
+      return EditorTheme.LIGHT;
+    }
+    return EditorTheme.DARK;
+  }
+
   render() {
     if (this.props.isVisible) {
       log.debug("Property pane rendered");
@@ -146,6 +135,7 @@
             component: PropertyPaneView,
             props: {
               hidePropertyPane: this.props.hidePropertyPane,
+              theme: this.getTheme(),
             },
           }}
           showPanelHeader={false}
@@ -154,69 +144,6 @@
     );
   }
 
-<<<<<<< HEAD
-  renderPropertySection(propertySection: PropertySection, key: string) {
-    const { widgetProperties } = this.props;
-    return (
-      <div key={key}>
-        {!_.isNil(propertySection) ? (
-          <PropertySectionLabel>
-            {propertySection.sectionName}
-          </PropertySectionLabel>
-        ) : (
-          undefined
-        )}
-        <div>
-          {_.map(
-            propertySection.children,
-            (propertyControlOrSection: ControlProps | PropertySection) => {
-              if ("children" in propertyControlOrSection) {
-                return this.renderPropertySection(
-                  propertyControlOrSection,
-                  propertyControlOrSection.id,
-                );
-              } else if (widgetProperties) {
-                try {
-                  return (
-                    <PropertyControl
-                      key={propertyControlOrSection.id}
-                      propertyConfig={propertyControlOrSection}
-                      widgetProperties={widgetProperties}
-                      onPropertyChange={this.onPropertyChange}
-                      toggleDynamicProperty={this.toggleDynamicProperty}
-                      theme={this.getTheme()}
-                    />
-                  );
-                } catch (e) {
-                  console.log(e);
-                }
-              }
-            },
-          )}
-        </div>
-      </div>
-    );
-  }
-
-  toggleDynamicProperty = (propertyName: string, isDynamic: boolean) => {
-    const { widgetId } = this.props;
-    this.props.setWidgetDynamicProperty(
-      widgetId as string,
-      propertyName,
-      !isDynamic,
-    );
-    if (this.props.widgetProperties) {
-      AnalyticsUtil.logEvent("WIDGET_TOGGLE_JS_PROP", {
-        widgetType: this.props.widgetProperties.type,
-        widgetName: this.props.widgetProperties.widgetName,
-        propertyName: propertyName,
-        propertyState: !isDynamic ? "JS" : "NORMAL",
-      });
-    }
-  };
-
-=======
->>>>>>> 5c80e2e3
   componentDidMount() {
     PerformanceTracker.stopTracking(
       PerformanceTransactionName.OPEN_PROPERTY_PANE,
