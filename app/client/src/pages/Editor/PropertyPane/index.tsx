--- conflicted
+++ resolved
@@ -1,8 +1,8 @@
-import { connect } from "react-redux";
+import { connect, useSelector } from "react-redux";
 import React, { Component } from "react";
 import styled from "styled-components";
 import { AppState } from "reducers";
-import { PanelStack, IPanel, Classes } from "@blueprintjs/core";
+import { PanelStack, IPanel, Classes, IPanelProps } from "@blueprintjs/core";
 
 import * as log from "loglevel";
 import {
@@ -17,10 +17,12 @@
 import { scrollbarDark } from "constants/DefaultTheme";
 import { hidePropertyPane } from "actions/propertyPaneActions";
 import PaneWrapper from "components/editorComponents/PaneWrapper";
-import PropertyPaneView, { UpdatePropertyPayload } from "./PropertyPaneView";
+import { UpdatePropertyPayload } from "./PropertyPaneView";
 import PerformanceTracker, {
   PerformanceTransactionName,
 } from "utils/PerformanceTracker";
+import MemoizedPropertyPaneTitle from "../PropertyPaneTitle";
+import PropertyControlsGenerator from "./PropertyPaneGenerator";
 
 /** Styled Components */
 const PropertyPaneWrapper = styled(PaneWrapper)`
@@ -71,7 +73,28 @@
   currentPanelStack: IPanel[];
 }
 
-<<<<<<< HEAD
+const PropertyPaneView = (
+  props: {
+    hidePropertyPane: () => void;
+  } & IPanelProps,
+) => {
+  const { hidePropertyPane, ...panel } = props;
+  const widgetProperties: any = useSelector(getWidgetPropsForPropertyPane);
+
+  return (
+    <>
+      <MemoizedPropertyPaneTitle
+        key={widgetProperties.widgetId}
+        title={widgetProperties.widgetName}
+        widgetId={widgetProperties.widgetId}
+        widgetType={widgetProperties?.type}
+        onClose={hidePropertyPane}
+      />
+      <PropertyControlsGenerator type={widgetProperties.type} panel={panel} />
+    </>
+  );
+};
+
 export interface PropertyPaneEnhancements {
   additionalAutocomplete?: Record<
     string,
@@ -85,29 +108,6 @@
     value: any,
   ) => UpdatePropertyPayload[];
 }
-=======
-const PropertyPaneView = (
-  props: {
-    hidePropertyPane: () => void;
-  } & IPanelProps,
-) => {
-  const { hidePropertyPane, ...panel } = props;
-  const widgetProperties: any = useSelector(getWidgetPropsForPropertyPane);
-
-  return (
-    <>
-      <PropertyPaneTitle
-        key={widgetProperties.widgetId}
-        title={widgetProperties.widgetName}
-        widgetId={widgetProperties.widgetId}
-        widgetType={widgetProperties?.type}
-        onClose={hidePropertyPane}
-      />
-      <PropertyControlsGenerator type={widgetProperties.type} panel={panel} />
-    </>
-  );
-};
->>>>>>> d7d98ed0
 
 /** Components */
 class PropertyPane extends Component<PropertyPaneProps, PropertyPaneState> {
