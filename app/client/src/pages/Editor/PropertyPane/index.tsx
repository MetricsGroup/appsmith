import { connect } from "react-redux";
import React, { Component } from "react";
import styled from "styled-components";
<<<<<<< HEAD
import { AppState } from "reducers";
import { PanelStack, IPanel, Classes } from "@blueprintjs/core";

import * as log from "loglevel";
=======
import { connect, useSelector } from "react-redux";
import { AppState } from "reducers";
>>>>>>> 58ef78a2
import {
  getIsPropertyPaneVisible,
  getPropertyPaneEnhancements,
  getWidgetPropsForPropertyPane,
} from "selectors/propertyPaneSelectors";
<<<<<<< HEAD
import Popper from "pages/Editor/Popper";
import { WidgetProps } from "widgets/BaseWidget";
import AnalyticsUtil from "utils/AnalyticsUtil";
import { generateClassName } from "utils/generators";
import { scrollbarDark } from "constants/DefaultTheme";
import { hidePropertyPane } from "actions/propertyPaneActions";
import PaneWrapper from "components/editorComponents/PaneWrapper";
import PropertyPaneView, { UpdatePropertyPayload } from "./PropertyPaneView";
import PerformanceTracker, { PerformanceTransactionName } from "utils/PerformanceTracker";
=======
import { PanelStack, IPanel, Classes, IPanelProps } from "@blueprintjs/core";

import Popper from "pages/Editor/Popper";
import { generateClassName } from "utils/generators";
import { ReduxActionTypes } from "constants/ReduxActionConstants";
import { scrollbarDark } from "constants/DefaultTheme";
import { WidgetProps } from "widgets/BaseWidget";
import PropertyPaneTitle from "pages/Editor/PropertyPaneTitle";
import AnalyticsUtil from "utils/AnalyticsUtil";
import * as log from "loglevel";
import PerformanceTracker, {
  PerformanceTransactionName,
} from "utils/PerformanceTracker";
import PropertyControlsGenerator from "./Generator";
import PaneWrapper from "components/editorComponents/PaneWrapper";
>>>>>>> 58ef78a2

/** Styled Components */
const PropertyPaneWrapper = styled(PaneWrapper)`
  width: 100%;
  max-height: ${(props) => props.theme.propertyPane.height}px;
  width: ${(props) => props.theme.propertyPane.width}px;
  margin: ${(props) => props.theme.spaces[2]}px;
  box-shadow: 0px 0px 10px ${(props) => props.theme.colors.paneCard};
  border: ${(props) => props.theme.spaces[5]}px solid ${(props) => props.theme.colors.paneBG};
  border-right: 0;
  overflow-y: auto;
  overflow-x: hidden;
  padding: 0 ${(props) => props.theme.spaces[5]}px 0 0;
  text-transform: none;
  ${scrollbarDark};
`;

const StyledPanelStack = styled(PanelStack)`
  height: auto;
  width: 100%;
  margin: 0;
  &&& .bp3-panel-stack-view {
    margin: 0;
    border: none;
    background: transparent;
  }
  overflow: visible;
  position: static;
  &&& .${Classes.PANEL_STACK_VIEW} {
    position: static;
<<<<<<< HEAD
    overflow-x: hidden;
  }
`;

/** Interfaces */
export interface PropertyPaneProps extends PropertyPaneFunctions {
  widgetProperties?: WidgetProps;
  isVisible: boolean;
  propertyPaneEnhancements?: PropertyPaneEnhancements;
}

export interface PropertyPaneFunctions {
  hidePropertyPane: () => void;
}

=======
    overflow: hidden;
  }
`;

>>>>>>> 58ef78a2
interface PropertyPaneState {
  currentPanelStack: IPanel[];
}

<<<<<<< HEAD
export interface PropertyPaneEnhancements {
  additionalAutocomplete?: Record<string, (props: any) => Record<string, unknown>>;
  beforeChildPropertyUpdate?: (id: string, path: string, value: any) => UpdatePropertyPayload[];
}

/** Components */
=======
const PropertyPaneView = (
  props: {
    hidePropertyPane: () => void;
  } & IPanelProps,
) => {
  const { hidePropertyPane, ...panel } = props;
  const widgetProperties: any = useSelector(getWidgetPropsForPropertyPane);
  return (
    <>
      <PropertyPaneTitle
        key={widgetProperties.widgetId}
        title={widgetProperties.widgetName}
        widgetId={widgetProperties.widgetId}
        widgetType={widgetProperties?.type}
        onClose={hidePropertyPane}
      />
      <PropertyControlsGenerator type={widgetProperties.type} panel={panel} />
    </>
  );
};

>>>>>>> 58ef78a2
class PropertyPane extends Component<PropertyPaneProps, PropertyPaneState> {
  render() {
    const { isVisible, widgetProperties } = this.props;

    // only render properyPane if a widget is focussed which sets the isVisible to true
    if (isVisible) {
      log.debug("Property pane rendered");
      const content = this.renderPropertyPane();
<<<<<<< HEAD
      // Find the widget element in the DOM
      const el = document.getElementsByClassName(generateClassName(widgetProperties?.widgetId))[0];

=======
      const el = document.getElementsByClassName(
        generateClassName(this.props.widgetProperties?.widgetId),
      )[0];
>>>>>>> 58ef78a2
      return (
        <Popper isOpen={true} targetNode={el} zIndex={3} placement="right-start">
          {content}
        </Popper>
      );
    } else {
      return null;
    }
  }

<<<<<<< HEAD
  /**
   * returns the content that goes in the popper. This is the main function that is responsible for
   * generating property pane
   */
  renderPropertyPane() {
    const { widgetProperties, hidePropertyPane, propertyPaneEnhancements } = this.props;

    // if there are no widgetProperties, just render a blank property pane wrapper
=======
  renderPropertyPane() {
    const { widgetProperties } = this.props;
>>>>>>> 58ef78a2
    if (!widgetProperties) return <PropertyPaneWrapper />;

    return (
      <PropertyPaneWrapper
        onClick={(e: any) => {
          e.stopPropagation();
        }}
      >
        <StyledPanelStack
          initialPanel={{
            component: PropertyPaneView,
            props: {
<<<<<<< HEAD
              hidePropertyPane: hidePropertyPane,
              enhancements: propertyPaneEnhancements,
=======
              hidePropertyPane: this.props.hidePropertyPane,
>>>>>>> 58ef78a2
            },
          }}
          showPanelHeader={false}
        />
      </PropertyPaneWrapper>
    );
  }

  componentDidMount() {
    PerformanceTracker.stopTracking(PerformanceTransactionName.OPEN_PROPERTY_PANE);
  }

<<<<<<< HEAD
  /**
   * here we are mainly doing some analytics based on the open/close state of propertypane
   *
   * @param prevProps
   */
  componentDidUpdate(prevProps: PropertyPaneProps) {
    if (
      this.props.widgetProperties?.widgetId !== prevProps.widgetProperties?.widgetId &&
      this.props.widgetProperties?.widgetId !== undefined
    ) {
      PerformanceTracker.stopTracking(PerformanceTransactionName.OPEN_PROPERTY_PANE);
=======
  componentDidUpdate(prevProps: PropertyPaneProps) {
    if (
      this.props.widgetProperties?.widgetId !==
        prevProps.widgetProperties?.widgetId &&
      this.props.widgetProperties?.widgetId !== undefined
    ) {
      PerformanceTracker.stopTracking(
        PerformanceTransactionName.OPEN_PROPERTY_PANE,
      );
>>>>>>> 58ef78a2
      if (prevProps.widgetProperties?.widgetId && prevProps.widgetProperties) {
        AnalyticsUtil.logEvent("PROPERTY_PANE_CLOSE", {
          widgetType: prevProps.widgetProperties.type,
          widgetId: prevProps.widgetProperties.widgetId,
        });
      }
      if (this.props.widgetProperties) {
        AnalyticsUtil.logEvent("PROPERTY_PANE_OPEN", {
          widgetType: this.props.widgetProperties.type,
          widgetId: this.props.widgetProperties.widgetId,
        });
      }
    }

    if (
<<<<<<< HEAD
      this.props.widgetProperties?.widgetId === prevProps.widgetProperties?.widgetId &&
=======
      this.props.widgetProperties?.widgetId ===
        prevProps.widgetProperties?.widgetId &&
>>>>>>> 58ef78a2
      this.props.isVisible &&
      !prevProps.isVisible &&
      this.props.widgetProperties !== undefined
    ) {
      AnalyticsUtil.logEvent("PROPERTY_PANE_OPEN", {
        widgetType: this.props.widgetProperties.type,
        widgetId: this.props.widgetProperties.widgetId,
      });
    }

    return true;
  }
}

const mapStateToProps = (state: AppState) => {
  return {
    widgetProperties: getWidgetPropsForPropertyPane(state),
    isVisible: getIsPropertyPaneVisible(state),
<<<<<<< HEAD
    propertyPaneEnhancements: getPropertyPaneEnhancements(state),
  };
};

export default connect(mapStateToProps, { hidePropertyPane })(PropertyPane);
=======
  };
};

const mapDispatchToProps = (dispatch: any): PropertyPaneFunctions => {
  return {
    hidePropertyPane: () =>
      dispatch({
        type: ReduxActionTypes.HIDE_PROPERTY_PANE,
      }),
  };
};

export interface PropertyPaneProps extends PropertyPaneFunctions {
  widgetProperties?: WidgetProps;
  isVisible: boolean;
}

export interface PropertyPaneFunctions {
  hidePropertyPane: () => void;
}

export default connect(mapStateToProps, mapDispatchToProps)(PropertyPane);
>>>>>>> 58ef78a2
<|MERGE_RESOLUTION|>--- conflicted
+++ resolved
@@ -1,21 +1,15 @@
 import { connect } from "react-redux";
 import React, { Component } from "react";
 import styled from "styled-components";
-<<<<<<< HEAD
 import { AppState } from "reducers";
 import { PanelStack, IPanel, Classes } from "@blueprintjs/core";
 
 import * as log from "loglevel";
-=======
-import { connect, useSelector } from "react-redux";
-import { AppState } from "reducers";
->>>>>>> 58ef78a2
 import {
   getIsPropertyPaneVisible,
   getPropertyPaneEnhancements,
   getWidgetPropsForPropertyPane,
 } from "selectors/propertyPaneSelectors";
-<<<<<<< HEAD
 import Popper from "pages/Editor/Popper";
 import { WidgetProps } from "widgets/BaseWidget";
 import AnalyticsUtil from "utils/AnalyticsUtil";
@@ -24,24 +18,9 @@
 import { hidePropertyPane } from "actions/propertyPaneActions";
 import PaneWrapper from "components/editorComponents/PaneWrapper";
 import PropertyPaneView, { UpdatePropertyPayload } from "./PropertyPaneView";
-import PerformanceTracker, { PerformanceTransactionName } from "utils/PerformanceTracker";
-=======
-import { PanelStack, IPanel, Classes, IPanelProps } from "@blueprintjs/core";
-
-import Popper from "pages/Editor/Popper";
-import { generateClassName } from "utils/generators";
-import { ReduxActionTypes } from "constants/ReduxActionConstants";
-import { scrollbarDark } from "constants/DefaultTheme";
-import { WidgetProps } from "widgets/BaseWidget";
-import PropertyPaneTitle from "pages/Editor/PropertyPaneTitle";
-import AnalyticsUtil from "utils/AnalyticsUtil";
-import * as log from "loglevel";
 import PerformanceTracker, {
   PerformanceTransactionName,
 } from "utils/PerformanceTracker";
-import PropertyControlsGenerator from "./Generator";
-import PaneWrapper from "components/editorComponents/PaneWrapper";
->>>>>>> 58ef78a2
 
 /** Styled Components */
 const PropertyPaneWrapper = styled(PaneWrapper)`
@@ -50,7 +29,8 @@
   width: ${(props) => props.theme.propertyPane.width}px;
   margin: ${(props) => props.theme.spaces[2]}px;
   box-shadow: 0px 0px 10px ${(props) => props.theme.colors.paneCard};
-  border: ${(props) => props.theme.spaces[5]}px solid ${(props) => props.theme.colors.paneBG};
+  border: ${(props) => props.theme.spaces[5]}px solid
+    ${(props) => props.theme.colors.paneBG};
   border-right: 0;
   overflow-y: auto;
   overflow-x: hidden;
@@ -72,8 +52,7 @@
   position: static;
   &&& .${Classes.PANEL_STACK_VIEW} {
     position: static;
-<<<<<<< HEAD
-    overflow-x: hidden;
+    overflow: hidden;
   }
 `;
 
@@ -88,46 +67,23 @@
   hidePropertyPane: () => void;
 }
 
-=======
-    overflow: hidden;
-  }
-`;
-
->>>>>>> 58ef78a2
 interface PropertyPaneState {
   currentPanelStack: IPanel[];
 }
 
-<<<<<<< HEAD
 export interface PropertyPaneEnhancements {
-  additionalAutocomplete?: Record<string, (props: any) => Record<string, unknown>>;
-  beforeChildPropertyUpdate?: (id: string, path: string, value: any) => UpdatePropertyPayload[];
+  additionalAutocomplete?: Record<
+    string,
+    (props: any) => Record<string, unknown>
+  >;
+  beforeChildPropertyUpdate?: (
+    id: string,
+    path: string,
+    value: any,
+  ) => UpdatePropertyPayload[];
 }
 
 /** Components */
-=======
-const PropertyPaneView = (
-  props: {
-    hidePropertyPane: () => void;
-  } & IPanelProps,
-) => {
-  const { hidePropertyPane, ...panel } = props;
-  const widgetProperties: any = useSelector(getWidgetPropsForPropertyPane);
-  return (
-    <>
-      <PropertyPaneTitle
-        key={widgetProperties.widgetId}
-        title={widgetProperties.widgetName}
-        widgetId={widgetProperties.widgetId}
-        widgetType={widgetProperties?.type}
-        onClose={hidePropertyPane}
-      />
-      <PropertyControlsGenerator type={widgetProperties.type} panel={panel} />
-    </>
-  );
-};
-
->>>>>>> 58ef78a2
 class PropertyPane extends Component<PropertyPaneProps, PropertyPaneState> {
   render() {
     const { isVisible, widgetProperties } = this.props;
@@ -136,17 +92,18 @@
     if (isVisible) {
       log.debug("Property pane rendered");
       const content = this.renderPropertyPane();
-<<<<<<< HEAD
       // Find the widget element in the DOM
-      const el = document.getElementsByClassName(generateClassName(widgetProperties?.widgetId))[0];
-
-=======
       const el = document.getElementsByClassName(
-        generateClassName(this.props.widgetProperties?.widgetId),
+        generateClassName(widgetProperties?.widgetId),
       )[0];
->>>>>>> 58ef78a2
+
       return (
-        <Popper isOpen={true} targetNode={el} zIndex={3} placement="right-start">
+        <Popper
+          isOpen={true}
+          targetNode={el}
+          zIndex={3}
+          placement="right-start"
+        >
           {content}
         </Popper>
       );
@@ -155,19 +112,18 @@
     }
   }
 
-<<<<<<< HEAD
   /**
    * returns the content that goes in the popper. This is the main function that is responsible for
    * generating property pane
    */
   renderPropertyPane() {
-    const { widgetProperties, hidePropertyPane, propertyPaneEnhancements } = this.props;
+    const {
+      widgetProperties,
+      hidePropertyPane,
+      propertyPaneEnhancements,
+    } = this.props;
 
     // if there are no widgetProperties, just render a blank property pane wrapper
-=======
-  renderPropertyPane() {
-    const { widgetProperties } = this.props;
->>>>>>> 58ef78a2
     if (!widgetProperties) return <PropertyPaneWrapper />;
 
     return (
@@ -180,12 +136,8 @@
           initialPanel={{
             component: PropertyPaneView,
             props: {
-<<<<<<< HEAD
               hidePropertyPane: hidePropertyPane,
               enhancements: propertyPaneEnhancements,
-=======
-              hidePropertyPane: this.props.hidePropertyPane,
->>>>>>> 58ef78a2
             },
           }}
           showPanelHeader={false}
@@ -195,22 +147,16 @@
   }
 
   componentDidMount() {
-    PerformanceTracker.stopTracking(PerformanceTransactionName.OPEN_PROPERTY_PANE);
-  }
-
-<<<<<<< HEAD
+    PerformanceTracker.stopTracking(
+      PerformanceTransactionName.OPEN_PROPERTY_PANE,
+    );
+  }
+
   /**
    * here we are mainly doing some analytics based on the open/close state of propertypane
    *
    * @param prevProps
    */
-  componentDidUpdate(prevProps: PropertyPaneProps) {
-    if (
-      this.props.widgetProperties?.widgetId !== prevProps.widgetProperties?.widgetId &&
-      this.props.widgetProperties?.widgetId !== undefined
-    ) {
-      PerformanceTracker.stopTracking(PerformanceTransactionName.OPEN_PROPERTY_PANE);
-=======
   componentDidUpdate(prevProps: PropertyPaneProps) {
     if (
       this.props.widgetProperties?.widgetId !==
@@ -220,7 +166,6 @@
       PerformanceTracker.stopTracking(
         PerformanceTransactionName.OPEN_PROPERTY_PANE,
       );
->>>>>>> 58ef78a2
       if (prevProps.widgetProperties?.widgetId && prevProps.widgetProperties) {
         AnalyticsUtil.logEvent("PROPERTY_PANE_CLOSE", {
           widgetType: prevProps.widgetProperties.type,
@@ -236,12 +181,8 @@
     }
 
     if (
-<<<<<<< HEAD
-      this.props.widgetProperties?.widgetId === prevProps.widgetProperties?.widgetId &&
-=======
       this.props.widgetProperties?.widgetId ===
         prevProps.widgetProperties?.widgetId &&
->>>>>>> 58ef78a2
       this.props.isVisible &&
       !prevProps.isVisible &&
       this.props.widgetProperties !== undefined
@@ -260,33 +201,8 @@
   return {
     widgetProperties: getWidgetPropsForPropertyPane(state),
     isVisible: getIsPropertyPaneVisible(state),
-<<<<<<< HEAD
     propertyPaneEnhancements: getPropertyPaneEnhancements(state),
   };
 };
 
-export default connect(mapStateToProps, { hidePropertyPane })(PropertyPane);
-=======
-  };
-};
-
-const mapDispatchToProps = (dispatch: any): PropertyPaneFunctions => {
-  return {
-    hidePropertyPane: () =>
-      dispatch({
-        type: ReduxActionTypes.HIDE_PROPERTY_PANE,
-      }),
-  };
-};
-
-export interface PropertyPaneProps extends PropertyPaneFunctions {
-  widgetProperties?: WidgetProps;
-  isVisible: boolean;
-}
-
-export interface PropertyPaneFunctions {
-  hidePropertyPane: () => void;
-}
-
-export default connect(mapStateToProps, mapDispatchToProps)(PropertyPane);
->>>>>>> 58ef78a2
+export default connect(mapStateToProps, { hidePropertyPane })(PropertyPane);