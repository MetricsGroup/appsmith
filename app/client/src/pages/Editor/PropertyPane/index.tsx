import React, { Component, ReactElement, useCallback, useMemo } from "react";
import { connect, useDispatch, useSelector } from "react-redux";
import { AppState } from "reducers";
import {
  getIsPropertyPaneVisible,
  getWidgetPropsForPropertyPane,
} from "selectors/propertyPaneSelectors";
import { PanelStack, IPanel, Classes, IPanelProps } from "@blueprintjs/core";

import { ReduxActionTypes } from "constants/ReduxActionConstants";
import styled from "constants/DefaultTheme";
import { WidgetProps } from "widgets/BaseWidget";
import PropertyPaneTitle from "pages/Editor/PropertyPaneTitle";
import AnalyticsUtil from "utils/AnalyticsUtil";
import * as log from "loglevel";
import PerformanceTracker, {
  PerformanceTransactionName,
} from "utils/PerformanceTracker";
import PropertyControlsGenerator from "./Generator";
import { EditorTheme } from "components/editorComponents/CodeEditor/EditorConfig";
import { ThemeMode, getCurrentThemeMode } from "selectors/themeSelectors";
import { deleteSelectedWidget, copyWidget } from "actions/widgetActions";
import { selectWidgetInitAction } from "actions/widgetSelectionActions";
import PropertyPaneHelpButton from "pages/Editor/PropertyPaneHelpButton";
import { getProppanePreference } from "selectors/usersSelectors";
import { PropertyPanePositionConfig } from "reducers/uiReducers/usersReducer";
import { get } from "lodash";
import ConnectDataCTA, { actionsExist } from "./ConnectDataCTA";
import PropertyPaneConnections from "./PropertyPaneConnections";
<<<<<<< HEAD
import { ReactComponent as CopyIcon } from "assets/icons/control/copy.svg";
import { ReactComponent as DeleteIcon } from "assets/icons/form/trash.svg";
=======
import { WidgetType } from "constants/WidgetConstants";

const PropertyPaneWrapper = styled(PaneWrapper)<{
  themeMode?: EditorTheme;
}>`
  max-height: ${(props) => props.theme.propertyPane.height}px;
  width: ${(props) => props.theme.propertyPane.width}px;
  padding-top: 0px;
  margin-bottom: ${(props) => props.theme.spaces[2]}px;
  margin-left: ${(props) => props.theme.spaces[10]}px;
  padding-top: 0px;
  border-right: 0;
  overflow: hidden;
  text-transform: none;
`;
>>>>>>> 12e97835

const StyledPanelStack = styled(PanelStack)`
  height: 100%;
  width: 100%;
  margin: 0;
  &&& .bp3-panel-stack-view {
    margin: 0;
    border: none;
  }
  overflow: hidden;
  position: static;
  &&& .${Classes.PANEL_STACK_VIEW} {
    position: static;
    overflow: hidden;
    height: 100%;
  }
`;

interface PropertyPaneState {
  currentPanelStack: IPanel[];
}

// TODO(abhinav): The widget should add a flag in their configuration if they donot subscribe to data
// Widgets where we do not want to show the CTA
export const excludeList: WidgetType[] = [
  "CONTAINER_WIDGET",
  "TABS_WIDGET",
  "FORM_WIDGET",
  "MODAL_WIDGET",
  "DIVIDER_WIDGET",
  "FILE_PICKER_WIDGET",
  "BUTTON_WIDGET",
  "CANVAS_WIDGET",
  "AUDIO_RECORDER_WIDGET",
  "IFRAME_WIDGET",
  "FILE_PICKER_WIDGET",
  "FILE_PICKER_WIDGET_V2",
];

function PropertyPaneView(
  props: {
    hidePropertyPane: () => void;
    theme: EditorTheme;
  } & IPanelProps,
) {
  const dispatch = useDispatch();
  const { hidePropertyPane, theme, ...panel } = props;
  const widgetProperties: any = useSelector(getWidgetPropsForPropertyPane);
  const doActionsExist = useSelector(actionsExist);
  const hideConnectDataCTA = useMemo(() => {
    if (widgetProperties) {
      return excludeList.includes(widgetProperties.type);
    }

    return true;
  }, [widgetProperties?.type, excludeList]);

  /**
   * on delete
   */
  const onDelete = useCallback(() => {
    dispatch(deleteSelectedWidget(false));
  }, [dispatch]);

  /**
   * on  copy
   */
  const onCopy = useCallback(() => dispatch(copyWidget(false)), [dispatch]);

  /**
   * actions shown on the right of title
   */
  const actions = useMemo((): Array<{
    tooltipContent: any;
    icon: ReactElement;
  }> => {
    return [
      {
        tooltipContent: "Copy Widget",
        icon: (
          <button className="p-1 hover:bg-warmGray-100 group" onClick={onCopy}>
            <CopyIcon className="w-4 h-4 text-gray-500" />
          </button>
        ),
      },
      {
        tooltipContent: "Delete Widget",
        icon: (
          <button className="p-1 hover:bg-warmGray-100 group" onClick={onCopy}>
            <DeleteIcon className="w-4 h-4 text-gray-500" />
          </button>
        ),
      },
      {
        tooltipContent: <span>Explore widget related docs</span>,
        icon: <PropertyPaneHelpButton />,
      },
    ];
  }, [hidePropertyPane, onCopy, onDelete]);

  if (!widgetProperties) return null;

  return (
    <div className="relative flex flex-col w-full py-3 space-y-2 overflow-y-auto">
      <PropertyPaneTitle
        actions={actions}
        key={widgetProperties.widgetId}
        title={widgetProperties.widgetName}
        widgetId={widgetProperties.widgetId}
        widgetType={widgetProperties?.type}
      />

      <div className="px-3 overflow-scroll">
        {!doActionsExist && !hideConnectDataCTA && (
          <ConnectDataCTA
            widgetId={widgetProperties.widgetId}
            widgetTitle={widgetProperties.widgetName}
            widgetType={widgetProperties?.type}
          />
        )}
        <PropertyPaneConnections widgetName={widgetProperties.widgetName} />
        <PropertyControlsGenerator
          id={widgetProperties.widgetId}
          panel={panel}
          theme={theme}
          type={widgetProperties.type}
        />
      </div>
    </div>
  );
}

class PropertyPane extends Component<PropertyPaneProps, PropertyPaneState> {
  private panelWrapperRef = React.createRef<HTMLDivElement>();

  render() {
    if (
      !get(this.props, "widgetProperties") ||
      get(this.props, "widgetProperties.disablePropertyPane")
    ) {
      return null;
    }

    if (this.props.isVisible) {
      log.debug("Property pane rendered");
      const content = this.renderPropertyPane();
      return content;
    } else {
      return null;
    }
  }

  renderPropertyPane() {
    const { widgetProperties } = this.props;

    if (!widgetProperties) {
      return null;
    }

    // if settings control is disabled, don't render anything
    // for e.g - this will be true for list widget tempalte container widget
    if (widgetProperties?.disablePropertyPane) return null;

    return (
      <div
        className={"t--propertypane overflow-y-auto h-full"}
        data-testid={"t--propertypane"}
        onClick={(e: any) => {
          e.stopPropagation();
        }}
        ref={this.panelWrapperRef}
      >
        <StyledPanelStack
          initialPanel={{
            component: PropertyPaneView,
            props: {
              hidePropertyPane: this.props.hidePropertyPane,
            },
          }}
          onOpen={() => {
            const parent = this.panelWrapperRef.current;
            parent?.scrollTo(0, 0);
          }}
          showPanelHeader={false}
        />
      </div>
    );
  }

  componentDidMount() {
    PerformanceTracker.stopTracking(
      PerformanceTransactionName.OPEN_PROPERTY_PANE,
    );
  }

  componentDidUpdate(prevProps: PropertyPaneProps) {
    if (
      this.props.widgetProperties?.widgetId !==
        prevProps.widgetProperties?.widgetId &&
      this.props.widgetProperties?.widgetId !== undefined
    ) {
      PerformanceTracker.stopTracking(
        PerformanceTransactionName.OPEN_PROPERTY_PANE,
      );
      if (prevProps.widgetProperties?.widgetId && prevProps.widgetProperties) {
        AnalyticsUtil.logEvent("PROPERTY_PANE_CLOSE", {
          widgetType: prevProps.widgetProperties.type,
          widgetId: prevProps.widgetProperties.widgetId,
        });
      }
      if (this.props.widgetProperties) {
        AnalyticsUtil.logEvent("PROPERTY_PANE_OPEN", {
          widgetType: this.props.widgetProperties.type,
          widgetId: this.props.widgetProperties.widgetId,
        });
      }
    }

    if (
      this.props.widgetProperties?.widgetId ===
        prevProps.widgetProperties?.widgetId &&
      this.props.isVisible &&
      !prevProps.isVisible &&
      this.props.widgetProperties !== undefined
    ) {
      AnalyticsUtil.logEvent("PROPERTY_PANE_OPEN", {
        widgetType: this.props.widgetProperties.type,
        widgetId: this.props.widgetProperties.widgetId,
      });
    }

    return true;
  }
}

const mapStateToProps = (state: AppState) => {
  return {
    widgetProperties: getWidgetPropsForPropertyPane(state),
    isVisible: getIsPropertyPaneVisible(state),
    themeMode: getCurrentThemeMode(state),
    propPanePreference: getProppanePreference(state),
  };
};

const mapDispatchToProps = (dispatch: any): PropertyPaneFunctions => {
  return {
    setPropPanePoistion: (position: any, widgetId: any) => {
      dispatch({
        type: ReduxActionTypes.PROP_PANE_MOVED,
        payload: {
          position: {
            left: position.left,
            top: position.top,
          },
        },
      });
      dispatch(selectWidgetInitAction(widgetId));
    },
    hidePropertyPane: () =>
      dispatch({
        type: ReduxActionTypes.HIDE_PROPERTY_PANE,
      }),
  };
};

export interface PropertyPaneProps extends PropertyPaneFunctions {
  widgetProperties?: WidgetProps;
  isVisible: boolean;
  themeMode: ThemeMode;
  propPanePreference?: PropertyPanePositionConfig;
}

export interface PropertyPaneFunctions {
  hidePropertyPane: () => void;
  setPropPanePoistion: (position: any, widgetId: any) => void;
}

export default connect(mapStateToProps, mapDispatchToProps)(PropertyPane);<|MERGE_RESOLUTION|>--- conflicted
+++ resolved
@@ -27,26 +27,9 @@
 import { get } from "lodash";
 import ConnectDataCTA, { actionsExist } from "./ConnectDataCTA";
 import PropertyPaneConnections from "./PropertyPaneConnections";
-<<<<<<< HEAD
 import { ReactComponent as CopyIcon } from "assets/icons/control/copy.svg";
 import { ReactComponent as DeleteIcon } from "assets/icons/form/trash.svg";
-=======
 import { WidgetType } from "constants/WidgetConstants";
-
-const PropertyPaneWrapper = styled(PaneWrapper)<{
-  themeMode?: EditorTheme;
-}>`
-  max-height: ${(props) => props.theme.propertyPane.height}px;
-  width: ${(props) => props.theme.propertyPane.width}px;
-  padding-top: 0px;
-  margin-bottom: ${(props) => props.theme.spaces[2]}px;
-  margin-left: ${(props) => props.theme.spaces[10]}px;
-  padding-top: 0px;
-  border-right: 0;
-  overflow: hidden;
-  text-transform: none;
-`;
->>>>>>> 12e97835
 
 const StyledPanelStack = styled(PanelStack)`
   height: 100%;
