--- conflicted
+++ resolved
@@ -19,21 +19,8 @@
 import PerformanceTracker, {
   PerformanceTransactionName,
 } from "utils/PerformanceTracker";
-<<<<<<< HEAD
 import PropertyControlsGenerator from "./Generator";
 import PaneWrapper from "components/editorComponents/PaneWrapper";
-=======
-
-const PropertySectionLabel = styled.div`
-  color: ${(props) => props.theme.colors.paneSectionLabel};
-  padding: ${(props) => props.theme.spaces[2]}px 0;
-  font-size: ${(props) => props.theme.fontSizes[3]}px;
-  display: flex;
-  font-weight: bold;
-  justify-content: flex-start;
-  align-items: center;
-`;
->>>>>>> 806a139d
 
 const PropertyPaneWrapper = styled(PaneWrapper)`
   width: 100%;
