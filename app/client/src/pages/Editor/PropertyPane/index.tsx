--- conflicted
+++ resolved
@@ -82,15 +82,6 @@
   padding-top: 0px;
 `;
 
-<<<<<<< HEAD
-export const PropertyPaneBodyWrapper = styled.div`
-  margin-top: ${(props) => props.theme.propertyPane.titleHeight + 22}px;
-`;
-
-export const FixedHeader = styled.div`
-  position: fixed;
-  z-index: 3;
-=======
 export const FixedHeader = styled.div`
   position: fixed;
   z-index: 3;
@@ -103,7 +94,6 @@
     (props.theme.propertyPane.titleHeight +
       props.theme.propertyPane.connectionsHeight)}px;
   overflow: auto;
->>>>>>> 41aeaf44
 `;
 
 function PropertyPaneView(
@@ -126,64 +116,6 @@
 
   return (
     <>
-<<<<<<< HEAD
-      <FixedHeader>
-        <PropertyPaneConnections widgetName={widgetProperties.widgetName} />
-        <PropertyPaneTitle
-          actions={[
-            {
-              tooltipContent: "Copy Widget",
-              icon: (
-                <CopyIcon
-                  className="t--copy-widget"
-                  height={14}
-                  onClick={handleCopy}
-                  width={14}
-                />
-              ),
-            },
-            {
-              tooltipContent: "Delete Widget",
-              icon: (
-                <DeleteIcon
-                  className="t--delete-widget"
-                  height={16}
-                  onClick={handleDelete}
-                  width={16}
-                />
-              ),
-            },
-            {
-              tooltipContent: <span>Explore widget related docs</span>,
-              icon: <PropertyPaneHelpButton />,
-            },
-            {
-              tooltipContent: "Close",
-              icon: (
-                <Icon
-                  className={"t--property-pane-close-btn"}
-                  icon="cross"
-                  iconSize={16}
-                  onClick={(e: any) => {
-                    AnalyticsUtil.logEvent("PROPERTY_PANE_CLOSE_CLICK", {
-                      widgetType: widgetProperties.widgetType,
-                      widgetId: widgetProperties.widgetId,
-                    });
-                    hidePropertyPane();
-                    e.preventDefault();
-                    e.stopPropagation();
-                  }}
-                />
-              ),
-            },
-          ]}
-          key={widgetProperties.widgetId}
-          title={widgetProperties.widgetName}
-          widgetId={widgetProperties.widgetId}
-          widgetType={widgetProperties?.type}
-        />
-      </FixedHeader>
-=======
       <PropertyPaneTitle
         actions={[
           {
@@ -237,7 +169,6 @@
         widgetId={widgetProperties.widgetId}
         widgetType={widgetProperties?.type}
       />
->>>>>>> 41aeaf44
       <PropertyPaneBodyWrapper>
         {!doActionsExist && <ConnectDataCTA />}
         <PropertyControlsWrapper>
