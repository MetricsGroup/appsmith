import React, { Component, useCallback } from "react";
import { connect, useDispatch, useSelector } from "react-redux";
import { AppState } from "reducers";
import {
  getIsPropertyPaneVisible,
  getWidgetPropsForPropertyPane,
} from "selectors/propertyPaneSelectors";
import {
  PanelStack,
  IPanel,
  Classes,
  IPanelProps,
  Icon,
} from "@blueprintjs/core";

import Popper from "pages/Editor/Popper";
import { generateClassName } from "utils/generators";
import { ReduxActionTypes } from "constants/ReduxActionConstants";
import styled from "constants/DefaultTheme";
import { WidgetProps } from "widgets/BaseWidget";
import PropertyPaneTitle from "pages/Editor/PropertyPaneTitle";
import AnalyticsUtil from "utils/AnalyticsUtil";
import * as log from "loglevel";
import PerformanceTracker, {
  PerformanceTransactionName,
} from "utils/PerformanceTracker";
import PropertyControlsGenerator from "./Generator";
import PaneWrapper from "components/editorComponents/PaneWrapper";
import { EditorTheme } from "components/editorComponents/CodeEditor/EditorConfig";
import { ThemeMode, getCurrentThemeMode } from "selectors/themeSelectors";
import {
  deleteSelectedWidget,
  copyWidget,
  selectWidget,
} from "actions/widgetActions";
import { ControlIcons } from "icons/ControlIcons";
import { FormIcons } from "icons/FormIcons";
import PropertyPaneHelpButton from "pages/Editor/PropertyPaneHelpButton";
import { getProppanePreference } from "selectors/usersSelectors";
import { PropertyPanePositionConfig } from "reducers/uiReducers/usersReducer";

const PropertyPaneWrapper = styled(PaneWrapper)<{
  themeMode?: EditorTheme;
}>`
  width: 100%;
  max-height: ${(props) => props.theme.propertyPane.height}px;
  width: ${(props) => props.theme.propertyPane.width}px;
  margin-bottom: ${(props) => props.theme.spaces[2]}px;
  margin-left: ${(props) => props.theme.spaces[10]}px;
  padding: ${(props) => props.theme.spaces[5]}px;
  padding-top: 0px;
  padding-right: ${(props) => props.theme.spaces[5]}px;
  border-right: 0;
  overflow-y: auto;
  overflow-x: hidden;
  text-transform: none;
`;

const StyledPanelStack = styled(PanelStack)`
  height: auto;
  width: 100%;
  margin: 0;
  &&& .bp3-panel-stack-view {
    margin: 0;
    border: none;
    background: transparent;
  }
  overflow: visible;
  position: static;
  &&& .${Classes.PANEL_STACK_VIEW} {
    position: static;
    overflow: hidden;
  }
`;

const CopyIcon = ControlIcons.COPY_CONTROL;
const DeleteIcon = FormIcons.DELETE_ICON;
interface PropertyPaneState {
  currentPanelStack: IPanel[];
}

export const PropertyControlsWrapper = styled.div`
  margin-top: ${(props) => props.theme.propertyPane.titleHeight}px;
`;

const PropertyPaneView = (
  props: {
    hidePropertyPane: () => void;
    theme: EditorTheme;
  } & IPanelProps,
) => {
  const { hidePropertyPane, theme, ...panel } = props;
  const widgetProperties: any = useSelector(getWidgetPropsForPropertyPane);

  const dispatch = useDispatch();
  const handleDelete = useCallback(
    () => dispatch(deleteSelectedWidget(false)),
    [dispatch],
  );
  const handleCopy = useCallback(() => dispatch(copyWidget(false)), [dispatch]);

  return (
    <>
      <PropertyPaneTitle
        key={widgetProperties.widgetId}
        title={widgetProperties.widgetName}
        widgetId={widgetProperties.widgetId}
        widgetType={widgetProperties?.type}
        actions={[
          {
            tooltipContent: "Copy Widget",
            icon: (
              <CopyIcon
                className="t--copy-widget"
                width={14}
                height={14}
                onClick={handleCopy}
              />
            ),
          },
          {
            tooltipContent: "Delete Widget",
            icon: (
              <DeleteIcon
                className="t--delete-widget"
                width={16}
                height={16}
                onClick={handleDelete}
              />
            ),
          },
          {
            tooltipContent: <span>Explore widget related docs</span>,
            icon: <PropertyPaneHelpButton />,
          },
          {
            tooltipContent: "Close",
            icon: (
              <Icon
                onClick={(e: any) => {
                  AnalyticsUtil.logEvent("PROPERTY_PANE_CLOSE_CLICK", {
                    widgetType: widgetProperties.widgetType,
                    widgetId: widgetProperties.widgetId,
                  });
                  hidePropertyPane();
                  e.preventDefault();
                  e.stopPropagation();
                }}
                iconSize={16}
                icon="cross"
                className={"t--property-pane-close-btn"}
              />
            ),
          },
        ]}
      />
      <PropertyControlsWrapper>
        <PropertyControlsGenerator
          id={widgetProperties.widgetId}
          type={widgetProperties.type}
          panel={panel}
          theme={theme}
        />
      </PropertyControlsWrapper>
    </>
  );
};

class PropertyPane extends Component<PropertyPaneProps, PropertyPaneState> {
  private panelWrapperRef = React.createRef<HTMLDivElement>();

  getTheme() {
    return EditorTheme.LIGHT;
  }

  getPopperTheme() {
    return ThemeMode.LIGHT;
  }

  render() {
    if (this.props.isVisible) {
      log.debug("Property pane rendered");
      const content = this.renderPropertyPane();
      const el = document.getElementsByClassName(
        generateClassName(this.props.widgetProperties?.widgetId),
      )[0];

      return (
        <Popper
          themeMode={this.getPopperTheme()}
          position={this.props?.propPanePreference?.position}
          disablePopperEvents={this.props?.propPanePreference?.isMoved}
          onPositionChange={(position: any) =>
            this.props.setPropPanePoistion(
              position,
              this.props.widgetProperties?.widgetId,
            )
          }
          isDraggable={true}
          isOpen={true}
          targetNode={el}
          zIndex={3}
          placement="right-start"
        >
          {content}
        </Popper>
      );
    } else {
      return null;
    }
  }

  renderPropertyPane() {
    const { widgetProperties } = this.props;

    if (!widgetProperties)
<<<<<<< HEAD
      return <PropertyPaneWrapper themeMode={this.getTheme()} />;

    // if settings control is disabled, don't render anything
    // for e.g - this will be true for list widget tempalte container widget
    if (widgetProperties.settingsControlDisabled) return <></>;

=======
      return (
        <PropertyPaneWrapper
          className={"t--propertypane"}
          themeMode={this.getTheme()}
        />
      );
>>>>>>> 834fc3ca
    return (
      <PropertyPaneWrapper
        className={"t--propertypane"}
        themeMode={this.getTheme()}
        ref={this.panelWrapperRef}
        onClick={(e: any) => {
          e.stopPropagation();
        }}
      >
        <StyledPanelStack
          onOpen={() => {
            const parent = this.panelWrapperRef.current;
            parent?.scrollTo(0, 0);
          }}
          initialPanel={{
            component: PropertyPaneView,
            props: {
              hidePropertyPane: this.props.hidePropertyPane,
              theme: this.getTheme(),
            },
          }}
          showPanelHeader={false}
        />
      </PropertyPaneWrapper>
    );
  }

  componentDidMount() {
    PerformanceTracker.stopTracking(
      PerformanceTransactionName.OPEN_PROPERTY_PANE,
    );
  }

  componentDidUpdate(prevProps: PropertyPaneProps) {
    if (
      this.props.widgetProperties?.widgetId !==
        prevProps.widgetProperties?.widgetId &&
      this.props.widgetProperties?.widgetId !== undefined
    ) {
      PerformanceTracker.stopTracking(
        PerformanceTransactionName.OPEN_PROPERTY_PANE,
      );
      if (prevProps.widgetProperties?.widgetId && prevProps.widgetProperties) {
        AnalyticsUtil.logEvent("PROPERTY_PANE_CLOSE", {
          widgetType: prevProps.widgetProperties.type,
          widgetId: prevProps.widgetProperties.widgetId,
        });
      }
      if (this.props.widgetProperties) {
        AnalyticsUtil.logEvent("PROPERTY_PANE_OPEN", {
          widgetType: this.props.widgetProperties.type,
          widgetId: this.props.widgetProperties.widgetId,
        });
      }
    }

    if (
      this.props.widgetProperties?.widgetId ===
        prevProps.widgetProperties?.widgetId &&
      this.props.isVisible &&
      !prevProps.isVisible &&
      this.props.widgetProperties !== undefined
    ) {
      AnalyticsUtil.logEvent("PROPERTY_PANE_OPEN", {
        widgetType: this.props.widgetProperties.type,
        widgetId: this.props.widgetProperties.widgetId,
      });
    }

    return true;
  }
}

const mapStateToProps = (state: AppState) => {
  return {
    widgetProperties: getWidgetPropsForPropertyPane(state),
    isVisible: getIsPropertyPaneVisible(state),
    themeMode: getCurrentThemeMode(state),
    propPanePreference: getProppanePreference(state),
  };
};

const mapDispatchToProps = (dispatch: any): PropertyPaneFunctions => {
  return {
    setPropPanePoistion: (position: any, widgetId: any) => {
      dispatch({
        type: ReduxActionTypes.PROP_PANE_MOVED,
        payload: {
          position: {
            left: position.left,
            top: position.top,
          },
        },
      });
      dispatch(selectWidget(widgetId));
    },
    hidePropertyPane: () =>
      dispatch({
        type: ReduxActionTypes.HIDE_PROPERTY_PANE,
      }),
  };
};

export interface PropertyPaneProps extends PropertyPaneFunctions {
  widgetProperties?: WidgetProps;
  isVisible: boolean;
  themeMode: ThemeMode;
  propPanePreference?: PropertyPanePositionConfig;
}

export interface PropertyPaneFunctions {
  hidePropertyPane: () => void;
  setPropPanePoistion: (position: any, widgetId: any) => void;
}

export default connect(mapStateToProps, mapDispatchToProps)(PropertyPane);<|MERGE_RESOLUTION|>--- conflicted
+++ resolved
@@ -214,21 +214,17 @@
     const { widgetProperties } = this.props;
 
     if (!widgetProperties)
-<<<<<<< HEAD
-      return <PropertyPaneWrapper themeMode={this.getTheme()} />;
-
-    // if settings control is disabled, don't render anything
-    // for e.g - this will be true for list widget tempalte container widget
-    if (widgetProperties.settingsControlDisabled) return <></>;
-
-=======
       return (
         <PropertyPaneWrapper
           className={"t--propertypane"}
           themeMode={this.getTheme()}
         />
       );
->>>>>>> 834fc3ca
+
+    // if settings control is disabled, don't render anything
+    // for e.g - this will be true for list widget tempalte container widget
+    if (widgetProperties.settingsControlDisabled) return <></>;
+
     return (
       <PropertyPaneWrapper
         className={"t--propertypane"}
