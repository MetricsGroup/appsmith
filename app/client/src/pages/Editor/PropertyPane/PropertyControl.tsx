import React, { memo, useCallback } from "react";
import _, { get } from "lodash";
import {
  ControlPropertyLabelContainer,
  ControlWrapper,
  JSToggleButton,
} from "components/propertyControls/StyledControls";
import { ControlIcons } from "icons/ControlIcons";
import PropertyControlFactory from "utils/PropertyControlFactory";
import PropertyHelpLabel from "pages/Editor/PropertyPane/PropertyHelpLabel";
import FIELD_EXPECTED_VALUE from "constants/FieldExpectedValue";
import { useDispatch, useSelector } from "react-redux";
import AnalyticsUtil from "utils/AnalyticsUtil";
import {
  setWidgetDynamicProperty,
  updateWidgetPropertyRequest,
  deleteWidgetProperty,
  batchUpdateWidgetProperty,
} from "actions/controlActions";
import {
  RenderModes,
  WidgetType,
  WidgetTypes,
} from "constants/WidgetConstants";
import { PropertyPaneControlConfig } from "constants/PropertyControlConstants";
import { IPanelProps } from "@blueprintjs/core";
import PanelPropertiesEditor from "./PanelPropertiesEditor";
import {
  isPathADynamicProperty,
  isPathADynamicTrigger,
} from "utils/DynamicBindingUtils";
import {
  getWidgetPropsForPropertyPane,
  getEnhancementsMap,
} from "selectors/propertyPaneSelectors";
import Boxed from "components/editorComponents/Onboarding/Boxed";
import { OnboardingStep } from "constants/OnboardingConstants";
import { PropertyPaneEnhancements } from ".";
import { getWidgets } from "sagas/selectors";
import Indicator from "components/editorComponents/Onboarding/Indicator";

type Props = PropertyPaneControlConfig & {
  panel: IPanelProps;
  enhancements?: PropertyPaneEnhancements;
};

const PropertyControl = memo((props: Props) => {
  const dispatch = useDispatch();
  const stateWidgets = useSelector(getWidgets);
  const widgetProperties: any = useSelector(getWidgetPropsForPropertyPane);
  const enhancementsMap = useSelector(getEnhancementsMap);

  const toggleDynamicProperty = useCallback(
    (propertyName: string, isDynamic: boolean) => {
      AnalyticsUtil.logEvent("WIDGET_TOGGLE_JS_PROP", {
        widgetType: widgetProperties.type,
        widgetName: widgetProperties.widgetName,
        propertyName: propertyName,
        propertyState: !isDynamic ? "JS" : "NORMAL",
      });
      dispatch(
        setWidgetDynamicProperty(
          widgetProperties.widgetId,
          propertyName,
          !isDynamic,
        ),
      );
    },
    [
      dispatch,
      widgetProperties.widgetId,
      widgetProperties.type,
      widgetProperties.widgetName,
    ],
  );

  const onDeleteProperties = useCallback(
    (propertyPaths: string[]) => {
      dispatch(deleteWidgetProperty(widgetProperties.widgetId, propertyPaths));
    },
    [dispatch, widgetProperties.widgetId],
  );
  const onBatchUpdateProperties = useCallback(
    (allUpdates: Record<string, unknown>) =>
      dispatch(
        batchUpdateWidgetProperty(widgetProperties.widgetId, allUpdates),
      ),
    [widgetProperties.widgetId, dispatch],
  );
  // this function updates the properties of widget passed
  const onBatchUpdatePropertiesOfWidget = useCallback(
    (allUpdates: Record<string, unknown>, widgetId: string) =>
      dispatch(batchUpdateWidgetProperty(widgetId, allUpdates)),
    [dispatch],
  );

  /**
   * this function is called whenever we change any property in the property pane
   * it updates the widget property by updateWidgetPropertyRequest
   * It also calls the beforeChildPropertyUpdate hook
   */
  const onPropertyChange = useCallback(
    (propertyName: string, propertyValue: any, isDynamicTrigger?: boolean) => {
      AnalyticsUtil.logEvent("WIDGET_PROPERTY_UPDATE", {
        widgetType: widgetProperties.type,
        widgetName: widgetProperties.widgetName,
        propertyName: propertyName,
        updatedValue: propertyValue,
      });
      let propertiesToUpdate:
        | Array<{
            propertyPath: string;
            propertyValue: any;
          }>
        | undefined;
      if (props.updateHook) {
        propertiesToUpdate = props.updateHook(
          widgetProperties,
          propertyName,
          propertyValue,
        );
      }

      // if there are enhancements related to the widget, calling them here
      // enhancements are basically group of functions that are called before widget propety
      // is changed on propertypane. For e.g - set/update parent property
      if (props.enhancements?.beforeChildPropertyUpdate) {
        // TODO: Concat if exists, else replace
        const hookPropertiesUpdates = props.enhancements.beforeChildPropertyUpdate(
          widgetProperties.widgetName,
          get(enhancementsMap[widgetProperties.widgetId], "parentId", ""),
          get(enhancementsMap[widgetProperties.widgetId], "parentWidgetName"),
          propertyName,
          propertyValue,
        );

        if (
          Array.isArray(hookPropertiesUpdates) &&
          hookPropertiesUpdates.length > 0
        ) {
          const allUpdates: Record<string, unknown> = {};
          hookPropertiesUpdates.forEach(({ propertyPath, propertyValue }) => {
            allUpdates[propertyPath] = propertyValue;
          });

          onBatchUpdatePropertiesOfWidget(
            allUpdates,
            get(enhancementsMap[widgetProperties.widgetId], "parentId", ""),
          );
        }
      }

      if (propertiesToUpdate) {
        const allUpdates: Record<string, unknown> = {};
        propertiesToUpdate.forEach(({ propertyPath, propertyValue }) => {
          allUpdates[propertyPath] = propertyValue;
        });
        if (!isDynamicTrigger) allUpdates[propertyName] = propertyValue;
        onBatchUpdateProperties(allUpdates);
      }
      if (!propertiesToUpdate || isDynamicTrigger) {
        dispatch(
          updateWidgetPropertyRequest(
            widgetProperties.widgetId,
            propertyName,
            propertyValue,
            RenderModes.CANVAS, // This seems to be not needed anymore.
            isDynamicTrigger,
          ),
        );
      }
    },
    [dispatch, widgetProperties],
  );

  const openPanel = useCallback(
    (panelProps: any) => {
      if (props.panelConfig) {
        props.panel.openPanel({
          component: PanelPropertiesEditor,
          props: {
            panelProps,
            panelConfig: props.panelConfig,
            onPropertiesChange: onBatchUpdateProperties,
            panelParentPropertyPath: props.propertyName,
            panel: props.panel,
          },
        });
      }
    },
    [props.panelConfig, onPropertyChange, props.propertyName],
  );

  // Do not render the control if it needs to be hidden
  if (props.hidden && props.hidden(widgetProperties, props.propertyName)) {
    return null;
  }

  const getPropertyValidation = (
    propertyName: string,
  ): { isValid: boolean; validationMessage?: string } => {
    let isValid = true;
    let validationMessage = "";
    if (widgetProperties) {
      isValid = widgetProperties.invalidProps
        ? !(propertyName in widgetProperties.invalidProps)
        : true;
      validationMessage = widgetProperties.validationMessages
        ? propertyName in widgetProperties.validationMessages
          ? widgetProperties.validationMessages[propertyName]
          : ""
        : "";
    }
    return { isValid, validationMessage };
  };

  const { propertyName, label } = props;
  if (widgetProperties) {
    const propertyValue = _.get(widgetProperties, propertyName);
    const dataTreePath: any = `${widgetProperties.widgetName}.evaluatedValues.${propertyName}`;
    const evaluatedValue = _.get(
      widgetProperties,
      `evaluatedValues.${propertyName}`,
    );

    const { isValid, validationMessage } = getPropertyValidation(propertyName);
    const { additionalAutoComplete, ...rest } = props;
    const config = {
      ...rest,
      isValid,
      propertyValue,
      validationMessage,
      dataTreePath,
      evaluatedValue,
      widgetProperties,
      parentPropertyName: propertyName,
      parentPropertyValue: propertyValue,
      expected: FIELD_EXPECTED_VALUE[widgetProperties.type as WidgetType][
        propertyName
      ] as any,
      listWidgetProperties: {},
    };
    if (isPathADynamicTrigger(widgetProperties, propertyName)) {
      config.isValid = true;
      config.validationMessage = "";
      delete config.dataTreePath;
      delete config.evaluatedValue;
      delete config.expected;
    }

    const isDynamic: boolean = isPathADynamicProperty(
      widgetProperties,
      propertyName,
    );
    const isConvertible = !!props.isJSConvertible;
    const className = props.label
      .split(" ")
      .join("")
      .toLowerCase();

    const enhancementsMapOfWidget = get(
      enhancementsMap,
      `${widgetProperties.widgetId}`,
    );

    const isListOrChildOfList =
      get(enhancementsMapOfWidget, "type") === WidgetTypes.LIST_WIDGET;

    // adding list widget properties in the config so that we can retrive in the control
    if (isListOrChildOfList) {
      const parentId = get(enhancementsMapOfWidget, "parentId");

      if (parentId) {
        config.listWidgetProperties = stateWidgets[parentId];
      } else {
        config.listWidgetProperties = stateWidgets[widgetProperties.widgetId];
      }
    }

    /**
     * if there is customJSControl being passed, use that,
     * if the current widget is associated with list widget, use "COMPUTE_LIST_VALUE"
     *
     * Note: "COMPUTE_LIST_VALUE" helps in showing currentItem automcomplete in property pane
     */
    const getCustomJSControl = () => {
      if (props.customJSControl) return props.customJSControl;

      if (isListOrChildOfList) {
        return "COMPUTE_LIST_VALUE";
      }
    };

    try {
      return (
        <ControlWrapper
          className={`t--property-control-${className}`}
          key={config.id}
          orientation={
            config.controlType === "SWITCH" && !isDynamic
              ? "HORIZONTAL"
              : "VERTICAL"
          }
        >
          <Boxed
            step={OnboardingStep.DEPLOY}
            show={
              propertyName !== "isRequired" && propertyName !== "isDisabled"
            }
          >
            <ControlPropertyLabelContainer>
              <PropertyHelpLabel tooltip={props.helpText} label={label} />
              {isConvertible && (
                <JSToggleButton
                  active={isDynamic}
                  onClick={() => toggleDynamicProperty(propertyName, isDynamic)}
                  className={`t--js-toggle ${isDynamic ? "is-active" : ""}`}
                >
                  <ControlIcons.JS_TOGGLE />
                </JSToggleButton>
              )}
            </ControlPropertyLabelContainer>
            <Indicator
              step={OnboardingStep.ADD_INPUT_WIDGET}
              show={propertyName === "onSubmit"}
            >
              {PropertyControlFactory.createControl(
                config,
                {
                  onPropertyChange: onPropertyChange,
                  openNextPanel: openPanel,
                  deleteProperties: onDeleteProperties,
                },
                isDynamic,
<<<<<<< HEAD
                getCustomJSControl(),
=======
                props.customJSControl,
                additionalAutoComplete
                  ? additionalAutoComplete(widgetProperties)
                  : undefined,
>>>>>>> f0be4341
              )}
            </Indicator>
          </Boxed>
        </ControlWrapper>
      );
    } catch (e) {
      console.error(e);
      return null;
    }
  }
  return null;
});

PropertyControl.displayName = "PropertyControl";

(PropertyControl as any).whyDidYouRender = {
  logOnDifferentValues: false,
};

export default PropertyControl;<|MERGE_RESOLUTION|>--- conflicted
+++ resolved
@@ -332,14 +332,10 @@
                   deleteProperties: onDeleteProperties,
                 },
                 isDynamic,
-<<<<<<< HEAD
                 getCustomJSControl(),
-=======
-                props.customJSControl,
                 additionalAutoComplete
                   ? additionalAutoComplete(widgetProperties)
                   : undefined,
->>>>>>> f0be4341
               )}
             </Indicator>
           </Boxed>
