--- conflicted
+++ resolved
@@ -281,10 +281,6 @@
       config.validationMessage = "";
       delete config.dataTreePath;
       delete config.evaluatedValue;
-<<<<<<< HEAD
-=======
-      delete config.expected;
->>>>>>> 3fb00b6c
     }
 
     const isDynamic: boolean = isPathADynamicProperty(
