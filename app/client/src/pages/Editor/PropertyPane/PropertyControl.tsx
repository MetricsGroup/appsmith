import React, { memo, useCallback } from "react";
<<<<<<< HEAD
import _, { get } from "lodash";
=======
import _ from "lodash";
>>>>>>> 5c80e2e3
import {
  ControlPropertyLabelContainer,
  ControlWrapper,
  JSToggleButton,
} from "components/propertyControls/StyledControls";
import { ControlIcons } from "icons/ControlIcons";
import PropertyControlFactory from "utils/PropertyControlFactory";
import PropertyHelpLabel from "pages/Editor/PropertyPane/PropertyHelpLabel";
import FIELD_EXPECTED_VALUE from "constants/FieldExpectedValue";
import { useDispatch, useSelector } from "react-redux";
import AnalyticsUtil from "utils/AnalyticsUtil";
import {
  setWidgetDynamicProperty,
  updateWidgetPropertyRequest,
  deleteWidgetProperty,
  batchUpdateWidgetProperty,
} from "actions/controlActions";
<<<<<<< HEAD
import {
  RenderModes,
  WidgetType,
  WidgetTypes,
} from "constants/WidgetConstants";
=======
import { RenderModes, WidgetType } from "constants/WidgetConstants";
>>>>>>> 5c80e2e3
import { PropertyPaneControlConfig } from "constants/PropertyControlConstants";
import { IPanelProps } from "@blueprintjs/core";
import PanelPropertiesEditor from "./PanelPropertiesEditor";
import {
  isPathADynamicProperty,
  isPathADynamicTrigger,
} from "utils/DynamicBindingUtils";
<<<<<<< HEAD
import {
  getWidgetPropsForPropertyPane,
  getEnhancementsMap,
} from "selectors/propertyPaneSelectors";
=======
import { getWidgetPropsForPropertyPane } from "selectors/propertyPaneSelectors";
import Boxed from "components/editorComponents/Onboarding/Boxed";
>>>>>>> 5c80e2e3
import { OnboardingStep } from "constants/OnboardingConstants";
import { PropertyPaneEnhancements } from ".";
import { getWidgets } from "sagas/selectors";
import Boxed from "components/editorComponents/Onboarding/Boxed";
import Indicator from "components/editorComponents/Onboarding/Indicator";

type Props = PropertyPaneControlConfig & {
  panel: IPanelProps;
<<<<<<< HEAD
  enhancements?: PropertyPaneEnhancements;
=======
>>>>>>> 5c80e2e3
};

const PropertyControl = memo((props: Props) => {
  const dispatch = useDispatch();
<<<<<<< HEAD
  const stateWidgets = useSelector(getWidgets);
  const widgetProperties: any = useSelector(getWidgetPropsForPropertyPane);
  const enhancementsMap = useSelector(getEnhancementsMap);
=======
  const widgetProperties: any = useSelector(getWidgetPropsForPropertyPane);
>>>>>>> 5c80e2e3

  const toggleDynamicProperty = useCallback(
    (propertyName: string, isDynamic: boolean) => {
      AnalyticsUtil.logEvent("WIDGET_TOGGLE_JS_PROP", {
        widgetType: widgetProperties.type,
        widgetName: widgetProperties.widgetName,
        propertyName: propertyName,
        propertyState: !isDynamic ? "JS" : "NORMAL",
      });
      dispatch(
        setWidgetDynamicProperty(
          widgetProperties.widgetId,
          propertyName,
          !isDynamic,
        ),
      );
    },
    [
      dispatch,
      widgetProperties.widgetId,
      widgetProperties.type,
      widgetProperties.widgetName,
    ],
  );

  const onDeleteProperties = useCallback(
    (propertyPaths: string[]) => {
      dispatch(deleteWidgetProperty(widgetProperties.widgetId, propertyPaths));
    },
    [dispatch, widgetProperties.widgetId],
  );
  const onBatchUpdateProperties = useCallback(
    (allUpdates: Record<string, unknown>) =>
      dispatch(
        batchUpdateWidgetProperty(widgetProperties.widgetId, allUpdates),
      ),
    [widgetProperties.widgetId, dispatch],
  );
<<<<<<< HEAD
  // this function updates the properties of widget passed
  const onBatchUpdatePropertiesOfWidget = useCallback(
    (allUpdates: Record<string, unknown>, widgetId: string) =>
      dispatch(batchUpdateWidgetProperty(widgetId, allUpdates)),
    [dispatch],
  );

  /**
   * this function is called whenever we change any property in the property pane
   * it updates the widget property by updateWidgetPropertyRequest
   * It also calls the beforeChildPropertyUpdate hook
   */
=======

>>>>>>> 5c80e2e3
  const onPropertyChange = useCallback(
    (propertyName: string, propertyValue: any, isDynamicTrigger?: boolean) => {
      AnalyticsUtil.logEvent("WIDGET_PROPERTY_UPDATE", {
        widgetType: widgetProperties.type,
        widgetName: widgetProperties.widgetName,
        propertyName: propertyName,
        updatedValue: propertyValue,
      });
<<<<<<< HEAD
=======

>>>>>>> 5c80e2e3
      let propertiesToUpdate:
        | Array<{
            propertyPath: string;
            propertyValue: any;
          }>
        | undefined;
      if (props.updateHook) {
        propertiesToUpdate = props.updateHook(
          widgetProperties,
          propertyName,
          propertyValue,
        );
      }
<<<<<<< HEAD

      // if there are enhancements related to the widget, calling them here
      // enhancements are basically group of functions that are called before widget propety
      // is changed on propertypane. For e.g - set/update parent property
      if (props.enhancements?.beforeChildPropertyUpdate) {
        // TODO: Concat if exists, else replace
        const hookPropertiesUpdates = props.enhancements.beforeChildPropertyUpdate(
          widgetProperties.widgetName,
          get(enhancementsMap[widgetProperties.widgetId], "parentId", ""),
          get(enhancementsMap[widgetProperties.widgetId], "parentWidgetName"),
          propertyName,
          propertyValue,
        );

        if (
          Array.isArray(hookPropertiesUpdates) &&
          hookPropertiesUpdates.length > 0
        ) {
          const allUpdates: Record<string, unknown> = {};
          hookPropertiesUpdates.forEach(({ propertyPath, propertyValue }) => {
            allUpdates[propertyPath] = propertyValue;
          });

          onBatchUpdatePropertiesOfWidget(
            allUpdates,
            get(enhancementsMap[widgetProperties.widgetId], "parentId", ""),
          );
        }
      }

=======
>>>>>>> 5c80e2e3
      if (propertiesToUpdate) {
        const allUpdates: Record<string, unknown> = {};
        propertiesToUpdate.forEach(({ propertyPath, propertyValue }) => {
          allUpdates[propertyPath] = propertyValue;
        });
        if (!isDynamicTrigger) allUpdates[propertyName] = propertyValue;
        onBatchUpdateProperties(allUpdates);
      }
      if (!propertiesToUpdate || isDynamicTrigger) {
        dispatch(
          updateWidgetPropertyRequest(
            widgetProperties.widgetId,
            propertyName,
            propertyValue,
            RenderModes.CANVAS, // This seems to be not needed anymore.
            isDynamicTrigger,
          ),
        );
      }
    },
    [dispatch, widgetProperties],
  );

  const openPanel = useCallback(
    (panelProps: any) => {
      if (props.panelConfig) {
        props.panel.openPanel({
          component: PanelPropertiesEditor,
          props: {
            panelProps,
            panelConfig: props.panelConfig,
            onPropertiesChange: onBatchUpdateProperties,
            panelParentPropertyPath: props.propertyName,
            panel: props.panel,
          },
        });
      }
    },
    [props.panelConfig, onPropertyChange, props.propertyName],
  );

  // Do not render the control if it needs to be hidden
  if (props.hidden && props.hidden(widgetProperties, props.propertyName)) {
    return null;
  }

  const getPropertyValidation = (
    propertyName: string,
  ): { isValid: boolean; validationMessage?: string } => {
    let isValid = true;
    let validationMessage = "";
    if (widgetProperties) {
      isValid = widgetProperties.invalidProps
        ? !(propertyName in widgetProperties.invalidProps)
        : true;
      validationMessage = widgetProperties.validationMessages
        ? propertyName in widgetProperties.validationMessages
          ? widgetProperties.validationMessages[propertyName]
          : ""
        : "";
    }
    return { isValid, validationMessage };
  };

  const { propertyName, label } = props;
  if (widgetProperties) {
    const propertyValue = _.get(widgetProperties, propertyName);
    const dataTreePath: any = `${widgetProperties.widgetName}.evaluatedValues.${propertyName}`;
    const evaluatedValue = _.get(
      widgetProperties,
      `evaluatedValues.${propertyName}`,
    );

    const { isValid, validationMessage } = getPropertyValidation(propertyName);
    const config = {
      ...props,
      isValid,
      propertyValue,
      validationMessage,
      dataTreePath,
      evaluatedValue,
      widgetProperties,
      parentPropertyName: propertyName,
      parentPropertyValue: propertyValue,
      expected: FIELD_EXPECTED_VALUE[widgetProperties.type as WidgetType][
        propertyName
      ] as any,
      listWidgetProperties: {},
    };
    if (isPathADynamicTrigger(widgetProperties, propertyName)) {
      config.isValid = true;
      config.validationMessage = "";
      delete config.dataTreePath;
      delete config.evaluatedValue;
      delete config.expected;
    }

    const isDynamic: boolean = isPathADynamicProperty(
      widgetProperties,
      propertyName,
    );
    const isConvertible = !!props.isJSConvertible;
    const className = props.label
      .split(" ")
      .join("")
      .toLowerCase();

<<<<<<< HEAD
    const enhancementsMapOfWidget = get(
      enhancementsMap,
      `${widgetProperties.widgetId}`,
    );

    const isListOrChildOfList =
      get(enhancementsMapOfWidget, "type") === WidgetTypes.LIST_WIDGET;

    // adding list widget properties in the config so that we can retrive in the control
    if (isListOrChildOfList) {
      const parentId = get(enhancementsMapOfWidget, "parentId");

      if (parentId) {
        config.listWidgetProperties = stateWidgets[parentId];
      } else {
        config.listWidgetProperties = stateWidgets[widgetProperties.widgetId];
      }
    }

    /**
     * if there is customJSControl being passed, use that,
     * if the current widget is associated with list widget, use "COMPUTE_LIST_VALUE"
     *
     * Note: "COMPUTE_LIST_VALUE" helps in showing currentItem automcomplete in property pane
     */
    const getCustomJSControl = () => {
      if (props.customJSControl) return props.customJSControl;

      if (isListOrChildOfList) {
        return "COMPUTE_LIST_VALUE";
      }
    };

=======
>>>>>>> 5c80e2e3
    try {
      return (
        <ControlWrapper
          className={`t--property-control-${className}`}
          key={config.id}
          orientation={
            config.controlType === "SWITCH" && !isDynamic
              ? "HORIZONTAL"
              : "VERTICAL"
          }
        >
          <Boxed
            step={OnboardingStep.DEPLOY}
            show={
              propertyName !== "isRequired" && propertyName !== "isDisabled"
            }
          >
            <ControlPropertyLabelContainer>
              <PropertyHelpLabel tooltip={props.helpText} label={label} />
              {isConvertible && (
                <JSToggleButton
                  active={isDynamic}
                  onClick={() => toggleDynamicProperty(propertyName, isDynamic)}
                  className={`t--js-toggle ${isDynamic ? "is-active" : ""}`}
                >
                  <ControlIcons.JS_TOGGLE />
                </JSToggleButton>
              )}
            </ControlPropertyLabelContainer>
            <Indicator
              step={OnboardingStep.ADD_INPUT_WIDGET}
              show={propertyName === "onSubmit"}
            >
              {PropertyControlFactory.createControl(
                config,
                {
                  onPropertyChange: onPropertyChange,
                  openNextPanel: openPanel,
                  deleteProperties: onDeleteProperties,
                },
                isDynamic,
<<<<<<< HEAD
                getCustomJSControl(),
=======
                props.customJSControl,
>>>>>>> 5c80e2e3
              )}
            </Indicator>
          </Boxed>
        </ControlWrapper>
      );
    } catch (e) {
      console.error(e);
      return null;
    }
  }
  return null;
});

PropertyControl.displayName = "PropertyControl";

(PropertyControl as any).whyDidYouRender = {
  logOnDifferentValues: false,
};

export default PropertyControl;<|MERGE_RESOLUTION|>--- conflicted
+++ resolved
@@ -1,9 +1,5 @@
 import React, { memo, useCallback } from "react";
-<<<<<<< HEAD
 import _, { get } from "lodash";
-=======
-import _ from "lodash";
->>>>>>> 5c80e2e3
 import {
   ControlPropertyLabelContainer,
   ControlWrapper,
@@ -21,15 +17,11 @@
   deleteWidgetProperty,
   batchUpdateWidgetProperty,
 } from "actions/controlActions";
-<<<<<<< HEAD
 import {
   RenderModes,
   WidgetType,
   WidgetTypes,
 } from "constants/WidgetConstants";
-=======
-import { RenderModes, WidgetType } from "constants/WidgetConstants";
->>>>>>> 5c80e2e3
 import { PropertyPaneControlConfig } from "constants/PropertyControlConstants";
 import { IPanelProps } from "@blueprintjs/core";
 import PanelPropertiesEditor from "./PanelPropertiesEditor";
@@ -37,38 +29,26 @@
   isPathADynamicProperty,
   isPathADynamicTrigger,
 } from "utils/DynamicBindingUtils";
-<<<<<<< HEAD
 import {
   getWidgetPropsForPropertyPane,
   getEnhancementsMap,
 } from "selectors/propertyPaneSelectors";
-=======
-import { getWidgetPropsForPropertyPane } from "selectors/propertyPaneSelectors";
 import Boxed from "components/editorComponents/Onboarding/Boxed";
->>>>>>> 5c80e2e3
 import { OnboardingStep } from "constants/OnboardingConstants";
 import { PropertyPaneEnhancements } from ".";
 import { getWidgets } from "sagas/selectors";
-import Boxed from "components/editorComponents/Onboarding/Boxed";
 import Indicator from "components/editorComponents/Onboarding/Indicator";
 
 type Props = PropertyPaneControlConfig & {
   panel: IPanelProps;
-<<<<<<< HEAD
   enhancements?: PropertyPaneEnhancements;
-=======
->>>>>>> 5c80e2e3
 };
 
 const PropertyControl = memo((props: Props) => {
   const dispatch = useDispatch();
-<<<<<<< HEAD
   const stateWidgets = useSelector(getWidgets);
   const widgetProperties: any = useSelector(getWidgetPropsForPropertyPane);
   const enhancementsMap = useSelector(getEnhancementsMap);
-=======
-  const widgetProperties: any = useSelector(getWidgetPropsForPropertyPane);
->>>>>>> 5c80e2e3
 
   const toggleDynamicProperty = useCallback(
     (propertyName: string, isDynamic: boolean) => {
@@ -107,7 +87,6 @@
       ),
     [widgetProperties.widgetId, dispatch],
   );
-<<<<<<< HEAD
   // this function updates the properties of widget passed
   const onBatchUpdatePropertiesOfWidget = useCallback(
     (allUpdates: Record<string, unknown>, widgetId: string) =>
@@ -120,9 +99,6 @@
    * it updates the widget property by updateWidgetPropertyRequest
    * It also calls the beforeChildPropertyUpdate hook
    */
-=======
-
->>>>>>> 5c80e2e3
   const onPropertyChange = useCallback(
     (propertyName: string, propertyValue: any, isDynamicTrigger?: boolean) => {
       AnalyticsUtil.logEvent("WIDGET_PROPERTY_UPDATE", {
@@ -131,10 +107,6 @@
         propertyName: propertyName,
         updatedValue: propertyValue,
       });
-<<<<<<< HEAD
-=======
-
->>>>>>> 5c80e2e3
       let propertiesToUpdate:
         | Array<{
             propertyPath: string;
@@ -148,7 +120,6 @@
           propertyValue,
         );
       }
-<<<<<<< HEAD
 
       // if there are enhancements related to the widget, calling them here
       // enhancements are basically group of functions that are called before widget propety
@@ -179,8 +150,6 @@
         }
       }
 
-=======
->>>>>>> 5c80e2e3
       if (propertiesToUpdate) {
         const allUpdates: Record<string, unknown> = {};
         propertiesToUpdate.forEach(({ propertyPath, propertyValue }) => {
@@ -288,7 +257,6 @@
       .join("")
       .toLowerCase();
 
-<<<<<<< HEAD
     const enhancementsMapOfWidget = get(
       enhancementsMap,
       `${widgetProperties.widgetId}`,
@@ -322,8 +290,6 @@
       }
     };
 
-=======
->>>>>>> 5c80e2e3
     try {
       return (
         <ControlWrapper
@@ -365,11 +331,7 @@
                   deleteProperties: onDeleteProperties,
                 },
                 isDynamic,
-<<<<<<< HEAD
                 getCustomJSControl(),
-=======
-                props.customJSControl,
->>>>>>> 5c80e2e3
               )}
             </Indicator>
           </Boxed>
