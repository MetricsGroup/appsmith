--- conflicted
+++ resolved
@@ -114,7 +114,6 @@
           propertyValue,
         );
       }
-<<<<<<< HEAD
 
       // if there are enhancements related to the widget, calling them here
       // enhancements are basically group of functions that are called before widget propety
@@ -146,9 +145,6 @@
         }
       }
 
-=======
-      console.log("Table log:", { propertiesToUpdate });
->>>>>>> f79006f3
       if (propertiesToUpdate) {
         const allUpdates: Record<string, unknown> = {};
         propertiesToUpdate.forEach(({ propertyPath, propertyValue }) => {
