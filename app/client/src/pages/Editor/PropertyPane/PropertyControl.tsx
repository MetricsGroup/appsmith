--- conflicted
+++ resolved
@@ -29,22 +29,15 @@
   isPathADynamicProperty,
   isPathADynamicTrigger,
 } from "utils/DynamicBindingUtils";
-<<<<<<< HEAD
 import {
   getWidgetPropsForPropertyPane,
   getEnhancementsMap,
 } from "selectors/propertyPaneSelectors";
-import OnboardingToolTip from "components/editorComponents/Onboarding/Tooltip";
-import { Position } from "@blueprintjs/core";
 import { OnboardingStep } from "constants/OnboardingConstants";
 import { PropertyPaneEnhancements } from ".";
 import { getWidgets } from "sagas/selectors";
-=======
-import { getWidgetPropsForPropertyPane } from "selectors/propertyPaneSelectors";
 import Boxed from "components/editorComponents/Onboarding/Boxed";
-import { OnboardingStep } from "constants/OnboardingConstants";
 import Indicator from "components/editorComponents/Onboarding/Indicator";
->>>>>>> d7d98ed0
 
 type Props = PropertyPaneControlConfig & {
   panel: IPanelProps;
@@ -314,19 +307,6 @@
               propertyName !== "isRequired" && propertyName !== "isDisabled"
             }
           >
-<<<<<<< HEAD
-            {PropertyControlFactory.createControl(
-              config,
-              {
-                onPropertyChange: onPropertyChange,
-                openNextPanel: openPanel,
-                deleteProperties: onDeleteProperties,
-              },
-              isDynamic,
-              getCustomJSControl(),
-            )}
-          </OnboardingToolTip>
-=======
             <ControlPropertyLabelContainer>
               <PropertyHelpLabel tooltip={props.helpText} label={label} />
               {isConvertible && (
@@ -351,11 +331,10 @@
                   deleteProperties: onDeleteProperties,
                 },
                 isDynamic,
-                props.customJSControl,
+                getCustomJSControl(),
               )}
             </Indicator>
           </Boxed>
->>>>>>> d7d98ed0
         </ControlWrapper>
       );
     } catch (e) {
