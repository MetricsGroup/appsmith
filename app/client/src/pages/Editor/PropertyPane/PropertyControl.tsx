import React, { memo, useCallback } from "react";
import _ from "lodash";
import {
  ControlPropertyLabelContainer,
  ControlWrapper,
  JSToggleButton,
} from "components/propertyControls/StyledControls";
import { ControlIcons } from "icons/ControlIcons";
import PropertyControlFactory from "utils/PropertyControlFactory";
import PropertyHelpLabel from "pages/Editor/PropertyPane/PropertyHelpLabel";
import FIELD_EXPECTED_VALUE from "constants/FieldExpectedValue";
import { useDispatch, useSelector } from "react-redux";
import AnalyticsUtil from "utils/AnalyticsUtil";
import {
  setWidgetDynamicProperty,
  updateWidgetPropertyRequest,
  deleteWidgetProperty,
  batchUpdateWidgetProperty,
} from "actions/controlActions";
import { RenderModes, WidgetType } from "constants/WidgetConstants";
import { PropertyPaneControlConfig } from "constants/PropertyControlConstants";
import { IPanelProps } from "@blueprintjs/core";
import PanelPropertiesEditor from "./PanelPropertiesEditor";
import {
  isPathADynamicProperty,
  isPathADynamicTrigger,
} from "../../../utils/DynamicBindingUtils";
<<<<<<< HEAD
import { getWidgetPropsForPropertyPane } from "selectors/propertyPaneSelectors";
import OnboardingToolTip from "components/editorComponents/Onboarding/Tooltip";
import { Position } from "@blueprintjs/core";
=======
import Boxed from "components/editorComponents/Onboarding/Boxed";
>>>>>>> c1b3f311
import { OnboardingStep } from "constants/OnboardingConstants";
import Indicator from "components/editorComponents/Onboarding/Indicator";

type Props = PropertyPaneControlConfig & {
  panel: IPanelProps;
};

const PropertyControl = memo((props: Props) => {
  const dispatch = useDispatch();
  const widgetProperties: any = useSelector(getWidgetPropsForPropertyPane);

  const toggleDynamicProperty = useCallback(
    (propertyName: string, isDynamic: boolean) => {
      AnalyticsUtil.logEvent("WIDGET_TOGGLE_JS_PROP", {
        widgetType: widgetProperties.type,
        widgetName: widgetProperties.widgetName,
        propertyName: propertyName,
        propertyState: !isDynamic ? "JS" : "NORMAL",
      });
      dispatch(
        setWidgetDynamicProperty(
          widgetProperties.widgetId,
          propertyName,
          !isDynamic,
        ),
      );
    },
    [
      dispatch,
      widgetProperties.widgetId,
      widgetProperties.type,
      widgetProperties.widgetName,
    ],
  );

  const onDeleteProperties = useCallback(
    (propertyPaths: string[]) => {
      dispatch(deleteWidgetProperty(widgetProperties.widgetId, propertyPaths));
    },
    [dispatch, widgetProperties.widgetId],
  );
  const onBatchUpdateProperties = useCallback(
    (allUpdates: Record<string, unknown>) =>
      dispatch(
        batchUpdateWidgetProperty(widgetProperties.widgetId, allUpdates),
      ),
    [widgetProperties.widgetId, dispatch],
  );

  const onPropertyChange = useCallback(
    (propertyName: string, propertyValue: any, isDynamicTrigger?: boolean) => {
      AnalyticsUtil.logEvent("WIDGET_PROPERTY_UPDATE", {
        widgetType: widgetProperties.type,
        widgetName: widgetProperties.widgetName,
        propertyName: propertyName,
        updatedValue: propertyValue,
      });

      let propertiesToUpdate:
        | Array<{
            propertyPath: string;
            propertyValue: any;
          }>
        | undefined;
      if (props.updateHook) {
        propertiesToUpdate = props.updateHook(
          widgetProperties,
          propertyName,
          propertyValue,
        );
      }
      if (propertiesToUpdate) {
        const allUpdates: Record<string, unknown> = {};
        propertiesToUpdate.forEach(({ propertyPath, propertyValue }) => {
          allUpdates[propertyPath] = propertyValue;
        });
        if (!isDynamicTrigger) allUpdates[propertyName] = propertyValue;
        onBatchUpdateProperties(allUpdates);
      }
      if (!propertiesToUpdate || isDynamicTrigger) {
        dispatch(
          updateWidgetPropertyRequest(
            widgetProperties.widgetId,
            propertyName,
            propertyValue,
            RenderModes.CANVAS, // This seems to be not needed anymore.
            isDynamicTrigger,
          ),
        );
      }
    },
    [dispatch, widgetProperties],
  );

  const openPanel = useCallback(
    (panelProps: any) => {
      if (props.panelConfig) {
        props.panel.openPanel({
          component: PanelPropertiesEditor,
          props: {
            panelProps,
            panelConfig: props.panelConfig,
            onPropertiesChange: onBatchUpdateProperties,
            panelParentPropertyPath: props.propertyName,
            panel: props.panel,
          },
        });
      }
    },
    [props.panelConfig, onPropertyChange, props.propertyName],
  );

  // Do not render the control if it needs to be hidden
  if (props.hidden && props.hidden(widgetProperties, props.propertyName)) {
    return null;
  }

  const getPropertyValidation = (
    propertyName: string,
  ): { isValid: boolean; validationMessage?: string } => {
    let isValid = true;
    let validationMessage = "";
    if (widgetProperties) {
      isValid = widgetProperties.invalidProps
        ? !(propertyName in widgetProperties.invalidProps)
        : true;
      validationMessage = widgetProperties.validationMessages
        ? propertyName in widgetProperties.validationMessages
          ? widgetProperties.validationMessages[propertyName]
          : ""
        : "";
    }
    return { isValid, validationMessage };
  };

  const { propertyName, label } = props;
  if (widgetProperties) {
    const propertyValue = _.get(widgetProperties, propertyName);
    const dataTreePath: any = `${widgetProperties.widgetName}.evaluatedValues.${propertyName}`;
    const evaluatedValue = _.get(
      widgetProperties,
      `evaluatedValues.${propertyName}`,
    );

    const { isValid, validationMessage } = getPropertyValidation(propertyName);
    const config = {
      ...props,
      isValid,
      propertyValue,
      validationMessage,
      dataTreePath,
      evaluatedValue,
      widgetProperties,
      parentPropertyName: propertyName,
      parentPropertyValue: propertyValue,
      expected: FIELD_EXPECTED_VALUE[widgetProperties.type as WidgetType][
        propertyName
      ] as any,
    };
    if (isPathADynamicTrigger(widgetProperties, propertyName)) {
      config.isValid = true;
      config.validationMessage = "";
      delete config.dataTreePath;
      delete config.evaluatedValue;
      delete config.expected;
    }

    const isDynamic: boolean = isPathADynamicProperty(
      widgetProperties,
      propertyName,
    );
    const isConvertible = !!props.isJSConvertible;
    const className = props.label
      .split(" ")
      .join("")
      .toLowerCase();

    try {
      return (
        <ControlWrapper
          className={`t--property-control-${className}`}
          key={config.id}
          orientation={
            config.controlType === "SWITCH" && !isDynamic
              ? "HORIZONTAL"
              : "VERTICAL"
          }
        >
<<<<<<< HEAD
          <ControlPropertyLabelContainer>
            <PropertyHelpLabel tooltip={props.helpText} label={label} />
            {isConvertible && (
              <JSToggleButton
                active={isDynamic}
                onClick={() => toggleDynamicProperty(propertyName, isDynamic)}
                className={`t--js-toggle ${isDynamic ? "is-active" : ""}`}
              >
                <ControlIcons.JS_TOGGLE />
              </JSToggleButton>
            )}
          </ControlPropertyLabelContainer>
          <OnboardingToolTip
            step={[
              OnboardingStep.ADD_WIDGET,
              OnboardingStep.SUCCESSFUL_BINDING,
            ]}
            show={propertyName === "tableData"}
            position={Position.LEFT_TOP}
            dismissOnOutsideClick={false}
          >
            {PropertyControlFactory.createControl(
              config,
              {
                onPropertyChange: onPropertyChange,
                openNextPanel: openPanel,
                deleteProperties: onDeleteProperties,
              },
              isDynamic,
              props.customJSControl,
            )}
          </OnboardingToolTip>
=======
          <Boxed
            step={OnboardingStep.DEPLOY}
            show={
              propertyName !== "isRequired" && propertyName !== "isDisabled"
            }
          >
            <ControlPropertyLabelContainer>
              <PropertyHelpLabel
                tooltip={propertyConfig.helpText}
                label={label}
              />
              {isConvertible && (
                <JSToggleButton
                  active={isDynamic}
                  onClick={() => toggleDynamicProperty(propertyName, isDynamic)}
                  className={`t--js-toggle ${isDynamic ? "is-active" : ""}`}
                >
                  <ControlIcons.JS_TOGGLE />
                </JSToggleButton>
              )}
            </ControlPropertyLabelContainer>
            <Indicator
              step={OnboardingStep.ADD_INPUT_WIDGET}
              show={propertyName === "onSubmit"}
            >
              {PropertyControlFactory.createControl(
                config,
                {
                  onPropertyChange: onPropertyChange,
                },
                isDynamic,
              )}
            </Indicator>
          </Boxed>
>>>>>>> c1b3f311
        </ControlWrapper>
      );
    } catch (e) {
      console.error(e);
      return null;
    }
  }
  return null;
});

PropertyControl.displayName = "PropertyControl";

(PropertyControl as any).whyDidYouRender = {
  logOnDifferentValues: false,
};

export default PropertyControl;<|MERGE_RESOLUTION|>--- conflicted
+++ resolved
@@ -25,13 +25,8 @@
   isPathADynamicProperty,
   isPathADynamicTrigger,
 } from "../../../utils/DynamicBindingUtils";
-<<<<<<< HEAD
 import { getWidgetPropsForPropertyPane } from "selectors/propertyPaneSelectors";
-import OnboardingToolTip from "components/editorComponents/Onboarding/Tooltip";
-import { Position } from "@blueprintjs/core";
-=======
 import Boxed from "components/editorComponents/Onboarding/Boxed";
->>>>>>> c1b3f311
 import { OnboardingStep } from "constants/OnboardingConstants";
 import Indicator from "components/editorComponents/Onboarding/Indicator";
 
@@ -220,40 +215,6 @@
               : "VERTICAL"
           }
         >
-<<<<<<< HEAD
-          <ControlPropertyLabelContainer>
-            <PropertyHelpLabel tooltip={props.helpText} label={label} />
-            {isConvertible && (
-              <JSToggleButton
-                active={isDynamic}
-                onClick={() => toggleDynamicProperty(propertyName, isDynamic)}
-                className={`t--js-toggle ${isDynamic ? "is-active" : ""}`}
-              >
-                <ControlIcons.JS_TOGGLE />
-              </JSToggleButton>
-            )}
-          </ControlPropertyLabelContainer>
-          <OnboardingToolTip
-            step={[
-              OnboardingStep.ADD_WIDGET,
-              OnboardingStep.SUCCESSFUL_BINDING,
-            ]}
-            show={propertyName === "tableData"}
-            position={Position.LEFT_TOP}
-            dismissOnOutsideClick={false}
-          >
-            {PropertyControlFactory.createControl(
-              config,
-              {
-                onPropertyChange: onPropertyChange,
-                openNextPanel: openPanel,
-                deleteProperties: onDeleteProperties,
-              },
-              isDynamic,
-              props.customJSControl,
-            )}
-          </OnboardingToolTip>
-=======
           <Boxed
             step={OnboardingStep.DEPLOY}
             show={
@@ -261,10 +222,7 @@
             }
           >
             <ControlPropertyLabelContainer>
-              <PropertyHelpLabel
-                tooltip={propertyConfig.helpText}
-                label={label}
-              />
+              <PropertyHelpLabel tooltip={props.helpText} label={label} />
               {isConvertible && (
                 <JSToggleButton
                   active={isDynamic}
@@ -283,12 +241,14 @@
                 config,
                 {
                   onPropertyChange: onPropertyChange,
+                  openNextPanel: openPanel,
+                  deleteProperties: onDeleteProperties,
                 },
                 isDynamic,
+                props.customJSControl,
               )}
             </Indicator>
           </Boxed>
->>>>>>> c1b3f311
         </ControlWrapper>
       );
     } catch (e) {
