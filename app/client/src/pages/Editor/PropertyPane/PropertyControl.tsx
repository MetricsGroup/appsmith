--- conflicted
+++ resolved
@@ -31,17 +31,9 @@
 import Indicator from "components/editorComponents/Onboarding/Indicator";
 import { EditorTheme } from "components/editorComponents/CodeEditor/EditorConfig";
 
-<<<<<<< HEAD
-type Props = {
-  widgetProperties: WidgetProps;
-  propertyConfig: PropertyControlPropsType;
-  toggleDynamicProperty: (propertyName: string, isDynamic: boolean) => void;
-  onPropertyChange: (propertyName: string, propertyValue: any) => void;
-  theme: EditorTheme;
-=======
 type Props = PropertyPaneControlConfig & {
   panel: IPanelProps;
->>>>>>> 5c80e2e3
+  theme: EditorTheme;
 };
 
 const PropertyControl = memo((props: Props) => {
@@ -142,6 +134,7 @@
             onPropertiesChange: onBatchUpdateProperties,
             panelParentPropertyPath: props.propertyName,
             panel: props.panel,
+            theme: props.theme,
           },
         });
       }
@@ -232,15 +225,11 @@
             }
           >
             <ControlPropertyLabelContainer>
-<<<<<<< HEAD
               <PropertyHelpLabel
-                tooltip={propertyConfig.helpText}
+                tooltip={props.helpText}
                 label={label}
                 theme={props.theme}
               />
-=======
-              <PropertyHelpLabel tooltip={props.helpText} label={label} />
->>>>>>> 5c80e2e3
               {isConvertible && (
                 <JSToggleButton
                   active={isDynamic}
@@ -259,12 +248,9 @@
                 config,
                 {
                   onPropertyChange: onPropertyChange,
-<<<<<<< HEAD
-                  theme: props.theme,
-=======
                   openNextPanel: openPanel,
                   deleteProperties: onDeleteProperties,
->>>>>>> 5c80e2e3
+                  theme: props.theme,
                 },
                 isDynamic,
                 props.customJSControl,
