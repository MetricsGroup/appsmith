--- conflicted
+++ resolved
@@ -23,13 +23,10 @@
   isPathADynamicProperty,
   isPathADynamicTrigger,
 } from "../../../utils/DynamicBindingUtils";
-<<<<<<< HEAD
 import { getWidgetPropsForPropertyPane } from "selectors/propertyPaneSelectors";
-=======
 import OnboardingToolTip from "components/editorComponents/Onboarding/Tooltip";
 import { Position } from "@blueprintjs/core";
 import { OnboardingStep } from "constants/OnboardingConstants";
->>>>>>> bb81d350
 
 type Props = PropertyPaneControlConfig & {
   panel: IPanelProps;
@@ -223,17 +220,6 @@
               </JSToggleButton>
             )}
           </ControlPropertyLabelContainer>
-<<<<<<< HEAD
-          {PropertyControlFactory.createControl(
-            config,
-            {
-              onPropertyChange: onPropertyChange,
-              openNextPanel: openPanel,
-            },
-            isDynamic,
-            props.customJSControl,
-          )}
-=======
           <OnboardingToolTip
             step={[
               OnboardingStep.ADD_WIDGET,
@@ -246,11 +232,12 @@
               config,
               {
                 onPropertyChange: onPropertyChange,
+                openNextPanel: openPanel,
               },
               isDynamic,
+              props.customJSControl,
             )}
           </OnboardingToolTip>
->>>>>>> bb81d350
         </ControlWrapper>
       );
     } catch (e) {
