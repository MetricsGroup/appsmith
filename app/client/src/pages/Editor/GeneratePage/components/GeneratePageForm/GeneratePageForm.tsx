import React, { useEffect, useState, useCallback, useRef } from "react";
import styled from "styled-components";
import { Colors } from "constants/Colors";
import Dropdown, { DropdownOption } from "components/ads/Dropdown";
import { getTypographyByKey } from "constants/DefaultTheme";
import Button, { Category, Size } from "components/ads/Button";
import { useSelector, useDispatch } from "react-redux";
import {
  getDatasources,
  getIsFetchingDatasourceStructure,
  getGenerateCRUDEnabledPluginMap,
  getIsFetchingSinglePluginForm,
  getDatasourcesStructure,
} from "selectors/entitiesSelector";

import { Datasource } from "entities/Datasource";
import { fetchDatasourceStructure } from "actions/datasourceActions";
import { generateTemplateToUpdatePage } from "actions/pageActions";
import { useParams, useLocation } from "react-router";
import { ExplorerURLParams } from "../../../Explorer/helpers";
import {
  INTEGRATION_EDITOR_URL,
  INTEGRATION_TABS,
  DATA_SOURCES_EDITOR_ID_URL,
} from "constants/routes";
import history from "utils/history";
import { getQueryParams } from "utils/AppsmithUtils";
import { getIsGeneratingTemplatePage } from "selectors/pageListSelectors";
import DataSourceOption from "../DataSourceOption";
import { convertToQueryParams } from "constants/routes";
import { IconName, IconSize } from "components/ads/Icon";
import GoogleSheetForm from "./GoogleSheetForm";
import {
  GENERATE_PAGE_FORM_TITLE,
  createMessage,
  GEN_CRUD_DATASOURCE_DROPDOWN_LABEL,
} from "constants/messages";
import { GenerateCRUDEnabledPluginMap } from "api/PluginApi";
import {
  useDatasourceOptions,
  useSheetsList,
  useSpreadSheets,
  useSheetColumnHeaders,
  useS3BucketList,
} from "./hooks";
import AnalyticsUtil from "utils/AnalyticsUtil";
import { AppState } from "reducers/index";
import {
  DropdownOptions,
  DatasourceTableDropdownOption,
  PluginFormInputFieldMap,
  PLUGIN_PACKAGE_NAME,
  DEFAULT_DROPDOWN_OPTION,
  DROPDOWN_DIMENSION,
  ALLOWED_SEARCH_DATATYPE,
} from "../constants";
import Tooltip from "components/ads/Tooltip";
import { Bold, Label, SelectWrapper } from "./styles";
import { GeneratePagePayload } from "./types";
import Icon from "components/ads/Icon";
import { ReduxActionTypes } from "constants/ReduxActionConstants";
import { getCurrentApplicationId } from "selectors/editorSelectors";
import { getDefaultApplicationId } from "selectors/applicationSelectors";
import {
  getFirstTimeUserOnboardingComplete,
  getIsFirstTimeUserOnboardingEnabled,
} from "selectors/onboardingSelectors";
import { getCurrentApplicationId } from "selectors/editorSelectors";

//  ---------- Styles ----------

const RoundBg = styled.div`
  width: 16px;
  height: 16px;
  border-radius: 16px;
  background-color: ${Colors.GRAY};
  display: flex;
  justify-content: center;
  align-items: center;
`;

const TooltipWrapper = styled.div`
  margin-top: 2px;
  margin-left: 6px;
`;

const Wrapper = styled.div`
  display: flex;
  flex-direction: column;
  justify-content: flex-end;
  align-items: center;
  padding: 10px 20px 0px;
  border: none;
`;

const FormWrapper = styled.div`
  display: flex;
  flex-direction: column;
  justify-content: center;
  align-items: center;
`;

const FormSubmitButton = styled(Button)<{ disabled?: boolean }>`
  ${(props) => getTypographyByKey(props, "btnLarge")};
  color: ${Colors.DOVE_GRAY2};
  margin: 10px 0px;
`;

const EditDatasourceButton = styled(Button)`
  margin-top: 30px;
`;

const DescWrapper = styled.div`
  flex: 1;
  display: flex;
  flex-direction: column;
  align-items: center;
`;

const Title = styled.p`
  ${(props) => getTypographyByKey(props, "p1")};
  font-weight: 500;
  color: ${Colors.CODE_GRAY};
  font-size: 24px;
`;

const Row = styled.p`
  display: flex;
  flex-direction: row;
  justify-content: flex-start;
  white-space: nowrap;
`;

// Constants

const datasourceIcon: IconName = "tables";
const columnIcon: IconName = "column";

const GENERATE_PAGE_MODE = {
  NEW: "NEW", // a new page is created for the template. (new pageId created)
  REPLACE_EMPTY: "REPLACE_EMPTY", // current page's content (DSL) is updated to template DSL. (same pageId)
};

function GeneratePageSubmitBtn({
  disabled,
  isLoading,
  onSubmit,
  showSubmitButton,
}: {
  onSubmit: () => void;
  isLoading: boolean;
  showSubmitButton: boolean;
  disabled: boolean;
}) {
  return showSubmitButton ? (
    <FormSubmitButton
      category={Category.tertiary}
      data-cy="t--generate-page-form-submit"
      disabled={disabled}
      isLoading={isLoading}
      onClick={() => !disabled && onSubmit()}
      size={Size.large}
      text="Generate Page"
      type="button"
    />
  ) : null;
}

// ---------- GeneratePageForm Component ----------

function GeneratePageForm() {
  const dispatch = useDispatch();
  const querySearch = useLocation().search;

<<<<<<< HEAD
  const { defaultApplicationId, pageId: currentPageId } = useParams<
    ExplorerURLParams
  >();
=======
  const { pageId: currentPageId } = useParams<ExplorerURLParams>();

  const defaultApplicationId = useSelector(getDefaultApplicationId);
>>>>>>> 5b5986bd

  const applicationId = useSelector(getCurrentApplicationId);

  const datasources: Datasource[] = useSelector(getDatasources);
  const isGeneratingTemplatePage = useSelector(getIsGeneratingTemplatePage);
  const currentMode = useRef(GENERATE_PAGE_MODE.REPLACE_EMPTY);

  const [datasourceIdToBeSelected, setDatasourceIdToBeSelected] = useState<
    string
  >("");
  const datasourcesStructure = useSelector(getDatasourcesStructure);

  const isFetchingDatasourceStructure = useSelector(
    getIsFetchingDatasourceStructure,
  );

  const generateCRUDSupportedPlugin: GenerateCRUDEnabledPluginMap = useSelector(
    getGenerateCRUDEnabledPluginMap,
  );

  const [datasourceTableOptions, setSelectedDatasourceTableOptions] = useState<
    DropdownOptions
  >([]);

  const [selectedTableColumnOptions, setSelectedTableColumnOptions] = useState<
    DropdownOptions
  >([]);

  const [selectedDatasource, selectDataSource] = useState<DropdownOption>(
    DEFAULT_DROPDOWN_OPTION,
  );

  const [isSelectedTableEmpty, setIsSelectedTableEmpty] = useState<boolean>(
    false,
  );

  const selectedDatasourcePluginId: string = selectedDatasource.data?.pluginId;
  const selectedDatasourcePluginPackageName: string =
    generateCRUDSupportedPlugin[selectedDatasourcePluginId];

  const isGoogleSheetPlugin =
    selectedDatasourcePluginPackageName === PLUGIN_PACKAGE_NAME.GOOGLE_SHEETS;

  const isS3Plugin =
    selectedDatasourcePluginPackageName === PLUGIN_PACKAGE_NAME.S3;

  const isFetchingSheetPluginForm = useSelector((state: AppState) => {
    if (isGoogleSheetPlugin) {
      return getIsFetchingSinglePluginForm(
        state,
        selectedDatasource.data?.pluginId,
      );
    }
    return false;
  });

  const [selectedTable, selectTable] = useState<DropdownOption>(
    DEFAULT_DROPDOWN_OPTION,
  );

  const [
    selectedDatasourceIsInvalid,
    setSelectedDatasourceIsInvalid,
  ] = useState(false);

  const [selectedColumn, selectColumn] = useState<DropdownOption>(
    DEFAULT_DROPDOWN_OPTION,
  );

  const {
    bucketList,
    failedFetchingBucketList,
    fetchBucketList,
    isFetchingBucketList,
  } = useS3BucketList();

  const isFirstTimeUserOnboardingEnabled = useSelector(
    getIsFirstTimeUserOnboardingEnabled,
  );
  const isFirstTimeUserOnboardingComplete = useSelector(
    getFirstTimeUserOnboardingComplete,
  );

  const onSelectDataSource = useCallback(
    (
      datasource: string | undefined,
      dataSourceObj: DropdownOption | undefined,
    ) => {
      if (
        datasource &&
        dataSourceObj &&
        selectedDatasource.id !== dataSourceObj.id
      ) {
        const pluginId: string = dataSourceObj.data.pluginId;
        const pluginPackageName: string = generateCRUDSupportedPlugin[pluginId];
        AnalyticsUtil.logEvent("GEN_CRUD_PAGE_SELECT_DATASOURCE", {
          datasourceType: pluginPackageName,
        });
        selectDataSource(dataSourceObj);
        setSelectedDatasourceTableOptions([]);
        setSelectedTableColumnOptions([]);
        selectTable(DEFAULT_DROPDOWN_OPTION);
        selectColumn(DEFAULT_DROPDOWN_OPTION);
        setSelectedDatasourceIsInvalid(false);
        if (dataSourceObj.id) {
          switch (pluginPackageName) {
            case PLUGIN_PACKAGE_NAME.S3:
              fetchBucketList({ selectedDatasource: dataSourceObj });
              break;
            case PLUGIN_PACKAGE_NAME.GOOGLE_SHEETS:
              break;
            default: {
              if (dataSourceObj.id) {
                dispatch(fetchDatasourceStructure(dataSourceObj.id, true));
              }
            }
          }
        }
      }
    },
    [
      generateCRUDSupportedPlugin,
      selectDataSource,
      setSelectedDatasourceTableOptions,
      setSelectedTableColumnOptions,
      selectTable,
      selectColumn,
      dispatch,
      setSelectedDatasourceIsInvalid,
      selectedDatasource,
      generateCRUDSupportedPlugin,
    ],
  );

  const onSelectTable = useCallback(
    (table: string | undefined, TableObj: DatasourceTableDropdownOption) => {
      if (table && TableObj) {
        AnalyticsUtil.logEvent("GEN_CRUD_PAGE_SELECT_TABLE");
        selectTable(TableObj);
        selectColumn(DEFAULT_DROPDOWN_OPTION);
        if (!isGoogleSheetPlugin && !isS3Plugin) {
          const { data } = TableObj;

          if (Array.isArray(data.columns)) {
            if (data.columns.length === 0) setIsSelectedTableEmpty(true);
            else {
              if (isSelectedTableEmpty) setIsSelectedTableEmpty(false);
              const newSelectedTableColumnOptions: DropdownOption[] = [];
              data.columns.map((column) => {
                if (
                  column.type &&
                  ALLOWED_SEARCH_DATATYPE.includes(column.type.toLowerCase())
                ) {
                  newSelectedTableColumnOptions.push({
                    id: column.name,
                    label: column.name,
                    value: column.name,
                    subText: column.type,
                    icon: columnIcon,
                    iconSize: IconSize.LARGE,
                    iconColor: Colors.GOLD,
                  });
                }
              });
              setSelectedTableColumnOptions(newSelectedTableColumnOptions);
            }
          } else {
            setSelectedTableColumnOptions([]);
          }
        }
      }
    },
    [
      isSelectedTableEmpty,
      selectTable,
      setSelectedTableColumnOptions,
      selectColumn,
      setIsSelectedTableEmpty,
      isGoogleSheetPlugin,
      isS3Plugin,
    ],
  );

  const onSelectColumn = useCallback(
    (table: string | undefined, ColumnObj: DropdownOption | undefined) => {
      if (table && ColumnObj) {
        AnalyticsUtil.logEvent("GEN_CRUD_PAGE_SELECT_SEARCH_COLUMN");
        selectColumn(ColumnObj);
      }
    },
    [selectColumn],
  );

  const dataSourceOptions = useDatasourceOptions({
    datasources,
    generateCRUDSupportedPlugin,
  });

  const spreadSheetsProps = useSpreadSheets({
    setSelectedDatasourceTableOptions,
    setSelectedDatasourceIsInvalid,
  });

  const sheetsListProps = useSheetsList();

  const sheetColumnsHeaderProps = useSheetColumnHeaders();

  useEffect(() => {
    if (isS3Plugin && bucketList && bucketList.length) {
      const tables = bucketList.map((bucketName) => ({
        id: bucketName,
        label: bucketName,
        value: bucketName,
        icon: datasourceIcon,
        iconSize: IconSize.LARGE,
        iconColor: Colors.BURNING_ORANGE,
      }));
      setSelectedDatasourceTableOptions(tables);
    }
  }, [bucketList, isS3Plugin, setSelectedDatasourceTableOptions]);

  useEffect(() => {
    if (
      selectedDatasource.id &&
      selectedDatasource.value &&
      !isFetchingDatasourceStructure
    ) {
      // when finished fetching datasource structure
      const selectedDatasourceStructure =
        datasourcesStructure[selectedDatasource.id] || {};

      const hasError = selectedDatasourceStructure?.error;

      if (hasError) {
        setSelectedDatasourceIsInvalid(true);
      } else {
        setSelectedDatasourceIsInvalid(false);
        const tables = selectedDatasourceStructure?.tables;
        if (tables) {
          const newTables = tables.map(({ columns, name }) => ({
            id: name,
            label: name,
            value: name,
            icon: datasourceIcon,
            iconSize: IconSize.LARGE,
            iconColor: Colors.BURNING_ORANGE,
            data: {
              columns,
            },
          }));
          setSelectedDatasourceTableOptions(newTables);
        }
      }
    }
  }, [
    datasourcesStructure,
    selectedDatasource,
    isFetchingDatasourceStructure,
    setSelectedDatasourceIsInvalid,
    setSelectedDatasourceTableOptions,
  ]);

  useEffect(() => {
    // If there is any datasource id passed in queryParams which needs to be selected
    if (datasourceIdToBeSelected) {
      if (selectedDatasource.id !== datasourceIdToBeSelected) {
        for (let i = 0; i < dataSourceOptions.length; i++) {
          if (dataSourceOptions[i].id === datasourceIdToBeSelected) {
            onSelectDataSource(
              dataSourceOptions[i].value,
              dataSourceOptions[i],
            );
            setDatasourceIdToBeSelected("");
            break;
          }
        }
      }
    }
  }, [
    dataSourceOptions,
    datasourceIdToBeSelected,
    onSelectDataSource,
    setDatasourceIdToBeSelected,
  ]);

  useEffect(() => {
    if (querySearch) {
      const queryParams = getQueryParams();
      const datasourceId = queryParams.datasourceId;
      const generateNewPage = queryParams.new_page;
      if (datasourceId) {
        if (generateNewPage) {
          currentMode.current = GENERATE_PAGE_MODE.NEW;
        } else {
          currentMode.current = GENERATE_PAGE_MODE.REPLACE_EMPTY;
        }
        setDatasourceIdToBeSelected(datasourceId);
        delete queryParams.datasourceId;
        delete queryParams.new_page;
        const redirectURL =
          window.location.pathname + convertToQueryParams(queryParams);
        history.replace(redirectURL);
      }
    }
  }, [querySearch, setDatasourceIdToBeSelected]);

  const routeToCreateNewDatasource = () => {
    AnalyticsUtil.logEvent("GEN_CRUD_PAGE_CREATE_NEW_DATASOURCE");
    history.push(
      `${INTEGRATION_EDITOR_URL(
        defaultApplicationId,
        currentPageId,
        INTEGRATION_TABS.NEW,
      )}?isGeneratePageMode=generate-page`,
    );
  };

  const generatePageAction = (data: GeneratePagePayload) => {
    let extraParams = {};
    if (data.pluginSpecificParams) {
      extraParams = {
        pluginSpecificParams: data.pluginSpecificParams,
      };
    }

    const payload = {
      applicationId: applicationId || "",
      pageId:
        currentMode.current === GENERATE_PAGE_MODE.NEW
          ? ""
          : currentPageId || "",
      columns: data.columns || [],
      searchColumn: data.searchColumn,
      tableName: data.tableName,
      datasourceId: selectedDatasource.id || "",
      mode: currentMode.current,
      ...extraParams,
    };

    AnalyticsUtil.logEvent("GEN_CRUD_PAGE_FORM_SUBMIT");
    dispatch(generateTemplateToUpdatePage(payload));
    if (isFirstTimeUserOnboardingEnabled) {
      dispatch({
        type: ReduxActionTypes.SET_FIRST_TIME_USER_ONBOARDING_APPLICATION_ID,
        payload: "",
      });
    }
    if (isFirstTimeUserOnboardingComplete) {
      dispatch({
        type: ReduxActionTypes.SET_FIRST_TIME_USER_ONBOARDING_COMPLETE,
        payload: false,
      });
    }
  };

  const handleFormSubmit = () => {
    const payload = {
      columns: [],
      searchColumn: selectedColumn.value,
      tableName: selectedTable.value || "",
    };
    generatePageAction(payload);
  };

  const goToEditDatasource = () => {
    AnalyticsUtil.logEvent("GEN_CRUD_PAGE_EDIT_DATASOURCE_CONFIG", {
      datasourceId: selectedDatasource.id,
    });
    const redirectURL = DATA_SOURCES_EDITOR_ID_URL(
      defaultApplicationId,
      currentPageId,
      selectedDatasource.id,
      { isGeneratePageMode: "generate-page" },
    );
    history.push(redirectURL);
  };

  // if the datasource has basic information to connect to db it is considered as a valid structure hence isValid true.
  const isValidDatasourceConfig = selectedDatasource.data?.isValid;

  const pluginField: {
    TABLE: string;
    COLUMN: string;
  } =
    selectedDatasourcePluginPackageName &&
    PluginFormInputFieldMap[selectedDatasourcePluginPackageName]
      ? PluginFormInputFieldMap[selectedDatasourcePluginPackageName]
      : PluginFormInputFieldMap.DEFAULT;

  let tableDropdownErrorMsg = "";

  const fetchingDatasourceConfigs =
    isFetchingDatasourceStructure ||
    (isFetchingBucketList && isS3Plugin) ||
    ((isFetchingSheetPluginForm || spreadSheetsProps.isFetchingSpreadsheets) &&
      isGoogleSheetPlugin);

  const fetchingDatasourceConfigError =
    selectedDatasourceIsInvalid ||
    !isValidDatasourceConfig ||
    (failedFetchingBucketList && isS3Plugin);

  if (!fetchingDatasourceConfigs) {
    if (datasourceTableOptions.length === 0) {
      tableDropdownErrorMsg = `Couldn't find any ${pluginField.TABLE}, Please select another datasource`;
    }
    if (fetchingDatasourceConfigError) {
      tableDropdownErrorMsg = `Failed fetching datasource structure, Please check your datasource configuration`;
    }
    if (isSelectedTableEmpty) {
      tableDropdownErrorMsg = `Couldn't find any columns, Please select table with columns.`;
    }
  }

  const showEditDatasourceBtn =
    !isFetchingDatasourceStructure &&
    (selectedDatasourceIsInvalid || !isValidDatasourceConfig) &&
    !!selectedDatasource.value;

  const showSearchableColumn =
    !!selectedTable.value &&
    PLUGIN_PACKAGE_NAME.S3 !== selectedDatasourcePluginPackageName;

  const showSubmitButton =
    selectedTable.value &&
    !showEditDatasourceBtn &&
    !fetchingDatasourceConfigs &&
    !fetchingDatasourceConfigError &&
    !!selectedDatasource.value;

  const submitButtonDisable =
    !selectedTable.value || !showSubmitButton || isSelectedTableEmpty;

  return (
    <div>
      <Wrapper>
        <DescWrapper>
          <Title>{GENERATE_PAGE_FORM_TITLE()}</Title>
        </DescWrapper>
      </Wrapper>
      <FormWrapper>
        <SelectWrapper width={DROPDOWN_DIMENSION.WIDTH}>
          <Label>{createMessage(GEN_CRUD_DATASOURCE_DROPDOWN_LABEL)}</Label>
          <Dropdown
            cypressSelector="t--datasource-dropdown"
            dropdownMaxHeight={"300px"}
            height={DROPDOWN_DIMENSION.HEIGHT}
            onSelect={onSelectDataSource}
            optionWidth={DROPDOWN_DIMENSION.WIDTH}
            options={dataSourceOptions}
            renderOption={({ isSelectedNode, option, optionClickHandler }) => (
              <DataSourceOption
                cypressSelector="t--datasource-dropdown-option"
                extraProps={{ routeToCreateNewDatasource }}
                isSelectedNode={isSelectedNode}
                key={option.id}
                option={option}
                optionClickHandler={optionClickHandler}
                optionWidth={DROPDOWN_DIMENSION.WIDTH}
              />
            )}
            selected={selectedDatasource}
            showLabelOnly
            width={DROPDOWN_DIMENSION.WIDTH}
          />
        </SelectWrapper>
        {selectedDatasource.value ? (
          <SelectWrapper width={DROPDOWN_DIMENSION.WIDTH}>
            <Label>
              Select {pluginField.TABLE} from{" "}
              <Bold>{selectedDatasource.label}</Bold>
            </Label>
            <Dropdown
              cypressSelector="t--table-dropdown"
              dropdownMaxHeight={"300px"}
              errorMsg={tableDropdownErrorMsg}
              height={DROPDOWN_DIMENSION.HEIGHT}
              isLoading={fetchingDatasourceConfigs}
              onSelect={onSelectTable}
              optionWidth={DROPDOWN_DIMENSION.WIDTH}
              options={datasourceTableOptions}
              selected={selectedTable}
              showLabelOnly
              width={DROPDOWN_DIMENSION.WIDTH}
            />
          </SelectWrapper>
        ) : null}
        {showEditDatasourceBtn && (
          <EditDatasourceButton
            category={Category.tertiary}
            onClick={goToEditDatasource}
            size={Size.medium}
            text="Edit Datasource"
            type="button"
          />
        )}
        {!isGoogleSheetPlugin ? (
          <>
            {showSearchableColumn && (
              <SelectWrapper width={DROPDOWN_DIMENSION.WIDTH}>
                <Row>
                  Select a searchable {pluginField.COLUMN} from the
                  selected&nbsp;
                  {pluginField.TABLE}
                  <TooltipWrapper>
                    <Tooltip
                      content="Only string values are allowed for searchable column"
                      hoverOpenDelay={200}
                    >
                      <RoundBg>
                        <Icon
                          fillColor={Colors.WHITE}
                          hoverFillColor={Colors.WHITE}
                          name="help"
                          size={IconSize.XXS}
                        />
                      </RoundBg>
                    </Tooltip>
                  </TooltipWrapper>
                </Row>
                <Dropdown
                  cypressSelector="t--searchColumn-dropdown"
                  disabled={selectedTableColumnOptions.length === 0}
                  dropdownMaxHeight={"300px"}
                  helperText={
                    selectedTableColumnOptions.length === 0
                      ? `* Optional (No searchable ${pluginField.COLUMN} to select)`
                      : "* Optional"
                  }
                  onSelect={onSelectColumn}
                  optionWidth={DROPDOWN_DIMENSION.WIDTH}
                  options={selectedTableColumnOptions}
                  selected={selectedColumn}
                  showLabelOnly
                  width={DROPDOWN_DIMENSION.WIDTH}
                />
              </SelectWrapper>
            )}
            <GeneratePageSubmitBtn
              disabled={submitButtonDisable}
              isLoading={!!isGeneratingTemplatePage}
              onSubmit={handleFormSubmit}
              showSubmitButton={!!showSubmitButton}
            />
          </>
        ) : (
          <GoogleSheetForm
            generatePageAction={generatePageAction}
            googleSheetPluginId={selectedDatasourcePluginId}
            renderSubmitButton={({
              disabled,
              isLoading,
              onSubmit,
            }: {
              onSubmit: () => void;
              disabled: boolean;
              isLoading: boolean;
            }) => (
              <GeneratePageSubmitBtn
                disabled={disabled}
                isLoading={!!isGeneratingTemplatePage || isLoading}
                onSubmit={onSubmit}
                showSubmitButton={!!showSubmitButton}
              />
            )}
            selectedDatasource={selectedDatasource}
            selectedSpreadsheet={selectedTable}
            sheetColumnsHeaderProps={sheetColumnsHeaderProps}
            sheetsListProps={sheetsListProps}
            spreadSheetsProps={spreadSheetsProps}
          />
        )}
      </FormWrapper>
    </div>
  );
}

export default GeneratePageForm;<|MERGE_RESOLUTION|>--- conflicted
+++ resolved
@@ -65,7 +65,6 @@
   getFirstTimeUserOnboardingComplete,
   getIsFirstTimeUserOnboardingEnabled,
 } from "selectors/onboardingSelectors";
-import { getCurrentApplicationId } from "selectors/editorSelectors";
 
 //  ---------- Styles ----------
 
@@ -172,15 +171,9 @@
   const dispatch = useDispatch();
   const querySearch = useLocation().search;
 
-<<<<<<< HEAD
-  const { defaultApplicationId, pageId: currentPageId } = useParams<
-    ExplorerURLParams
-  >();
-=======
   const { pageId: currentPageId } = useParams<ExplorerURLParams>();
 
   const defaultApplicationId = useSelector(getDefaultApplicationId);
->>>>>>> 5b5986bd
 
   const applicationId = useSelector(getCurrentApplicationId);
 
