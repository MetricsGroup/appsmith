import React from "react";
import { connect } from "react-redux";
import { getCurrentUser } from "selectors/usersSelectors";
import { getOrgs, getCurrentOrg } from "selectors/organizationSelectors";
import styled from "styled-components";
import StyledHeader from "components/designSystems/appsmith/StyledHeader";
import CustomizedDropdown from "./CustomizedDropdown";
import DropdownProps from "./CustomizedDropdown/HeaderDropdownData";
import { AppState } from "reducers";
import { Org } from "constants/orgConstants";
import { User } from "constants/userConstants";
import Logo from "assets/images/appsmith_logo.png";

const StyledPageHeader = styled(StyledHeader)`
  width: 100%;
  display: flex;
  justify-content: space-between;
  padding: ${props => props.theme.spaces[4]}px
    ${props => props.theme.spaces[4]}px;
`;

const StyledDropDownContainer = styled.div``;

const LogoContainer = styled.div`
  .logoimg {
    width: 15%;
  }
`;

type PageHeaderProps = {
  orgs?: Org[];
  currentOrg?: Org;
  user?: User;
};

export const PageHeader = (props: PageHeaderProps) => {
  const { user } = props;
  return (
    <StyledPageHeader>
      <LogoContainer>
        <a href="/applications">
<<<<<<< HEAD
          <img className="logoimg" src={Logo} />
=======
          <img className="logoimg" src={Logo} alt="Appsmith Logo" />
>>>>>>> 82e3b4ff
        </a>
      </LogoContainer>
      <StyledDropDownContainer>
        {user && <CustomizedDropdown {...DropdownProps(user, user.username)} />}
      </StyledDropDownContainer>
    </StyledPageHeader>
  );
};

const mapStateToProps = (state: AppState) => ({
  currentOrg: getCurrentOrg(state),
  user: getCurrentUser(state),
  orgs: getOrgs(state),
});

export default connect(mapStateToProps, null)(PageHeader);<|MERGE_RESOLUTION|>--- conflicted
+++ resolved
@@ -39,11 +39,7 @@
     <StyledPageHeader>
       <LogoContainer>
         <a href="/applications">
-<<<<<<< HEAD
-          <img className="logoimg" src={Logo} />
-=======
           <img className="logoimg" src={Logo} alt="Appsmith Logo" />
->>>>>>> 82e3b4ff
         </a>
       </LogoContainer>
       <StyledDropDownContainer>
