import React from "react";
import { Route, RouteComponentProps } from "react-router-dom";
import * as Sentry from "@sentry/react";
import { connect } from "react-redux";
import { getThemeDetails } from "selectors/themeSelectors";
import { AppState } from "reducers";
import { ThemeMode } from "reducers/uiReducers/themeReducer";
import { setThemeMode } from "actions/themeActions";
import equal from "fast-deep-equal/es6";
const SentryRoute = Sentry.withSentryRouting(Route);

interface AppRouteProps {
  currentTheme: any;
  path?: string;
  component:
    | React.ComponentType<RouteComponentProps<any>>
    | React.ComponentType<any>;
  exact?: boolean;
  logDisable?: boolean;
  name: string;
  location?: any;
  setTheme: (themeMode: ThemeMode) => void;
}

class AppRouteWithoutProps extends React.Component<AppRouteProps> {
  shouldComponentUpdate(prevProps: AppRouteProps, nextProps: AppRouteProps) {
    return !equal(prevProps?.location, nextProps?.location);
  }

  render() {
<<<<<<< HEAD
    const { component, currentTheme, ...rest } = this.props;
=======
    const { currentTheme, ...rest } = this.props;
>>>>>>> 88e8723f
    if (
      window.location.pathname === "/applications" ||
      window.location.pathname.indexOf("/settings/") !== -1
    ) {
      document.body.style.backgroundColor =
        currentTheme.colors.homepageBackground;
    } else {
      document.body.style.backgroundColor = currentTheme.colors.appBackground;
    }
<<<<<<< HEAD
    return <SentryRoute {...rest} component={component} />;
=======
    return <SentryRoute {...rest} />;
>>>>>>> 88e8723f
  }
}
const mapStateToProps = (state: AppState) => ({
  currentTheme: getThemeDetails(state).theme,
});
const mapDispatchToProps = (dispatch: any) => ({
  setTheme: (mode: ThemeMode) => {
    dispatch(setThemeMode(mode));
  },
});

const AppRoute = connect(
  mapStateToProps,
  mapDispatchToProps,
)(AppRouteWithoutProps);

(AppRoute as any).whyDidYouRender = {
  logOnDifferentValues: false,
};

export default AppRoute;<|MERGE_RESOLUTION|>--- conflicted
+++ resolved
@@ -28,11 +28,7 @@
   }
 
   render() {
-<<<<<<< HEAD
-    const { component, currentTheme, ...rest } = this.props;
-=======
     const { currentTheme, ...rest } = this.props;
->>>>>>> 88e8723f
     if (
       window.location.pathname === "/applications" ||
       window.location.pathname.indexOf("/settings/") !== -1
@@ -42,11 +38,7 @@
     } else {
       document.body.style.backgroundColor = currentTheme.colors.appBackground;
     }
-<<<<<<< HEAD
-    return <SentryRoute {...rest} component={component} />;
-=======
     return <SentryRoute {...rest} />;
->>>>>>> 88e8723f
   }
 }
 const mapStateToProps = (state: AppState) => ({
