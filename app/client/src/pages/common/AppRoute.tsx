--- conflicted
+++ resolved
@@ -29,11 +29,6 @@
   name: string;
   location?: any;
 }) => {
-<<<<<<< HEAD
-  const dispatch = useDispatch();
-
-=======
->>>>>>> 82e3b4ff
   useEffect(() => {
     if (!rest.logDisable) {
       AnalyticsUtil.logEvent("NAVIGATE_EDITOR", {
