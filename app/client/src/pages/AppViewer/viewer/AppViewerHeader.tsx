--- conflicted
+++ resolved
@@ -31,11 +31,7 @@
   return (
     <HeaderWrapper>
       {props.url && hasPermission && (
-<<<<<<< HEAD
-        <Button
-=======
         <StyledButton
->>>>>>> 82e3b4ff
           className="t--back-to-editor"
           href={props.url}
           intent="primary"
