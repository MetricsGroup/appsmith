import React, { Component } from "react";
import styled, { ThemeProvider } from "styled-components";
import { connect } from "react-redux";
import { withRouter, RouteComponentProps, Route } from "react-router";
import { Switch } from "react-router-dom";
import { AppState } from "reducers";
import {
  AppViewerRouteParams,
  BuilderRouteParams,
  getApplicationViewerPageURL,
} from "constants/routes";
import {
  PageListPayload,
  ReduxActionTypes,
} from "constants/ReduxActionConstants";
import { getIsInitialized } from "selectors/appViewSelectors";
import { executeTrigger } from "actions/widgetActions";
import { ExecuteTriggerPayload } from "constants/AppsmithActionConstants/ActionConstants";
import { updateWidgetPropertyRequest } from "actions/controlActions";
import { EditorContext } from "components/editorComponents/EditorContextProvider";
import AppViewerPageContainer from "./AppViewerPageContainer";
import {
  resetChildrenMetaProperty,
  updateWidgetMetaProperty,
} from "actions/metaActions";
import { editorInitializer } from "utils/EditorUtils";
import * as Sentry from "@sentry/react";
import { getViewModePageList } from "selectors/editorSelectors";
import AppComments from "comments/AppComments/AppComments";
import AddCommentTourComponent from "comments/tour/AddCommentTourComponent";
import CommentShowCaseCarousel from "comments/CommentsShowcaseCarousel";
import { getThemeDetails, ThemeMode } from "selectors/themeSelectors";
import { Theme } from "constants/DefaultTheme";
import GlobalHotKeys from "./GlobalHotKeys";

const getSearchQuery = (search = "", key: string) => {
  const params = new URLSearchParams(search);
  return params.get(key) || "";
};

const SentryRoute = Sentry.withSentryRouting(Route);

const AppViewerBody = styled.section<{ hasPages: boolean }>`
  display: flex;
  flex-direction: row;
  align-items: stretch;
  justify-content: flex-start;
  height: calc(
    100vh -
      ${(props) => (!props.hasPages ? props.theme.smallHeaderHeight : "72px")}
  );
`;

const ContainerWithComments = styled.div`
  display: flex;
  width: 100%;
  height: 100%;
`;

const AppViewerBodyContainer = styled.div<{ width?: string }>`
  flex: 1;
  overflow: auto;
  margin: 0 auto;
`;

export type AppViewerProps = {
  initializeAppViewer: (params: {
    defaultApplicationId: string;
    pageId?: string;
    branchName?: string;
  }) => void;
  isInitialized: boolean;
  isInitializeError: boolean;
  executeAction: (actionPayload: ExecuteTriggerPayload) => void;
  updateWidgetProperty: (
    widgetId: string,
    propertyName: string,
    propertyValue: any,
  ) => void;
  updateWidgetMetaProperty: (
    widgetId: string,
    propertyName: string,
    propertyValue: any,
  ) => void;
  resetChildrenMetaProperty: (widgetId: string) => void;
  pages: PageListPayload;
  lightTheme: Theme;
} & RouteComponentProps<BuilderRouteParams>;

type Props = AppViewerProps & RouteComponentProps<AppViewerRouteParams>;

class AppViewer extends Component<Props> {
  public state = {
    registered: false,
    isSideNavOpen: true,
  };
  componentDidMount() {
    editorInitializer().then(() => {
      this.setState({ registered: true });
    });
<<<<<<< HEAD
    const {
      branchName,
      defaultApplicationId,
      pageId,
    } = this.props.match.params;

    if (defaultApplicationId) {
      this.props.initializeAppViewer({
        branchName,
=======

    const { defaultApplicationId, pageId } = this.props.match.params;
    const {
      location: { search },
    } = this.props;
    const branch = getSearchQuery(search, "branch");

    if (defaultApplicationId) {
      this.props.initializeAppViewer({
        branchName: branch,
>>>>>>> 5b5986bd
        defaultApplicationId,
        pageId,
      });
    }
  }

  componentDidUpdate(prevProps: Props) {
<<<<<<< HEAD
    const {
      branchName,
      defaultApplicationId,
      pageId,
    } = this.props.match.params;
    const { branchName: prevBranchName } = prevProps.match.params || {};
    if (
      branchName &&
      branchName !== prevBranchName &&
      defaultApplicationId &&
      pageId
    ) {
      this.props.initializeAppViewer({
        defaultApplicationId,
        pageId,
        branchName,
=======
    const { defaultApplicationId, pageId } = this.props.match.params;
    const {
      location: { search: prevSearch },
    } = prevProps;
    const {
      location: { search },
    } = this.props;

    const prevBranch = getSearchQuery(prevSearch, "branch");
    const branch = getSearchQuery(search, "branch");

    if (branch && branch !== prevBranch && defaultApplicationId && pageId) {
      this.props.initializeAppViewer({
        defaultApplicationId,
        pageId,
        branchName: branch,
>>>>>>> 5b5986bd
      });
    }
  }

  toggleCollapse = (open: boolean) => {
    this.setState({ isSideNavOpen: open });
  };

  public render() {
    const { isInitialized } = this.props;
    return (
      <ThemeProvider theme={this.props.lightTheme}>
        <GlobalHotKeys>
          <EditorContext.Provider
            value={{
              executeAction: this.props.executeAction,
              updateWidgetMetaProperty: this.props.updateWidgetMetaProperty,
              resetChildrenMetaProperty: this.props.resetChildrenMetaProperty,
            }}
          >
            <ContainerWithComments>
              <AppComments isInline />
              <AppViewerBodyContainer>
                <AppViewerBody hasPages={this.props.pages.length > 1}>
                  {isInitialized && this.state.registered && (
                    <Switch>
                      <SentryRoute
                        component={AppViewerPageContainer}
                        exact
                        path={getApplicationViewerPageURL()}
                      />
                      <SentryRoute
                        component={AppViewerPageContainer}
                        exact
                        path={`${getApplicationViewerPageURL()}/fork`}
                      />
                    </Switch>
                  )}
                </AppViewerBody>
              </AppViewerBodyContainer>
            </ContainerWithComments>
            <AddCommentTourComponent />
            <CommentShowCaseCarousel />
          </EditorContext.Provider>
        </GlobalHotKeys>
      </ThemeProvider>
    );
  }
}

const mapStateToProps = (state: AppState) => ({
  isInitialized: getIsInitialized(state),
  pages: getViewModePageList(state),
  lightTheme: getThemeDetails(state, ThemeMode.LIGHT),
});

const mapDispatchToProps = (dispatch: any) => ({
  executeAction: (actionPayload: ExecuteTriggerPayload) =>
    dispatch(executeTrigger(actionPayload)),
  updateWidgetProperty: (
    widgetId: string,
    propertyName: string,
    propertyValue: any,
  ) =>
    dispatch(
      updateWidgetPropertyRequest(widgetId, propertyName, propertyValue),
    ),
  updateWidgetMetaProperty: (
    widgetId: string,
    propertyName: string,
    propertyValue: any,
  ) =>
    dispatch(updateWidgetMetaProperty(widgetId, propertyName, propertyValue)),
  resetChildrenMetaProperty: (widgetId: string) =>
    dispatch(resetChildrenMetaProperty(widgetId)),
  initializeAppViewer: (params: {
    defaultApplicationId: string;
    pageId?: string;
    branchName?: string;
  }) => {
    dispatch({
      type: ReduxActionTypes.INITIALIZE_PAGE_VIEWER,
      payload: params,
    });
  },
});

export default withRouter(
  connect(mapStateToProps, mapDispatchToProps)(Sentry.withProfiler(AppViewer)),
);<|MERGE_RESOLUTION|>--- conflicted
+++ resolved
@@ -98,17 +98,6 @@
     editorInitializer().then(() => {
       this.setState({ registered: true });
     });
-<<<<<<< HEAD
-    const {
-      branchName,
-      defaultApplicationId,
-      pageId,
-    } = this.props.match.params;
-
-    if (defaultApplicationId) {
-      this.props.initializeAppViewer({
-        branchName,
-=======
 
     const { defaultApplicationId, pageId } = this.props.match.params;
     const {
@@ -119,7 +108,6 @@
     if (defaultApplicationId) {
       this.props.initializeAppViewer({
         branchName: branch,
->>>>>>> 5b5986bd
         defaultApplicationId,
         pageId,
       });
@@ -127,24 +115,6 @@
   }
 
   componentDidUpdate(prevProps: Props) {
-<<<<<<< HEAD
-    const {
-      branchName,
-      defaultApplicationId,
-      pageId,
-    } = this.props.match.params;
-    const { branchName: prevBranchName } = prevProps.match.params || {};
-    if (
-      branchName &&
-      branchName !== prevBranchName &&
-      defaultApplicationId &&
-      pageId
-    ) {
-      this.props.initializeAppViewer({
-        defaultApplicationId,
-        pageId,
-        branchName,
-=======
     const { defaultApplicationId, pageId } = this.props.match.params;
     const {
       location: { search: prevSearch },
@@ -161,7 +131,6 @@
         defaultApplicationId,
         pageId,
         branchName: branch,
->>>>>>> 5b5986bd
       });
     }
   }
