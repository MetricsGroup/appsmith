import React, { Component } from "react";
import styled, { ThemeProvider } from "styled-components";
import { connect } from "react-redux";
import { withRouter, RouteComponentProps, Route } from "react-router";
import { Switch } from "react-router-dom";
import { AppState } from "reducers";
import {
  AppViewerRouteParams,
  BuilderRouteParams,
  GIT_BRANCH_QUERY_KEY,
  VIEWER_FORK_PATH,
  VIEWER_URL,
} from "constants/routes";
import {
  PageListPayload,
  ReduxActionTypes,
} from "constants/ReduxActionConstants";
import { getIsInitialized } from "selectors/appViewSelectors";
import { executeTrigger } from "actions/widgetActions";
import { ExecuteTriggerPayload } from "constants/AppsmithActionConstants/ActionConstants";
import { updateWidgetPropertyRequest } from "actions/controlActions";
import { EditorContext } from "components/editorComponents/EditorContextProvider";
import AppViewerPageContainer from "./AppViewerPageContainer";
import {
  resetChildrenMetaProperty,
  updateWidgetMetaProperty,
} from "actions/metaActions";
import { editorInitializer } from "utils/EditorUtils";
import * as Sentry from "@sentry/react";
import { getViewModePageList } from "selectors/editorSelectors";
import AppComments from "comments/AppComments/AppComments";
import AddCommentTourComponent from "comments/tour/AddCommentTourComponent";
import CommentShowCaseCarousel from "comments/CommentsShowcaseCarousel";
import { getThemeDetails, ThemeMode } from "selectors/themeSelectors";
import { Theme } from "constants/DefaultTheme";
import GlobalHotKeys from "./GlobalHotKeys";

<<<<<<< HEAD
const getSearchQuery = (search = "", key: string) => {
  const params = new URLSearchParams(search);
  return params.get(key) || "";
};
=======
import { getSearchQuery } from "utils/helpers";
>>>>>>> 3d1bf67c

const SentryRoute = Sentry.withSentryRouting(Route);

const AppViewerBody = styled.section<{ hasPages: boolean }>`
  display: flex;
  flex-direction: row;
  align-items: stretch;
  justify-content: flex-start;
  height: calc(
    100vh -
      ${(props) => (!props.hasPages ? props.theme.smallHeaderHeight : "72px")}
  );
`;

const ContainerWithComments = styled.div`
  display: flex;
  width: 100%;
  height: 100%;
`;

const AppViewerBodyContainer = styled.div<{ width?: string }>`
  flex: 1;
  overflow: auto;
  margin: 0 auto;
`;

export type AppViewerProps = {
  initializeAppViewer: (params: {
    defaultApplicationId: string;
    pageId?: string;
    branchName?: string;
  }) => void;
  isInitialized: boolean;
  isInitializeError: boolean;
  executeAction: (actionPayload: ExecuteTriggerPayload) => void;
  updateWidgetProperty: (
    widgetId: string,
    propertyName: string,
    propertyValue: any,
  ) => void;
  updateWidgetMetaProperty: (
    widgetId: string,
    propertyName: string,
    propertyValue: any,
  ) => void;
  resetChildrenMetaProperty: (widgetId: string) => void;
  pages: PageListPayload;
  lightTheme: Theme;
} & RouteComponentProps<BuilderRouteParams>;

type Props = AppViewerProps & RouteComponentProps<AppViewerRouteParams>;

class AppViewer extends Component<Props> {
  public state = {
    registered: false,
    isSideNavOpen: true,
  };
  componentDidMount() {
    editorInitializer().then(() => {
      this.setState({ registered: true });
    });

    const { defaultApplicationId, pageId } = this.props.match.params;
    const {
      location: { search },
    } = this.props;
<<<<<<< HEAD
    const branch = getSearchQuery(search, "branch");
=======
    const branch = getSearchQuery(search, GIT_BRANCH_QUERY_KEY);
>>>>>>> 3d1bf67c

    if (defaultApplicationId) {
      this.props.initializeAppViewer({
        branchName: branch,
        defaultApplicationId,
        pageId,
      });
    }
  }

  componentDidUpdate(prevProps: Props) {
    const { defaultApplicationId, pageId } = this.props.match.params;
    const {
      location: { search: prevSearch },
    } = prevProps;
    const {
      location: { search },
    } = this.props;

<<<<<<< HEAD
    const prevBranch = getSearchQuery(prevSearch, "branch");
    const branch = getSearchQuery(search, "branch");
=======
    const prevBranch = getSearchQuery(prevSearch, GIT_BRANCH_QUERY_KEY);
    const branch = getSearchQuery(search, GIT_BRANCH_QUERY_KEY);
>>>>>>> 3d1bf67c

    if (branch && branch !== prevBranch && defaultApplicationId && pageId) {
      this.props.initializeAppViewer({
        defaultApplicationId,
        pageId,
        branchName: branch,
      });
    }
  }

  toggleCollapse = (open: boolean) => {
    this.setState({ isSideNavOpen: open });
  };

  public render() {
    const { isInitialized } = this.props;
    return (
      <ThemeProvider theme={this.props.lightTheme}>
        <GlobalHotKeys>
          <EditorContext.Provider
            value={{
              executeAction: this.props.executeAction,
              updateWidgetMetaProperty: this.props.updateWidgetMetaProperty,
              resetChildrenMetaProperty: this.props.resetChildrenMetaProperty,
            }}
          >
            <ContainerWithComments>
              <AppComments isInline />
              <AppViewerBodyContainer>
                <AppViewerBody hasPages={this.props.pages.length > 1}>
                  {isInitialized && this.state.registered && (
                    <Switch>
                      <SentryRoute
                        component={AppViewerPageContainer}
                        exact
                        path={VIEWER_URL}
                      />
                      <SentryRoute
                        component={AppViewerPageContainer}
                        exact
                        path={VIEWER_FORK_PATH}
                      />
                    </Switch>
                  )}
                </AppViewerBody>
              </AppViewerBodyContainer>
            </ContainerWithComments>
            <AddCommentTourComponent />
            <CommentShowCaseCarousel />
          </EditorContext.Provider>
        </GlobalHotKeys>
      </ThemeProvider>
    );
  }
}

const mapStateToProps = (state: AppState) => ({
  isInitialized: getIsInitialized(state),
  pages: getViewModePageList(state),
  lightTheme: getThemeDetails(state, ThemeMode.LIGHT),
});

const mapDispatchToProps = (dispatch: any) => ({
  executeAction: (actionPayload: ExecuteTriggerPayload) =>
    dispatch(executeTrigger(actionPayload)),
  updateWidgetProperty: (
    widgetId: string,
    propertyName: string,
    propertyValue: any,
  ) =>
    dispatch(
      updateWidgetPropertyRequest(widgetId, propertyName, propertyValue),
    ),
  updateWidgetMetaProperty: (
    widgetId: string,
    propertyName: string,
    propertyValue: any,
  ) =>
    dispatch(updateWidgetMetaProperty(widgetId, propertyName, propertyValue)),
  resetChildrenMetaProperty: (widgetId: string) =>
    dispatch(resetChildrenMetaProperty(widgetId)),
  initializeAppViewer: (params: {
    defaultApplicationId: string;
    pageId?: string;
    branchName?: string;
  }) => {
    dispatch({
      type: ReduxActionTypes.INITIALIZE_PAGE_VIEWER,
      payload: params,
    });
  },
});

export default withRouter(
  connect(mapStateToProps, mapDispatchToProps)(Sentry.withProfiler(AppViewer)),
);<|MERGE_RESOLUTION|>--- conflicted
+++ resolved
@@ -35,14 +35,7 @@
 import { Theme } from "constants/DefaultTheme";
 import GlobalHotKeys from "./GlobalHotKeys";
 
-<<<<<<< HEAD
-const getSearchQuery = (search = "", key: string) => {
-  const params = new URLSearchParams(search);
-  return params.get(key) || "";
-};
-=======
 import { getSearchQuery } from "utils/helpers";
->>>>>>> 3d1bf67c
 
 const SentryRoute = Sentry.withSentryRouting(Route);
 
@@ -109,11 +102,7 @@
     const {
       location: { search },
     } = this.props;
-<<<<<<< HEAD
-    const branch = getSearchQuery(search, "branch");
-=======
     const branch = getSearchQuery(search, GIT_BRANCH_QUERY_KEY);
->>>>>>> 3d1bf67c
 
     if (defaultApplicationId) {
       this.props.initializeAppViewer({
@@ -133,13 +122,8 @@
       location: { search },
     } = this.props;
 
-<<<<<<< HEAD
-    const prevBranch = getSearchQuery(prevSearch, "branch");
-    const branch = getSearchQuery(search, "branch");
-=======
     const prevBranch = getSearchQuery(prevSearch, GIT_BRANCH_QUERY_KEY);
     const branch = getSearchQuery(search, GIT_BRANCH_QUERY_KEY);
->>>>>>> 3d1bf67c
 
     if (branch && branch !== prevBranch && defaultApplicationId && pageId) {
       this.props.initializeAppViewer({
