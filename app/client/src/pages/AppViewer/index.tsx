import React, { useEffect, useState } from "react";
import styled, { ThemeProvider } from "styled-components";
import { useDispatch, useSelector } from "react-redux";
import { Route, useParams } from "react-router";
import { Switch } from "react-router-dom";
import { AppState } from "reducers";
import {
  BuilderRouteParams,
  getApplicationViewerPageURL,
} from "constants/routes";
import { ReduxActionTypes } from "constants/ReduxActionConstants";
import {
  resetChildrenMetaProperty,
  updateWidgetMetaProperty,
} from "actions/metaActions";
import { getIsInitialized } from "selectors/appViewSelectors";
import { executeTrigger } from "actions/widgetActions";
import { ExecuteTriggerPayload } from "constants/AppsmithActionConstants/ActionConstants";
<<<<<<< HEAD
=======
import { updateWidgetPropertyRequest } from "actions/controlActions";
>>>>>>> 12e97835
import { EditorContext } from "components/editorComponents/EditorContextProvider";
import AppViewerPageContainer from "./AppViewerPageContainer";
import { editorInitializer } from "utils/EditorUtils";
import * as Sentry from "@sentry/react";
import log from "loglevel";
import { getViewModePageList } from "selectors/editorSelectors";
import AddCommentTourComponent from "comments/tour/AddCommentTourComponent";
import CommentShowCaseCarousel from "comments/CommentsShowcaseCarousel";
import { getThemeDetails, ThemeMode } from "selectors/themeSelectors";
import GlobalHotKeys from "./GlobalHotKeys";
import AppViewerCommentsSidebar from "./AppViewerComemntsSidebar";

const SentryRoute = Sentry.withSentryRouting(Route);

const AppViewerBody = styled.section<{ hasPages: boolean }>`
  display: flex;
  flex-direction: row;
  align-items: stretch;
  justify-content: flex-start;
  height: calc(
    100vh -
      ${(props) => (!props.hasPages ? props.theme.smallHeaderHeight : "72px")}
  );
`;

const AppViewerBodyContainer = styled.div<{ width?: string }>`
  flex: 1;
  overflow: auto;
  margin: 0 auto;
`;

function AppViewer() {
  const dispatch = useDispatch();
  const { applicationId, pageId } = useParams<BuilderRouteParams>();
  const [registered, setRegistered] = useState(false);
  const pages = useSelector(getViewModePageList);
  const lightTheme = useSelector((state: AppState) =>
    getThemeDetails(state, ThemeMode.DARK),
  );
  const isInitialized = useSelector(getIsInitialized);

  /**
   * callback for execute action
   */
  const executeActionCb = (actionPayload: ExecuteTriggerPayload) => {
    dispatch(executeTrigger(actionPayload));
  };

  /**
   * update widget meta property
   *
   * @param widgetId
   * @param propertyName
   * @param propertyValue
   */
  const updateWidgetMetaPropertyCb = (
    widgetId: string,
    propertyName: string,
    propertyValue: any,
  ) => {
    dispatch(updateWidgetMetaProperty(widgetId, propertyName, propertyValue));
  };

  /**
   * reset children meta property
   *
   * @param widgetId
   * @returns
   */
  const resetChildrenMetaPropertyCb = (widgetId: string) => {
    dispatch(resetChildrenMetaProperty(widgetId));
  };

<<<<<<< HEAD
  /**
   * initializer app viewer
   *
   * @param applicationId
   * @param pageId
   * @returns
   */
  const initializeAppViewer = (applicationId: string, pageId?: string) => {
=======
  public render() {
    const { isInitialized } = this.props;
    return (
      <ThemeProvider theme={this.props.lightTheme}>
        <GlobalHotKeys>
          <EditorContext.Provider
            value={{
              executeAction: this.props.executeAction,
              updateWidgetMetaProperty: this.props.updateWidgetMetaProperty,
              resetChildrenMetaProperty: this.props.resetChildrenMetaProperty,
            }}
          >
            <ContainerWithComments>
              <AppComments isInline />
              <AppViewerBodyContainer>
                <AppViewerBody hasPages={this.props.pages.length > 1}>
                  {isInitialized && this.state.registered && (
                    <Switch>
                      <SentryRoute
                        component={AppViewerPageContainer}
                        exact
                        path={getApplicationViewerPageURL()}
                      />
                      <SentryRoute
                        component={AppViewerPageContainer}
                        exact
                        path={`${getApplicationViewerPageURL()}/fork`}
                      />
                    </Switch>
                  )}
                </AppViewerBody>
              </AppViewerBodyContainer>
            </ContainerWithComments>
            <AddCommentTourComponent />
            <CommentShowCaseCarousel />
          </EditorContext.Provider>
        </GlobalHotKeys>
      </ThemeProvider>
    );
  }
}

const mapStateToProps = (state: AppState) => ({
  isInitialized: getIsInitialized(state),
  pages: getViewModePageList(state),
  lightTheme: getThemeDetails(state, ThemeMode.LIGHT),
});

const mapDispatchToProps = (dispatch: any) => ({
  executeAction: (actionPayload: ExecuteTriggerPayload) =>
    dispatch(executeTrigger(actionPayload)),
  updateWidgetProperty: (
    widgetId: string,
    propertyName: string,
    propertyValue: any,
  ) =>
    dispatch(
      updateWidgetPropertyRequest(widgetId, propertyName, propertyValue),
    ),
  updateWidgetMetaProperty: (
    widgetId: string,
    propertyName: string,
    propertyValue: any,
  ) =>
    dispatch(updateWidgetMetaProperty(widgetId, propertyName, propertyValue)),
  resetChildrenMetaProperty: (widgetId: string) =>
    dispatch(resetChildrenMetaProperty(widgetId)),
  initializeAppViewer: (applicationId: string, pageId?: string) => {
>>>>>>> 12e97835
    dispatch({
      type: ReduxActionTypes.INITIALIZE_PAGE_VIEWER,
      payload: { applicationId, pageId },
    });
  };

  /**
   *
   */
  useEffect(() => {
    editorInitializer().then(() => {
      setRegistered(true);
    });
    if (applicationId) {
      initializeAppViewer(applicationId, pageId);
    }
  }, [applicationId, pageId]);

  return (
    <ThemeProvider theme={lightTheme}>
      <GlobalHotKeys>
        <EditorContext.Provider
          value={{
            executeAction: executeActionCb,
            updateWidgetMetaProperty: updateWidgetMetaPropertyCb,
            resetChildrenMetaProperty: resetChildrenMetaPropertyCb,
          }}
        >
          <div className="flex items-stretch">
            <AppViewerCommentsSidebar />
            <AppViewerBodyContainer>
              <AppViewerBody hasPages={pages.length > 1}>
                {isInitialized && registered && (
                  <Switch>
                    <SentryRoute
                      component={AppViewerPageContainer}
                      exact
                      path={getApplicationViewerPageURL()}
                    />
                    <SentryRoute
                      component={AppViewerPageContainer}
                      exact
                      path={`${getApplicationViewerPageURL()}/fork`}
                    />
                  </Switch>
                )}
              </AppViewerBody>
            </AppViewerBodyContainer>
          </div>
          <AddCommentTourComponent />
          <CommentShowCaseCarousel />
        </EditorContext.Provider>
      </GlobalHotKeys>
    </ThemeProvider>
  );
}

export default Sentry.withProfiler(AppViewer);<|MERGE_RESOLUTION|>--- conflicted
+++ resolved
@@ -16,15 +16,10 @@
 import { getIsInitialized } from "selectors/appViewSelectors";
 import { executeTrigger } from "actions/widgetActions";
 import { ExecuteTriggerPayload } from "constants/AppsmithActionConstants/ActionConstants";
-<<<<<<< HEAD
-=======
-import { updateWidgetPropertyRequest } from "actions/controlActions";
->>>>>>> 12e97835
 import { EditorContext } from "components/editorComponents/EditorContextProvider";
 import AppViewerPageContainer from "./AppViewerPageContainer";
 import { editorInitializer } from "utils/EditorUtils";
 import * as Sentry from "@sentry/react";
-import log from "loglevel";
 import { getViewModePageList } from "selectors/editorSelectors";
 import AddCommentTourComponent from "comments/tour/AddCommentTourComponent";
 import CommentShowCaseCarousel from "comments/CommentsShowcaseCarousel";
@@ -93,7 +88,6 @@
     dispatch(resetChildrenMetaProperty(widgetId));
   };
 
-<<<<<<< HEAD
   /**
    * initializer app viewer
    *
@@ -102,76 +96,6 @@
    * @returns
    */
   const initializeAppViewer = (applicationId: string, pageId?: string) => {
-=======
-  public render() {
-    const { isInitialized } = this.props;
-    return (
-      <ThemeProvider theme={this.props.lightTheme}>
-        <GlobalHotKeys>
-          <EditorContext.Provider
-            value={{
-              executeAction: this.props.executeAction,
-              updateWidgetMetaProperty: this.props.updateWidgetMetaProperty,
-              resetChildrenMetaProperty: this.props.resetChildrenMetaProperty,
-            }}
-          >
-            <ContainerWithComments>
-              <AppComments isInline />
-              <AppViewerBodyContainer>
-                <AppViewerBody hasPages={this.props.pages.length > 1}>
-                  {isInitialized && this.state.registered && (
-                    <Switch>
-                      <SentryRoute
-                        component={AppViewerPageContainer}
-                        exact
-                        path={getApplicationViewerPageURL()}
-                      />
-                      <SentryRoute
-                        component={AppViewerPageContainer}
-                        exact
-                        path={`${getApplicationViewerPageURL()}/fork`}
-                      />
-                    </Switch>
-                  )}
-                </AppViewerBody>
-              </AppViewerBodyContainer>
-            </ContainerWithComments>
-            <AddCommentTourComponent />
-            <CommentShowCaseCarousel />
-          </EditorContext.Provider>
-        </GlobalHotKeys>
-      </ThemeProvider>
-    );
-  }
-}
-
-const mapStateToProps = (state: AppState) => ({
-  isInitialized: getIsInitialized(state),
-  pages: getViewModePageList(state),
-  lightTheme: getThemeDetails(state, ThemeMode.LIGHT),
-});
-
-const mapDispatchToProps = (dispatch: any) => ({
-  executeAction: (actionPayload: ExecuteTriggerPayload) =>
-    dispatch(executeTrigger(actionPayload)),
-  updateWidgetProperty: (
-    widgetId: string,
-    propertyName: string,
-    propertyValue: any,
-  ) =>
-    dispatch(
-      updateWidgetPropertyRequest(widgetId, propertyName, propertyValue),
-    ),
-  updateWidgetMetaProperty: (
-    widgetId: string,
-    propertyName: string,
-    propertyValue: any,
-  ) =>
-    dispatch(updateWidgetMetaProperty(widgetId, propertyName, propertyValue)),
-  resetChildrenMetaProperty: (widgetId: string) =>
-    dispatch(resetChildrenMetaProperty(widgetId)),
-  initializeAppViewer: (applicationId: string, pageId?: string) => {
->>>>>>> 12e97835
     dispatch({
       type: ReduxActionTypes.INITIALIZE_PAGE_VIEWER,
       payload: { applicationId, pageId },
