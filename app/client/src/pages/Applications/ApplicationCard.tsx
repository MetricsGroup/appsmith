import React, { useEffect, useState, useRef, useContext } from "react";
import styled, { ThemeContext } from "styled-components";
import {
  getApplicationViewerPageURL,
  BUILDER_PAGE_URL,
} from "constants/routes";
import {
  Card,
  Classes,
  HTMLDivProps,
  ICardProps,
  Position,
} from "@blueprintjs/core";
import { ApplicationPayload } from "constants/ReduxActionConstants";
import { getColorWithOpacity } from "constants/DefaultTheme";
import {
  isPermitted,
  PERMISSION_TYPE,
} from "pages/Applications/permissionHelpers";
import {
  getInitialsAndColorCode,
  getApplicationIcon,
  getRandomPaletteColor,
} from "utils/AppsmithUtils";
import { omit } from "lodash";
import Text, { TextType } from "components/ads/Text";
import Button, { Category, Size } from "components/ads/Button";
import Icon, { IconSize } from "components/ads/Icon";
import Menu from "components/ads/Menu";
import MenuItem, { MenuItemProps } from "components/ads/MenuItem";
import AppIcon, { AppIconName } from "components/ads/AppIcon";
import EditableText, {
  EditInteractionKind,
  SavingState,
} from "components/ads/EditableText";
import ColorSelector from "components/ads/ColorSelector";
import MenuDivider from "components/ads/MenuDivider";
import IconSelector from "components/ads/IconSelector";
import { useSelector } from "react-redux";
import { UpdateApplicationPayload } from "api/ApplicationApi";
import {
  getIsFetchingApplications,
  getIsSavingAppName,
  getIsErroredSavingAppName,
} from "selectors/applicationSelectors";
import { Classes as CsClasses } from "components/ads/common";
import TooltipComponent from "components/ads/Tooltip";
import { isEllipsisActive } from "utils/helpers";
import ForkApplicationModal from "./ForkApplicationModal";
import { Toaster } from "components/ads/Toast";
import { Variant } from "components/ads/common";
import { getExportAppAPIRoute } from "constants/ApiConstants";

type NameWrapperProps = {
  hasReadPermission: boolean;
  showOverlay: boolean;
  isMenuOpen: boolean;
};

const NameWrapper = styled((props: HTMLDivProps & NameWrapperProps) => (
  <div {...omit(props, ["hasReadPermission", "showOverlay", "isMenuOpen"])} />
))`
  .bp3-card {
    border-radius: 0;
    box-shadow: none;
  }
  ${(props) =>
    props.showOverlay &&
    `
      {
        background-color: ${props.theme.colors.card.hoverBorder}};
        justify-content: center;
        align-items: center;

        .overlay {
          ${props.hasReadPermission &&
            `text-decoration: none;
             &:after {
                left: 0;
                top: 0;
                content: "";
                position: absolute;
                height: 100%;
                width: 100%;
              }
              & .control {
                display: block;
                z-index: 1;
              }`}

          & div.image-container {
            background: ${
              props.hasReadPermission && !props.isMenuOpen
                ? getColorWithOpacity(
                    props.theme.colors.card.hoverBG,
                    props.theme.colors.card.hoverBGOpacity,
                  )
                : null
            }
          }
        }
      }
   `}
  overflow: hidden;
`;

const Wrapper = styled(
  (
    props: ICardProps & {
      hasReadPermission?: boolean;
      backgroundColor: string;
    },
  ) => <Card {...omit(props, ["hasReadPermission", "backgroundColor"])} />,
)`
  display: flex;
  flex-direction: column;
  justify-content: center;
  width: ${(props) => props.theme.card.minWidth}px;
  height: ${(props) => props.theme.card.minHeight}px;
  position: relative;
  background-color: ${(props) => props.backgroundColor};
  margin: ${(props) => props.theme.spaces[5]}px;
  .overlay {
    display: block;
    position: absolute;
    left: 0;
    top: 0;
    height: 100%;
    width: 100%;
    ${(props) => !props.hasReadPermission && `pointer-events: none;`}
  }
  .bp3-card {
    border-radius: 0;
  }
  .${CsClasses.APP_ICON} {
    margin: 0 auto;
    svg {
      path {
        fill: #fff;
      }
    }
  }
`;

const ApplicationImage = styled.div`
  && {
    height: 100%;
    width: 100%;
    display: flex;
    justify-content: center;
    align-items: center;
    & {
      .control {
        button {
          span {
            font-weight: ${(props) => props.theme.fontWeights[3]};
            color: white;
          }
        }
      }
    }
  }
`;

const Control = styled.div<{ fixed?: boolean }>`
  outline: none;
  border: none;
  cursor: pointer;

  .${Classes.BUTTON} {
    margin-top: 7px;

    div {
      width: auto;
      height: auto;
    }
  }

  .${Classes.BUTTON_TEXT} {
    font-size: 12px;
    color: white;
  }

  .more {
    position: absolute;
    right: ${(props) => props.theme.spaces[6]}px;
    top: ${(props) => props.theme.spaces[4]}px;
  }
`;

const MoreOptionsContainer = styled.div`
  width: 22px;
  height: 22px;
  background-color: rgba(0, 0, 0, 0.1);
  display: flex;
  align-items: center;
  justify-content: center;
`;

const AppNameWrapper = styled.div<{ isFetching: boolean }>`
  padding: 12px;
  padding-top: 0;
  padding-bottom: 0;
  margin-bottom: 12px;
  ${(props) =>
    props.isFetching
      ? `
    width: 119px;
    height: 16px;
    margin-left: 10px;
  `
      : null};
  overflow: hidden;
  text-overflow: ellipsis;
  display: -webkit-box;
  -webkit-line-clamp: 3; /* number of lines to show */
  -webkit-box-orient: vertical;
  word-break: break-word;
  color: ${(props) => props.theme.colors.text.heading};
`;
type ApplicationCardProps = {
  application: ApplicationPayload;
  duplicate?: (applicationId: string) => void;
  share?: (applicationId: string) => void;
  delete?: (applicationId: string) => void;
  update?: (id: string, data: UpdateApplicationPayload) => void;
  enableImportExport?: boolean;
};

const EditButton = styled(Button)`
  margin-bottom: 8px;
`;

const ContextDropdownWrapper = styled.div`
  position: absolute;
  top: -6px;
  right: -3px;

  .${Classes.POPOVER_TARGET} {
    span {
      svg {
        path {
          fill: ${(props) => props.theme.colors.card.iconColor};
        }
      }
    }
  }
`;

export function ApplicationCard(props: ApplicationCardProps) {
  const isFetchingApplications = useSelector(getIsFetchingApplications);
  const theme = useContext(ThemeContext);
  const isSavingName = useSelector(getIsSavingAppName);
  const isErroredSavingName = useSelector(getIsErroredSavingAppName);
  const initialsAndColorCode = getInitialsAndColorCode(
    props.application.name,
    theme.colors.appCardColors,
  );
  let initials = initialsAndColorCode[0];

  const [showOverlay, setShowOverlay] = useState(false);
  const [selectedColor, setSelectedColor] = useState<string>("");
  const [moreActionItems, setMoreActionItems] = useState<MenuItemProps[]>([]);
  const [isMenuOpen, setIsMenuOpen] = useState(false);
  const [isForkApplicationModalopen, setForkApplicationModalOpen] = useState(
    false,
  );
  const [lastUpdatedValue, setLastUpdatedValue] = useState("");
  const appNameWrapperRef = useRef<HTMLDivElement>(null);

  useEffect(() => {
    let colorCode;
    if (props.application.color) {
      colorCode = props.application.color;
    } else {
      colorCode = getRandomPaletteColor(theme.colors.appCardColors);
    }
    setSelectedColor(colorCode);
  }, [props.application.color]);
  useEffect(() => {
    if (props.share) {
      moreActionItems.push({
        onSelect: shareApp,
        text: "Share",
        icon: "share",
        cypressSelector: "t--share",
      });
    }
    if (props.duplicate && hasEditPermission) {
      moreActionItems.push({
        onSelect: duplicateApp,
        text: "Duplicate",
        icon: "duplicate",
        cypressSelector: "t--duplicate",
      });
    }
    // add fork app option to menu
    if (hasEditPermission) {
      moreActionItems.push({
        onSelect: forkApplicationInitiate,
        text: "Fork",
        icon: "fork",
        cypressSelector: "t--fork-app",
      });
    }
    if (!!props.enableImportExport && hasExportPermission) {
      moreActionItems.push({
        onSelect: exportApplicationAsJSONFile,
        text: "Export",
        icon: "download",
        cypressSelector: "t--export-app",
      });
    }
    setMoreActionItems(moreActionItems);
    addDeleteOption();
    // eslint-disable-next-line react-hooks/exhaustive-deps
  }, []);

  const appIcon = (props.application?.icon ||
    getApplicationIcon(props.application.id)) as AppIconName;
  const hasEditPermission = isPermitted(
    props.application?.userPermissions ?? [],
    PERMISSION_TYPE.MANAGE_APPLICATION,
  );
  const hasReadPermission = isPermitted(
    props.application?.userPermissions ?? [],
    PERMISSION_TYPE.READ_APPLICATION,
  );
  const hasExportPermission = isPermitted(
    props.application?.userPermissions ?? [],
    PERMISSION_TYPE.EXPORT_APPLICATION,
  );
  const updateColor = (color: string) => {
    setSelectedColor(color);
    props.update &&
      props.update(props.application.id, {
        color: color,
      });
  };
  const updateIcon = (icon: AppIconName) => {
    props.update &&
      props.update(props.application.id, {
        icon: icon,
      });
  };
  const duplicateApp = () => {
    props.duplicate && props.duplicate(props.application.id);
  };
  const shareApp = () => {
    props.share && props.share(props.application.id);
  };
  const exportApplicationAsJSONFile = () => {
    // export api response comes with content-disposition header.
    // there is no straightforward way to handle it with axios/fetch
    const id = `t--export-app-link`;
    const existingLink = document.getElementById(id);
    existingLink && existingLink.remove();
    const link = document.createElement("a");
<<<<<<< HEAD
    link.href = `/api/v1/applications/export/${props.application.id}`;
=======

    link.href = getExportAppAPIRoute(props.application.id);
>>>>>>> 47344bbd
    link.id = id;
    document.body.appendChild(link);
    // will fetch the file manually during cypress test run.
    // eslint-disable-next-line @typescript-eslint/ban-ts-comment
    // @ts-ignore
    if (!window.Cypress) {
      link.click();
    }
    setIsMenuOpen(false);
    Toaster.show({
      text: `Successfully exported ${props.application.name}`,
      variant: Variant.success,
    });
  };
  const forkApplicationInitiate = () => {
    // open fork application modal
    // on click on an organisation, create app and take to app
    setForkApplicationModalOpen(true);
  };
  const deleteApp = () => {
    setShowOverlay(false);
    props.delete && props.delete(props.application.id);
  };
  const askForConfirmation = () => {
    const updatedActionItems = [...moreActionItems];
    updatedActionItems.pop();
    updatedActionItems.push({
      onSelect: deleteApp,
      text: "Are you sure?",
      icon: "delete",
      type: "warning",
      cypressSelector: "t--delete",
    });
    setMoreActionItems(updatedActionItems);
  };
  const addDeleteOption = () => {
    if (props.delete && hasEditPermission) {
      const index = moreActionItems.findIndex((el) => el.icon === "delete");
      if (index >= 0) {
        moreActionItems.pop();
      }
      moreActionItems.push({
        onSelect: askForConfirmation,
        text: "Delete",
        icon: "delete",
        cypressSelector: "t--delete-confirm",
      });
      setMoreActionItems(moreActionItems);
    }
  };
  if (initials.length < 2 && props.application.name.length > 1) {
    initials += props.application.name[1].toUpperCase() || "";
  }
  const viewApplicationURL = getApplicationViewerPageURL(
    props.application.id,
    props.application.defaultPageId,
  );
  const editApplicationURL = BUILDER_PAGE_URL(
    props.application.id,
    props.application.defaultPageId,
  );
  const appNameText = (
    <Text cypressSelector="t--app-card-name" type={TextType.H3}>
      {props.application.name}
    </Text>
  );

  const ContextMenu = (
    <ContextDropdownWrapper>
      <Menu
        className="more"
        onClosing={() => {
          setIsMenuOpen(false);
          setShowOverlay(false);
          addDeleteOption();
          if (lastUpdatedValue && props.application.name !== lastUpdatedValue) {
            props.update &&
              props.update(props.application.id, {
                name: lastUpdatedValue,
              });
          }
        }}
        onOpening={() => {
          setIsMenuOpen(true);
        }}
        position={Position.RIGHT_TOP}
        target={
          <MoreOptionsContainer>
            <Icon name="context-menu" size={IconSize.XXXL} />
          </MoreOptionsContainer>
        }
      >
        {hasEditPermission && (
          <EditableText
            className="t--application-name"
            defaultValue={props.application.name}
            editInteractionKind={EditInteractionKind.SINGLE}
            fill
            hideEditIcon={false}
            isError={isErroredSavingName}
            isInvalid={(value: string) => {
              if (!value) {
                return "Name cannot be empty";
              } else {
                return false;
              }
            }}
            onBlur={(value: string) => {
              props.update &&
                props.update(props.application.id, {
                  name: value,
                });
            }}
            onTextChanged={(value: string) => {
              setLastUpdatedValue(value);
            }}
            placeholder={"Edit text input"}
            savingState={
              isSavingName ? SavingState.STARTED : SavingState.NOT_STARTED
            }
            underline
          />
        )}
        {hasEditPermission && (
          <>
            <ColorSelector
              colorPalette={theme.colors.appCardColors}
              defaultValue={selectedColor}
              fill
              onSelect={updateColor}
            />
            <MenuDivider />
          </>
        )}
        {hasEditPermission && (
          <>
            <IconSelector
              fill
              onSelect={updateIcon}
              selectedColor={selectedColor}
              selectedIcon={appIcon}
            />
            <MenuDivider />
          </>
        )}
        {moreActionItems.map((item: MenuItemProps) => {
          return <MenuItem key={item.text} {...item} />;
        })}
        <ForkApplicationModal
          applicationId={props.application.id}
          isModalOpen={isForkApplicationModalopen}
          setModalClose={setForkApplicationModalOpen}
        />
      </Menu>
    </ContextDropdownWrapper>
  );

  return (
    <NameWrapper
      className="t--application-card"
      hasReadPermission={hasReadPermission}
      isMenuOpen={isMenuOpen}
      onMouseEnter={() => {
        !isFetchingApplications && setShowOverlay(true);
      }}
      onMouseLeave={() => {
        // If the menu is not open, then setOverlay false
        // Set overlay false on outside click.
        !isMenuOpen && setShowOverlay(false);
      }}
      showOverlay={showOverlay}
    >
      <>
        <Wrapper
          backgroundColor={selectedColor}
          className={
            isFetchingApplications
              ? Classes.SKELETON
              : "t--application-card-background"
          }
          hasReadPermission={hasReadPermission}
          key={props.application.id}
        >
          <AppIcon name={appIcon} size={Size.large} />
          {/* <Initials>{initials}</Initials> */}
          {showOverlay && (
            <div className="overlay">
              <ApplicationImage className="image-container">
                <Control className="control">
                  {!!moreActionItems.length && ContextMenu}

                  {/* {!!moreActionItems.length && (
                  <ContextDropdown
                    options={moreActionItems}
                    toggle={{
                      type: "icon",
                      icon: "MORE_HORIZONTAL_CONTROL",
                      iconSize:
                        theme.fontSizes[APPLICATION_CONTROL_FONTSIZE_INDEX],
                    }}
                    className="more"
                  />
                )} */}

                  {hasEditPermission && !isMenuOpen && (
                    <EditButton
                      className="t--application-edit-link"
                      fill
                      href={editApplicationURL}
                      icon={"edit"}
                      size={Size.medium}
                      text="Edit"
                    />
                  )}
                  {!isMenuOpen && (
                    <Button
                      category={Category.tertiary}
                      className="t--application-view-link"
                      fill
                      href={viewApplicationURL}
                      icon={"rocket"}
                      size={Size.medium}
                      text="LAUNCH"
                    />
                  )}
                </Control>
              </ApplicationImage>
            </div>
          )}
        </Wrapper>
        <AppNameWrapper
          className={isFetchingApplications ? Classes.SKELETON : ""}
          isFetching={isFetchingApplications}
          ref={appNameWrapperRef}
        >
          {isEllipsisActive(appNameWrapperRef?.current) ? (
            <TooltipComponent content={props.application.name} maxWidth="400px">
              {appNameText}
            </TooltipComponent>
          ) : (
            appNameText
          )}
        </AppNameWrapper>
      </>
    </NameWrapper>
  );
}

export default ApplicationCard;<|MERGE_RESOLUTION|>--- conflicted
+++ resolved
@@ -356,12 +356,8 @@
     const existingLink = document.getElementById(id);
     existingLink && existingLink.remove();
     const link = document.createElement("a");
-<<<<<<< HEAD
-    link.href = `/api/v1/applications/export/${props.application.id}`;
-=======
 
     link.href = getExportAppAPIRoute(props.application.id);
->>>>>>> 47344bbd
     link.id = id;
     document.body.appendChild(link);
     // will fetch the file manually during cypress test run.
