import React, { useEffect, useState, useRef, useContext } from "react";
import styled, { ThemeContext } from "styled-components";
import {
  getApplicationViewerPageURL,
  BUILDER_PAGE_URL,
} from "constants/routes";
import {
  Card,
  Classes,
  HTMLDivProps,
  ICardProps,
  Position,
} from "@blueprintjs/core";
import { ApplicationPayload } from "constants/ReduxActionConstants";
import {
  isPermitted,
  PERMISSION_TYPE,
} from "pages/Applications/permissionHelpers";
import {
  getInitialsAndColorCode,
  getApplicationIcon,
  getRandomPaletteColor,
} from "utils/AppsmithUtils";
import { omit } from "lodash";
import Text, { TextType } from "components/ads/Text";
import Button, { Category, Size, IconPositions } from "components/ads/Button";
import Icon, { IconSize } from "components/ads/Icon";
import Menu from "components/ads/Menu";
import MenuItem, { MenuItemProps } from "components/ads/MenuItem";
import AppIcon, { AppIconName } from "components/ads/AppIcon";
import EditableText, {
  EditInteractionKind,
  SavingState,
} from "components/ads/EditableText";
import ColorSelector from "components/ads/ColorSelector";
import MenuDivider from "components/ads/MenuDivider";
import IconSelector from "components/ads/IconSelector";
import { useSelector } from "react-redux";
import { UpdateApplicationPayload } from "api/ApplicationApi";
import {
  getIsFetchingApplications,
  getIsSavingAppName,
  getIsErroredSavingAppName,
} from "selectors/applicationSelectors";
import { Classes as CsClasses } from "components/ads/common";
import TooltipComponent from "components/ads/Tooltip";
<<<<<<< HEAD
import { getApplicationIdFromPayload, isEllipsisActive } from "utils/helpers";
=======
import {
  isEllipsisActive,
  truncateString,
  howMuchTimeBeforeText,
} from "utils/helpers";
>>>>>>> edeec80d
import ForkApplicationModal from "./ForkApplicationModal";
import { Toaster } from "components/ads/Toast";
import { Variant } from "components/ads/common";
import { getExportAppAPIRoute } from "constants/ApiConstants";
import { Colors } from "constants/Colors";

type NameWrapperProps = {
  hasReadPermission: boolean;
  showOverlay: boolean;
  isMenuOpen: boolean;
};

const NameWrapper = styled((props: HTMLDivProps & NameWrapperProps) => (
  <div {...omit(props, ["hasReadPermission", "showOverlay", "isMenuOpen"])} />
))`
  .bp3-card {
    border-radius: 0;
    box-shadow: none;
    padding: 16px;
    display: flex;
    align-items: center;
    justify-content: center;
  }
  ${(props) =>
    props.showOverlay &&
    `
      {
        justify-content: center;
        align-items: center;

        .overlay {
          position: relative;
          ${props.hasReadPermission &&
            `text-decoration: none;
             &:after {
                left: 0;
                top: 0;
                content: "";
                position: absolute;
                height: 100%;
                width: 100%;
              }
              & .control {
                display: flex;
                flex-direction: row;
                z-index: 1;

                & .t--application-view-link {
                  border: none;
                  background-color: #000;
                  color: #fff;
                }

                & .t--application-edit-link, & .t--application-view-link {
                  span {
                    margin-right: 2px;

                    svg {
                      width: 16px;
                      height: 16px;
                      path {
                        fill: #fff;
                      }
                    }
                  }
                }
              }`}

          & div.overlay-blur {
            position: absolute;
            top: 0;
            left: 0;
            width: 100%;
            height: 100%;
            background-color: ${
              props.hasReadPermission && !props.isMenuOpen
                ? `rgba(255, 255, 255, 0.5)`
                : null
            };
            @supports ((-webkit-backdrop-filter: none) or (backdrop-filter: none)) {
              background-color: transparent;
              backdrop-filter: ${
                props.hasReadPermission && !props.isMenuOpen
                  ? `blur(6px)`
                  : null
              };
            }
          }
        }
      }
   `}
  overflow: hidden;
`;

const Wrapper = styled(
  (
    props: ICardProps & {
      hasReadPermission?: boolean;
      backgroundColor: string;
    },
  ) => <Card {...omit(props, ["hasReadPermission", "backgroundColor"])} />,
)`
  display: flex;
  flex-direction: row-reverse;
  justify-content: center;
  width: ${(props) => props.theme.card.minWidth}px;
  height: ${(props) => props.theme.card.minHeight}px;
  position: relative;
  background-color: ${(props) => props.backgroundColor};
  .overlay {
    display: block;
    position: absolute;
    left: 0;
    top: 0;
    height: 100%;
    width: 100%;
    ${(props) => !props.hasReadPermission && `pointer-events: none;`}
  }
  .bp3-card {
    border-radius: 0;
  }
  .${CsClasses.APP_ICON} {
    margin: 0 auto;
    svg {
      path {
        fill: #fff;
      }
    }
  }
`;

const ApplicationImage = styled.div`
  && {
    height: 100%;
    width: 100%;
    display: flex;
    justify-content: center;
    align-items: center;
    & {
      .control {
        button {
          span {
            font-weight: ${(props) => props.theme.fontWeights[3]};
          }
        }
      }
    }
  }
`;

const Control = styled.div<{ fixed?: boolean }>`
  outline: none;
  border: none;
  cursor: pointer;
  display: flex;
  flex-direction: row;
  justify-content: space-between;
  gap: 8px;
  align-items: center;

  .${Classes.BUTTON} {
    margin-top: 7px;

    div {
      width: auto;
      height: auto;
    }
  }

  .${Classes.BUTTON_TEXT} {
    font-size: 12px;
    color: white;
  }

  .more {
    position: absolute;
    right: ${(props) => props.theme.spaces[6]}px;
    top: ${(props) => props.theme.spaces[4]}px;
  }
`;

const MoreOptionsContainer = styled.div`
  width: 22px;
  height: 22px;
  display: flex;
  align-items: center;
  justify-content: center;
`;

const AppNameWrapper = styled.div<{ isFetching: boolean }>`
  padding: 0;
  padding-right: 12px;
  ${(props) =>
    props.isFetching
      ? `
    width: 119px;
    height: 16px;
    margin-left: 10px;
  `
      : null};
  overflow: hidden;
  text-overflow: ellipsis;
  display: -webkit-box;
  -webkit-line-clamp: 3; /* number of lines to show */
  -webkit-box-orient: vertical;
  word-break: break-word;
  color: ${(props) => props.theme.colors.text.heading};
  flex: 1;
`;

type ApplicationCardProps = {
  application: ApplicationPayload;
  duplicate?: (applicationId: string) => void;
  share?: (applicationId: string) => void;
  delete?: (applicationId: string) => void;
  update?: (id: string, data: UpdateApplicationPayload) => void;
  enableImportExport?: boolean;
};

const EditButton = styled(Button)`
  margin-bottom: 0;
`;

const ContextDropdownWrapper = styled.div``;

const CircleAppIcon = styled(AppIcon)`
  padding: 12px;
  background-color: #fff;
  display: flex;
  align-items: center;
  justify-content: center;
  box-shadow: 0px 2px 16px rgba(0, 0, 0, 0.07);
  border-radius: 50%;

  svg {
    path {
      fill: #000 !important;
    }
  }
`;

const ModifiedDataComponent = styled.div`
  font-size: 13px;
  color: #8a8a8a;
  &::first-letter {
    text-transform: uppercase;
  }
`;

const CardFooter = styled.div`
  display: flex;
  justify-content: space-between;
  align-items: center;
  margin-top: 4px;
`;

const IconScrollWrapper = styled.div`
  position: relative;
  .t--icon-selected {
    background-color: rgba(248, 106, 43, 0.2);
    border: 1px solid ${(props) => props.theme.colors.applications.cardMenuIcon};
    svg {
      path {
        fill: ${(props) => props.theme.colors.applications.iconColor};
      }
    }
  }
  .icon-selector::-webkit-scrollbar-thumb {
    background-color: transparent;
  }
  .icon-selector::-webkit-scrollbar {
    width: 0px;
  }
`;

const MenuItemWrapper = styled(MenuItem)`
  &.error-menuitem {
    .${CsClasses.TEXT} {
      color: ${Colors.DANGER_SOLID};
    }
    .${CsClasses.ICON} {
      svg {
        fill: ${Colors.DANGER_SOLID};
        path {
          fill: ${Colors.DANGER_SOLID};
        }
      }
    }
  }

  .${CsClasses.ICON} {
    svg {
      width: 18px;
      height: 18px;
    }
  }
`;

export function ApplicationCard(props: ApplicationCardProps) {
  const isFetchingApplications = useSelector(getIsFetchingApplications);
  const theme = useContext(ThemeContext);
  const isSavingName = useSelector(getIsSavingAppName);
  const isErroredSavingName = useSelector(getIsErroredSavingAppName);
  const initialsAndColorCode = getInitialsAndColorCode(
    props.application.name,
    theme.colors.appCardColors,
  );
  let initials = initialsAndColorCode[0];

  const [showOverlay, setShowOverlay] = useState(false);
  const [selectedColor, setSelectedColor] = useState<string>("");
  const [moreActionItems, setMoreActionItems] = useState<MenuItemProps[]>([]);
  const [isMenuOpen, setIsMenuOpen] = useState(false);
  const [isForkApplicationModalopen, setForkApplicationModalOpen] = useState(
    false,
  );
  const [lastUpdatedValue, setLastUpdatedValue] = useState("");
  const appNameWrapperRef = useRef<HTMLDivElement>(null);

  const applicationId = getApplicationIdFromPayload(props.application);

  useEffect(() => {
    let colorCode;
    if (props.application.color) {
      colorCode = props.application.color;
    } else {
      colorCode = getRandomPaletteColor(theme.colors.appCardColors);
    }
    setSelectedColor(colorCode);
  }, [props.application.color]);

  useEffect(() => {
    if (props.share) {
      moreActionItems.push({
        onSelect: shareApp,
        text: "Share",
        icon: "share",
        cypressSelector: "t--share",
      });
    }
    if (props.duplicate && hasEditPermission) {
      moreActionItems.push({
        onSelect: duplicateApp,
        text: "Duplicate",
        icon: "duplicate",
        cypressSelector: "t--duplicate",
      });
    }
    // add fork app option to menu
    if (hasEditPermission) {
      moreActionItems.push({
        onSelect: forkApplicationInitiate,
        text: "Fork",
        icon: "fork",
        cypressSelector: "t--fork-app",
      });
    }
    if (!!props.enableImportExport && hasExportPermission) {
      moreActionItems.push({
        onSelect: exportApplicationAsJSONFile,
        text: "Export",
        icon: "download",
        cypressSelector: "t--export-app",
      });
    }
    setMoreActionItems(moreActionItems);
    addDeleteOption();
    // eslint-disable-next-line react-hooks/exhaustive-deps
  }, []);

  const appIcon = (props.application?.icon ||
    getApplicationIcon(applicationId)) as AppIconName;
  const hasEditPermission = isPermitted(
    props.application?.userPermissions ?? [],
    PERMISSION_TYPE.MANAGE_APPLICATION,
  );
  const hasReadPermission = isPermitted(
    props.application?.userPermissions ?? [],
    PERMISSION_TYPE.READ_APPLICATION,
  );
  const hasExportPermission = isPermitted(
    props.application?.userPermissions ?? [],
    PERMISSION_TYPE.EXPORT_APPLICATION,
  );
  const updateColor = (color: string) => {
    setSelectedColor(color);
    props.update &&
      props.update(applicationId, {
        color: color,
      });
  };
  const updateIcon = (icon: AppIconName) => {
    props.update &&
      props.update(applicationId, {
        icon: icon,
      });
  };
  const duplicateApp = () => {
    props.duplicate && props.duplicate(applicationId);
  };
  const shareApp = () => {
    props.share && props.share(applicationId);
  };
  const exportApplicationAsJSONFile = () => {
    // export api response comes with content-disposition header.
    // there is no straightforward way to handle it with axios/fetch
    const id = `t--export-app-link`;
    const existingLink = document.getElementById(id);
    existingLink && existingLink.remove();
    const link = document.createElement("a");

    link.href = getExportAppAPIRoute(applicationId);
    link.id = id;
    document.body.appendChild(link);
    // will fetch the file manually during cypress test run.
    // eslint-disable-next-line @typescript-eslint/ban-ts-comment
    // @ts-ignore
    if (!window.Cypress) {
      link.click();
    }
    setIsMenuOpen(false);
    Toaster.show({
      text: `Successfully exported ${props.application.name}`,
      variant: Variant.success,
    });
  };
  const forkApplicationInitiate = () => {
    // open fork application modal
    // on click on an organisation, create app and take to app
    setForkApplicationModalOpen(true);
  };
  const deleteApp = () => {
    setShowOverlay(false);
    props.delete && props.delete(applicationId);
  };
  const askForConfirmation = () => {
    const updatedActionItems = [...moreActionItems];
    updatedActionItems.pop();
    updatedActionItems.push({
      onSelect: deleteApp,
      text: "Are you sure?",
      icon: "delete-blank",
      type: "warning",
      cypressSelector: "t--delete",
    });
    setMoreActionItems(updatedActionItems);
  };
  const addDeleteOption = () => {
    if (props.delete && hasEditPermission) {
      const index = moreActionItems.findIndex(
        (el) => el.icon === "delete-blank",
      );
      if (index >= 0) {
        moreActionItems.pop();
      }
      moreActionItems.push({
        onSelect: askForConfirmation,
        text: "Delete",
        icon: "delete-blank",
        cypressSelector: "t--delete-confirm",
      });
      setMoreActionItems(moreActionItems);
    }
  };
  if (initials.length < 2 && props.application.name.length > 1) {
    initials += props.application.name[1].toUpperCase() || "";
  }

  const viewApplicationURL = getApplicationViewerPageURL({
    defaultApplicationId: applicationId,
    pageId: props.application.defaultPageId,
  });
  const editApplicationURL = BUILDER_PAGE_URL({
    defaultApplicationId: applicationId,
    pageId: props.application.defaultPageId,
  });

  const appNameText = (
    <Text cypressSelector="t--app-card-name" type={TextType.H3}>
      {props.application.name}
    </Text>
  );

  const ContextMenu = (
    <ContextDropdownWrapper>
      <Menu
        className="more"
        onClosing={() => {
          setIsMenuOpen(false);
          setShowOverlay(false);
          addDeleteOption();
          if (lastUpdatedValue && props.application.name !== lastUpdatedValue) {
            props.update &&
              props.update(applicationId, {
                name: lastUpdatedValue,
              });
          }
        }}
        onOpening={() => {
          setIsMenuOpen(true);
        }}
        position={Position.RIGHT_TOP}
        target={
          <MoreOptionsContainer>
            <Icon
              fillColor={isMenuOpen ? "#000" : "#8a8a8a"}
              hoverFillColor="#000"
              name="context-menu"
              size={IconSize.XXXL}
            />
          </MoreOptionsContainer>
        }
      >
        {hasEditPermission && (
          <EditableText
            className="t--application-name"
            defaultValue={props.application.name}
            editInteractionKind={EditInteractionKind.SINGLE}
            fill
            hideEditIcon={false}
            isError={isErroredSavingName}
            isInvalid={(value: string) => {
              if (!value) {
                return "Name cannot be empty";
              } else {
                return false;
              }
            }}
            onBlur={(value: string) => {
              props.update &&
                props.update(applicationId, {
                  name: value,
                });
            }}
            onTextChanged={(value: string) => {
              setLastUpdatedValue(value);
            }}
            placeholder={"Edit text input"}
            savingState={
              isSavingName ? SavingState.STARTED : SavingState.NOT_STARTED
            }
            underline
          />
        )}
        {hasEditPermission && (
          <>
            <ColorSelector
              colorPalette={theme.colors.appCardColors}
              defaultValue={selectedColor}
              fill
              onSelect={updateColor}
            />
            <MenuDivider />
          </>
        )}
        {hasEditPermission && (
          <IconScrollWrapper>
            <IconSelector
              className="icon-selector"
              fill
              onSelect={updateIcon}
              selectedColor={theme.colors.applications.cardMenuIcon}
              selectedIcon={appIcon}
            />
            <MenuDivider />
          </IconScrollWrapper>
        )}
        {moreActionItems.map((item: MenuItemProps) => {
          return (
            <MenuItemWrapper
              key={item.text}
              {...item}
              className={item.icon === "delete-blank" ? "error-menuitem" : ""}
            />
          );
        })}
        <ForkApplicationModal
          applicationId={applicationId}
          isModalOpen={isForkApplicationModalopen}
          setModalClose={setForkApplicationModalOpen}
        />
      </Menu>
    </ContextDropdownWrapper>
  );

  const editedByText = () => {
    let editedBy = props.application.modifiedBy
      ? props.application.modifiedBy
      : "";
    let editedOn = props.application.modifiedAt
      ? props.application.modifiedAt
      : "";

    if (editedBy === "" && editedOn === "") return "";

    editedBy = editedBy.split("@")[0];
    editedBy = truncateString(editedBy, 9);

    //assuming modifiedAt will be always available
    editedOn = howMuchTimeBeforeText(editedOn);
    editedOn = editedOn !== "" ? editedOn + " ago" : "";
    return editedBy + " edited " + editedOn;
  };

  return (
    <NameWrapper
      className="t--application-card"
      hasReadPermission={hasReadPermission}
      isMenuOpen={isMenuOpen}
      onMouseEnter={() => {
        !isFetchingApplications && setShowOverlay(true);
      }}
      onMouseLeave={() => {
        // If the menu is not open, then setOverlay false
        // Set overlay false on outside click.
        !isMenuOpen && setShowOverlay(false);
      }}
      showOverlay={showOverlay}
    >
<<<<<<< HEAD
      <>
        <Wrapper
          backgroundColor={selectedColor}
          className={
            isFetchingApplications
              ? Classes.SKELETON
              : "t--application-card-background"
          }
          hasReadPermission={hasReadPermission}
          key={applicationId}
        >
          <AppIcon name={appIcon} size={Size.large} />
          {/* <Initials>{initials}</Initials> */}
          {showOverlay && (
            <div className="overlay">
              <ApplicationImage className="image-container">
                <Control className="control">
                  {!!moreActionItems.length && ContextMenu}

                  {/* {!!moreActionItems.length && (
                  <ContextDropdown
                    options={moreActionItems}
                    toggle={{
                      type: "icon",
                      icon: "MORE_HORIZONTAL_CONTROL",
                      iconSize:
                        theme.fontSizes[APPLICATION_CONTROL_FONTSIZE_INDEX],
                    }}
                    className="more"
                  />
                )} */}

                  {hasEditPermission && !isMenuOpen && (
                    <EditButton
                      className="t--application-edit-link"
                      fill
                      href={editApplicationURL}
                      icon={"edit"}
                      size={Size.medium}
                      text="Edit"
                    />
                  )}
                  {!isMenuOpen && (
                    <Button
                      category={Category.tertiary}
                      className="t--application-view-link"
                      fill
                      href={viewApplicationURL}
                      icon={"rocket"}
                      size={Size.medium}
                      text="LAUNCH"
                    />
                  )}
                </Control>
              </ApplicationImage>
            </div>
          )}
        </Wrapper>
=======
      <Wrapper
        backgroundColor={selectedColor}
        className={
          isFetchingApplications
            ? Classes.SKELETON
            : "t--application-card-background"
        }
        hasReadPermission={hasReadPermission}
        key={props.application.id}
      >
        <CircleAppIcon name={appIcon} size={Size.large} />
>>>>>>> edeec80d
        <AppNameWrapper
          className={isFetchingApplications ? Classes.SKELETON : ""}
          isFetching={isFetchingApplications}
          ref={appNameWrapperRef}
        >
          {isEllipsisActive(appNameWrapperRef?.current) ? (
            <TooltipComponent content={props.application.name} maxWidth="400px">
              {appNameText}
            </TooltipComponent>
          ) : (
            appNameText
          )}
        </AppNameWrapper>
        {showOverlay && (
          <div className="overlay">
            <div className="overlay-blur" />
            <ApplicationImage className="image-container">
              <Control className="control">
                {hasEditPermission && !isMenuOpen && (
                  <EditButton
                    className="t--application-edit-link"
                    fill
                    href={editApplicationURL}
                    icon={"edit"}
                    iconPosition={IconPositions.left}
                    size={Size.medium}
                    text="Edit"
                  />
                )}
                {!isMenuOpen && (
                  <Button
                    category={Category.tertiary}
                    className="t--application-view-link"
                    fill
                    href={viewApplicationURL}
                    icon={"rocket"}
                    iconPosition={IconPositions.left}
                    size={Size.medium}
                    text="Launch"
                  />
                )}
              </Control>
            </ApplicationImage>
          </div>
        )}
      </Wrapper>
      <CardFooter>
        <ModifiedDataComponent>{editedByText()}</ModifiedDataComponent>
        {!!moreActionItems.length && ContextMenu}
      </CardFooter>
    </NameWrapper>
  );
}

export default ApplicationCard;<|MERGE_RESOLUTION|>--- conflicted
+++ resolved
@@ -44,15 +44,12 @@
 } from "selectors/applicationSelectors";
 import { Classes as CsClasses } from "components/ads/common";
 import TooltipComponent from "components/ads/Tooltip";
-<<<<<<< HEAD
-import { getApplicationIdFromPayload, isEllipsisActive } from "utils/helpers";
-=======
 import {
+  getApplicationIdFromPayload,
   isEllipsisActive,
   truncateString,
   howMuchTimeBeforeText,
 } from "utils/helpers";
->>>>>>> edeec80d
 import ForkApplicationModal from "./ForkApplicationModal";
 import { Toaster } from "components/ads/Toast";
 import { Variant } from "components/ads/common";
@@ -672,66 +669,6 @@
       }}
       showOverlay={showOverlay}
     >
-<<<<<<< HEAD
-      <>
-        <Wrapper
-          backgroundColor={selectedColor}
-          className={
-            isFetchingApplications
-              ? Classes.SKELETON
-              : "t--application-card-background"
-          }
-          hasReadPermission={hasReadPermission}
-          key={applicationId}
-        >
-          <AppIcon name={appIcon} size={Size.large} />
-          {/* <Initials>{initials}</Initials> */}
-          {showOverlay && (
-            <div className="overlay">
-              <ApplicationImage className="image-container">
-                <Control className="control">
-                  {!!moreActionItems.length && ContextMenu}
-
-                  {/* {!!moreActionItems.length && (
-                  <ContextDropdown
-                    options={moreActionItems}
-                    toggle={{
-                      type: "icon",
-                      icon: "MORE_HORIZONTAL_CONTROL",
-                      iconSize:
-                        theme.fontSizes[APPLICATION_CONTROL_FONTSIZE_INDEX],
-                    }}
-                    className="more"
-                  />
-                )} */}
-
-                  {hasEditPermission && !isMenuOpen && (
-                    <EditButton
-                      className="t--application-edit-link"
-                      fill
-                      href={editApplicationURL}
-                      icon={"edit"}
-                      size={Size.medium}
-                      text="Edit"
-                    />
-                  )}
-                  {!isMenuOpen && (
-                    <Button
-                      category={Category.tertiary}
-                      className="t--application-view-link"
-                      fill
-                      href={viewApplicationURL}
-                      icon={"rocket"}
-                      size={Size.medium}
-                      text="LAUNCH"
-                    />
-                  )}
-                </Control>
-              </ApplicationImage>
-            </div>
-          )}
-        </Wrapper>
-=======
       <Wrapper
         backgroundColor={selectedColor}
         className={
@@ -743,7 +680,6 @@
         key={props.application.id}
       >
         <CircleAppIcon name={appIcon} size={Size.large} />
->>>>>>> edeec80d
         <AppNameWrapper
           className={isFetchingApplications ? Classes.SKELETON : ""}
           isFetching={isFetchingApplications}
