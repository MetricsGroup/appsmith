--- conflicted
+++ resolved
@@ -376,31 +376,14 @@
   );
 };
 
-const testSubmitCreateOrganizationForm = async (data: any, dispatch: any) => {
-  console.log("creating organization with data: ", data);
+const submitCreateOrganizationForm = async (data: any, dispatch: any) => {
   const result = await createOrganizationSubmitHandler(data, dispatch);
-  // if (typeof onCancel === "function") onCancel(); // close after submit
   return result;
 };
 function LeftPane() {
   const dispatch = useDispatch();
   const fetchedUserOrgs = useSelector(getUserApplicationsOrgs);
   const isFetchingApplications = useSelector(getIsFetchingApplications);
-<<<<<<< HEAD
-
-=======
-  const NewWorkspaceTrigger = (
-    <NewWorkspaceWrapper>
-      <MenuItem
-        className={isFetchingApplications ? BlueprintClasses.SKELETON : ""}
-        key={"new-workspace"}
-        text={"Create Organization"}
-        icon="plus"
-        data-cy="create-organisation-link"
-      />
-    </NewWorkspaceWrapper>
-  );
->>>>>>> c37adc0a
   let userOrgs;
   if (!isFetchingApplications) {
     userOrgs = fetchedUserOrgs;
@@ -426,7 +409,7 @@
               text={CREATE_ORGANIZATION_FORM_NAME}
               cypressSelector="t--org-new-organization-auto-create"
               onSelect={() =>
-                testSubmitCreateOrganizationForm(
+                submitCreateOrganizationForm(
                   {
                     name: getNextEntityName(
                       "Untitled organization ",
