import React, {
  Component,
  useContext,
  useEffect,
  useRef,
  useState,
} from "react";
import styled, { ThemeContext } from "styled-components";
import { connect, useDispatch, useSelector } from "react-redux";
import { useLocation } from "react-router-dom";
import { AppState } from "reducers";
import { Classes as BlueprintClasses, Dialog } from "@blueprintjs/core";
import { truncateTextUsingEllipsis } from "constants/DefaultTheme";
import {
  getApplicationList,
  getApplicationSearchKeyword,
  getCreateApplicationError,
  getIsCreatingApplication,
  getIsDeletingApplication,
  getIsDuplicatingApplication,
  getIsFetchingApplications,
  getIsSavingOrgInfo,
  getUserApplicationsOrgs,
  getUserApplicationsOrgsList,
} from "selectors/applicationSelectors";
import {
  ApplicationPayload,
  ReduxActionTypes,
} from "constants/ReduxActionConstants";
import PageWrapper from "pages/common/PageWrapper";
import SubHeader from "pages/common/SubHeader";
import PageSectionDivider from "pages/common/PageSectionDivider";
import ApplicationCard from "./ApplicationCard";
import OrgInviteUsersForm from "pages/organization/OrgInviteUsersForm";
import { isPermitted, PERMISSION_TYPE } from "./permissionHelpers";
import FormDialogComponent from "components/editorComponents/form/FormDialogComponent";
// import OnboardingHelper from "components/editorComponents/Onboarding/Helper";
import { User } from "constants/userConstants";
import { getCurrentUser } from "selectors/usersSelectors";
import { CREATE_ORGANIZATION_FORM_NAME } from "constants/forms";
import {
  DropdownOnSelectActions,
  getOnSelectAction,
} from "pages/common/CustomizedDropdown/dropdownHelpers";
import Button, { Size, Category } from "components/ads/Button";
import Text, { TextType } from "components/ads/Text";
import Icon, { IconName, IconSize } from "components/ads/Icon";
import MenuItem from "components/ads/MenuItem";
import {
  duplicateApplication,
  updateApplication,
} from "actions/applicationActions";
import { Classes } from "components/ads/common";
import Menu from "components/ads/Menu";
import { Position } from "@blueprintjs/core/lib/esm/common/position";
import HelpModal from "components/designSystems/appsmith/help/HelpModal";
import { UpdateApplicationPayload, UserRoles } from "api/ApplicationApi";
import PerformanceTracker, {
  PerformanceTransactionName,
} from "utils/PerformanceTracker";
import { loadingUserOrgs } from "./ApplicationLoaders";
import { creatingApplicationMap } from "reducers/uiReducers/applicationsReducer";
import EditableText, {
  EditInteractionKind,
  SavingState,
} from "components/ads/EditableText";
import { notEmptyValidator } from "components/ads/TextInput";
import { saveOrg } from "actions/orgActions";
import { leaveOrganization } from "actions/userActions";
import CenteredWrapper from "../../components/designSystems/appsmith/CenteredWrapper";
import NoSearchImage from "../../assets/images/NoSearchResult.svg";
import { getNextEntityName, getRandomPaletteColor } from "utils/AppsmithUtils";
import ProfileImage from "pages/common/ProfileImage";
import { AppIconCollection } from "components/ads/AppIcon";
import ProductUpdatesModal from "pages/Applications/ProductUpdatesModal";
import WelcomeHelper from "components/editorComponents/Onboarding/WelcomeHelper";
import { useIntiateOnboarding } from "components/editorComponents/Onboarding/utils";
import AnalyticsUtil from "utils/AnalyticsUtil";
import { createOrganizationSubmitHandler } from "../organization/helpers";
import UserApi from "api/UserApi";
import ImportApplicationModal from "./ImportApplicationModal";
import {
  BUILDER_PAGE_URL,
  extractAppIdAndPageIdFromUrl,
  SIGNUP_SUCCESS_URL,
} from "constants/routes";
import {
  createMessage,
  CREATE_NEW_APPLICATION,
  DOCUMENTATION,
  GETTING_STARTED,
  ORGANIZATIONS_HEADING,
  SEARCH_APPS,
  WELCOME_TOUR,
  NO_APPS_FOUND,
} from "constants/messages";

<<<<<<< HEAD
import { getIsSafeRedirectURL, howMuchTimeBeforeText } from "utils/helpers";
import { setHeaderMeta } from "actions/themeActions";
=======
import { getIsSafeRedirectURL } from "utils/helpers";
import history from "utils/history";
>>>>>>> 0ce1bac9

const OrgDropDown = styled.div`
  display: flex;
  padding: ${(props) => props.theme.spaces[4]}px
    ${(props) => props.theme.spaces[4]}px;
  font-size: ${(props) => props.theme.fontSizes[1]}px;
  justify-content: space-between;
  align-items: center;
`;

const ApplicationCardsWrapper = styled.div`
  display: flex;
  flex-wrap: wrap;
  gap: 20px;
  font-size: ${(props) => props.theme.fontSizes[4]}px;
  padding: 10px;
`;

const OrgSection = styled.div``;

const PaddingWrapper = styled.div`
  display: flex;
  align-items: center;
  justify-content: center;
  width: ${(props) => props.theme.card.minWidth}px;

  @media screen and (min-width: 1500px) {
    .bp3-card {
      width: ${(props) => props.theme.card.minWidth}px;
      height: ${(props) => props.theme.card.minHeight}px;
    }
  }

  @media screen and (min-width: 1500px) and (max-width: 1512px) {
    width: ${(props) =>
      props.theme.card.minWidth + props.theme.spaces[4] * 2}px;
    .bp3-card {
      width: ${(props) => props.theme.card.minWidth - 5}px;
      height: ${(props) => props.theme.card.minHeight - 5}px;
    }
  }
  @media screen and (min-width: 1478px) and (max-width: 1500px) {
    width: ${(props) =>
      props.theme.card.minWidth + props.theme.spaces[4] * 2}px;
    .bp3-card {
      width: ${(props) => props.theme.card.minWidth - 8}px;
      height: ${(props) => props.theme.card.minHeight - 8}px;
    }
  }

  @media screen and (min-width: 1447px) and (max-width: 1477px) {
    width: ${(props) =>
      props.theme.card.minWidth + props.theme.spaces[3] * 2}px;
    .bp3-card {
      width: ${(props) => props.theme.card.minWidth - 8}px;
      height: ${(props) => props.theme.card.minHeight - 8}px;
    }
  }

  @media screen and (min-width: 1417px) and (max-width: 1446px) {
    width: ${(props) =>
      props.theme.card.minWidth + props.theme.spaces[3] * 2}px;
    .bp3-card {
      width: ${(props) => props.theme.card.minWidth - 11}px;
      height: ${(props) => props.theme.card.minHeight - 11}px;
    }
  }

  @media screen and (min-width: 1400px) and (max-width: 1417px) {
    width: ${(props) =>
      props.theme.card.minWidth + props.theme.spaces[2] * 2}px;
    .bp3-card {
      width: ${(props) => props.theme.card.minWidth - 15}px;
      height: ${(props) => props.theme.card.minHeight - 15}px;
    }
  }

  @media screen and (max-width: 1400px) {
    width: ${(props) =>
      props.theme.card.minWidth + props.theme.spaces[2] * 2}px;
    .bp3-card {
      width: ${(props) => props.theme.card.minWidth - 15}px;
      height: ${(props) => props.theme.card.minHeight - 15}px;
    }
  }
`;

const StyledDialog = styled(Dialog)<{ setMaxWidth?: boolean }>`
  && {
    background: ${(props) => props.theme.colors.modal.bg};
    & .${BlueprintClasses.DIALOG_HEADER} {
      background: ${(props) => props.theme.colors.modal.bg};
      padding: ${(props) => props.theme.spaces[4]}px
        ${(props) => props.theme.spaces[4]}px;
    }
    & .${BlueprintClasses.DIALOG_FOOTER_ACTIONS} {
      display: block;
    }
    ${(props) => props.setMaxWidth && `width: 100vh;`}

    .${BlueprintClasses.HEADING} {
      color: ${(props) => props.theme.colors.modal.headerText};
    }
  }
`;

const LeftPaneWrapper = styled.div`
  // height: 50vh;
  overflow: auto;
  width: ${(props) => props.theme.homePage.sidebar}px;
  height: 100%;
  display: flex;
  padding-left: 16px;
  padding-top: 16px;
  flex-direction: column;
  position: fixed;
  top: ${(props) => props.theme.homePage.header}px;
  box-shadow: 1px 0px 0px #ededed;
`;
const ApplicationContainer = styled.div`
  height: calc(100vh - ${(props) => props.theme.homePage.search.height - 40}px);
  overflow: auto;
  padding-right: ${(props) => props.theme.homePage.leftPane.rightMargin}px;
  margin-top: ${(props) => props.theme.homePage.search.height}px;
  margin-left: ${(props) =>
    props.theme.homePage.leftPane.width +
    props.theme.homePage.leftPane.rightMargin +
    props.theme.homePage.leftPane.leftPadding}px;
  width: calc(
    100% -
      ${(props) =>
        props.theme.homePage.leftPane.width +
        props.theme.homePage.leftPane.rightMargin +
        props.theme.homePage.leftPane.leftPadding}px
  );
  scroll-behavior: smooth;
`;

const ItemWrapper = styled.div`
  padding: 9px 15px;
`;
const StyledIcon = styled(Icon)`
  margin-right: 11px;
`;
const UserImageContainer = styled.div`
  display: flex;
  margin-right: 8px;

  div {
    cursor: default;
    margin-right: -6px;
    width: 24px;
    height: 24px;
  }

  div:last-child {
    margin-right: 0px;
  }
`;
const OrgShareUsers = styled.div`
  display: flex;
  align-items: center;

  & .t--options-icon {
    margin-left: 8px;
    svg {
      path {
        fill: #090707;
      }
    }
  }

  & .t--new-button {
    margin-left: 8px;
  }

  & button,
  & a {
    padding: 4px 12px;
  }
`;

function Item(props: {
  label: string;
  textType: TextType;
  icon?: IconName;
  isFetchingApplications: boolean;
}) {
  return (
    <ItemWrapper>
      {props.icon && <StyledIcon />}
      <Text
        className={
          props.isFetchingApplications ? BlueprintClasses.SKELETON : ""
        }
        type={props.textType}
      >
        {" "}
        {props.label}
      </Text>
    </ItemWrapper>
  );
}

const LeftPaneDataSection = styled.div`
  position: relative;
  height: calc(100vh - ${(props) => props.theme.homePage.header + 24}px);
`;

function LeftPaneSection(props: {
  heading: string;
  children?: any;
  isFetchingApplications: boolean;
}) {
  return (
    <LeftPaneDataSection>
      {/* <MenuItem text={props.heading}/> */}
      <Item
        isFetchingApplications={props.isFetchingApplications}
        label={props.heading}
        textType={TextType.SIDE_HEAD}
      />
      {props.children}
    </LeftPaneDataSection>
  );
}

const StyledAnchor = styled.a`
  position: relative;
  top: -24px;
`;

const WorkpsacesNavigator = styled.div`
  overflow: auto;
  height: calc(100vh - ${(props) => props.theme.homePage.header + 252}px);
  /* padding-bottom: 160px; */
`;

const LeftPaneBottomSection = styled.div`
  position: absolute;
  bottom: 0;
  left: 0;
  width: 100%;
  padding-bottom: 8px;
  background-color: #fff;

  & .ads-dialog-trigger {
    margin-top: 4px;
  }

  & .ads-dialog-trigger > div {
    position: initial;
    width: 92%;
    padding: 0 14px;
  }
`;

const LeftPaneVersionData = styled.div`
  display: flex;
  justify-content: space-between;
  color: #121826;
  font-size: 8px;
  width: 92%;
  margin-top: 8px;
`;

const textIconStyles = (props: { color: string; hover: string }) => {
  return `
    &&&&&& {
      .${Classes.TEXT},.${Classes.ICON} svg path {
        color: ${props.color};
        stroke: ${props.color};
        fill: ${props.color};
      }


      &:hover {
        .${Classes.TEXT},.${Classes.ICON} svg path {
          color: ${props.hover};
          stroke: ${props.hover};
          fill: ${props.hover};
        }
      }
    }
  `;
};

function OrgMenuItem({ isFetchingApplications, org, selected }: any) {
  const menuRef = useRef<HTMLAnchorElement>(null);
  useEffect(() => {
    if (selected) {
      menuRef.current?.scrollIntoView({ behavior: "smooth" });
      menuRef.current?.click();
    }
  }, [selected]);

  return (
    <MenuItem
      containerClassName={
        isFetchingApplications ? BlueprintClasses.SKELETON : ""
      }
      ellipsize={20}
      href={`${window.location.pathname}#${org.organization.slug}`}
      icon="workspace"
      key={org.organization.slug}
      ref={menuRef}
      selected={selected}
      text={org.organization.name}
    />
  );
}

const submitCreateOrganizationForm = async (data: any, dispatch: any) => {
  const result = await createOrganizationSubmitHandler(data, dispatch);
  return result;
};

function LeftPane() {
  const dispatch = useDispatch();
  const fetchedUserOrgs = useSelector(getUserApplicationsOrgs);
  const isFetchingApplications = useSelector(getIsFetchingApplications);
  const { releaseItems } = useSelector((state: AppState) => state.ui.releases);
  const howMuchTimeBefore =
    releaseItems && releaseItems.length > 0
      ? howMuchTimeBeforeText(releaseItems[0]["publishedAt"])
      : "";
  let userOrgs;
  if (!isFetchingApplications) {
    userOrgs = fetchedUserOrgs;
  } else {
    userOrgs = loadingUserOrgs as any;
  }

  const location = useLocation();
  const urlHash = location.hash.slice(1);

  const initiateOnboarding = useIntiateOnboarding();

  return (
    <LeftPaneWrapper>
      <LeftPaneSection
        heading={createMessage(ORGANIZATIONS_HEADING)}
        isFetchingApplications={isFetchingApplications}
      >
        <WorkpsacesNavigator data-cy="t--left-panel">
          {userOrgs &&
            userOrgs.map((org: any) => (
              <OrgMenuItem
                isFetchingApplications={isFetchingApplications}
                key={org.organization.slug}
                org={org}
                selected={urlHash === org.organization.slug}
              />
            ))}
          {!isFetchingApplications && fetchedUserOrgs && (
            <MenuItem
              cypressSelector="t--org-new-organization-auto-create"
              icon="plus"
              onSelect={() =>
                submitCreateOrganizationForm(
                  {
                    name: getNextEntityName(
                      "Untitled organization ",
                      fetchedUserOrgs.map((el: any) => el.organization.name),
                    ),
                  },
                  dispatch,
                )
              }
              text={CREATE_ORGANIZATION_FORM_NAME}
            />
          )}
<<<<<<< HEAD
        </WorkpsacesNavigator>
        <LeftPaneBottomSection>
          <MenuItem
            className={isFetchingApplications ? BlueprintClasses.SKELETON : ""}
            icon="discord"
            onSelect={() => {
              window.open("https://discord.gg/rBTTVJp", "_blank");
            }}
            text={"Join our Discord"}
          />
=======
          {userOrgs &&
            userOrgs.map((org: any) => (
              <OrgMenuItem
                isFetchingApplications={isFetchingApplications}
                key={org.organization.slug}
                org={org}
                selected={urlHash === org.organization.slug}
              />
            ))}
          <div style={{ marginTop: 12 }}>
            <Item
              isFetchingApplications={isFetchingApplications}
              label={createMessage(GETTING_STARTED)}
              textType={TextType.H6}
            />
          </div>
>>>>>>> 0ce1bac9
          <MenuItem
            containerClassName={
              isFetchingApplications ? BlueprintClasses.SKELETON : ""
            }
            icon="book"
            onSelect={() => {
              window.open("https://docs.appsmith.com/", "_blank");
            }}
            text={createMessage(DOCUMENTATION)}
          />
          <MenuItem
            containerClassName={
              isFetchingApplications
                ? BlueprintClasses.SKELETON
                : "t--welcome-tour"
            }
            icon="guide"
            onSelect={() => {
              AnalyticsUtil.logEvent("WELCOME_TOUR_CLICK");

              initiateOnboarding();
            }}
            text={createMessage(WELCOME_TOUR)}
          />
          <ProductUpdatesModal />
          <LeftPaneVersionData>
            <span>Appsmith v1.5</span>
            {howMuchTimeBefore !== "" && (
              <span>Released {howMuchTimeBefore} ago</span>
            )}
          </LeftPaneVersionData>
        </LeftPaneBottomSection>
      </LeftPaneSection>
    </LeftPaneWrapper>
  );
}

const CreateNewLabel = styled(Text)`
  margin-top: 18px;
`;

const OrgNameElement = styled(Text)`
  max-width: 500px;
  ${truncateTextUsingEllipsis}
`;

const OrgNameHolder = styled(Text)`
  display: flex;
  align-items: center;
`;

const OrgNameWrapper = styled.div<{ disabled?: boolean }>`
${(props) => {
  const color = props.disabled
    ? props.theme.colors.applications.orgColor
    : props.theme.colors.applications.hover.orgColor[9];
  return `${textIconStyles({
    color: color,
    hover: color,
  })}`;
}}

.${Classes.ICON} {
  display: ${(props) => (!props.disabled ? "inline" : "none")};;
  margin-left: 8px;
  color: ${(props) => props.theme.colors.applications.iconColor};
}
`;
const OrgRename = styled(EditableText)`
  padding: 0 2px;
`;

const NoSearchResultImg = styled.img`
  margin: 1em;
`;

function ApplicationsSection(props: any) {
  const enableImportExport = true;
  const dispatch = useDispatch();
  const theme = useContext(ThemeContext);
  const isSavingOrgInfo = useSelector(getIsSavingOrgInfo);
  const isFetchingApplications = useSelector(getIsFetchingApplications);
  const userOrgs = useSelector(getUserApplicationsOrgsList);
  const creatingApplicationMap = useSelector(getIsCreatingApplication);
  const currentUser = useSelector(getCurrentUser);
  const deleteApplication = (applicationId: string) => {
    if (applicationId && applicationId.length > 0) {
      dispatch({
        type: ReduxActionTypes.DELETE_APPLICATION_INIT,
        payload: {
          applicationId,
        },
      });
    }
  };
  const [warnLeavingOrganization, setWarnLeavingOrganization] = useState(false);
  const [orgToOpenMenu, setOrgToOpenMenu] = useState<string | null>(null);
  const updateApplicationDispatch = (
    id: string,
    data: UpdateApplicationPayload,
  ) => {
    dispatch(updateApplication(id, data));
  };

  const duplicateApplicationDispatch = (applicationId: string) => {
    dispatch(duplicateApplication(applicationId));
  };

  const [selectedOrgId, setSelectedOrgId] = useState<string | undefined>();
  const [
    selectedOrgIdForImportApplication,
    setSelectedOrgIdForImportApplication,
  ] = useState<string | undefined>();
  const Form: any = OrgInviteUsersForm;

  const leaveOrg = (orgId: string) => {
    setWarnLeavingOrganization(false);
    setOrgToOpenMenu(null);
    dispatch(leaveOrganization(orgId));
  };

  const OrgNameChange = (newName: string, orgId: string) => {
    dispatch(
      saveOrg({
        id: orgId as string,
        name: newName,
      }),
    );
  };

  function OrgMenuTarget(props: {
    orgName: string;
    disabled?: boolean;
    orgSlug: string;
  }) {
    const { disabled, orgName, orgSlug } = props;

    return (
      <OrgNameWrapper className="t--org-name" disabled={disabled}>
        <StyledAnchor id={orgSlug} />
        <OrgNameHolder
          className={isFetchingApplications ? BlueprintClasses.SKELETON : ""}
          type={TextType.H1}
        >
          <OrgNameElement
            className={isFetchingApplications ? BlueprintClasses.SKELETON : ""}
            type={TextType.H1}
          >
            {orgName}
          </OrgNameElement>
        </OrgNameHolder>
      </OrgNameWrapper>
    );
  }

  const createNewApplication = (applicationName: string, orgId: string) => {
    const color = getRandomPaletteColor(theme.colors.appCardColors);
    const icon =
      AppIconCollection[Math.floor(Math.random() * AppIconCollection.length)];

    return dispatch({
      type: ReduxActionTypes.CREATE_APPLICATION_INIT,
      payload: {
        applicationName,
        orgId,
        icon,
        color,
      },
    });
  };

  let updatedOrgs;
  if (!isFetchingApplications) {
    updatedOrgs = userOrgs;
  } else {
    updatedOrgs = loadingUserOrgs as any;
  }

  let organizationsListComponent;
  if (
    !isFetchingApplications &&
    props.searchKeyword &&
    props.searchKeyword.trim().length > 0 &&
    updatedOrgs.length === 0
  ) {
    organizationsListComponent = (
      <CenteredWrapper style={{ flexDirection: "column", marginTop: "-150px" }}>
        <CreateNewLabel type={TextType.H4}>
          {createMessage(NO_APPS_FOUND)}
        </CreateNewLabel>
        <NoSearchResultImg alt="No result found" src={NoSearchImage} />
      </CenteredWrapper>
    );
  } else {
    organizationsListComponent = updatedOrgs.map(
      (organizationObject: any, index: number) => {
        const { applications, organization, userRoles } = organizationObject;
        const hasManageOrgPermissions = isPermitted(
          organization.userPermissions,
          PERMISSION_TYPE.MANAGE_ORGANIZATION,
        );
        return (
          <OrgSection className="t--org-section" key={index}>
            <OrgDropDown>
              {(currentUser || isFetchingApplications) &&
                OrgMenuTarget({
                  orgName: organization.name,
                  orgSlug: organization.slug,
                })}
              {selectedOrgIdForImportApplication && (
                <ImportApplicationModal
                  isModalOpen={
                    selectedOrgIdForImportApplication === organization.id
                  }
                  onClose={() => setSelectedOrgIdForImportApplication("")}
                  organizationId={selectedOrgIdForImportApplication}
                />
              )}
              {hasManageOrgPermissions && (
                <StyledDialog
                  canEscapeKeyClose={false}
                  canOutsideClickClose={false}
                  isOpen={selectedOrgId === organization.id}
                  onClose={() => setSelectedOrgId("")}
                  setMaxWidth
                  title={`Invite Users to ${organization.name}`}
                >
                  <div className={BlueprintClasses.DIALOG_BODY}>
                    <Form orgId={organization.id} />
                  </div>
                </StyledDialog>
              )}
              {isPermitted(
                organization.userPermissions,
                PERMISSION_TYPE.INVITE_USER_TO_ORGANIZATION,
              ) &&
                !isFetchingApplications && (
                  <OrgShareUsers>
                    <UserImageContainer>
                      {userRoles.slice(0, 5).map((el: UserRoles) => (
                        <ProfileImage
                          className="org-share-user-icons"
                          key={el.username}
                          source={`/api/${UserApi.photoURL}/${el.username}`}
                          userName={el.name ? el.name : el.username}
                        />
                      ))}
                      {userRoles.length > 5 ? (
                        <ProfileImage
                          className="org-share-user-icons"
                          commonName={`+${userRoles.length - 5}`}
                        />
                      ) : null}
                    </UserImageContainer>
                    <FormDialogComponent
                      Form={OrgInviteUsersForm}
                      canOutsideClickClose
                      orgId={organization.id}
                      title={`Invite Users to ${organization.name}`}
                      trigger={
                        <Button
                          category={Category.tertiary}
                          icon={"share"}
                          size={Size.medium}
                          tag="button"
                          text={"Share"}
                        />
                      }
                    />
                    {isPermitted(
                      organization.userPermissions,
                      PERMISSION_TYPE.CREATE_APPLICATION,
                    ) &&
                      !isFetchingApplications && (
                        <Button
                          className="t--new-button"
                          icon={"plus"}
                          isLoading={
                            creatingApplicationMap &&
                            creatingApplicationMap[organization.id]
                          }
                          onClick={() => {
                            if (
                              Object.entries(creatingApplicationMap).length ===
                                0 ||
                              (creatingApplicationMap &&
                                !creatingApplicationMap[organization.id])
                            ) {
                              createNewApplication(
                                getNextEntityName(
                                  "Untitled application ",
                                  applications.map((el: any) => el.name),
                                ),
                                organization.id,
                              );
                            }
                          }}
                          size={Size.medium}
                          tag="button"
                          text={"New"}
                        />
                      )}
                    {(currentUser || isFetchingApplications) && (
                      <Menu
                        className="t--org-name"
                        cypressSelector="t--org-name"
                        disabled={isFetchingApplications}
                        isOpen={organization.slug === orgToOpenMenu}
                        onClose={() => {
                          setOrgToOpenMenu(null);
                        }}
                        onClosing={() => {
                          setWarnLeavingOrganization(false);
                        }}
                        position={Position.BOTTOM_RIGHT}
                        target={
                          <Icon
                            className="t--options-icon"
                            name="context-menu"
                            onClick={() => setOrgToOpenMenu(organization.slug)}
                            size={IconSize.XXXL}
                          />
                        }
                      >
                        {hasManageOrgPermissions && (
                          <>
                            <OrgRename
                              cypressSelector="t--org-rename-input"
                              defaultValue={organization.name}
                              editInteractionKind={EditInteractionKind.SINGLE}
                              fill
                              hideEditIcon={false}
                              isEditingDefault={false}
                              isInvalid={(value: string) => {
                                return notEmptyValidator(value).message;
                              }}
                              onBlur={(value: string) => {
                                OrgNameChange(value, organization.id);
                              }}
                              placeholder="Workspace name"
                              savingState={
                                isSavingOrgInfo
                                  ? SavingState.STARTED
                                  : SavingState.NOT_STARTED
                              }
                              underline
                            />
                            <MenuItem
                              cypressSelector="t--org-setting"
                              icon="general"
                              onSelect={() =>
                                getOnSelectAction(
                                  DropdownOnSelectActions.REDIRECT,
                                  {
                                    path: `/org/${organization.id}/settings/general`,
                                  },
                                )
                              }
                              text="Organization Settings"
                            />
                            {enableImportExport && (
                              <MenuItem
                                cypressSelector="t--org-import-app"
                                icon="upload"
                                onSelect={() =>
                                  setSelectedOrgIdForImportApplication(
                                    organization.id,
                                  )
                                }
                                text="Import Application"
                              />
                            )}
                            <MenuItem
                              icon="share"
                              onSelect={() => setSelectedOrgId(organization.id)}
                              text="Share"
                            />
                            <MenuItem
                              icon="user"
                              onSelect={() =>
                                getOnSelectAction(
                                  DropdownOnSelectActions.REDIRECT,
                                  {
                                    path: `/org/${organization.id}/settings/members`,
                                  },
                                )
                              }
                              text="Members"
                            />
                          </>
                        )}
                        <MenuItem
                          icon="logout"
                          onSelect={() =>
                            !warnLeavingOrganization
                              ? setWarnLeavingOrganization(true)
                              : leaveOrg(organization.id)
                          }
                          text={
                            !warnLeavingOrganization
                              ? "Leave Organization"
                              : "Are you sure?"
                          }
                          type={
                            !warnLeavingOrganization ? undefined : "warning"
                          }
                        />
                      </Menu>
                    )}
                  </OrgShareUsers>
                )}
            </OrgDropDown>
            <ApplicationCardsWrapper key={organization.id}>
<<<<<<< HEAD
=======
              {isPermitted(
                organization.userPermissions,
                PERMISSION_TYPE.CREATE_APPLICATION,
              ) &&
                !isFetchingApplications && (
                  <PaddingWrapper>
                    <ApplicationAddCardWrapper
                      onClick={() => {
                        if (
                          Object.entries(creatingApplicationMap).length === 0 ||
                          (creatingApplicationMap &&
                            !creatingApplicationMap[organization.id])
                        ) {
                          createNewApplication(
                            getNextEntityName(
                              "Untitled application ",
                              applications.map((el: any) => el.name),
                            ),
                            organization.id,
                          );
                        }
                      }}
                    >
                      {creatingApplicationMap &&
                      creatingApplicationMap[organization.id] ? (
                        <Spinner size={IconSize.XXXL} />
                      ) : (
                        <>
                          <Icon
                            className="t--create-app-popup"
                            name={"plus"}
                            size={IconSize.LARGE}
                          />
                          <CreateNewLabel
                            className="createnew"
                            type={TextType.H4}
                          >
                            {createMessage(CREATE_NEW_APPLICATION)}
                          </CreateNewLabel>
                        </>
                      )}
                    </ApplicationAddCardWrapper>
                  </PaddingWrapper>
                )}
>>>>>>> 0ce1bac9
              {applications.map((application: any) => {
                return (
                  <PaddingWrapper key={application.id}>
                    <ApplicationCard
                      application={application}
                      delete={deleteApplication}
                      duplicate={duplicateApplicationDispatch}
                      enableImportExport={enableImportExport}
                      key={application.id}
                      update={updateApplicationDispatch}
                    />
                  </PaddingWrapper>
                );
              })}
              <PageSectionDivider />
            </ApplicationCardsWrapper>
          </OrgSection>
        );
      },
    );
  }

  return (
    <ApplicationContainer className="t--applications-container">
      {organizationsListComponent}
      <HelpModal page={"Applications"} />
      <WelcomeHelper />
    </ApplicationContainer>
  );
}
type ApplicationProps = {
  applicationList: ApplicationPayload[];
  searchApplications: (keyword: string) => void;
  isCreatingApplication: creatingApplicationMap;
  isFetchingApplications: boolean;
  createApplicationError?: string;
  deleteApplication: (id: string) => void;
  deletingApplication: boolean;
  duplicatingApplication: boolean;
  getAllApplication: () => void;
  userOrgs: any;
  currentUser?: User;
  searchKeyword: string | undefined;
  setHeaderMetaData: (
    hideHeaderShadow: boolean,
    showHeaderSeparator: boolean,
  ) => void;
  enableFirstTimeUserOnboarding: (applicationId: string) => void;
};

const getIsFromSignup = () => {
  return window.location?.pathname === SIGNUP_SUCCESS_URL;
};

class Applications extends Component<
  ApplicationProps,
  { selectedOrgId: string; showOnboardingForm: boolean }
> {
  constructor(props: ApplicationProps) {
    super(props);

    this.state = {
      selectedOrgId: "",
      showOnboardingForm: false,
    };
  }

  componentDidMount() {
    PerformanceTracker.stopTracking(PerformanceTransactionName.LOGIN_CLICK);
    PerformanceTracker.stopTracking(PerformanceTransactionName.SIGN_UP);
    const isFromSignUp = getIsFromSignup();
    if (isFromSignUp) {
      this.redirectUsingQueryParam();
    }
    this.props.getAllApplication();
    this.props.setHeaderMetaData(true, true);
  }

  componentWillUnmount() {
    this.props.setHeaderMetaData(false, false);
  }

  redirectUsingQueryParam = () => {
    const urlObject = new URL(window.location.href);
    const redirectUrl = urlObject?.searchParams.get("redirectUrl");
    const shouldEnableFirstTimeUserOnboarding = urlObject?.searchParams.get(
      "enableFirstTimeUserExperience",
    );
    if (redirectUrl) {
      try {
        if (
          window.location.pathname == SIGNUP_SUCCESS_URL &&
          shouldEnableFirstTimeUserOnboarding === "true"
        ) {
          const { applicationId, pageId } = extractAppIdAndPageIdFromUrl(
            redirectUrl,
          );
          if (applicationId && pageId) {
            this.props.enableFirstTimeUserOnboarding(applicationId);
            history.replace(BUILDER_PAGE_URL(applicationId, pageId));
          }
        } else if (getIsSafeRedirectURL(redirectUrl)) {
          window.location.replace(redirectUrl);
        }
      } catch (e) {
        console.error("Error handling the redirect url");
      }
    }
  };

  public render() {
    return (
      <PageWrapper displayName="Applications">
        <LeftPane />
        <SubHeader
          search={{
            placeholder: createMessage(SEARCH_APPS),
            queryFn: this.props.searchApplications,
            defaultValue: this.props.searchKeyword,
          }}
        />
        <ApplicationsSection searchKeyword={this.props.searchKeyword} />
      </PageWrapper>
    );
  }
}

const mapStateToProps = (state: AppState) => ({
  applicationList: getApplicationList(state),
  isFetchingApplications: getIsFetchingApplications(state),
  isCreatingApplication: getIsCreatingApplication(state),
  createApplicationError: getCreateApplicationError(state),
  deletingApplication: getIsDeletingApplication(state),
  duplicatingApplication: getIsDuplicatingApplication(state),
  userOrgs: getUserApplicationsOrgsList(state),
  currentUser: getCurrentUser(state),
  searchKeyword: getApplicationSearchKeyword(state),
});

const mapDispatchToProps = (dispatch: any) => ({
  getAllApplication: () => {
    dispatch({ type: ReduxActionTypes.GET_ALL_APPLICATION_INIT });
  },
  searchApplications: (keyword: string) => {
    dispatch({
      type: ReduxActionTypes.SEARCH_APPLICATIONS,
      payload: {
        keyword,
      },
    });
  },
  setHeaderMetaData: (
    hideHeaderShadow: boolean,
    showHeaderSeparator: boolean,
  ) => {
    dispatch(setHeaderMeta(hideHeaderShadow, showHeaderSeparator));
  },
  enableFirstTimeUserOnboarding: (applicationId: string) => {
    dispatch({
      type: ReduxActionTypes.SET_ENABLE_FIRST_TIME_USER_ONBOARDING,
      payload: true,
    });
    dispatch({
      type: ReduxActionTypes.SET_FIRST_TIME_USER_ONBOARDING_APPLICATION_ID,
      payload: applicationId,
    });
    dispatch({
      type: ReduxActionTypes.SET_SHOW_FIRST_TIME_USER_ONBOARDING_MODAL,
      payload: true,
    });
  },
});

export default connect(mapStateToProps, mapDispatchToProps)(Applications);<|MERGE_RESOLUTION|>--- conflicted
+++ resolved
@@ -86,22 +86,16 @@
 } from "constants/routes";
 import {
   createMessage,
-  CREATE_NEW_APPLICATION,
   DOCUMENTATION,
-  GETTING_STARTED,
   ORGANIZATIONS_HEADING,
   SEARCH_APPS,
   WELCOME_TOUR,
   NO_APPS_FOUND,
 } from "constants/messages";
 
-<<<<<<< HEAD
 import { getIsSafeRedirectURL, howMuchTimeBeforeText } from "utils/helpers";
 import { setHeaderMeta } from "actions/themeActions";
-=======
-import { getIsSafeRedirectURL } from "utils/helpers";
 import history from "utils/history";
->>>>>>> 0ce1bac9
 
 const OrgDropDown = styled.div`
   display: flex;
@@ -474,7 +468,6 @@
               text={CREATE_ORGANIZATION_FORM_NAME}
             />
           )}
-<<<<<<< HEAD
         </WorkpsacesNavigator>
         <LeftPaneBottomSection>
           <MenuItem
@@ -485,24 +478,6 @@
             }}
             text={"Join our Discord"}
           />
-=======
-          {userOrgs &&
-            userOrgs.map((org: any) => (
-              <OrgMenuItem
-                isFetchingApplications={isFetchingApplications}
-                key={org.organization.slug}
-                org={org}
-                selected={urlHash === org.organization.slug}
-              />
-            ))}
-          <div style={{ marginTop: 12 }}>
-            <Item
-              isFetchingApplications={isFetchingApplications}
-              label={createMessage(GETTING_STARTED)}
-              textType={TextType.H6}
-            />
-          </div>
->>>>>>> 0ce1bac9
           <MenuItem
             containerClassName={
               isFetchingApplications ? BlueprintClasses.SKELETON : ""
@@ -916,53 +891,6 @@
                 )}
             </OrgDropDown>
             <ApplicationCardsWrapper key={organization.id}>
-<<<<<<< HEAD
-=======
-              {isPermitted(
-                organization.userPermissions,
-                PERMISSION_TYPE.CREATE_APPLICATION,
-              ) &&
-                !isFetchingApplications && (
-                  <PaddingWrapper>
-                    <ApplicationAddCardWrapper
-                      onClick={() => {
-                        if (
-                          Object.entries(creatingApplicationMap).length === 0 ||
-                          (creatingApplicationMap &&
-                            !creatingApplicationMap[organization.id])
-                        ) {
-                          createNewApplication(
-                            getNextEntityName(
-                              "Untitled application ",
-                              applications.map((el: any) => el.name),
-                            ),
-                            organization.id,
-                          );
-                        }
-                      }}
-                    >
-                      {creatingApplicationMap &&
-                      creatingApplicationMap[organization.id] ? (
-                        <Spinner size={IconSize.XXXL} />
-                      ) : (
-                        <>
-                          <Icon
-                            className="t--create-app-popup"
-                            name={"plus"}
-                            size={IconSize.LARGE}
-                          />
-                          <CreateNewLabel
-                            className="createnew"
-                            type={TextType.H4}
-                          >
-                            {createMessage(CREATE_NEW_APPLICATION)}
-                          </CreateNewLabel>
-                        </>
-                      )}
-                    </ApplicationAddCardWrapper>
-                  </PaddingWrapper>
-                )}
->>>>>>> 0ce1bac9
               {applications.map((application: any) => {
                 return (
                   <PaddingWrapper key={application.id}>
