--- conflicted
+++ resolved
@@ -923,14 +923,11 @@
   userOrgs: any;
   currentUser?: User;
   searchKeyword: string | undefined;
-<<<<<<< HEAD
   setHeaderMetaData: (
     hideHeaderShadow: boolean,
     showHeaderSeparator: boolean,
   ) => void;
-=======
   enableFirstTimeUserOnboarding: (applicationId: string) => void;
->>>>>>> 1c3cf30a
 };
 
 const getIsFromSignup = () => {
@@ -1041,13 +1038,12 @@
       },
     });
   },
-<<<<<<< HEAD
   setHeaderMetaData: (
     hideHeaderShadow: boolean,
     showHeaderSeparator: boolean,
   ) => {
     dispatch(setHeaderMeta(hideHeaderShadow, showHeaderSeparator));
-=======
+  },
   enableFirstTimeUserOnboarding: (applicationId: string) => {
     dispatch({
       type: ReduxActionTypes.SET_ENABLE_FIRST_TIME_USER_ONBOARDING,
@@ -1061,7 +1057,6 @@
       type: ReduxActionTypes.SET_SHOW_FIRST_TIME_USER_ONBOARDING_MODAL,
       payload: true,
     });
->>>>>>> 1c3cf30a
   },
 });
 
