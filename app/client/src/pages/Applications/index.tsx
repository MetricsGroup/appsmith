import React, {
  Component,
  useContext,
  useEffect,
  useRef,
  useState,
} from "react";
import styled, { ThemeContext } from "styled-components";
import { connect, useDispatch, useSelector } from "react-redux";
import { useLocation } from "react-router-dom";
import { AppState } from "reducers";
import { Classes as BlueprintClasses } from "@blueprintjs/core";
import { truncateTextUsingEllipsis } from "constants/DefaultTheme";
import {
  getApplicationList,
  getApplicationSearchKeyword,
  getCreateApplicationError,
  getIsCreatingApplication,
  getIsDeletingApplication,
  getIsDuplicatingApplication,
  getIsFetchingApplications,
  getIsSavingOrgInfo,
  getUserApplicationsOrgs,
  getUserApplicationsOrgsList,
} from "selectors/applicationSelectors";
import {
  ApplicationPayload,
  ReduxActionTypes,
} from "constants/ReduxActionConstants";
import PageWrapper from "pages/common/PageWrapper";
import SubHeader from "pages/common/SubHeader";
import ApplicationCard from "./ApplicationCard";
import OrgInviteUsersForm from "pages/organization/OrgInviteUsersForm";
import { isPermitted, PERMISSION_TYPE } from "./permissionHelpers";
import FormDialogComponent from "components/editorComponents/form/FormDialogComponent";
import Dialog from "components/ads/DialogComponent";
// import OnboardingHelper from "components/editorComponents/Onboarding/Helper";
import { User } from "constants/userConstants";
import { getCurrentUser } from "selectors/usersSelectors";
import { CREATE_ORGANIZATION_FORM_NAME } from "constants/forms";
import {
  DropdownOnSelectActions,
  getOnSelectAction,
} from "pages/common/CustomizedDropdown/dropdownHelpers";
import Button, { Size, Category } from "components/ads/Button";
import Text, { TextType } from "components/ads/Text";
import Icon, { IconName, IconSize } from "components/ads/Icon";
import MenuItem from "components/ads/MenuItem";
import {
  duplicateApplication,
  updateApplication,
} from "actions/applicationActions";
import { Classes } from "components/ads/common";
import Menu from "components/ads/Menu";
import { Position } from "@blueprintjs/core/lib/esm/common/position";
import { UpdateApplicationPayload } from "api/ApplicationApi";
import PerformanceTracker, {
  PerformanceTransactionName,
} from "utils/PerformanceTracker";
import { loadingUserOrgs } from "./ApplicationLoaders";
import { creatingApplicationMap } from "reducers/uiReducers/applicationsReducer";
import EditableText, {
  EditInteractionKind,
  SavingState,
} from "components/ads/EditableText";
import { notEmptyValidator } from "components/ads/TextInput";
import { saveOrg } from "actions/orgActions";
import { leaveOrganization } from "actions/userActions";
import CenteredWrapper from "../../components/designSystems/appsmith/CenteredWrapper";
import NoSearchImage from "../../assets/images/NoSearchResult.svg";
import { getNextEntityName, getRandomPaletteColor } from "utils/AppsmithUtils";
import { AppIconCollection } from "components/ads/AppIcon";
import ProductUpdatesModal from "pages/Applications/ProductUpdatesModal";
import WelcomeHelper from "components/editorComponents/Onboarding/WelcomeHelper";
import { useIntiateOnboarding } from "components/editorComponents/Onboarding/utils";
import AnalyticsUtil from "utils/AnalyticsUtil";
import { createOrganizationSubmitHandler } from "../organization/helpers";
import ImportApplicationModal from "./ImportApplicationModal";
import ImportAppViaGitModal from "pages/Editor/gitSync/ImportAppViaGitModal";
import {
  BUILDER_PAGE_URL,
  extractAppIdAndPageIdFromUrl,
  SIGNUP_SUCCESS_URL,
} from "constants/routes";
import {
  createMessage,
  DOCUMENTATION,
  ORGANIZATIONS_HEADING,
  SEARCH_APPS,
  WELCOME_TOUR,
  NO_APPS_FOUND,
} from "constants/messages";
import { ReactComponent as NoAppsFoundIcon } from "assets/svg/no-apps-icon.svg";

import { getIsSafeRedirectURL, howMuchTimeBeforeText } from "utils/helpers";
import { setHeaderMeta } from "actions/themeActions";
import history from "utils/history";
import getFeatureFlags from "utils/featureFlags";
import { setIsImportAppViaGitModalOpen } from "actions/gitSyncActions";
<<<<<<< HEAD
=======
import SharedUserList from "pages/common/SharedUserList";
>>>>>>> 89cc2555
import { getOnboardingOrganisations } from "selectors/onboardingSelectors";

const OrgDropDown = styled.div`
  display: flex;
  padding: ${(props) => props.theme.spaces[4]}px
    ${(props) => props.theme.spaces[4]}px;
  font-size: ${(props) => props.theme.fontSizes[1]}px;
  justify-content: space-between;
  align-items: center;
`;

const ApplicationCardsWrapper = styled.div`
  display: flex;
  flex-wrap: wrap;
  gap: 20px;
  font-size: ${(props) => props.theme.fontSizes[4]}px;
  padding: 10px;
`;

const OrgSection = styled.div`
  margin-bottom: 40px;
`;

const PaddingWrapper = styled.div`
  display: flex;
  align-items: baseline;
  justify-content: center;
  width: ${(props) => props.theme.card.minWidth}px;

  @media screen and (min-width: 1500px) {
    .bp3-card {
      width: ${(props) => props.theme.card.minWidth}px;
      height: ${(props) => props.theme.card.minHeight}px;
    }
  }

  @media screen and (min-width: 1500px) and (max-width: 1512px) {
    width: ${(props) =>
      props.theme.card.minWidth + props.theme.spaces[4] * 2}px;
    .bp3-card {
      width: ${(props) => props.theme.card.minWidth - 5}px;
      height: ${(props) => props.theme.card.minHeight - 5}px;
    }
  }
  @media screen and (min-width: 1478px) and (max-width: 1500px) {
    width: ${(props) =>
      props.theme.card.minWidth + props.theme.spaces[4] * 2}px;
    .bp3-card {
      width: ${(props) => props.theme.card.minWidth - 8}px;
      height: ${(props) => props.theme.card.minHeight - 8}px;
    }
  }

  @media screen and (min-width: 1447px) and (max-width: 1477px) {
    width: ${(props) =>
      props.theme.card.minWidth + props.theme.spaces[3] * 2}px;
    .bp3-card {
      width: ${(props) => props.theme.card.minWidth - 8}px;
      height: ${(props) => props.theme.card.minHeight - 8}px;
    }
  }

  @media screen and (min-width: 1417px) and (max-width: 1446px) {
    width: ${(props) =>
      props.theme.card.minWidth + props.theme.spaces[3] * 2}px;
    .bp3-card {
      width: ${(props) => props.theme.card.minWidth - 11}px;
      height: ${(props) => props.theme.card.minHeight - 11}px;
    }
  }

  @media screen and (min-width: 1400px) and (max-width: 1417px) {
    width: ${(props) =>
      props.theme.card.minWidth + props.theme.spaces[2] * 2}px;
    .bp3-card {
      width: ${(props) => props.theme.card.minWidth - 15}px;
      height: ${(props) => props.theme.card.minHeight - 15}px;
    }
  }

  @media screen and (max-width: 1400px) {
    width: ${(props) =>
      props.theme.card.minWidth + props.theme.spaces[2] * 2}px;
    .bp3-card {
      width: ${(props) => props.theme.card.minWidth - 15}px;
      height: ${(props) => props.theme.card.minHeight - 15}px;
    }
  }
`;

const LeftPaneWrapper = styled.div`
  // height: 50vh;
  overflow: auto;
  width: ${(props) => props.theme.homePage.sidebar}px;
  height: 100%;
  display: flex;
  padding-left: 16px;
  padding-top: 16px;
  flex-direction: column;
  position: fixed;
  top: ${(props) => props.theme.homePage.header}px;
  box-shadow: 1px 0px 0px #ededed;
`;
const ApplicationContainer = styled.div`
  height: calc(100vh - ${(props) => props.theme.homePage.search.height - 40}px);
  overflow: auto;
  padding-right: ${(props) => props.theme.homePage.leftPane.rightMargin}px;
  margin-top: 16px;
  margin-left: ${(props) =>
    props.theme.homePage.leftPane.width +
    props.theme.homePage.leftPane.rightMargin +
    props.theme.homePage.leftPane.leftPadding}px;
  width: calc(
    100% -
      ${(props) =>
        props.theme.homePage.leftPane.width +
        props.theme.homePage.leftPane.rightMargin +
        props.theme.homePage.leftPane.leftPadding}px
  );
  scroll-behavior: smooth;
`;

const ItemWrapper = styled.div`
  padding: 9px 15px;
`;
const StyledIcon = styled(Icon)`
  margin-right: 11px;
`;
const OrgShareUsers = styled.div`
  display: flex;
  align-items: center;

  & .t--options-icon {
    margin-left: 8px;
    svg {
      path {
        fill: #090707;
      }
    }
  }

  & .t--new-button {
    margin-left: 8px;
  }

  & button,
  & a {
    padding: 4px 12px;
  }
`;

const NoAppsFound = styled.div`
  display: flex;
  flex-direction: column;
  align-items: center;
  justify-content: center;
  width: 100%;

  & > span {
    margin-bottom: 24px;
  }
`;

function Item(props: {
  label: string;
  textType: TextType;
  icon?: IconName;
  isFetchingApplications: boolean;
}) {
  return (
    <ItemWrapper>
      {props.icon && <StyledIcon />}
      <Text
        className={
          props.isFetchingApplications ? BlueprintClasses.SKELETON : ""
        }
        type={props.textType}
      >
        {" "}
        {props.label}
      </Text>
    </ItemWrapper>
  );
}

const LeftPaneDataSection = styled.div`
  position: relative;
  height: calc(100vh - ${(props) => props.theme.homePage.header + 24}px);
`;

function LeftPaneSection(props: {
  heading: string;
  children?: any;
  isFetchingApplications: boolean;
}) {
  return (
    <LeftPaneDataSection>
      {/* <MenuItem text={props.heading}/> */}
      <Item
        isFetchingApplications={props.isFetchingApplications}
        label={props.heading}
        textType={TextType.SIDE_HEAD}
      />
      {props.children}
    </LeftPaneDataSection>
  );
}

const StyledAnchor = styled.a`
  position: relative;
  top: -24px;
`;

const WorkpsacesNavigator = styled.div`
  overflow: auto;
  height: calc(100vh - ${(props) => props.theme.homePage.header + 252}px);
  /* padding-bottom: 160px; */
`;

const LeftPaneBottomSection = styled.div`
  position: absolute;
  bottom: 0;
  left: 0;
  width: 100%;
  padding-bottom: 8px;
  background-color: #fff;

  & .ads-dialog-trigger {
    margin-top: 4px;
  }

  & .ads-dialog-trigger > div {
    position: initial;
    width: 92%;
    padding: 0 14px;
  }
`;

const LeftPaneVersionData = styled.div`
  display: flex;
  justify-content: space-between;
  color: #121826;
  font-size: 8px;
  width: 92%;
  margin-top: 8px;
`;

const textIconStyles = (props: { color: string; hover: string }) => {
  return `
    &&&&&& {
      .${Classes.TEXT},.${Classes.ICON} svg path {
        color: ${props.color};
        stroke: ${props.color};
        fill: ${props.color};
      }


      &:hover {
        .${Classes.TEXT},.${Classes.ICON} svg path {
          color: ${props.hover};
          stroke: ${props.hover};
          fill: ${props.hover};
        }
      }
    }
  `;
};

function OrgMenuItem({ isFetchingApplications, org, selected }: any) {
  const menuRef = useRef<HTMLAnchorElement>(null);
  useEffect(() => {
    if (selected) {
      menuRef.current?.scrollIntoView({ behavior: "smooth" });
      menuRef.current?.click();
    }
  }, [selected]);

  return (
    <MenuItem
      containerClassName={
        isFetchingApplications ? BlueprintClasses.SKELETON : ""
      }
      ellipsize={20}
      href={`${window.location.pathname}#${org.organization.slug}`}
      icon="workspace"
      key={org.organization.slug}
      ref={menuRef}
      selected={selected}
      text={org.organization.name}
    />
  );
}

const submitCreateOrganizationForm = async (data: any, dispatch: any) => {
  const result = await createOrganizationSubmitHandler(data, dispatch);
  return result;
};

function LeftPane() {
  const dispatch = useDispatch();
  const fetchedUserOrgs = useSelector(getUserApplicationsOrgs);
  const onboardingOrgs = useSelector(getOnboardingOrganisations);
  const isFetchingApplications = useSelector(getIsFetchingApplications);
  const { releaseItems } = useSelector((state: AppState) => state.ui.releases);
  const howMuchTimeBefore =
    releaseItems && releaseItems.length > 0
      ? howMuchTimeBeforeText(releaseItems[0]["publishedAt"])
      : "";
  let userOrgs;
  if (!isFetchingApplications) {
    userOrgs = fetchedUserOrgs;
  } else {
    userOrgs = loadingUserOrgs as any;
  }

  const location = useLocation();
  const urlHash = location.hash.slice(1);

  const initiateOnboarding = useIntiateOnboarding();

  return (
    <LeftPaneWrapper>
      <LeftPaneSection
        heading={createMessage(ORGANIZATIONS_HEADING)}
        isFetchingApplications={isFetchingApplications}
      >
        <WorkpsacesNavigator data-cy="t--left-panel">
          {userOrgs &&
            userOrgs.map((org: any) => (
              <OrgMenuItem
                isFetchingApplications={isFetchingApplications}
                key={org.organization.slug}
                org={org}
                selected={urlHash === org.organization.slug}
              />
            ))}
          {!isFetchingApplications && fetchedUserOrgs && (
            <MenuItem
              cypressSelector="t--org-new-organization-auto-create"
              icon="plus"
              onSelect={() =>
                submitCreateOrganizationForm(
                  {
                    name: getNextEntityName(
                      "Untitled organization ",
                      fetchedUserOrgs.map((el: any) => el.organization.name),
                    ),
                  },
                  dispatch,
                )
              }
              text={CREATE_ORGANIZATION_FORM_NAME}
            />
          )}
        </WorkpsacesNavigator>
        <LeftPaneBottomSection>
          <MenuItem
            className={isFetchingApplications ? BlueprintClasses.SKELETON : ""}
            icon="discord"
            onSelect={() => {
              window.open("https://discord.gg/rBTTVJp", "_blank");
            }}
            text={"Join our Discord"}
          />
          <MenuItem
            containerClassName={
              isFetchingApplications ? BlueprintClasses.SKELETON : ""
            }
            icon="book"
            onSelect={() => {
              window.open("https://docs.appsmith.com/", "_blank");
            }}
            text={createMessage(DOCUMENTATION)}
          />
<<<<<<< HEAD
          {/* 
              Hiding onboarding when there are no organisations(or no orgs where we can 
              create an application) 
              TODO: Maybe we could create an organisation and then create an application in it
          */}
=======
>>>>>>> 89cc2555
          {!!onboardingOrgs.length && (
            <MenuItem
              containerClassName={
                isFetchingApplications
                  ? BlueprintClasses.SKELETON
                  : "t--welcome-tour"
              }
<<<<<<< HEAD
              icon="shine"
=======
              icon="guide"
>>>>>>> 89cc2555
              onSelect={() => {
                AnalyticsUtil.logEvent("WELCOME_TOUR_CLICK");

                initiateOnboarding();
              }}
              text={createMessage(WELCOME_TOUR)}
            />
          )}
<<<<<<< HEAD
        </WorkpsacesNavigator>
=======
          <ProductUpdatesModal />
          <LeftPaneVersionData>
            <span>Appsmith v1.5</span>
            {howMuchTimeBefore !== "" && (
              <span>Released {howMuchTimeBefore} ago</span>
            )}
          </LeftPaneVersionData>
        </LeftPaneBottomSection>
>>>>>>> 89cc2555
      </LeftPaneSection>
    </LeftPaneWrapper>
  );
}

const CreateNewLabel = styled(Text)`
  margin-top: 18px;
`;

const OrgNameElement = styled(Text)`
  max-width: 500px;
  ${truncateTextUsingEllipsis}
`;

const OrgNameHolder = styled(Text)`
  display: flex;
  align-items: center;
`;

const OrgNameWrapper = styled.div<{ disabled?: boolean }>`
${(props) => {
  const color = props.disabled
    ? props.theme.colors.applications.orgColor
    : props.theme.colors.applications.hover.orgColor[9];
  return `${textIconStyles({
    color: color,
    hover: color,
  })}`;
}}

.${Classes.ICON} {
  display: ${(props) => (!props.disabled ? "inline" : "none")};;
  margin-left: 8px;
  color: ${(props) => props.theme.colors.applications.iconColor};
}
`;
const OrgRename = styled(EditableText)`
  padding: 0 2px;
`;

const NoSearchResultImg = styled.img`
  margin: 1em;
`;

function ApplicationsSection(props: any) {
  const enableImportExport = true;
  const dispatch = useDispatch();
  const theme = useContext(ThemeContext);
  const isSavingOrgInfo = useSelector(getIsSavingOrgInfo);
  const isFetchingApplications = useSelector(getIsFetchingApplications);
  const userOrgs = useSelector(getUserApplicationsOrgsList);
  const creatingApplicationMap = useSelector(getIsCreatingApplication);
  const currentUser = useSelector(getCurrentUser);
  const deleteApplication = (applicationId: string) => {
    if (applicationId && applicationId.length > 0) {
      dispatch({
        type: ReduxActionTypes.DELETE_APPLICATION_INIT,
        payload: {
          applicationId,
        },
      });
    }
  };
  const [warnLeavingOrganization, setWarnLeavingOrganization] = useState(false);
  const [orgToOpenMenu, setOrgToOpenMenu] = useState<string | null>(null);
  const updateApplicationDispatch = (
    id: string,
    data: UpdateApplicationPayload,
  ) => {
    dispatch(updateApplication(id, data));
  };

  const duplicateApplicationDispatch = (applicationId: string) => {
    dispatch(duplicateApplication(applicationId));
  };

  const [selectedOrgId, setSelectedOrgId] = useState<string | undefined>();
  const [
    selectedOrgIdForImportApplication,
    setSelectedOrgIdForImportApplication,
  ] = useState<string | undefined>();
  const Form: any = OrgInviteUsersForm;

  const leaveOrg = (orgId: string) => {
    setWarnLeavingOrganization(false);
    setOrgToOpenMenu(null);
    dispatch(leaveOrganization(orgId));
  };

  const OrgNameChange = (newName: string, orgId: string) => {
    dispatch(
      saveOrg({
        id: orgId as string,
        name: newName,
      }),
    );
  };

  function OrgMenuTarget(props: {
    orgName: string;
    disabled?: boolean;
    orgSlug: string;
  }) {
    const { disabled, orgName, orgSlug } = props;

    return (
      <OrgNameWrapper className="t--org-name-text" disabled={disabled}>
        <StyledAnchor id={orgSlug} />
        <OrgNameHolder
          className={isFetchingApplications ? BlueprintClasses.SKELETON : ""}
          type={TextType.H1}
        >
          <OrgNameElement
            className={isFetchingApplications ? BlueprintClasses.SKELETON : ""}
            type={TextType.H1}
          >
            {orgName}
          </OrgNameElement>
        </OrgNameHolder>
      </OrgNameWrapper>
    );
  }

  const createNewApplication = (applicationName: string, orgId: string) => {
    const color = getRandomPaletteColor(theme.colors.appCardColors);
    const icon =
      AppIconCollection[Math.floor(Math.random() * AppIconCollection.length)];

    return dispatch({
      type: ReduxActionTypes.CREATE_APPLICATION_INIT,
      payload: {
        applicationName,
        orgId,
        icon,
        color,
      },
    });
  };

  let updatedOrgs;
  if (!isFetchingApplications) {
    updatedOrgs = userOrgs;
  } else {
    updatedOrgs = loadingUserOrgs as any;
  }

  let organizationsListComponent;
  if (
    !isFetchingApplications &&
    props.searchKeyword &&
    props.searchKeyword.trim().length > 0 &&
    updatedOrgs.length === 0
  ) {
    organizationsListComponent = (
      <CenteredWrapper
        style={{
          flexDirection: "column",
          marginTop: "-150px",
          position: "static",
        }}
      >
        <CreateNewLabel type={TextType.H4}>
          {createMessage(NO_APPS_FOUND)}
        </CreateNewLabel>
        <NoSearchResultImg alt="No result found" src={NoSearchImage} />
      </CenteredWrapper>
    );
  } else {
    organizationsListComponent = updatedOrgs.map(
      (organizationObject: any, index: number) => {
        const { applications, organization, userRoles } = organizationObject;
        const hasManageOrgPermissions = isPermitted(
          organization.userPermissions,
          PERMISSION_TYPE.MANAGE_ORGANIZATION,
        );
        return (
          <OrgSection className="t--org-section" key={index}>
            <OrgDropDown>
              {(currentUser || isFetchingApplications) &&
                OrgMenuTarget({
                  orgName: organization.name,
                  orgSlug: organization.slug,
                })}
              {selectedOrgIdForImportApplication && (
                <ImportApplicationModal
                  isModalOpen={
                    selectedOrgIdForImportApplication === organization.id
                  }
                  onClose={() => setSelectedOrgIdForImportApplication("")}
                  organizationId={selectedOrgIdForImportApplication}
                />
              )}
              {hasManageOrgPermissions && (
                <Dialog
                  canEscapeKeyClose={false}
                  canOutsideClickClose={false}
                  isOpen={selectedOrgId === organization.id}
                  onClose={() => setSelectedOrgId("")}
                  title={`Invite Users to ${organization.name}`}
                >
                  <Form orgId={organization.id} />
                </Dialog>
              )}
              {isPermitted(
                organization.userPermissions,
                PERMISSION_TYPE.INVITE_USER_TO_ORGANIZATION,
              ) &&
                !isFetchingApplications && (
                  <OrgShareUsers>
                    <SharedUserList userRoles={userRoles} />
                    <FormDialogComponent
                      Form={OrgInviteUsersForm}
                      canOutsideClickClose
                      orgId={organization.id}
                      title={`Invite Users to ${organization.name}`}
                      trigger={
                        <Button
                          category={Category.tertiary}
                          icon={"share"}
                          size={Size.medium}
                          tag="button"
                          text={"Share"}
                        />
                      }
                    />
                    {isPermitted(
                      organization.userPermissions,
                      PERMISSION_TYPE.CREATE_APPLICATION,
                    ) &&
                      !isFetchingApplications &&
                      applications.length !== 0 && (
                        <Button
                          className="t--new-button createnew"
                          icon={"plus"}
                          isLoading={
                            creatingApplicationMap &&
                            creatingApplicationMap[organization.id]
                          }
                          onClick={() => {
                            if (
                              Object.entries(creatingApplicationMap).length ===
                                0 ||
                              (creatingApplicationMap &&
                                !creatingApplicationMap[organization.id])
                            ) {
                              createNewApplication(
                                getNextEntityName(
                                  "Untitled application ",
                                  applications.map((el: any) => el.name),
                                ),
                                organization.id,
                              );
                            }
                          }}
                          size={Size.medium}
                          tag="button"
                          text={"New"}
                        />
                      )}
                    {(currentUser || isFetchingApplications) && (
                      <Menu
                        className="t--org-name"
                        cypressSelector="t--org-name"
                        disabled={isFetchingApplications}
                        isOpen={organization.slug === orgToOpenMenu}
                        onClose={() => {
                          setOrgToOpenMenu(null);
                        }}
                        onClosing={() => {
                          setWarnLeavingOrganization(false);
                        }}
                        position={Position.BOTTOM_RIGHT}
                        target={
                          <Icon
                            className="t--options-icon"
                            name="context-menu"
                            onClick={() => setOrgToOpenMenu(organization.slug)}
                            size={IconSize.XXXL}
                          />
                        }
                      >
                        {hasManageOrgPermissions && (
                          <>
                            <OrgRename
                              cypressSelector="t--org-rename-input"
                              defaultValue={organization.name}
                              editInteractionKind={EditInteractionKind.SINGLE}
                              fill
                              hideEditIcon={false}
                              isEditingDefault={false}
                              isInvalid={(value: string) => {
                                return notEmptyValidator(value).message;
                              }}
                              onBlur={(value: string) => {
                                OrgNameChange(value, organization.id);
                              }}
                              placeholder="Workspace name"
                              savingState={
                                isSavingOrgInfo
                                  ? SavingState.STARTED
                                  : SavingState.NOT_STARTED
                              }
                              underline
                            />
                            <MenuItem
                              cypressSelector="t--org-setting"
                              icon="general"
                              onSelect={() =>
                                getOnSelectAction(
                                  DropdownOnSelectActions.REDIRECT,
                                  {
                                    path: `/org/${organization.id}/settings/general`,
                                  },
                                )
                              }
                              text="Organization Settings"
                            />
                            {enableImportExport && (
                              <MenuItem
                                cypressSelector="t--org-import-app"
                                icon="upload"
                                onSelect={() =>
                                  setSelectedOrgIdForImportApplication(
                                    organization.id,
                                  )
                                }
                                text="Import Application"
                              />
                            )}
                            {getFeatureFlags().GIT && (
                              <MenuItem
                                cypressSelector="t--org-import-app-git"
                                icon="upload"
                                onSelect={() =>
                                  dispatch(
                                    setIsImportAppViaGitModalOpen({
                                      isOpen: true,
                                      organizationId: organization.id,
                                    }),
                                  )
                                }
                                text="Import Via GIT"
                              />
                            )}
                            <MenuItem
                              icon="share"
                              onSelect={() => setSelectedOrgId(organization.id)}
                              text="Share"
                            />
                            <MenuItem
                              icon="user"
                              onSelect={() =>
                                getOnSelectAction(
                                  DropdownOnSelectActions.REDIRECT,
                                  {
                                    path: `/org/${organization.id}/settings/members`,
                                  },
                                )
                              }
                              text="Members"
                            />
                          </>
                        )}
                        <MenuItem
                          icon="logout"
                          onSelect={() =>
                            !warnLeavingOrganization
                              ? setWarnLeavingOrganization(true)
                              : leaveOrg(organization.id)
                          }
                          text={
                            !warnLeavingOrganization
                              ? "Leave Organization"
                              : "Are you sure?"
                          }
                          type={
                            !warnLeavingOrganization ? undefined : "warning"
                          }
                        />
                      </Menu>
                    )}
                  </OrgShareUsers>
                )}
            </OrgDropDown>
            <ApplicationCardsWrapper key={organization.id}>
              {applications.map((application: any) => {
                return (
                  <PaddingWrapper key={application.id}>
                    <ApplicationCard
                      application={application}
                      delete={deleteApplication}
                      duplicate={duplicateApplicationDispatch}
                      enableImportExport={enableImportExport}
                      key={application.id}
                      update={updateApplicationDispatch}
                    />
                  </PaddingWrapper>
                );
              })}
              {applications.length === 0 && (
                <NoAppsFound>
                  <NoAppsFoundIcon />
                  <span>There’s nothing inside this organization</span>
                  {/* below component is duplicate. This is because of cypress test were failing */}
                  <Button
                    className="t--new-button createnew"
                    icon={"plus"}
                    isLoading={
                      creatingApplicationMap &&
                      creatingApplicationMap[organization.id]
                    }
                    onClick={() => {
                      if (
                        Object.entries(creatingApplicationMap).length === 0 ||
                        (creatingApplicationMap &&
                          !creatingApplicationMap[organization.id])
                      ) {
                        createNewApplication(
                          getNextEntityName(
                            "Untitled application ",
                            applications.map((el: any) => el.name),
                          ),
                          organization.id,
                        );
                      }
                    }}
                    size={Size.medium}
                    tag="button"
                    text={"New"}
                  />
                </NoAppsFound>
              )}
            </ApplicationCardsWrapper>
          </OrgSection>
        );
      },
    );
  }

  return (
    <ApplicationContainer className="t--applications-container">
      {organizationsListComponent}
      <WelcomeHelper />
      {getFeatureFlags().GIT && <ImportAppViaGitModal />}
    </ApplicationContainer>
  );
}
type ApplicationProps = {
  applicationList: ApplicationPayload[];
  searchApplications: (keyword: string) => void;
  isCreatingApplication: creatingApplicationMap;
  isFetchingApplications: boolean;
  createApplicationError?: string;
  deleteApplication: (id: string) => void;
  deletingApplication: boolean;
  duplicatingApplication: boolean;
  getAllApplication: () => void;
  userOrgs: any;
  currentUser?: User;
  searchKeyword: string | undefined;
  setHeaderMetaData: (
    hideHeaderShadow: boolean,
    showHeaderSeparator: boolean,
  ) => void;
  enableFirstTimeUserOnboarding: (applicationId: string) => void;
};

const getIsFromSignup = () => {
  return window.location?.pathname === SIGNUP_SUCCESS_URL;
};

class Applications extends Component<
  ApplicationProps,
  { selectedOrgId: string; showOnboardingForm: boolean }
> {
  constructor(props: ApplicationProps) {
    super(props);

    this.state = {
      selectedOrgId: "",
      showOnboardingForm: false,
    };
  }

  componentDidMount() {
    PerformanceTracker.stopTracking(PerformanceTransactionName.LOGIN_CLICK);
    PerformanceTracker.stopTracking(PerformanceTransactionName.SIGN_UP);
    const isFromSignUp = getIsFromSignup();
    if (isFromSignUp) {
      this.redirectUsingQueryParam();
    }
    this.props.getAllApplication();
    this.props.setHeaderMetaData(true, true);
  }

  componentWillUnmount() {
    this.props.setHeaderMetaData(false, false);
  }

  redirectUsingQueryParam = () => {
    const urlObject = new URL(window.location.href);
    const redirectUrl = urlObject?.searchParams.get("redirectUrl");
    const shouldEnableFirstTimeUserOnboarding = urlObject?.searchParams.get(
      "enableFirstTimeUserExperience",
    );
    if (redirectUrl) {
      try {
        if (
          window.location.pathname == SIGNUP_SUCCESS_URL &&
          shouldEnableFirstTimeUserOnboarding === "true"
        ) {
          const { applicationId, pageId } = extractAppIdAndPageIdFromUrl(
            redirectUrl,
          );
          if (applicationId && pageId) {
            this.props.enableFirstTimeUserOnboarding(applicationId);
            history.replace(BUILDER_PAGE_URL(applicationId, pageId));
          }
        } else if (getIsSafeRedirectURL(redirectUrl)) {
          window.location.replace(redirectUrl);
        }
      } catch (e) {
        console.error("Error handling the redirect url");
      }
    }
  };

  public render() {
    return (
      <PageWrapper displayName="Applications">
        <LeftPane />
        <SubHeader
          search={{
            placeholder: createMessage(SEARCH_APPS),
            queryFn: this.props.searchApplications,
            defaultValue: this.props.searchKeyword,
          }}
        />
        <ApplicationsSection searchKeyword={this.props.searchKeyword} />
      </PageWrapper>
    );
  }
}

const mapStateToProps = (state: AppState) => ({
  applicationList: getApplicationList(state),
  isFetchingApplications: getIsFetchingApplications(state),
  isCreatingApplication: getIsCreatingApplication(state),
  createApplicationError: getCreateApplicationError(state),
  deletingApplication: getIsDeletingApplication(state),
  duplicatingApplication: getIsDuplicatingApplication(state),
  userOrgs: getUserApplicationsOrgsList(state),
  currentUser: getCurrentUser(state),
  searchKeyword: getApplicationSearchKeyword(state),
});

const mapDispatchToProps = (dispatch: any) => ({
  getAllApplication: () => {
    dispatch({ type: ReduxActionTypes.GET_ALL_APPLICATION_INIT });
  },
  searchApplications: (keyword: string) => {
    dispatch({
      type: ReduxActionTypes.SEARCH_APPLICATIONS,
      payload: {
        keyword,
      },
    });
  },
  setHeaderMetaData: (
    hideHeaderShadow: boolean,
    showHeaderSeparator: boolean,
  ) => {
    dispatch(setHeaderMeta(hideHeaderShadow, showHeaderSeparator));
  },
  enableFirstTimeUserOnboarding: (applicationId: string) => {
    dispatch({
      type: ReduxActionTypes.SET_ENABLE_FIRST_TIME_USER_ONBOARDING,
      payload: true,
    });
    dispatch({
      type: ReduxActionTypes.SET_FIRST_TIME_USER_ONBOARDING_APPLICATION_ID,
      payload: applicationId,
    });
    dispatch({
      type: ReduxActionTypes.SET_SHOW_FIRST_TIME_USER_ONBOARDING_MODAL,
      payload: true,
    });
  },
});

export default connect(mapStateToProps, mapDispatchToProps)(Applications);<|MERGE_RESOLUTION|>--- conflicted
+++ resolved
@@ -97,10 +97,7 @@
 import history from "utils/history";
 import getFeatureFlags from "utils/featureFlags";
 import { setIsImportAppViaGitModalOpen } from "actions/gitSyncActions";
-<<<<<<< HEAD
-=======
 import SharedUserList from "pages/common/SharedUserList";
->>>>>>> 89cc2555
 import { getOnboardingOrganisations } from "selectors/onboardingSelectors";
 
 const OrgDropDown = styled.div`
@@ -475,14 +472,6 @@
             }}
             text={createMessage(DOCUMENTATION)}
           />
-<<<<<<< HEAD
-          {/* 
-              Hiding onboarding when there are no organisations(or no orgs where we can 
-              create an application) 
-              TODO: Maybe we could create an organisation and then create an application in it
-          */}
-=======
->>>>>>> 89cc2555
           {!!onboardingOrgs.length && (
             <MenuItem
               containerClassName={
@@ -490,11 +479,7 @@
                   ? BlueprintClasses.SKELETON
                   : "t--welcome-tour"
               }
-<<<<<<< HEAD
-              icon="shine"
-=======
               icon="guide"
->>>>>>> 89cc2555
               onSelect={() => {
                 AnalyticsUtil.logEvent("WELCOME_TOUR_CLICK");
 
@@ -503,9 +488,6 @@
               text={createMessage(WELCOME_TOUR)}
             />
           )}
-<<<<<<< HEAD
-        </WorkpsacesNavigator>
-=======
           <ProductUpdatesModal />
           <LeftPaneVersionData>
             <span>Appsmith v1.5</span>
@@ -514,7 +496,6 @@
             )}
           </LeftPaneVersionData>
         </LeftPaneBottomSection>
->>>>>>> 89cc2555
       </LeftPaneSection>
     </LeftPaneWrapper>
   );
