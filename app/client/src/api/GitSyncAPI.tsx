import { AxiosPromise } from "axios";
import Api from "api/Api";
import { ApiResponse } from "./ApiResponses";
import { GitConfig } from "entities/GitSync";

export type CommitPayload = {
  applicationId: string;
  branch: string;
  commitMessage: string;
  doPush: boolean;
};

export type PushToGitPayload = {
  applicationId: string;
};

export type ConnectToGitPayload = {
  remoteUrl: string;
  gitProfile: {
    authorName: string;
    authorEmail: string;
  };
  isImport?: boolean;
  isDefaultProfile?: boolean;
};

class GitSyncAPI extends Api {
  static baseURL = `/v1/git`;

  static commit({
    applicationId,
    branch,
    commitMessage,
    doPush,
  }: CommitPayload): AxiosPromise<ApiResponse> {
    return Api.post(
      `${GitSyncAPI.baseURL}/commit/${applicationId}`,
      {
        commitMessage,
        doPush,
      },
      { branchName: branch },
    );
  }

  static push({ applicationId }: PushToGitPayload): AxiosPromise<ApiResponse> {
    return Api.post(`${GitSyncAPI.baseURL}/push/${applicationId}`);
  }

  static connect(payload: ConnectToGitPayload, applicationId: string) {
    return Api.post(`${GitSyncAPI.baseURL}/connect/${applicationId}`, payload);
  }

  static getGlobalConfig() {
    return Api.get(`${GitSyncAPI.baseURL}/config`);
  }

  static setGlobalConfig(payload: GitConfig) {
    return Api.post(`${GitSyncAPI.baseURL}/config/save`, payload);
  }

  static fetchBranches(applicationId: string) {
    return Api.get(`${GitSyncAPI.baseURL}/branch/${applicationId}`);
  }

  static checkoutBranch(applicationId: string, branchName: string) {
<<<<<<< HEAD
    return Api.get(
      `${GitSyncAPI.baseURL}/checkout-branch/${applicationId}/${branchName}`,
    );
=======
    return Api.get(`${GitSyncAPI.baseURL}/checkout-branch/${applicationId}`, {
      branchName,
    });
>>>>>>> 97e91bc1
  }

  static createNewBranch(
    applicationId: string,
<<<<<<< HEAD
    parentBranchName: string,
    branchName: string,
  ) {
    return Api.post(`${GitSyncAPI.baseURL}/create-branch/${applicationId}`, {
      branchName,
    });
=======
    branchName: string,
    parentBranch: string,
  ) {
    return Api.post(
      `${GitSyncAPI.baseURL}/create-branch/${applicationId}`,
      {
        branchName,
      },
      { branchName: parentBranch },
    );
>>>>>>> 97e91bc1
  }

  static getLocalConfig(applicationId: string) {
    return Api.get(`${GitSyncAPI.baseURL}/config/${applicationId}`);
  }

  static setLocalConfig(payload: GitConfig, applicationId: string) {
    return Api.put(`${GitSyncAPI.baseURL}/config/${applicationId}`, payload);
  }
}

export default GitSyncAPI;<|MERGE_RESOLUTION|>--- conflicted
+++ resolved
@@ -64,27 +64,13 @@
   }
 
   static checkoutBranch(applicationId: string, branchName: string) {
-<<<<<<< HEAD
-    return Api.get(
-      `${GitSyncAPI.baseURL}/checkout-branch/${applicationId}/${branchName}`,
-    );
-=======
     return Api.get(`${GitSyncAPI.baseURL}/checkout-branch/${applicationId}`, {
       branchName,
     });
->>>>>>> 97e91bc1
   }
 
   static createNewBranch(
     applicationId: string,
-<<<<<<< HEAD
-    parentBranchName: string,
-    branchName: string,
-  ) {
-    return Api.post(`${GitSyncAPI.baseURL}/create-branch/${applicationId}`, {
-      branchName,
-    });
-=======
     branchName: string,
     parentBranch: string,
   ) {
@@ -95,7 +81,6 @@
       },
       { branchName: parentBranch },
     );
->>>>>>> 97e91bc1
   }
 
   static getLocalConfig(applicationId: string) {
