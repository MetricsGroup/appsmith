import { AxiosPromise } from "axios";
import Api from "api/Api";
import { ApiResponse } from "./ApiResponses";
import { GitConfig } from "entities/GitSync";

export type CommitPayload = {
  applicationId: string;
  commitMessage: string;
  doPush: boolean;
};

export type PushToGitPayload = {
  applicationId: string;
};

export type ConnectToGitPayload = {
  remoteUrl: string;
  gitProfile: {
    authorName: string;
    authorEmail: string;
  };
  isImport?: boolean;
  isDefaultProfile?: boolean;
};

class GitSyncAPI extends Api {
  static baseURL = `/v1/git`;

  static commit({
    applicationId,
    commitMessage,
    doPush,
  }: CommitPayload): AxiosPromise<ApiResponse> {
    return Api.post(`${GitSyncAPI.baseURL}/commit/${applicationId}`, {
      commitMessage,
      doPush,
    });
  }

  static push({ applicationId }: PushToGitPayload): AxiosPromise<ApiResponse> {
    return Api.post(`${GitSyncAPI.baseURL}/push/${applicationId}`);
  }

  static connect(payload: ConnectToGitPayload, applicationId: string) {
    return Api.post(`${GitSyncAPI.baseURL}/connect/${applicationId}`, payload);
  }

  static getGlobalConfig() {
    return Api.get(`${GitSyncAPI.baseURL}/config`);
  }

  static setGlobalConfig(payload: GitConfig) {
    return Api.post(`${GitSyncAPI.baseURL}/config/save`, payload);
  }

<<<<<<< HEAD
  static fetchBranches(applicationId: string) {
    return Api.get(`${GitSyncAPI.baseURL}/branch/${applicationId}`);
  }

  static checkoutBranch(applicationId: string, branchName: string) {
    return Api.get(
      `${GitSyncAPI.baseURL}/checkout-branch/${applicationId}/${branchName}`,
    );
  }

  static createNewBranch(
    applicationId: string,
    parentBranchName: string,
    branchName: string,
  ) {
    return Api.post(`${GitSyncAPI.baseURL}/create-branch/${applicationId}`, {
      branchName,
    });
=======
  static getLocalConfig(applicationId: string) {
    return Api.get(`${GitSyncAPI.baseURL}/config/${applicationId}`);
  }

  static setLocalConfig(payload: GitConfig, applicationId: string) {
    return Api.put(`${GitSyncAPI.baseURL}/config/${applicationId}`, payload);
>>>>>>> 3f76855d
  }
}

export default GitSyncAPI;<|MERGE_RESOLUTION|>--- conflicted
+++ resolved
@@ -53,7 +53,6 @@
     return Api.post(`${GitSyncAPI.baseURL}/config/save`, payload);
   }
 
-<<<<<<< HEAD
   static fetchBranches(applicationId: string) {
     return Api.get(`${GitSyncAPI.baseURL}/branch/${applicationId}`);
   }
@@ -72,14 +71,14 @@
     return Api.post(`${GitSyncAPI.baseURL}/create-branch/${applicationId}`, {
       branchName,
     });
-=======
+  }
+
   static getLocalConfig(applicationId: string) {
     return Api.get(`${GitSyncAPI.baseURL}/config/${applicationId}`);
   }
 
   static setLocalConfig(payload: GitConfig, applicationId: string) {
     return Api.put(`${GitSyncAPI.baseURL}/config/${applicationId}`, payload);
->>>>>>> 3f76855d
   }
 }
 
