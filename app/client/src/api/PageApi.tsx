--- conflicted
+++ resolved
@@ -211,24 +211,11 @@
   }
 
   static fetchPageList(
-<<<<<<< HEAD
-    applicationId: string,
-=======
     defaultApplicationId: string,
->>>>>>> 5b5986bd
     branchName?: string,
   ): AxiosPromise<FetchPageListResponse> {
     if (branchName)
       return Api.get(
-<<<<<<< HEAD
-        `${PageApi.url}/application/${applicationId}/branch/${branchName}`,
-      );
-    return Api.get(PageApi.url + "/application/" + applicationId);
-  }
-
-  static fetchPageListViewMode(
-    applicationId: string,
-=======
         `${PageApi.url}/application/${defaultApplicationId}/branch/${branchName}`,
       );
     return Api.get(PageApi.url + "/application/" + defaultApplicationId);
@@ -236,20 +223,13 @@
 
   static fetchPageListViewMode(
     defaultApplicationId: string,
->>>>>>> 5b5986bd
     branchName?: string,
   ): AxiosPromise<FetchPageListResponse> {
     if (branchName)
       return Api.get(
-<<<<<<< HEAD
-        `${PageApi.url}/view/application/${applicationId}/branch/${branchName}`,
-      );
-    return Api.get(PageApi.url + "/view/application/" + applicationId);
-=======
         `${PageApi.url}/view/application/${defaultApplicationId}/branch/${branchName}`,
       );
     return Api.get(PageApi.url + "/view/application/" + defaultApplicationId);
->>>>>>> 5b5986bd
   }
 
   static deletePage(request: DeletePageRequest): AxiosPromise<ApiResponse> {
