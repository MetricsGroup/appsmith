import Api from "./Api";
import { WidgetCardProps } from "../widgets/BaseWidget";

export interface WidgetCardsPaneResponse {
  cards: { [id: string]: WidgetCardProps[] };
}
// export interface WidgetCardsPaneRequest {}

class WidgetCardsPaneApi extends Api {
  static url = "/widgetCards";
  static fetchWidgetCards(): Promise<WidgetCardsPaneResponse> {
<<<<<<< HEAD
    return Api.get(WidgetCardsPaneApi.url)
=======
    return Api.get(WidgetCardsPaneApi.url, {});
>>>>>>> 8db06d4b
  }
}

export default WidgetCardsPaneApi;<|MERGE_RESOLUTION|>--- conflicted
+++ resolved
@@ -9,11 +9,7 @@
 class WidgetCardsPaneApi extends Api {
   static url = "/widgetCards";
   static fetchWidgetCards(): Promise<WidgetCardsPaneResponse> {
-<<<<<<< HEAD
-    return Api.get(WidgetCardsPaneApi.url)
-=======
-    return Api.get(WidgetCardsPaneApi.url, {});
->>>>>>> 8db06d4b
+    return Api.get(WidgetCardsPaneApi.url);
   }
 }
 
