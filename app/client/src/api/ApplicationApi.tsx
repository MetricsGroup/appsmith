--- conflicted
+++ resolved
@@ -41,15 +41,7 @@
   appIsExample: boolean;
   appLayout?: AppLayoutConfig;
   unreadCommentThreads?: number;
-<<<<<<< HEAD
-  gitApplicationMetadata?: {
-    gitAuth?: {
-      publicKey?: string;
-    };
-  };
-=======
   gitApplicationMetadata?: GitApplicationMetadata;
->>>>>>> 373f64c9
 }
 
 export interface FetchApplicationResponse extends ApiResponse {
