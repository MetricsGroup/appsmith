--- conflicted
+++ resolved
@@ -161,24 +161,11 @@
   }
 
   static fetchApplication(
-<<<<<<< HEAD
-    applicationId: string,
-=======
-    defaultApplicationId: string,
->>>>>>> 5b5986bd
+    defaultApplicationId: string,
     branchName?: string,
   ): AxiosPromise<FetchApplicationResponse> {
     if (branchName)
       return Api.get(
-<<<<<<< HEAD
-        `${ApplicationApi.baseURL}${applicationId}/branch/${branchName}`,
-      );
-    return Api.get(ApplicationApi.baseURL + applicationId);
-  }
-
-  static fetchApplicationForViewMode(
-    applicationId: string,
-=======
         `${ApplicationApi.baseURL}${defaultApplicationId}/branch/${branchName}`,
       );
     return Api.get(ApplicationApi.baseURL + defaultApplicationId);
@@ -186,20 +173,13 @@
 
   static fetchApplicationForViewMode(
     defaultApplicationId: string,
->>>>>>> 5b5986bd
     branchName: string,
   ): AxiosPromise<FetchApplicationResponse> {
     if (branchName)
       return Api.get(
-<<<<<<< HEAD
-        `${ApplicationApi.baseURL}view/${applicationId}/branch/${branchName}`,
-      );
-    return Api.get(ApplicationApi.baseURL + `view/${applicationId}`);
-=======
         `${ApplicationApi.baseURL}view/${defaultApplicationId}/branch/${branchName}`,
       );
     return Api.get(ApplicationApi.baseURL + `view/${defaultApplicationId}`);
->>>>>>> 5b5986bd
   }
 
   static createApplication(
