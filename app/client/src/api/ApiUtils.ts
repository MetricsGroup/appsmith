--- conflicted
+++ resolved
@@ -14,10 +14,7 @@
 import { ActionExecutionResponse } from "api/ActionAPI";
 import store from "store";
 import { logoutUser } from "actions/userActions";
-<<<<<<< HEAD
-=======
 import { AUTH_LOGIN_URL } from "constants/routes";
->>>>>>> 32f00399
 
 const executeActionRegex = /actions\/execute/;
 const timeoutErrorRegex = /timeout of (\d+)ms exceeded/;
@@ -105,15 +102,11 @@
       if (error.response.status === API_STATUS_CODES.REQUEST_NOT_AUTHORISED) {
         // Redirect to login and set a redirect url.
         store.dispatch(
-<<<<<<< HEAD
-          logoutUser({ redirectURL: encodeURIComponent(currentUrl) }),
-=======
           logoutUser({
             redirectURL: `${AUTH_LOGIN_URL}?redirectUrl=${encodeURIComponent(
               currentUrl,
             )}`,
           }),
->>>>>>> 32f00399
         );
         return Promise.reject({
           code: ERROR_CODES.REQUEST_NOT_AUTHORISED,
