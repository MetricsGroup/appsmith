--- conflicted
+++ resolved
@@ -34,17 +34,10 @@
   static url = "v1/collections/actions";
 
   static fetchJSCollections(
-<<<<<<< HEAD
-    applicationId: string,
-    branchName?: string,
-  ): AxiosPromise<GenericApiResponse<JSCollection[]>> {
-    const queryParams = { applicationId } as any;
-=======
     defaultApplicationId: string,
     branchName?: string,
   ): AxiosPromise<GenericApiResponse<JSCollection[]>> {
     const queryParams = { applicationId: defaultApplicationId } as any;
->>>>>>> 5b5986bd
     if (branchName) queryParams.branchName = branchName;
     return API.get(JSActionAPI.url, queryParams);
   }
@@ -83,17 +76,10 @@
   }
 
   static fetchJSCollectionsForViewMode(
-<<<<<<< HEAD
-    applicationId: string,
-    branchName?: string,
-  ): AxiosPromise<GenericApiResponse<JSCollection[]>> {
-    const queryParams = { applicationId } as any;
-=======
     defaultApplicationId: string,
     branchName?: string,
   ): AxiosPromise<GenericApiResponse<JSCollection[]>> {
     const queryParams = { applicationId: defaultApplicationId } as any;
->>>>>>> 5b5986bd
     if (branchName) queryParams.branchName = branchName;
     return API.get(`${JSActionAPI.url}/view`, queryParams);
   }
