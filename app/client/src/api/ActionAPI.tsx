import API, { HttpMethod } from "api/Api";
import { ApiResponse, GenericApiResponse, ResponseMeta } from "./ApiResponses";
import { DEFAULT_EXECUTE_ACTION_TIMEOUT_MS } from "constants/ApiConstants";
import axios, { AxiosPromise, CancelTokenSource } from "axios";
import { Action, ActionViewMode } from "entities/Action";
import { APIRequest } from "constants/AppsmithActionConstants/ActionConstants";
import { WidgetType } from "constants/WidgetConstants";

export interface CreateActionRequest<T> extends APIRequest {
  datasourceId: string;
  pageId: string;
  name: string;
  actionConfiguration: T;
}

export interface UpdateActionRequest<T> extends CreateActionRequest<T> {
  actionId: string;
}

export interface Property {
  key: string;
  value?: string;
}

export interface BodyFormData {
  editable: boolean;
  mandatory: boolean;
  description: string;
  key: string;
  value?: string;
  type: string;
}

export interface QueryConfig {
  queryString: string;
}

export interface ActionCreateUpdateResponse extends ApiResponse {
  id: string;
  jsonPathKeys: Record<string, string>;
}

export type PaginationField = "PREV" | "NEXT";

export interface ExecuteActionRequest extends APIRequest {
  actionId: string;
  params?: Property[];
  paginationField?: PaginationField;
  viewMode: boolean;
}

export interface ExecuteActionResponse extends ApiResponse {
  actionId: string;
  data: any;
}

export interface ActionApiResponseReq {
  headers: Record<string, string[]>;
  body: Record<string, unknown> | null;
  httpMethod: HttpMethod | "";
  url: string;
}

export interface ActionExecutionResponse {
  responseMeta: ResponseMeta;
  data: {
    body: Record<string, unknown> | string;
    headers: Record<string, string[]>;
    statusCode: string;
    isExecutionSuccess: boolean;
    request: ActionApiResponseReq;
    errorType?: string;
  };
  clientMeta: {
    duration: string;
    size: string;
  };
}

export interface SuggestedWidget {
  type: WidgetType;
  bindingQuery: string;
}

export interface ActionResponse {
  body: unknown;
  headers: Record<string, string[]>;
  request?: ActionApiResponseReq;
  statusCode: string;
  duration: string;
  size: string;
  isExecutionSuccess?: boolean;
  suggestedWidgets?: SuggestedWidget[];
  messages?: Array<string>;
  errorType?: string;
}

export interface MoveActionRequest {
  action: Action;
  destinationPageId: string;
}

export interface CopyActionRequest {
  action: Action;
  pageId: string;
}

export interface UpdateActionNameRequest {
  pageId: string;
  actionId: string;
  layoutId: string;
  newName: string;
  oldName: string;
  collectionId?: string;
}

class ActionAPI extends API {
  static url = "v1/actions";
  static apiUpdateCancelTokenSource: CancelTokenSource;
  static queryUpdateCancelTokenSource: CancelTokenSource;

  static createAction(
    apiConfig: Partial<Action>,
  ): AxiosPromise<ActionCreateUpdateResponse> {
    return API.post(ActionAPI.url, apiConfig);
  }

  static fetchActions(
<<<<<<< HEAD
    applicationId: string,
    branchName?: string,
  ): AxiosPromise<GenericApiResponse<Action[]>> {
    const queryParams = { applicationId } as any;
=======
    defaultApplicationId: string,
    branchName?: string,
  ): AxiosPromise<GenericApiResponse<Action[]>> {
    const queryParams = { applicationId: defaultApplicationId } as any;
>>>>>>> 5b5986bd
    if (branchName) queryParams.branchName = branchName;
    return API.get(ActionAPI.url, queryParams);
  }

  static fetchActionsForViewMode(
<<<<<<< HEAD
    applicationId: string,
    branchName?: string,
  ): AxiosPromise<GenericApiResponse<ActionViewMode[]>> {
    const queryParams = { applicationId } as any;
    if (branchName) queryParams.branchName = branchName;
    return API.get(`${ActionAPI.url}/view`, { applicationId });
=======
    defaultApplicationId: string,
    branchName?: string,
  ): AxiosPromise<GenericApiResponse<ActionViewMode[]>> {
    const queryParams = { applicationId: defaultApplicationId } as any;
    if (branchName) queryParams.branchName = branchName;
    return API.get(`${ActionAPI.url}/view`, queryParams);
>>>>>>> 5b5986bd
  }

  static fetchActionsByPageId(
    pageId: string,
  ): AxiosPromise<GenericApiResponse<Action[]>> {
    return API.get(ActionAPI.url, { pageId });
  }

  static updateAction(
    apiConfig: Partial<Action>,
  ): AxiosPromise<ActionCreateUpdateResponse> {
    if (ActionAPI.apiUpdateCancelTokenSource) {
      ActionAPI.apiUpdateCancelTokenSource.cancel();
    }
    ActionAPI.apiUpdateCancelTokenSource = axios.CancelToken.source();
    const action = Object.assign({}, apiConfig);
    // While this line is not required, name can not be changed from this endpoint
    delete action.name;
    return API.put(`${ActionAPI.url}/${action.id}`, action, undefined, {
      cancelToken: ActionAPI.apiUpdateCancelTokenSource.token,
    });
  }

  static updateActionName(updateActionNameRequest: UpdateActionNameRequest) {
    return API.put(ActionAPI.url + "/refactor", updateActionNameRequest);
  }

  static deleteAction(id: string) {
    return API.delete(`${ActionAPI.url}/${id}`);
  }

  static executeAction(
    executeAction: ExecuteActionRequest,
    timeout?: number,
  ): AxiosPromise<ActionExecutionResponse> {
    return API.post(ActionAPI.url + "/execute", executeAction, undefined, {
      timeout: timeout || DEFAULT_EXECUTE_ACTION_TIMEOUT_MS,
    });
  }

  static moveAction(moveRequest: MoveActionRequest) {
    return API.put(ActionAPI.url + "/move", moveRequest, undefined, {
      timeout: DEFAULT_EXECUTE_ACTION_TIMEOUT_MS,
    });
  }

  static toggleActionExecuteOnLoad(actionId: string, shouldExecute: boolean) {
    return API.put(ActionAPI.url + `/executeOnLoad/${actionId}`, undefined, {
      flag: shouldExecute.toString(),
    });
  }
}

export default ActionAPI;<|MERGE_RESOLUTION|>--- conflicted
+++ resolved
@@ -126,37 +126,21 @@
   }
 
   static fetchActions(
-<<<<<<< HEAD
-    applicationId: string,
-    branchName?: string,
-  ): AxiosPromise<GenericApiResponse<Action[]>> {
-    const queryParams = { applicationId } as any;
-=======
     defaultApplicationId: string,
     branchName?: string,
   ): AxiosPromise<GenericApiResponse<Action[]>> {
     const queryParams = { applicationId: defaultApplicationId } as any;
->>>>>>> 5b5986bd
     if (branchName) queryParams.branchName = branchName;
     return API.get(ActionAPI.url, queryParams);
   }
 
   static fetchActionsForViewMode(
-<<<<<<< HEAD
-    applicationId: string,
-    branchName?: string,
-  ): AxiosPromise<GenericApiResponse<ActionViewMode[]>> {
-    const queryParams = { applicationId } as any;
-    if (branchName) queryParams.branchName = branchName;
-    return API.get(`${ActionAPI.url}/view`, { applicationId });
-=======
     defaultApplicationId: string,
     branchName?: string,
   ): AxiosPromise<GenericApiResponse<ActionViewMode[]>> {
     const queryParams = { applicationId: defaultApplicationId } as any;
     if (branchName) queryParams.branchName = branchName;
     return API.get(`${ActionAPI.url}/view`, queryParams);
->>>>>>> 5b5986bd
   }
 
   static fetchActionsByPageId(
