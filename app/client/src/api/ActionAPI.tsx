--- conflicted
+++ resolved
@@ -84,11 +84,8 @@
   duration: string;
   size: string;
   isExecutionSuccess?: boolean;
-<<<<<<< HEAD
   suggestedWidget?: WidgetType;
-=======
   messages?: Array<string>;
->>>>>>> 63ffd2fc
 }
 
 export interface MoveActionRequest {
