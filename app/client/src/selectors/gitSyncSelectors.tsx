--- conflicted
+++ resolved
@@ -63,7 +63,6 @@
 export const getIsFetchingGlobalGitConfig = (state: AppState) =>
   state.ui.gitSync.isFetchingGitConfig;
 
-<<<<<<< HEAD
 export const getGitBranches = (state: AppState) => state.ui.gitSync.branches;
 export const getFetchingBranches = (state: AppState) =>
   state.ui.gitSync.fetchingBranches;
@@ -72,7 +71,6 @@
   const { gitApplicationMetadata } = getCurrentApplication(state) || {};
   return gitApplicationMetadata?.branchName;
 };
-=======
 export const getGitStatus = createSelector(
   getGitSyncState,
   (gitSync) => gitSync.gitStatus,
@@ -81,5 +79,4 @@
 export const getIsDisconnectingGit = createSelector(
   getGitSyncState,
   (gitSync) => gitSync.isDisconnectingGit,
-);
->>>>>>> 55fdbaaf
+);