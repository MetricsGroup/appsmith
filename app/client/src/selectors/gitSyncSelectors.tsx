import { AppState } from "reducers";
import { createSelector } from "reselect";
import { GitSyncReducerState } from "reducers/uiReducers/gitSyncReducer";
<<<<<<< HEAD
import {
  getCurrentAppGitMetaData,
  getCurrentApplication,
} from "./applicationSelectors";
=======
import { getCurrentAppGitMetaData } from "./applicationSelectors";
>>>>>>> 4e7483ad

export const getGitSyncState = (state: AppState): GitSyncReducerState =>
  state.ui.gitSync;

export const getIsGitSyncModalOpen = createSelector(
  getGitSyncState,
  (gitSync) => gitSync.isGitSyncModalOpen,
);

export const getIsGitRepoSetup = (state: AppState) => {
  const gitMetadata = getCurrentAppGitMetaData(state);
  return gitMetadata?.remoteUrl;
};

export const getIsCommittingInProgress = createSelector(
  getGitSyncState,
  (gitSync) => gitSync.isCommitting,
);

export const getIsPushingToGit = createSelector(
  getGitSyncState,
  (gitSync) => gitSync.isPushingToGit,
);

export const getIsCommitSuccessful = createSelector(
  getGitSyncState,
  (gitSync) => gitSync.isCommitSuccessful,
);

export const getIsPushSuccessful = createSelector(
  getGitSyncState,
  (gitSync) => gitSync.isPushSuccessful,
);

export const getActiveGitSyncModalTab = createSelector(
  getGitSyncState,
  (gitSync) => gitSync.activeGitSyncModalTab,
);

export const getIsGitErrorPopupVisible = createSelector(
  getGitSyncState,
  (gitSync) => gitSync.isErrorPopupVisible,
);

<<<<<<< HEAD
export const getGitPushError = (state: AppState) =>
  state.ui.gitSync.gitPushError;
=======
export const getGitPushError = createSelector(
  getGitSyncState,
  (gitSync) => gitSync.gitPushError,
);
>>>>>>> 4e7483ad

export const getIsImportAppViaGitModalOpen = createSelector(
  getGitSyncState,
  (gitSync) => gitSync.isImportAppViaGitModalOpen,
);

export const getOrganizationIdForImport = createSelector(
  getGitSyncState,
  (gitSync) => gitSync.organizationIdForImport,
);

export const getGlobalGitConfig = createSelector(
  getGitSyncState,
  (gitSync) => gitSync.globalGitConfig,
);

export const getLocalGitConfig = createSelector(
  getGitSyncState,
  (gitSync) => gitSync.localGitConfig,
);

<<<<<<< HEAD
export const getIsFetchingGlobalGitConfig = (state: AppState) =>
  state.ui.gitSync.isFetchingGitConfig;

export const getGitBranches = (state: AppState) => state.ui.gitSync.branches;
export const getFetchingBranches = (state: AppState) =>
  state.ui.gitSync.fetchingBranches;

export const getCurrentGitBranch = (state: AppState) => {
  const { gitApplicationMetadata } = getCurrentApplication(state) || {};
  return gitApplicationMetadata?.branchName;
};
=======
export const getIsFetchingGlobalGitConfig = createSelector(
  getGitSyncState,
  (gitSync) => gitSync.isFetchingGitConfig,
);

export const getIsFetchingLocalGitConfig = createSelector(
  getGitSyncState,
  (gitSync) => gitSync.isFetchingLocalGitConfig,
);

>>>>>>> 4e7483ad
export const getGitStatus = createSelector(
  getGitSyncState,
  (gitSync) => gitSync.gitStatus,
);

export const getIsDisconnectingGit = createSelector(
  getGitSyncState,
  (gitSync) => gitSync.isDisconnectingGit,
);

export const getIsGitConnected = createSelector(
  getCurrentAppGitMetaData,
  (gitMetaData) => !!(gitMetaData && gitMetaData.remoteUrl),
);<|MERGE_RESOLUTION|>--- conflicted
+++ resolved
@@ -1,14 +1,10 @@
 import { AppState } from "reducers";
 import { createSelector } from "reselect";
 import { GitSyncReducerState } from "reducers/uiReducers/gitSyncReducer";
-<<<<<<< HEAD
 import {
   getCurrentAppGitMetaData,
   getCurrentApplication,
 } from "./applicationSelectors";
-=======
-import { getCurrentAppGitMetaData } from "./applicationSelectors";
->>>>>>> 4e7483ad
 
 export const getGitSyncState = (state: AppState): GitSyncReducerState =>
   state.ui.gitSync;
@@ -53,15 +49,10 @@
   (gitSync) => gitSync.isErrorPopupVisible,
 );
 
-<<<<<<< HEAD
-export const getGitPushError = (state: AppState) =>
-  state.ui.gitSync.gitPushError;
-=======
 export const getGitPushError = createSelector(
   getGitSyncState,
   (gitSync) => gitSync.gitPushError,
 );
->>>>>>> 4e7483ad
 
 export const getIsImportAppViaGitModalOpen = createSelector(
   getGitSyncState,
@@ -83,19 +74,6 @@
   (gitSync) => gitSync.localGitConfig,
 );
 
-<<<<<<< HEAD
-export const getIsFetchingGlobalGitConfig = (state: AppState) =>
-  state.ui.gitSync.isFetchingGitConfig;
-
-export const getGitBranches = (state: AppState) => state.ui.gitSync.branches;
-export const getFetchingBranches = (state: AppState) =>
-  state.ui.gitSync.fetchingBranches;
-
-export const getCurrentGitBranch = (state: AppState) => {
-  const { gitApplicationMetadata } = getCurrentApplication(state) || {};
-  return gitApplicationMetadata?.branchName;
-};
-=======
 export const getIsFetchingGlobalGitConfig = createSelector(
   getGitSyncState,
   (gitSync) => gitSync.isFetchingGitConfig,
@@ -106,7 +84,14 @@
   (gitSync) => gitSync.isFetchingLocalGitConfig,
 );
 
->>>>>>> 4e7483ad
+export const getGitBranches = (state: AppState) => state.ui.gitSync.branches;
+export const getFetchingBranches = (state: AppState) =>
+  state.ui.gitSync.fetchingBranches;
+
+export const getCurrentGitBranch = (state: AppState) => {
+  const { gitApplicationMetadata } = getCurrentApplication(state) || {};
+  return gitApplicationMetadata?.branchName;
+};
 export const getGitStatus = createSelector(
   getGitSyncState,
   (gitSync) => gitSync.gitStatus,
