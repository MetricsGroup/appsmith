import { AppState } from "reducers";
import { createSelector } from "reselect";
import { GitSyncReducerState } from "reducers/uiReducers/gitSyncReducer";
<<<<<<< HEAD
import {
  getCurrentAppGitMetaData,
  getCurrentApplication,
} from "./applicationSelectors";
=======
import { getCurrentAppGitMetaData } from "./applicationSelectors";
>>>>>>> 8fa4368f

export const getGitSyncState = (state: AppState): GitSyncReducerState =>
  state.ui.gitSync;

export const getIsGitSyncModalOpen = createSelector(
  getGitSyncState,
  (gitSync) => gitSync.isGitSyncModalOpen,
);

export const getIsGitRepoSetup = (state: AppState) => {
  const gitMetadata = getCurrentAppGitMetaData(state);
  return gitMetadata?.remoteUrl;
};

export const getIsCommittingInProgress = (state: AppState) =>
  state.ui.gitSync.isCommitting;

export const getIsPushingToGit = createSelector(
  getGitSyncState,
  (gitSync) => gitSync.isPushingToGit,
);

export const getIsCommitSuccessful = createSelector(
  getGitSyncState,
  (gitSync) => gitSync.isCommitSuccessful,
);

export const getIsPushSuccessful = createSelector(
  getGitSyncState,
  (gitSync) => gitSync.isPushSuccessful,
);

export const getActiveGitSyncModalTab = (state: AppState) =>
  state.ui.gitSync.activeGitSyncModalTab;

export const getIsGitErrorPopupVisible = (state: AppState) =>
  state.ui.gitSync.isErrorPopupVisible;

export const getGitPushError = (state: AppState) =>
  state.ui.gitSync.gitPushError;

export const getIsImportAppViaGitModalOpen = (state: AppState) =>
  state.ui.gitSync.isImportAppViaGitModalOpen;

export const getOrganizationIdForImport = (state: AppState) =>
  state.ui.gitSync.organizationIdForImport;

export const getGlobalGitConfig = (state: AppState) =>
  state.ui.gitSync.globalGitConfig;

export const getLocalGitConfig = createSelector(
  getGitSyncState,
  (gitSync) => gitSync.localGitConfig,
);

export const getIsFetchingGlobalGitConfig = (state: AppState) =>
  state.ui.gitSync.isFetchingGitConfig;

export const getGitBranches = (state: AppState) => state.ui.gitSync.branches;
export const getFetchingBranches = (state: AppState) =>
  state.ui.gitSync.fetchingBranches;

export const getCurrentGitBranch = (state: AppState) => {
  const { gitApplicationMetadata } = getCurrentApplication(state) || {};
  return gitApplicationMetadata?.branchName;
};
export const getGitStatus = createSelector(
  getGitSyncState,
  (gitSync) => gitSync.gitStatus,
);

export const getIsDisconnectingGit = createSelector(
  getGitSyncState,
  (gitSync) => gitSync.isDisconnectingGit,
);

export const getIsGitConnected = createSelector(
  getCurrentAppGitMetaData,
  (gitMetaData) => !!(gitMetaData && gitMetaData.remoteUrl),
);<|MERGE_RESOLUTION|>--- conflicted
+++ resolved
@@ -1,14 +1,10 @@
 import { AppState } from "reducers";
 import { createSelector } from "reselect";
 import { GitSyncReducerState } from "reducers/uiReducers/gitSyncReducer";
-<<<<<<< HEAD
 import {
   getCurrentAppGitMetaData,
   getCurrentApplication,
 } from "./applicationSelectors";
-=======
-import { getCurrentAppGitMetaData } from "./applicationSelectors";
->>>>>>> 8fa4368f
 
 export const getGitSyncState = (state: AppState): GitSyncReducerState =>
   state.ui.gitSync;
