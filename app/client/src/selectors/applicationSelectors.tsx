import { createSelector } from "reselect";
import { AppState } from "reducers";
import {
  ApplicationsReduxState,
  creatingApplicationMap,
} from "reducers/uiReducers/applicationsReducer";
import {
  ApplicationPayload,
  OrganizationDetails,
} from "constants/ReduxActionConstants";
import Fuse from "fuse.js";
import { Organization } from "constants/orgConstants";
<<<<<<< HEAD
import { GitApplicationMetadata } from "../constants/ReduxActionConstants";
=======
import { GitApplicationMetadata } from "../api/ApplicationApi";
>>>>>>> 373f64c9

const fuzzySearchOptions = {
  keys: ["applications.name", "organization.name"],
  shouldSort: true,
  threshold: 0.5,
  location: 0,
  distance: 100,
};

const getApplicationsState = (state: AppState) => state.ui.applications;
const getApplications = (state: AppState) =>
  state.ui.applications.applicationList;
export const getCurrentApplication = (
  state: AppState,
): ApplicationPayload | undefined => {
  return state.ui.applications.currentApplication;
};
export const getApplicationSearchKeyword = (state: AppState) =>
  state.ui.applications.searchKeyword;
export const getAppMode = (state: AppState) => state.entities.app.mode;
export const getIsDeletingApplication = (state: AppState) =>
  state.ui.applications.deletingApplication;
export const getIsDuplicatingApplication = (state: AppState) =>
  state.ui.applications.duplicatingApplication;
export const getIsSavingAppName = (state: AppState) =>
  state.ui.applications.isSavingAppName;
export const getIsErroredSavingAppName = (state: AppState) =>
  state.ui.applications.isErrorSavingAppName;
export const getUserApplicationsOrgs = (state: AppState) => {
  return state.ui.applications.userOrgs;
};

export const getImportedCollections = (state: AppState) =>
  state.ui.importedCollections.importedCollections;

export const getProviders = (state: AppState) => state.ui.providers.providers;
export const getProvidersLoadingState = (state: AppState) =>
  state.ui.providers.isFetchingProviders;
export const getProviderTemplates = (state: AppState) =>
  state.ui.providers.providerTemplates;
export const getProvidersTemplatesLoadingState = (state: AppState) =>
  state.ui.providers.isFetchingProviderTemplates;

export const getApplicationList = createSelector(
  getApplications,
  getApplicationSearchKeyword,
  (
    applications?: ApplicationPayload[],
    keyword?: string,
  ): ApplicationPayload[] => {
    if (
      applications &&
      applications.length > 0 &&
      keyword &&
      keyword.trim().length > 0
    ) {
      const fuzzy = new Fuse(applications, fuzzySearchOptions);
      return fuzzy.search(keyword) as ApplicationPayload[];
    } else if (
      applications &&
      (keyword === undefined || keyword.trim().length === 0)
    ) {
      return applications;
    }
    return [];
  },
);

export const getUserApplicationsOrgsList = createSelector(
  getUserApplicationsOrgs,
  getApplicationSearchKeyword,
  (
    applicationsOrgs?: Organization[],
    keyword?: string,
  ): OrganizationDetails[] => {
    if (
      applicationsOrgs &&
      applicationsOrgs.length > 0 &&
      keyword &&
      keyword.trim().length > 0
    ) {
      const fuzzy = new Fuse(applicationsOrgs, fuzzySearchOptions);
      let organizationList = fuzzy.search(keyword) as OrganizationDetails[];
      organizationList = organizationList.map((org) => {
        const applicationFuzzy = new Fuse(org.applications, {
          ...fuzzySearchOptions,
          keys: ["name"],
        });
        const applications = applicationFuzzy.search(keyword) as any[];

        return {
          ...org,
          applications,
        };
      });

      return organizationList;
    } else if (
      applicationsOrgs &&
      (keyword === undefined || keyword.trim().length === 0)
    ) {
      return applicationsOrgs;
    }
    return [];
  },
);

export const getIsFetchingApplications = createSelector(
  getApplicationsState,
  (applications: ApplicationsReduxState): boolean =>
    applications.isFetchingApplications,
);

export const getIsCreatingApplication = createSelector(
  getApplicationsState,
  (applications: ApplicationsReduxState): creatingApplicationMap =>
    applications.creatingApplication,
);

export const getCreateApplicationError = createSelector(
  getApplicationsState,
  (applications: ApplicationsReduxState): string | undefined =>
    applications.createApplicationError,
);

export const getIsDeletingApplications = createSelector(
  getApplicationsState,
  (applications: ApplicationsReduxState): boolean =>
    applications.deletingApplication,
);

export const getCurrentAppGitMetaData = createSelector(
  getCurrentApplication,
  (currentApplication): GitApplicationMetadata | undefined =>
    currentApplication?.gitApplicationMetadata,
);

export const getIsSavingOrgInfo = (state: AppState) =>
  state.ui.applications.isSavingOrgInfo;

export const showAppInviteUsersDialogSelector = (state: AppState) =>
  state.ui.applications.showAppInviteUsersDialog;<|MERGE_RESOLUTION|>--- conflicted
+++ resolved
@@ -10,11 +10,7 @@
 } from "constants/ReduxActionConstants";
 import Fuse from "fuse.js";
 import { Organization } from "constants/orgConstants";
-<<<<<<< HEAD
-import { GitApplicationMetadata } from "../constants/ReduxActionConstants";
-=======
 import { GitApplicationMetadata } from "../api/ApplicationApi";
->>>>>>> 373f64c9
 
 const fuzzySearchOptions = {
   keys: ["applications.name", "organization.name"],
