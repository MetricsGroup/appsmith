--- conflicted
+++ resolved
@@ -162,12 +162,7 @@
   state.ui.applications.showAppInviteUsersDialog;
 
 export const getDefaultApplicationId = (state: AppState) => {
-<<<<<<< HEAD
-  const { defaultApplicationId, id } = getCurrentApplication(state) || {};
-  return defaultApplicationId || id;
-=======
   const { gitApplicationMetadata } = getCurrentApplication(state) || {};
   const currentApplicationId = getCurrentApplicationId(state);
   return gitApplicationMetadata?.defaultApplicationId || currentApplicationId;
->>>>>>> 5b5986bd
 };