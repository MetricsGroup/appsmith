--- conflicted
+++ resolved
@@ -418,15 +418,13 @@
     }
   },
 );
-<<<<<<< HEAD
-/*const createCanvasWidget = (
-=======
-
 export const getActionTabsInitialIndex = (state: AppState) =>
   state.ui.actionTabs.index;
 
+/*
+
+
 const createCanvasWidget = (
->>>>>>> 9dbb1674
   canvasWidget: FlattenedWidgetProps,
   evaluatedWidget: DataTreeWidget,
 ) => {
