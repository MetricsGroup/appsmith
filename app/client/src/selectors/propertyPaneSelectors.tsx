--- conflicted
+++ resolved
@@ -7,16 +7,10 @@
 import { DataTree, DataTreeWidget } from "entities/DataTree/dataTreeFactory";
 import { find } from "lodash";
 import { getDataTree } from "selectors/dataTreeSelectors";
-<<<<<<< HEAD
-=======
 import { getCanvasWidgets } from "./entitiesSelector";
->>>>>>> 88e8723f
 
 const getPropertyPaneState = (state: AppState): PropertyPaneReduxState =>
   state.ui.propertyPane;
-
-const getCanvasWidgets = (state: AppState): CanvasWidgetsReduxState =>
-  state.entities.canvasWidgets;
 
 export const getCurrentWidgetId = createSelector(
   getPropertyPaneState,
