import { call, takeLatest, put, all } from "redux-saga/effects";
import {
  ReduxAction,
  ReduxActionWithPromise,
  ReduxActionTypes,
  ReduxActionErrorTypes,
} from "constants/ReduxActionConstants";
import { reset } from "redux-form";
import UserApi, {
  CreateUserRequest,
  CreateUserResponse,
  ForgotPasswordRequest,
  VerifyTokenRequest,
  TokenPasswordUpdateRequest,
  SwitchUserOrgRequest,
  AddUserToOrgRequest,
} from "api/UserApi";
import { APPLICATIONS_URL, AUTH_LOGIN_URL, BASE_URL } from "constants/routes";
import history from "utils/history";
import { ApiResponse } from "api/ApiResponses";
import {
  validateResponse,
  getResponseErrorMessage,
  callAPI,
} from "./ErrorSagas";
import {
  logoutUserSuccess,
  logoutUserError,
  verifyInviteSuccess,
  verifyInviteError,
  invitedUserSignupError,
  invitedUserSignupSuccess,
} from "actions/userActions";
import AnalyticsUtil from "utils/AnalyticsUtil";
import { INVITE_USERS_TO_ORG_FORM } from "constants/forms";
import PerformanceTracker, {
  PerformanceTransactionName,
} from "utils/PerformanceTracker";
import { ERROR_CODES } from "constants/ApiConstants";
import { ANONYMOUS_USERNAME } from "constants/userConstants";
import { flushErrorsAndRedirect } from "actions/errorActions";

export function* createUserSaga(
  action: ReduxActionWithPromise<CreateUserRequest>,
) {
  const { email, password, resolve, reject } = action.payload;
  try {
    const request: CreateUserRequest = { email, password };
    const response: CreateUserResponse = yield callAPI(
      UserApi.createUser,
      request,
    );
    //TODO(abhinav): DRY this
    const isValidResponse = yield validateResponse(response);
    if (!isValidResponse) {
      const errorMessage = getResponseErrorMessage(response);
      yield call(reject, { _error: errorMessage });
    } else {
      const { email, name, id } = response.data;
      yield put({
        type: ReduxActionTypes.CREATE_USER_SUCCESS,
        payload: {
          email,
          name,
          id,
        },
      });
      yield call(resolve);
    }
  } catch (error) {
    yield call(reject, { _error: error.message });
    yield put({
      type: ReduxActionErrorTypes.CREATE_USER_ERROR,
      payload: {
        error,
      },
    });
  }
}

export function* getCurrentUserSaga() {
  try {
    PerformanceTracker.startAsyncTracking(
      PerformanceTransactionName.USER_ME_API,
    );
    const response: ApiResponse = yield call(UserApi.getCurrentUser);

    const isValidResponse = yield validateResponse(response);
    if (isValidResponse) {
      if (
        !response.data.isAnonymous &&
        response.data.username !== ANONYMOUS_USERNAME
      ) {
        AnalyticsUtil.identifyUser(response.data);
      }
      if (window.location.pathname === BASE_URL) {
        if (response.data.isAnonymous) {
          history.replace(AUTH_LOGIN_URL);
        } else {
          history.replace(APPLICATIONS_URL);
        }
      }
      yield put({
        type: ReduxActionTypes.FETCH_USER_DETAILS_SUCCESS,
        payload: response.data,
      });
      PerformanceTracker.stopAsyncTracking(
        PerformanceTransactionName.USER_ME_API,
      );
    }
  } catch (error) {
    PerformanceTracker.stopAsyncTracking(
      PerformanceTransactionName.USER_ME_API,
      { failed: true },
    );
    yield put({
      type: ReduxActionErrorTypes.FETCH_USER_DETAILS_ERROR,
      payload: {
        error,
      },
    });

    yield put({
      type: ReduxActionTypes.SAFE_CRASH_APPSMITH,
      payload: {
        code: ERROR_CODES.SERVER_ERROR,
      },
    });
  }
}

export function* forgotPasswordSaga(
  action: ReduxActionWithPromise<ForgotPasswordRequest>,
) {
  const { email, resolve, reject } = action.payload;

  try {
    const request: ForgotPasswordRequest = { email };
    const response: ApiResponse = yield callAPI(
      UserApi.forgotPassword,
      request,
    );
    const isValidResponse = yield validateResponse(response);
    if (!isValidResponse) {
      const errorMessage = yield getResponseErrorMessage(response);
      yield call(reject, { _error: errorMessage });
    } else {
      yield put({
        type: ReduxActionTypes.FORGOT_PASSWORD_SUCCESS,
      });
      yield call(resolve);
    }
  } catch (error) {
    console.log(error);
    yield call(reject, { _error: error.message });
    yield put({
      type: ReduxActionErrorTypes.FORGOT_PASSWORD_ERROR,
    });
  }
}

export function* resetPasswordSaga(
  action: ReduxActionWithPromise<TokenPasswordUpdateRequest>,
) {
  const { email, token, password, resolve, reject } = action.payload;
  try {
    const request: TokenPasswordUpdateRequest = {
      email,
      password,
      token,
    };
    const response: ApiResponse = yield callAPI(UserApi.resetPassword, request);
    const isValidResponse = yield validateResponse(response);
    if (!isValidResponse) {
      const errorMessage = yield getResponseErrorMessage(response);
      yield call(reject, { _error: errorMessage });
    } else {
      yield put({
        type: ReduxActionTypes.RESET_USER_PASSWORD_SUCCESS,
      });
      yield call(resolve);
    }
  } catch (error) {
    console.log(error);
    yield call(reject, { _error: error.message });
    yield put({
      type: ReduxActionErrorTypes.RESET_USER_PASSWORD_ERROR,
      payload: {
        error: error.message,
      },
    });
  }
}

export function* invitedUserSignupSaga(
  action: ReduxActionWithPromise<TokenPasswordUpdateRequest>,
) {
  const { email, token, password, resolve, reject } = action.payload;
  try {
    const request: TokenPasswordUpdateRequest = { email, password, token };
    const response: ApiResponse = yield callAPI(
      UserApi.confirmInvitedUserSignup,
      request,
    );
    const isValidResponse = yield validateResponse(response);
    if (!isValidResponse) {
      const errorMessage = yield getResponseErrorMessage(response);
      yield call(reject, { _error: errorMessage });
    } else {
      yield put(invitedUserSignupSuccess());
      yield call(resolve);
    }
  } catch (error) {
    console.log(error);
    yield call(reject, { _error: error.message });
    yield put(invitedUserSignupError(error));
  }
}

<<<<<<< HEAD
export function* inviteUser(
  payload: { email: string; orgId: string; roleName: string },
  reject: any,
) {
=======
type InviteUserPayload = {
  email: string;
  orgId: string;
  roleName: string;
};

export function* inviteUser(payload: InviteUserPayload, reject: any) {
>>>>>>> 88e8723f
  const response: ApiResponse = yield callAPI(UserApi.inviteUser, payload);
  const isValidResponse = yield validateResponse(response);
  if (!isValidResponse) {
    let errorMessage = `${payload.email}:  `;
    errorMessage += getResponseErrorMessage(response);
    yield call(reject, { _error: errorMessage });
  }
  yield;
}

export function* inviteUsers(
  action: ReduxActionWithPromise<{
    data: { usernames: string[]; orgId: string; roleName: string };
  }>,
) {
  const { data, resolve, reject } = action.payload;
  try {
    const response: ApiResponse = yield callAPI(UserApi.inviteUser, {
      usernames: data.usernames,
      orgId: data.orgId,
      roleName: data.roleName,
    });
    const isValidResponse = yield validateResponse(response);
    if (!isValidResponse) {
      let errorMessage = `${data.usernames}:  `;
      errorMessage += getResponseErrorMessage(response);
      yield call(reject, { _error: errorMessage });
    }
    yield put({
      type: ReduxActionTypes.FETCH_ALL_USERS_INIT,
      payload: {
        orgId: data.orgId,
      },
    });
    yield call(resolve);
    yield put(reset(INVITE_USERS_TO_ORG_FORM));
  } catch (error) {
    yield call(reject, { _error: error.message });
    yield put({
      type: ReduxActionErrorTypes.INVITE_USERS_TO_ORG_ERROR,
      payload: {
        error,
      },
    });
  }
}

export function* verifyResetPasswordTokenSaga(
  action: ReduxAction<VerifyTokenRequest>,
) {
  try {
    const request: VerifyTokenRequest = action.payload;
    const response: ApiResponse = yield call(
      UserApi.verifyResetPasswordToken,
      request,
    );
    const isValidResponse = yield validateResponse(response);
    if (isValidResponse) {
      yield put({
        type: ReduxActionTypes.RESET_PASSWORD_VERIFY_TOKEN_SUCCESS,
      });
    }
  } catch (error) {
    console.log(error);
    yield put({
      type: ReduxActionErrorTypes.RESET_PASSWORD_VERIFY_TOKEN_ERROR,
    });
  }
}

export function* verifyUserInviteSaga(action: ReduxAction<VerifyTokenRequest>) {
  try {
    const request: VerifyTokenRequest = action.payload;
    const response: ApiResponse = yield call(UserApi.verifyUserInvite, request);
    const isValidResponse = yield validateResponse(response);
    if (isValidResponse) {
      yield put(verifyInviteSuccess());
    }
  } catch (error) {
    console.log(error);
    yield put(verifyInviteError(error));
  }
}

export function* switchUserOrgSaga(action: ReduxAction<SwitchUserOrgRequest>) {
  try {
    const request: SwitchUserOrgRequest = action.payload;
    const response: ApiResponse = yield call(UserApi.switchUserOrg, request);
    const isValidResponse = yield validateResponse(response);

    if (isValidResponse) {
      window.location.reload();
    }
  } catch (error) {
    yield put({
      type: ReduxActionErrorTypes.SWITCH_ORGANIZATION_ERROR,
      payload: {
        error,
      },
    });
  }
}

export function* addUserToOrgSaga(
  action: ReduxAction<AddUserToOrgRequest & { switchToOrg?: boolean }>,
) {
  try {
    const { orgId, switchToOrg } = action.payload;
    const request: AddUserToOrgRequest = { orgId };
    const response: ApiResponse = yield call(UserApi.addOrganization, request);
    const isValidResponse = yield validateResponse(response);
    if (isValidResponse) {
      if (switchToOrg) {
        yield put({
          type: ReduxActionTypes.SWITCH_ORGANIZATION_INIT,
          payload: { orgId },
        });
      }
      yield put({
        type: ReduxActionTypes.ADD_USER_TO_ORG_SUCCESS,
      });
    }
  } catch (error) {
    yield put({
      type: ReduxActionErrorTypes.ADD_USER_TO_ORG_ERROR,
      payload: {
        error,
      },
    });
  }
}

export function* logoutSaga() {
  try {
    const response: ApiResponse = yield call(UserApi.logoutUser);
    const isValidResponse = yield validateResponse(response);
    if (isValidResponse) {
      AnalyticsUtil.reset();
      yield put(logoutUserSuccess());
      localStorage.removeItem("THEME");
      yield put(flushErrorsAndRedirect(AUTH_LOGIN_URL));
    }
  } catch (error) {
    console.log(error);
    yield put(logoutUserError(error));
  }
}

export default function* userSagas() {
  yield all([
    takeLatest(ReduxActionTypes.CREATE_USER_INIT, createUserSaga),
    takeLatest(ReduxActionTypes.FETCH_USER_INIT, getCurrentUserSaga),
    takeLatest(ReduxActionTypes.FORGOT_PASSWORD_INIT, forgotPasswordSaga),
    takeLatest(ReduxActionTypes.RESET_USER_PASSWORD_INIT, resetPasswordSaga),
    takeLatest(
      ReduxActionTypes.RESET_PASSWORD_VERIFY_TOKEN_INIT,
      verifyResetPasswordTokenSaga,
    ),
    takeLatest(ReduxActionTypes.INVITE_USERS_TO_ORG_INIT, inviteUsers),
    takeLatest(ReduxActionTypes.LOGOUT_USER_INIT, logoutSaga),
    takeLatest(ReduxActionTypes.VERIFY_INVITE_INIT, verifyUserInviteSaga),
    takeLatest(
      ReduxActionTypes.INVITED_USER_SIGNUP_INIT,
      invitedUserSignupSaga,
    ),
    takeLatest(ReduxActionTypes.SWITCH_ORGANIZATION_INIT, switchUserOrgSaga),
    takeLatest(ReduxActionTypes.ADD_USER_TO_ORG_INIT, addUserToOrgSaga),
  ]);
}<|MERGE_RESOLUTION|>--- conflicted
+++ resolved
@@ -217,12 +217,6 @@
   }
 }
 
-<<<<<<< HEAD
-export function* inviteUser(
-  payload: { email: string; orgId: string; roleName: string },
-  reject: any,
-) {
-=======
 type InviteUserPayload = {
   email: string;
   orgId: string;
@@ -230,7 +224,6 @@
 };
 
 export function* inviteUser(payload: InviteUserPayload, reject: any) {
->>>>>>> 88e8723f
   const response: ApiResponse = yield callAPI(UserApi.inviteUser, payload);
   const isValidResponse = yield validateResponse(response);
   if (!isValidResponse) {
