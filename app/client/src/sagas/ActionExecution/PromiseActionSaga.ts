--- conflicted
+++ resolved
@@ -6,11 +6,6 @@
 import { all, call } from "redux-saga/effects";
 import { EventType } from "constants/AppsmithActionConstants/ActionConstants";
 import log from "loglevel";
-<<<<<<< HEAD
-import { Toaster } from "components/ads/Toast";
-import { Variant } from "components/ads/common";
-=======
->>>>>>> 01b00198
 
 export class TriggerFailureError extends Error {
   error?: Error;
