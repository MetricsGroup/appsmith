import {
  ReduxAction,
  ReduxActionErrorTypes,
  ReduxActionTypes,
  ReduxActionWithCallbacks,
} from "constants/ReduxActionConstants";
import { all, put, select, takeLatest, call } from "redux-saga/effects";

import GitSyncAPI from "api/GitSyncAPI";
import { getCurrentApplicationId } from "selectors/editorSelectors";
import { validateResponse } from "./ErrorSagas";
import {
  commitToRepoSuccess,
  fetchBranchesInit,
  fetchBranchesSuccess,
  fetchGlobalGitConfigSuccess,
  updateGlobalGitConfigSuccess,
  pushToRepoSuccess,
  fetchLocalGitConfigSuccess,
  updateLocalGitConfigSuccess,
  fetchLocalGitConfigInit,
  switchGitBranchInit,
} from "actions/gitSyncActions";
import {
  connectToGitSuccess,
  ConnectToGitReduxAction,
} from "../actions/gitSyncActions";
import { ApiResponse } from "api/ApiResponses";
import { GitConfig } from "entities/GitSync";
import { Toaster } from "components/ads/Toast";
import { Variant } from "components/ads/common";
import {
  createMessage,
  GIT_USER_UPDATED_SUCCESSFULLY,
} from "constants/messages";
import history from "utils/history";
<<<<<<< HEAD
import {
  extractBranchNameFromPath,
  getDefaultPathForBranch,
} from "constants/routes";
=======
import { getDefaultPathForBranch } from "constants/routes";
import { getDefaultApplicationId } from "selectors/applicationSelectors";
import { getCurrentGitBranch } from "selectors/gitSyncSelectors";
>>>>>>> 3d1bf67c

function* commitToGitRepoSaga(
  action: ReduxAction<{ commitMessage: string; doPush: boolean }>,
) {
  try {
    const applicationId: string = yield select(getCurrentApplicationId);
    const branch = yield select(getCurrentGitBranch);
    const response: ApiResponse = yield GitSyncAPI.commit({
      ...action.payload,
      applicationId,
      branch,
    });
    const isValidResponse: boolean = yield validateResponse(response);

    if (isValidResponse) {
      yield put(commitToRepoSuccess());
      Toaster.show({
        text: action.payload.doPush
          ? "Commited and pushed Successfully"
          : "Commited Successfully",
        variant: Variant.success,
      });
    }
  } catch (error) {
    yield put({
      type: ReduxActionErrorTypes.COMMIT_TO_GIT_REPO_ERROR,
      payload: { error, logToSentry: true },
    });
  }
}

function* connectToGitSaga(action: ConnectToGitReduxAction) {
  try {
    const applicationId: string = yield select(getCurrentApplicationId);
    const response: ApiResponse = yield GitSyncAPI.connect(
      action.payload,
      applicationId,
    );
    const isValidResponse: boolean = yield validateResponse(response);

    if (isValidResponse) {
      yield put(connectToGitSuccess(response.data));
      if (action.onSuccessCallback) {
        action.onSuccessCallback(response.data);
      }
<<<<<<< HEAD
      const currentBranchName = extractBranchNameFromPath();
      const branchName = response?.data?.gitApplicationMetadata?.branchName;

      if (currentBranchName !== branchName) {
=======
      const currentBranchName = yield select(getCurrentGitBranch);
      const branchName = response?.data?.gitApplicationMetadata?.branchName;

      if (currentBranchName !== branchName) {
        // TODO add page id here
        // stay at the current page while connecting for the first time
>>>>>>> 3d1bf67c
        const updatedPath = getDefaultPathForBranch({
          applicationId,
          branchName,
        });
        history.push(updatedPath);
      }
    }
  } catch (error) {
    if (action.onErrorCallback) {
      action.onErrorCallback(error);
    }
    yield put({
      type: ReduxActionErrorTypes.CONNECT_TO_GIT_ERROR,
      payload: { error, logToSentry: true },
    });
  }
}

function* fetchGlobalGitConfig() {
  try {
    const response: ApiResponse = yield GitSyncAPI.getGlobalConfig();
    const isValidResponse: boolean = yield validateResponse(response, false);

    if (isValidResponse) {
      yield put(fetchGlobalGitConfigSuccess(response.data));
    }
  } catch (error) {
    yield put({
      type: ReduxActionErrorTypes.FETCH_GLOBAL_GIT_CONFIG_ERROR,
      payload: { error, logToSentry: true, show: false },
    });
  }
}

function* updateGlobalGitConfig(action: ReduxAction<GitConfig>) {
  try {
    const response: ApiResponse = yield GitSyncAPI.setGlobalConfig(
      action.payload,
    );
    const isValidResponse: boolean = yield validateResponse(response);

    if (isValidResponse) {
      yield put(updateGlobalGitConfigSuccess(response.data));
      Toaster.show({
        text: createMessage(GIT_USER_UPDATED_SUCCESSFULLY),
        variant: Variant.success,
      });
    }
  } catch (error) {
    yield put({
      type: ReduxActionErrorTypes.UPDATE_GLOBAL_GIT_CONFIG_ERROR,
      payload: { error, logToSentry: true },
    });
  }
}

function* switchBranch(action: ReduxAction<string>) {
  try {
    const branchName = action.payload;
<<<<<<< HEAD
    const applicationId: string = yield select(getCurrentApplicationId);
    const response: ApiResponse = yield GitSyncAPI.checkoutBranch(
      applicationId,
=======
    const defaultApplicationId: string = yield select(getDefaultApplicationId);
    const response: ApiResponse = yield GitSyncAPI.checkoutBranch(
      defaultApplicationId,
>>>>>>> 3d1bf67c
      branchName,
    );
    const isValidResponse: boolean = yield validateResponse(response);

    if (isValidResponse) {
      const updatedPath = getDefaultPathForBranch({
        branchName,
<<<<<<< HEAD
        applicationId,
=======
        applicationId: defaultApplicationId,
>>>>>>> 3d1bf67c
      });
      history.push(updatedPath);
    }
  } catch (e) {
    yield put({
      type: ReduxActionErrorTypes.CHECKOUT_BRANCH_ERROR,
      payload: { error: e, logToSentry: true },
    });
  }
}

function* fetchBranches() {
  try {
    const applicationId: string = yield select(getCurrentApplicationId);
    const response: ApiResponse = yield GitSyncAPI.fetchBranches(applicationId);
    const isValidResponse: boolean = yield validateResponse(response);

    if (isValidResponse) {
      yield put(fetchBranchesSuccess(response.data));
    }
  } catch (error) {
    yield put({
      type: ReduxActionErrorTypes.FETCH_BRANCHES_ERROR,
      payload: { error, logToSentry: true },
    });
  }
}

function* fetchLocalGitConfig() {
  try {
    const applicationId: string = yield select(getCurrentApplicationId);
    const response: ApiResponse = yield GitSyncAPI.getLocalConfig(
      applicationId,
    );
    const isValidResponse: boolean = yield validateResponse(response, false);

    if (isValidResponse) {
      yield put(fetchLocalGitConfigSuccess(response.data));
    }
  } catch (error) {
    yield put({
      type: ReduxActionErrorTypes.FETCH_LOCAL_GIT_CONFIG_ERROR,
      payload: { error, logToSentry: true, show: false },
    });
  }
}

function* createNewBranch(
  action: ReduxActionWithCallbacks<string, null, null>,
) {
  const { onErrorCallback, onSuccessCallback, payload } = action;
  try {
<<<<<<< HEAD
    const applicationId: string = yield select(getCurrentApplicationId);
    const currentBranchName = extractBranchNameFromPath();
    const response: ApiResponse = yield GitSyncAPI.createNewBranch(
      applicationId,
      currentBranchName,
      payload,
=======
    const defaultApplicationId: string = yield select(getDefaultApplicationId);
    const parentBranch = yield select(getCurrentGitBranch);
    const response: ApiResponse = yield GitSyncAPI.createNewBranch(
      defaultApplicationId,
      payload,
      parentBranch,
>>>>>>> 3d1bf67c
    );
    const isValidResponse: boolean = yield validateResponse(response);

    if (isValidResponse) {
      yield put(fetchBranchesInit());
      if (typeof onSuccessCallback === "function")
        yield call(onSuccessCallback, null);
<<<<<<< HEAD
=======
      yield put(switchGitBranchInit(payload));
>>>>>>> 3d1bf67c
    }
  } catch (error) {
    yield put({
      type: ReduxActionErrorTypes.CREATE_NEW_BRANCH_ERROR,
      payload: { error, logToSentry: true },
    });
    if (typeof onErrorCallback === "function")
      yield call(onErrorCallback, null);
  }
}

function* updateLocalGitConfig(action: ReduxAction<GitConfig>) {
  try {
    const applicationId: string = yield select(getCurrentApplicationId);
    const response: ApiResponse = yield GitSyncAPI.setLocalConfig(
      action.payload,
      applicationId,
    );
    const isValidResponse: boolean = yield validateResponse(response);

    if (isValidResponse) {
      yield put(updateLocalGitConfigSuccess(response.data));
      yield put(fetchLocalGitConfigInit());
      Toaster.show({
        text: createMessage(GIT_USER_UPDATED_SUCCESSFULLY),
        variant: Variant.success,
      });
    }
  } catch (error) {
    yield put({
      type: ReduxActionErrorTypes.UPDATE_LOCAL_GIT_CONFIG_ERROR,
      payload: { error, logToSentry: true },
    });
  }
}

function* pushToGitRepoSaga() {
  try {
    const applicationId: string = yield select(getCurrentApplicationId);
    const response: ApiResponse = yield GitSyncAPI.push({
      applicationId,
    });
    const isValidResponse: boolean = yield validateResponse(response);

    if (isValidResponse) {
      yield put(pushToRepoSuccess());
      Toaster.show({
        text: "Pushed Successfully",
        variant: Variant.success,
      });
    }
  } catch (error) {
    yield put({
      type: ReduxActionErrorTypes.PUSH_TO_GIT_ERROR,
      payload: { error, logToSentry: true },
    });
  }
}

export default function* gitSyncSagas() {
  yield all([
    takeLatest(ReduxActionTypes.COMMIT_TO_GIT_REPO_INIT, commitToGitRepoSaga),
    takeLatest(ReduxActionTypes.CONNECT_TO_GIT_INIT, connectToGitSaga),
    takeLatest(ReduxActionTypes.PUSH_TO_GIT_INIT, pushToGitRepoSaga),
    takeLatest(
      ReduxActionTypes.FETCH_GLOBAL_GIT_CONFIG_INIT,
      fetchGlobalGitConfig,
    ),
    takeLatest(
      ReduxActionTypes.UPDATE_GLOBAL_GIT_CONFIG_INIT,
      updateGlobalGitConfig,
    ),
    takeLatest(ReduxActionTypes.SWITCH_GIT_BRANCH_INIT, switchBranch),
    takeLatest(ReduxActionTypes.FETCH_BRANCHES_INIT, fetchBranches),
    takeLatest(ReduxActionTypes.CREATE_NEW_BRANCH_INIT, createNewBranch),
    takeLatest(
      ReduxActionTypes.UPDATE_GLOBAL_GIT_CONFIG_INIT,
      updateGlobalGitConfig,
    ),
    takeLatest(
      ReduxActionTypes.FETCH_LOCAL_GIT_CONFIG_INIT,
      fetchLocalGitConfig,
    ),
    takeLatest(
      ReduxActionTypes.UPDATE_LOCAL_GIT_CONFIG_INIT,
      updateLocalGitConfig,
    ),
  ]);
}<|MERGE_RESOLUTION|>--- conflicted
+++ resolved
@@ -34,16 +34,9 @@
   GIT_USER_UPDATED_SUCCESSFULLY,
 } from "constants/messages";
 import history from "utils/history";
-<<<<<<< HEAD
-import {
-  extractBranchNameFromPath,
-  getDefaultPathForBranch,
-} from "constants/routes";
-=======
 import { getDefaultPathForBranch } from "constants/routes";
 import { getDefaultApplicationId } from "selectors/applicationSelectors";
 import { getCurrentGitBranch } from "selectors/gitSyncSelectors";
->>>>>>> 3d1bf67c
 
 function* commitToGitRepoSaga(
   action: ReduxAction<{ commitMessage: string; doPush: boolean }>,
@@ -89,19 +82,12 @@
       if (action.onSuccessCallback) {
         action.onSuccessCallback(response.data);
       }
-<<<<<<< HEAD
-      const currentBranchName = extractBranchNameFromPath();
-      const branchName = response?.data?.gitApplicationMetadata?.branchName;
-
-      if (currentBranchName !== branchName) {
-=======
       const currentBranchName = yield select(getCurrentGitBranch);
       const branchName = response?.data?.gitApplicationMetadata?.branchName;
 
       if (currentBranchName !== branchName) {
         // TODO add page id here
         // stay at the current page while connecting for the first time
->>>>>>> 3d1bf67c
         const updatedPath = getDefaultPathForBranch({
           applicationId,
           branchName,
@@ -161,15 +147,9 @@
 function* switchBranch(action: ReduxAction<string>) {
   try {
     const branchName = action.payload;
-<<<<<<< HEAD
-    const applicationId: string = yield select(getCurrentApplicationId);
-    const response: ApiResponse = yield GitSyncAPI.checkoutBranch(
-      applicationId,
-=======
     const defaultApplicationId: string = yield select(getDefaultApplicationId);
     const response: ApiResponse = yield GitSyncAPI.checkoutBranch(
       defaultApplicationId,
->>>>>>> 3d1bf67c
       branchName,
     );
     const isValidResponse: boolean = yield validateResponse(response);
@@ -177,11 +157,7 @@
     if (isValidResponse) {
       const updatedPath = getDefaultPathForBranch({
         branchName,
-<<<<<<< HEAD
-        applicationId,
-=======
         applicationId: defaultApplicationId,
->>>>>>> 3d1bf67c
       });
       history.push(updatedPath);
     }
@@ -234,21 +210,12 @@
 ) {
   const { onErrorCallback, onSuccessCallback, payload } = action;
   try {
-<<<<<<< HEAD
-    const applicationId: string = yield select(getCurrentApplicationId);
-    const currentBranchName = extractBranchNameFromPath();
-    const response: ApiResponse = yield GitSyncAPI.createNewBranch(
-      applicationId,
-      currentBranchName,
-      payload,
-=======
     const defaultApplicationId: string = yield select(getDefaultApplicationId);
     const parentBranch = yield select(getCurrentGitBranch);
     const response: ApiResponse = yield GitSyncAPI.createNewBranch(
       defaultApplicationId,
       payload,
       parentBranch,
->>>>>>> 3d1bf67c
     );
     const isValidResponse: boolean = yield validateResponse(response);
 
@@ -256,10 +223,7 @@
       yield put(fetchBranchesInit());
       if (typeof onSuccessCallback === "function")
         yield call(onSuccessCallback, null);
-<<<<<<< HEAD
-=======
       yield put(switchGitBranchInit(payload));
->>>>>>> 3d1bf67c
     }
   } catch (error) {
     yield put({
