--- conflicted
+++ resolved
@@ -19,10 +19,6 @@
   CreateOrgRequest,
   FetchAllUsersResponse,
   FetchAllUsersRequest,
-<<<<<<< HEAD
-  FetchAllRolesRequest,
-=======
->>>>>>> 82e3b4ff
   FetchAllRolesResponse,
   DeleteOrgUserRequest,
   ChangeUserRoleRequest,
