import {
  addErrorLog,
  debuggerLog,
  debuggerLogInit,
  deleteErrorLog,
  LogDebuggerErrorAnalyticsPayload,
} from "actions/debuggerActions";
import { ReduxAction, ReduxActionTypes } from "constants/ReduxActionConstants";
import { ENTITY_TYPE, Log, LogActionPayload } from "entities/AppsmithConsole";
import {
  all,
  call,
  fork,
  put,
  select,
  take,
  takeEvery,
} from "redux-saga/effects";
import { findIndex, get, isMatch, set } from "lodash";
import { getDebuggerErrors } from "selectors/debuggerSelectors";
import { getAction, getPlugin } from "selectors/entitiesSelector";
import { Action, PluginType } from "entities/Action";
import LOG_TYPE from "entities/AppsmithConsole/logtype";
import { DataTree } from "entities/DataTree/dataTreeFactory";
import {
  getDataTree,
  getEvaluationInverseDependencyMap,
} from "selectors/dataTreeSelectors";
import {
  getEntityNameAndPropertyPath,
  isAction,
  isWidget,
} from "workers/evaluationUtils";
import { getDependencyChain } from "components/editorComponents/Debugger/helpers";
import {
  ACTION_CONFIGURATION_UPDATED,
  createMessage,
  WIDGET_PROPERTIES_UPDATED,
} from "constants/messages";
import AnalyticsUtil from "utils/AnalyticsUtil";
import { Plugin } from "api/PluginApi";
import { getCurrentPageId } from "selectors/editorSelectors";
import { getWidget } from "./selectors";
import { WidgetProps } from "widgets/BaseWidget";
import AppsmithConsole from "utils/AppsmithConsole";

// Saga to format action request values to be shown in the debugger
function* formatActionRequestSaga(
  payload: LogActionPayload,
  requestPath?: any,
) {
  // If there are no headers or body we don't format anything.
  if (!payload.source || !payload.state || !requestPath) {
    return payload;
  }

  const request = get(payload, requestPath);

  const source = payload.source;
  const action: Action | undefined = yield select(getAction, source.id);
  // Only formatting for apis and not queries
  if (action && action.pluginType === PluginType.API) {
    // Formatting api headers here
    if (request.headers) {
      let formattedHeaders = [];

      // Convert headers from Record<string, array>[] to Record<string, string>[]
      // for showing in the logs
      formattedHeaders = Object.keys(request.headers).map((key: string) => {
        const value = request.headers[key];
        return {
          [key]: value[0],
        };
      });

      set(payload, `${requestPath}.headers`, formattedHeaders);
    }

    // Formatting api body
    if (request.body) {
      let body = request.body;

      try {
        body = JSON.parse(body);
        set(payload, `${requestPath}.body`, body);
      } catch (e) {
        // Nothing to do here, we show the api body as it is if it cannot be shown as
        // an object
      }
    }

    // Return the final payload to be logged
    return payload;
  } else {
    return payload;
  }
}

function* onEntityDeleteSaga(payload: Log) {
  const source = payload.source;

  if (!source) {
    yield put(debuggerLog(payload));
    return;
  }

  const errors: Record<string, Log> = yield select(getDebuggerErrors);
  const errorIds = Object.keys(errors);

  errorIds.map((e) => {
    const includes = e.includes(source.id);

    if (includes) {
      AppsmithConsole.deleteError(e, payload.analytics);
    }
  });

  yield put(debuggerLog(payload));
}

function* logDependentEntityProperties(payload: Log) {
  const { source, state } = payload;
  if (!state || !source) return;

  yield take(ReduxActionTypes.SET_EVALUATED_TREE);
  const dataTree: DataTree = yield select(getDataTree);

  const propertyPath = `${source.name}.` + payload.source?.propertyPath;
  const inverseDependencyMap = yield select(getEvaluationInverseDependencyMap);
  const finalValue = getDependencyChain(propertyPath, inverseDependencyMap);

  yield all(
    finalValue.map((path) => {
      const entityInfo = getEntityNameAndPropertyPath(path);
      const entity = dataTree[entityInfo.entityName];
      let log = {
        ...payload,
        state: {
          [entityInfo.propertyPath]: get(dataTree, path),
        },
      };

      if (isAction(entity)) {
        log = {
          ...log,
          text: createMessage(ACTION_CONFIGURATION_UPDATED),
          source: {
            type: ENTITY_TYPE.ACTION,
            name: entityInfo.entityName,
            id: entity.actionId,
          },
        };
      } else if (isWidget(entity)) {
        log = {
          ...log,
          text: createMessage(WIDGET_PROPERTIES_UPDATED),
          source: {
            type: ENTITY_TYPE.WIDGET,
            name: entityInfo.entityName,
            id: entity.widgetId,
          },
        };
      }

      return put(debuggerLog(log));
    }),
  );
}

function* debuggerLogSaga(action: ReduxAction<Log>) {
  const { payload } = action;

  switch (payload.logType) {
    case LOG_TYPE.WIDGET_UPDATE:
      yield put(debuggerLog(payload));
      yield call(logDependentEntityProperties, payload);
      return;
    case LOG_TYPE.ACTION_UPDATE:
      yield put(debuggerLog(payload));
      yield call(logDependentEntityProperties, payload);
      return;
    case LOG_TYPE.EVAL_ERROR:
    case LOG_TYPE.EVAL_WARNING:
    case LOG_TYPE.WIDGET_PROPERTY_VALIDATION_ERROR:
      if (payload.source && payload.source.propertyPath) {
        if (payload.text) {
          yield put(addErrorLog(payload));
        }
      }
      break;
    case LOG_TYPE.ACTION_EXECUTION_ERROR:
      {
        const formattedLog = yield call(
          formatActionRequestSaga,
          payload,
          "state",
        );
        yield put(addErrorLog(formattedLog));
        yield put(debuggerLog(formattedLog));
      }
      break;
    case LOG_TYPE.ACTION_EXECUTION_SUCCESS:
      {
        const formattedLog = yield call(
          formatActionRequestSaga,
          payload,
          "state.request",
        );

        AppsmithConsole.deleteError(payload.source?.id ?? "");

        yield put(debuggerLog(formattedLog));
      }
      break;
    case LOG_TYPE.ENTITY_DELETED:
      yield fork(onEntityDeleteSaga, payload);
      break;
    default:
      yield put(debuggerLog(payload));
  }
}

// This saga is intended for analytics only
function* logDebuggerErrorAnalyticsSaga(
  action: ReduxAction<LogDebuggerErrorAnalyticsPayload>,
) {
  try {
    const { payload } = action;
    const currentPageId = yield select(getCurrentPageId);

    if (payload.entityType === ENTITY_TYPE.WIDGET) {
      const widget: WidgetProps | undefined = yield select(
        getWidget,
        payload.entityId,
      );
      const widgetType = widget?.type || payload?.analytics?.widgetType || "";
      const propertyPath = `${widgetType}.${payload.propertyPath}`;

      // Sending widget type for widgets
      AnalyticsUtil.logEvent(payload.eventName, {
        entityType: widgetType,
        propertyPath,
        errorMessages: payload.errorMessages,
        pageId: currentPageId,
        errorMessage: payload.errorMessage,
        errorType: payload.errorType,
      });
    } else if (payload.entityType === ENTITY_TYPE.ACTION) {
      const action: Action | undefined = yield select(
        getAction,
        payload.entityId,
      );
      const pluginId = action?.pluginId || payload?.analytics?.pluginId || "";
      const plugin: Plugin = yield select(getPlugin, pluginId);
      const pluginName = plugin.name.replace(/ /g, "");
      let propertyPath = `${pluginName}`;

      if (payload.propertyPath) {
        propertyPath += `.${payload.propertyPath}`;
      }

      // Sending plugin name for actions
      AnalyticsUtil.logEvent(payload.eventName, {
        entityType: pluginName,
        propertyPath,
        errorMessages: payload.errorMessages,
        pageId: currentPageId,
        errorMessage: payload.errorMessage,
        errorType: payload.errorType,
        errorSubType: payload.errorSubType,
      });
    }
  } catch (e) {
    console.error(e);
  }
}

function* addDebuggerErrorLogSaga(action: ReduxAction<Log>) {
  const payload = action.payload;
  const errors: Record<string, Log> = yield select(getDebuggerErrors);

  if (!payload.source || !payload.id) return;

  yield put(debuggerLogInit(payload));

  const analyticsPayload = {
    entityName: payload.source.name,
    entityType: payload.source.type,
    entityId: payload.source.id,
    propertyPath: payload.source.propertyPath ?? "",
  };

  // If this is a new error
  if (!(payload.id in errors)) {
    const errorMessages = payload.messages ?? [];

    yield put({
      type: ReduxActionTypes.DEBUGGER_ERROR_ANALYTICS,
      payload: {
        ...analyticsPayload,
        eventName: "DEBUGGER_NEW_ERROR",
        errorMessages: payload.messages,
      },
    });

    // Log analytics for new error messages
    if (errorMessages.length && payload) {
      yield all(
        errorMessages.map((errorMessage) =>
          put({
            type: ReduxActionTypes.DEBUGGER_ERROR_ANALYTICS,
            payload: {
              ...analyticsPayload,
              eventName: "DEBUGGER_NEW_ERROR_MESSAGE",
              errorMessage: errorMessage.message,
              errorType: errorMessage.type,
              errorSubType: errorMessage.subType,
            },
          }),
        ),
      );
    }
  } else {
    const updatedErrorMessages = payload.messages ?? [];
    const existingErrorMessages = errors[payload.id].messages ?? [];
    // Log new error messages
    yield all(
      updatedErrorMessages.map((updatedErrorMessage) => {
        const exists = findIndex(
          existingErrorMessages,
          (existingErrorMessage) => {
            return isMatch(existingErrorMessage, updatedErrorMessage);
          },
        );

        if (exists < 0) {
          return put({
            type: ReduxActionTypes.DEBUGGER_ERROR_ANALYTICS,
            payload: {
              ...analyticsPayload,
              eventName: "DEBUGGER_NEW_ERROR_MESSAGE",
              errorMessage: updatedErrorMessage.message,
              errorType: updatedErrorMessage.type,
              errorSubType: updatedErrorMessage.subType,
            },
          });
        }
      }),
    );
    // Log resolved error messages
    yield all(
      existingErrorMessages.map((existingErrorMessage) => {
        const exists = findIndex(
          updatedErrorMessages,
          (updatedErrorMessage) => {
            return isMatch(updatedErrorMessage, existingErrorMessage);
          },
        );

        if (exists < 0) {
          return put({
            type: ReduxActionTypes.DEBUGGER_ERROR_ANALYTICS,
            payload: {
              ...analyticsPayload,
              eventName: "DEBUGGER_RESOLVED_ERROR_MESSAGE",
              errorMessage: existingErrorMessage.message,
              errorType: existingErrorMessage.type,
              errorSubType: existingErrorMessage.subType,
            },
          });
        }
      }),
    );
  }
}

function* deleteDebuggerErrorLogSaga(
  action: ReduxAction<{ id: string; analytics: Log["analytics"] }>,
) {
  const errors: Record<string, Log> = yield select(getDebuggerErrors);
<<<<<<< HEAD
=======
  // If no error exists with this id
  if (!(action.payload.id in errors)) return;

>>>>>>> 47344bbd
  const error = errors[action.payload.id];

  if (!error.source) return;

  const analyticsPayload = {
    entityName: error.source.name,
    entityType: error.source.type,
    entityId: error.source.id,
    propertyPath: error.source.propertyPath ?? "",
    analytics: action.payload.analytics,
  };
  const errorMessages = error.messages;

  yield put({
    type: ReduxActionTypes.DEBUGGER_ERROR_ANALYTICS,
    payload: {
      ...analyticsPayload,
      eventName: "DEBUGGER_RESOLVED_ERROR",
      errorMessages,
    },
  });

  if (errorMessages) {
    yield all(
      errorMessages.map((errorMessage) => {
        return put({
          type: ReduxActionTypes.DEBUGGER_ERROR_ANALYTICS,
          payload: {
            ...analyticsPayload,
            eventName: "DEBUGGER_RESOLVED_ERROR_MESSAGE",
            errorMessage: errorMessage.message,
            errorType: errorMessage.type,
            errorSubType: errorMessage.subType,
          },
        });
      }),
    );
  }

  yield put(deleteErrorLog(action.payload.id));
}

export default function* debuggerSagasListeners() {
  yield all([
    takeEvery(ReduxActionTypes.DEBUGGER_LOG_INIT, debuggerLogSaga),
    takeEvery(
      ReduxActionTypes.DEBUGGER_ERROR_ANALYTICS,
      logDebuggerErrorAnalyticsSaga,
    ),
    takeEvery(
      ReduxActionTypes.DEBUGGER_ADD_ERROR_LOG_INIT,
      addDebuggerErrorLogSaga,
    ),
    takeEvery(
      ReduxActionTypes.DEBUGGER_DELETE_ERROR_LOG_INIT,
      deleteDebuggerErrorLogSaga,
    ),
  ]);
}<|MERGE_RESOLUTION|>--- conflicted
+++ resolved
@@ -378,12 +378,9 @@
   action: ReduxAction<{ id: string; analytics: Log["analytics"] }>,
 ) {
   const errors: Record<string, Log> = yield select(getDebuggerErrors);
-<<<<<<< HEAD
-=======
   // If no error exists with this id
   if (!(action.payload.id in errors)) return;
 
->>>>>>> 47344bbd
   const error = errors[action.payload.id];
 
   if (!error.source) return;
