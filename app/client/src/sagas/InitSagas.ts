import { get } from "lodash";
import {
  all,
  call,
  put,
  race,
  select,
  take,
  takeLatest,
} from "redux-saga/effects";
import {
  InitializeEditorPayload,
  ReduxAction,
  ReduxActionErrorTypes,
  ReduxActionTypes,
  ReduxActionWithoutPayload,
} from "constants/ReduxActionConstants";
import { ERROR_CODES } from "constants/ApiConstants";

import {
  fetchPage,
  fetchPageList,
  fetchPublishedPage,
  setAppMode,
  updateAppPersistentStore,
} from "actions/pageActions";
import {
  fetchDatasources,
  fetchMockDatasources,
} from "actions/datasourceActions";
import { fetchPluginFormConfigs, fetchPlugins } from "actions/pluginActions";
import { fetchJSCollections } from "actions/jsActionActions";
import {
  executePageLoadActions,
  fetchActions,
  fetchActionsForView,
} from "actions/pluginActionActions";
import { fetchApplication } from "actions/applicationActions";
import AnalyticsUtil from "utils/AnalyticsUtil";
import { getCurrentApplication } from "selectors/applicationSelectors";
import { APP_MODE } from "entities/App";
import { getPersistentAppStore } from "constants/AppConstants";
import { getDefaultPageId } from "./selectors";
import { populatePageDSLsSaga } from "./PageSagas";
import log from "loglevel";
import * as Sentry from "@sentry/react";
import {
  resetRecentEntities,
  restoreRecentEntitiesRequest,
} from "actions/globalSearchActions";
import { resetEditorSuccess } from "actions/initActions";
import PerformanceTracker, {
  PerformanceTransactionName,
} from "utils/PerformanceTracker";
import { getIsEditorInitialized } from "selectors/editorSelectors";
import { getIsInitialized as getIsViewerInitialized } from "selectors/appViewSelectors";
import { fetchCommentThreadsInit } from "actions/commentActions";
import { fetchJSCollectionsForView } from "actions/jsActionActions";
import { BUILDER_PAGE_URL } from "constants/routes";
import history from "utils/history";

function* failFastApiCalls(
  triggerActions: Array<ReduxAction<unknown> | ReduxActionWithoutPayload>,
  successActions: string[],
  failureActions: string[],
) {
  const triggerEffects = [];
  for (const triggerAction of triggerActions) {
    triggerEffects.push(put(triggerAction));
  }
  const successEffects = [];
  for (const successAction of successActions) {
    successEffects.push(take(successAction));
  }
  yield all(triggerEffects);
  const effectRaceResult = yield race({
    success: all(successEffects),
    failure: take(failureActions),
  });
  if (effectRaceResult.failure) {
    yield put({
      type: ReduxActionTypes.SAFE_CRASH_APPSMITH_REQUEST,
      payload: {
        code: get(
          effectRaceResult,
          "failure.payload.error.code",
          ERROR_CODES.SERVER_ERROR,
        ),
      },
    });
    return false;
  }
  return true;
}

function* initializeEditorSaga(
  initializeEditorAction: ReduxAction<InitializeEditorPayload>,
) {
  const {
    branchName,
    defaultApplicationId,
    pageId,
  } = initializeEditorAction.payload;
  try {
    PerformanceTracker.startAsyncTracking(
      PerformanceTransactionName.INIT_EDIT_APP,
    );
    yield put(setAppMode(APP_MODE.EDIT));
    yield put(
      updateAppPersistentStore(
        getPersistentAppStore(defaultApplicationId, branchName),
      ),
    );
    yield put({ type: ReduxActionTypes.START_EVALUATION });

    const initCalls = [
      fetchPageList({ defaultApplicationId, branchName }, APP_MODE.EDIT),
      fetchApplication({
        payload: {
          defaultApplicationId,
          branchName,
          mode: APP_MODE.EDIT,
        },
      }),
    ];

    const successEffects = [
      ReduxActionTypes.FETCH_PAGE_LIST_SUCCESS,
      ReduxActionTypes.FETCH_APPLICATION_SUCCESS,
    ];

    const failureEffects = [
      ReduxActionErrorTypes.FETCH_PAGE_LIST_ERROR,
      ReduxActionErrorTypes.FETCH_APPLICATION_ERROR,
    ];

    if (pageId) {
      initCalls.push(fetchPage(pageId, true) as any);
      successEffects.push(ReduxActionTypes.FETCH_PAGE_SUCCESS);
      failureEffects.push(ReduxActionErrorTypes.FETCH_PAGE_ERROR);
    }

    const applicationAndLayoutCalls = yield failFastApiCalls(
<<<<<<< HEAD
      [
        fetchPageList(
          { applicationId: defaultApplicationId, branchName },
          APP_MODE.EDIT,
        ),
        fetchApplication({
          payload: {
            applicationId: defaultApplicationId,
            branchName,
            mode: APP_MODE.EDIT,
          },
        }),
      ],
      [
        ReduxActionTypes.FETCH_PAGE_LIST_SUCCESS,
        ReduxActionTypes.FETCH_APPLICATION_SUCCESS,
      ],
      [
        ReduxActionErrorTypes.FETCH_PAGE_LIST_ERROR,
        ReduxActionErrorTypes.FETCH_APPLICATION_ERROR,
      ],
=======
      initCalls,
      successEffects,
      failureEffects,
>>>>>>> 5b5986bd
    );

    if (!applicationAndLayoutCalls) return;

<<<<<<< HEAD
    const defaultPageId = yield select(getDefaultPageId);
    const toLoadPageId = pageId || defaultPageId;

    if (!pageId) {
      const pathname = BUILDER_PAGE_URL(
        defaultApplicationId,
        toLoadPageId,
        {},
        branchName,
      );

      history.replace({
        ...window.location,
        pathname,
      });
    }

    if (!toLoadPageId) return;
    const fetchPageCallResult = yield failFastApiCalls(
      [fetchPage(toLoadPageId, true)],
      [ReduxActionTypes.FETCH_PAGE_SUCCESS],
      [ReduxActionErrorTypes.FETCH_PAGE_ERROR],
    );
    if (!fetchPageCallResult) return;

    const jsActionsCall = yield failFastApiCalls(
      [fetchJSCollections({ applicationId: defaultApplicationId, branchName })],
=======
    let fetchPageCallResult;
    const defaultPageId = yield select(getDefaultPageId);
    const toLoadPageId = pageId || defaultPageId;
    if (!pageId) {
      if (!toLoadPageId) return;

      fetchPageCallResult = yield failFastApiCalls(
        [fetchPage(toLoadPageId, true)],
        [ReduxActionTypes.FETCH_PAGE_SUCCESS],
        [ReduxActionErrorTypes.FETCH_PAGE_ERROR],
      );
      if (!fetchPageCallResult) return;
    }

    const jsActionsCall = yield failFastApiCalls(
      [fetchJSCollections({ defaultApplicationId, branchName })],
>>>>>>> 5b5986bd
      [ReduxActionTypes.FETCH_JS_ACTIONS_SUCCESS],
      [ReduxActionErrorTypes.FETCH_JS_ACTIONS_ERROR],
    );
    if (!jsActionsCall) return;

    const pluginsAndDatasourcesCalls = yield failFastApiCalls(
      [fetchPlugins(), fetchDatasources(), fetchMockDatasources()],
      [
        ReduxActionTypes.FETCH_PLUGINS_SUCCESS,
        ReduxActionTypes.FETCH_DATASOURCES_SUCCESS,
        ReduxActionTypes.FETCH_MOCK_DATASOURCES_SUCCESS,
      ],
      [
        ReduxActionErrorTypes.FETCH_PLUGINS_ERROR,
        ReduxActionErrorTypes.FETCH_DATASOURCES_ERROR,
        ReduxActionErrorTypes.FETCH_MOCK_DATASOURCES_ERROR,
      ],
    );
    if (!pluginsAndDatasourcesCalls) return;

    const pluginFormCall = yield failFastApiCalls(
      [fetchPluginFormConfigs()],
      [ReduxActionTypes.FETCH_PLUGIN_FORM_CONFIGS_SUCCESS],
      [ReduxActionErrorTypes.FETCH_PLUGIN_FORM_CONFIGS_ERROR],
    );
    if (!pluginFormCall) return;

    const actionsCall = yield failFastApiCalls(
      [
<<<<<<< HEAD
        fetchActions({ applicationId: defaultApplicationId, branchName }, [
=======
        fetchActions({ defaultApplicationId, branchName }, [
>>>>>>> 5b5986bd
          executePageLoadActions(),
        ]),
      ],
      [ReduxActionTypes.FETCH_ACTIONS_SUCCESS],
      [ReduxActionErrorTypes.FETCH_ACTIONS_ERROR],
    );
    if (!actionsCall) return;

    const currentApplication = yield select(getCurrentApplication);
    const appName = currentApplication ? currentApplication.name : "";
    const appId = currentApplication ? currentApplication.id : "";

    yield put(
      restoreRecentEntitiesRequest({
<<<<<<< HEAD
        applicationId: defaultApplicationId,
        branchName,
=======
        applicationId: appId,
>>>>>>> 5b5986bd
      }),
    );

    yield put(fetchCommentThreadsInit());

    AnalyticsUtil.logEvent("EDITOR_OPEN", {
      appId: appId,
      appName: appName,
    });

    yield put({
      type: ReduxActionTypes.INITIALIZE_EDITOR_SUCCESS,
    });
    PerformanceTracker.stopAsyncTracking(
      PerformanceTransactionName.INIT_EDIT_APP,
    );

    yield call(populatePageDSLsSaga);

    // redirect to the /pages route
    if (!pageId) {
      const pathname = BUILDER_PAGE_URL(
        defaultApplicationId,
        toLoadPageId,
        {},
        branchName,
      );

      history.replace({
        ...window.location,
        pathname,
      });
    }
  } catch (e) {
    log.error(e);
    Sentry.captureException(e);
    yield put({
      type: ReduxActionTypes.SAFE_CRASH_APPSMITH_REQUEST,
      payload: {
        code: ERROR_CODES.SERVER_ERROR,
      },
    });
    return;
  }
}

export function* initializeAppViewerSaga(
  action: ReduxAction<{
    defaultApplicationId: string;
    branchName: string;
    pageId: string;
  }>,
) {
  const { branchName, defaultApplicationId, pageId } = action.payload;
  PerformanceTracker.startAsyncTracking(
    PerformanceTransactionName.INIT_VIEW_APP,
  );
  yield put(setAppMode(APP_MODE.PUBLISHED));
  yield put(
    updateAppPersistentStore(
      getPersistentAppStore(defaultApplicationId, branchName),
    ),
  );
  yield put({ type: ReduxActionTypes.START_EVALUATION });
<<<<<<< HEAD
  yield all([
    put(fetchJSCollectionsForView({ applicationId: defaultApplicationId })),
    // TODO (hetu) Remove spl view call for fetch actions
    put(
      fetchActionsForView({ applicationId: defaultApplicationId, branchName }),
    ),
    put(
      fetchPageList(
        { applicationId: defaultApplicationId, branchName },
        APP_MODE.PUBLISHED,
      ),
=======

  const initCalls = [
    put(
      fetchJSCollectionsForView({
        defaultApplicationId,
        branchName,
      }),
    ),
    // TODO (hetu) Remove spl view call for fetch actions
    put(fetchActionsForView({ defaultApplicationId, branchName })),
    put(
      fetchPageList({ defaultApplicationId, branchName }, APP_MODE.PUBLISHED),
>>>>>>> 5b5986bd
    ),
    put(
      fetchApplication({
        payload: {
<<<<<<< HEAD
          applicationId: defaultApplicationId,
=======
          defaultApplicationId,
>>>>>>> 5b5986bd
          branchName,
          mode: APP_MODE.PUBLISHED,
        },
      }),
    ),
  ];

  const initSuccessEffects = [
    take(ReduxActionTypes.FETCH_JS_ACTIONS_VIEW_MODE_SUCCESS),
    take(ReduxActionTypes.FETCH_ACTIONS_VIEW_MODE_SUCCESS),
    take(ReduxActionTypes.FETCH_PAGE_LIST_SUCCESS),
    take(ReduxActionTypes.FETCH_APPLICATION_SUCCESS),
  ];
  const initFailureEffects = [
    ReduxActionErrorTypes.FETCH_JS_ACTIONS_VIEW_MODE_ERROR,
    ReduxActionErrorTypes.FETCH_ACTIONS_VIEW_MODE_ERROR,
    ReduxActionErrorTypes.FETCH_PAGE_LIST_ERROR,
    ReduxActionErrorTypes.FETCH_APPLICATION_ERROR,
  ];

  if (pageId) {
    initCalls.push(put(fetchPublishedPage(pageId, true)) as any);
    initSuccessEffects.push(
      take(ReduxActionTypes.FETCH_PUBLISHED_PAGE_SUCCESS),
    );
    initFailureEffects.push(ReduxActionErrorTypes.FETCH_PUBLISHED_PAGE_ERROR);
  }

  yield all(initCalls);

  const resultOfPrimaryCalls = yield race({
    success: all(initSuccessEffects),
    failure: take(initFailureEffects),
  });

  if (resultOfPrimaryCalls.failure) {
    yield put({
      type: ReduxActionTypes.SAFE_CRASH_APPSMITH_REQUEST,
      payload: {
        code: get(
          resultOfPrimaryCalls,
          "failure.payload.error.code",
          ERROR_CODES.SERVER_ERROR,
        ),
      },
    });
    return;
  }

  // is pageId is not provided use the default page id
  if (!pageId) {
    const defaultPageId = yield select(getDefaultPageId);
    const toLoadPageId = pageId || defaultPageId;

    if (toLoadPageId) {
      yield put(fetchPublishedPage(toLoadPageId, true));

      const resultOfFetchPage = yield race({
        success: take(ReduxActionTypes.FETCH_PUBLISHED_PAGE_SUCCESS),
        failure: take(ReduxActionErrorTypes.FETCH_PUBLISHED_PAGE_ERROR),
      });

      if (resultOfFetchPage.failure) {
        yield put({
          type: ReduxActionTypes.SAFE_CRASH_APPSMITH_REQUEST,
          payload: {
            code: get(
              resultOfFetchPage,
              "failure.payload.error.code",
              ERROR_CODES.SERVER_ERROR,
            ),
          },
        });
        return;
      }
    }
  }

  yield put(setAppMode(APP_MODE.PUBLISHED));

  yield put(fetchCommentThreadsInit());

  yield put({
    type: ReduxActionTypes.INITIALIZE_PAGE_VIEWER_SUCCESS,
  });
  PerformanceTracker.stopAsyncTracking(
    PerformanceTransactionName.INIT_VIEW_APP,
  );
  if ("serviceWorker" in navigator) {
    yield put({
      type: ReduxActionTypes.FETCH_ALL_PUBLISHED_PAGES,
    });
  }
}

function* resetEditorSaga() {
  yield put(resetEditorSuccess());
  yield put(resetRecentEntities());
}

export function* waitForInit() {
  const isEditorInitialised = yield select(getIsEditorInitialized);
  const isViewerInitialized = yield select(getIsViewerInitialized);
  if (!isEditorInitialised && !isViewerInitialized) {
    yield take([
      ReduxActionTypes.INITIALIZE_EDITOR_SUCCESS,
      ReduxActionTypes.INITIALIZE_PAGE_VIEWER_SUCCESS,
    ]);
  }
}

export default function* watchInitSagas() {
  yield all([
    takeLatest(ReduxActionTypes.INITIALIZE_EDITOR, initializeEditorSaga),
    takeLatest(
      ReduxActionTypes.INITIALIZE_PAGE_VIEWER,
      initializeAppViewerSaga,
    ),
    takeLatest(ReduxActionTypes.RESET_EDITOR_REQUEST, resetEditorSaga),
  ]);
}<|MERGE_RESOLUTION|>--- conflicted
+++ resolved
@@ -141,66 +141,13 @@
     }
 
     const applicationAndLayoutCalls = yield failFastApiCalls(
-<<<<<<< HEAD
-      [
-        fetchPageList(
-          { applicationId: defaultApplicationId, branchName },
-          APP_MODE.EDIT,
-        ),
-        fetchApplication({
-          payload: {
-            applicationId: defaultApplicationId,
-            branchName,
-            mode: APP_MODE.EDIT,
-          },
-        }),
-      ],
-      [
-        ReduxActionTypes.FETCH_PAGE_LIST_SUCCESS,
-        ReduxActionTypes.FETCH_APPLICATION_SUCCESS,
-      ],
-      [
-        ReduxActionErrorTypes.FETCH_PAGE_LIST_ERROR,
-        ReduxActionErrorTypes.FETCH_APPLICATION_ERROR,
-      ],
-=======
       initCalls,
       successEffects,
       failureEffects,
->>>>>>> 5b5986bd
     );
 
     if (!applicationAndLayoutCalls) return;
 
-<<<<<<< HEAD
-    const defaultPageId = yield select(getDefaultPageId);
-    const toLoadPageId = pageId || defaultPageId;
-
-    if (!pageId) {
-      const pathname = BUILDER_PAGE_URL(
-        defaultApplicationId,
-        toLoadPageId,
-        {},
-        branchName,
-      );
-
-      history.replace({
-        ...window.location,
-        pathname,
-      });
-    }
-
-    if (!toLoadPageId) return;
-    const fetchPageCallResult = yield failFastApiCalls(
-      [fetchPage(toLoadPageId, true)],
-      [ReduxActionTypes.FETCH_PAGE_SUCCESS],
-      [ReduxActionErrorTypes.FETCH_PAGE_ERROR],
-    );
-    if (!fetchPageCallResult) return;
-
-    const jsActionsCall = yield failFastApiCalls(
-      [fetchJSCollections({ applicationId: defaultApplicationId, branchName })],
-=======
     let fetchPageCallResult;
     const defaultPageId = yield select(getDefaultPageId);
     const toLoadPageId = pageId || defaultPageId;
@@ -217,7 +164,6 @@
 
     const jsActionsCall = yield failFastApiCalls(
       [fetchJSCollections({ defaultApplicationId, branchName })],
->>>>>>> 5b5986bd
       [ReduxActionTypes.FETCH_JS_ACTIONS_SUCCESS],
       [ReduxActionErrorTypes.FETCH_JS_ACTIONS_ERROR],
     );
@@ -247,11 +193,7 @@
 
     const actionsCall = yield failFastApiCalls(
       [
-<<<<<<< HEAD
-        fetchActions({ applicationId: defaultApplicationId, branchName }, [
-=======
         fetchActions({ defaultApplicationId, branchName }, [
->>>>>>> 5b5986bd
           executePageLoadActions(),
         ]),
       ],
@@ -266,12 +208,7 @@
 
     yield put(
       restoreRecentEntitiesRequest({
-<<<<<<< HEAD
-        applicationId: defaultApplicationId,
-        branchName,
-=======
         applicationId: appId,
->>>>>>> 5b5986bd
       }),
     );
 
@@ -336,19 +273,6 @@
     ),
   );
   yield put({ type: ReduxActionTypes.START_EVALUATION });
-<<<<<<< HEAD
-  yield all([
-    put(fetchJSCollectionsForView({ applicationId: defaultApplicationId })),
-    // TODO (hetu) Remove spl view call for fetch actions
-    put(
-      fetchActionsForView({ applicationId: defaultApplicationId, branchName }),
-    ),
-    put(
-      fetchPageList(
-        { applicationId: defaultApplicationId, branchName },
-        APP_MODE.PUBLISHED,
-      ),
-=======
 
   const initCalls = [
     put(
@@ -361,16 +285,11 @@
     put(fetchActionsForView({ defaultApplicationId, branchName })),
     put(
       fetchPageList({ defaultApplicationId, branchName }, APP_MODE.PUBLISHED),
->>>>>>> 5b5986bd
     ),
     put(
       fetchApplication({
         payload: {
-<<<<<<< HEAD
-          applicationId: defaultApplicationId,
-=======
           defaultApplicationId,
->>>>>>> 5b5986bd
           branchName,
           mode: APP_MODE.PUBLISHED,
         },
