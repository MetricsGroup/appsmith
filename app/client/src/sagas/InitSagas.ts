import { get } from "lodash";
import {
  all,
  call,
  put,
  race,
  select,
  take,
  takeLatest,
} from "redux-saga/effects";
import {
  InitializeEditorPayload,
  ReduxAction,
  ReduxActionErrorTypes,
  ReduxActionTypes,
  ReduxActionWithoutPayload,
} from "constants/ReduxActionConstants";
import { ERROR_CODES } from "constants/ApiConstants";

import {
  fetchPage,
  fetchPageList,
  fetchPublishedPage,
  setAppMode,
  updateAppPersistentStore,
} from "actions/pageActions";
import {
  fetchDatasources,
  fetchMockDatasources,
} from "actions/datasourceActions";
import { fetchPluginFormConfigs, fetchPlugins } from "actions/pluginActions";
import { fetchJSCollections } from "actions/jsActionActions";
import {
  executePageLoadActions,
  fetchActions,
  fetchActionsForView,
} from "actions/pluginActionActions";
import { fetchApplication } from "actions/applicationActions";
import AnalyticsUtil from "utils/AnalyticsUtil";
import { getCurrentApplication } from "selectors/applicationSelectors";
import { APP_MODE } from "entities/App";
import { getPersistentAppStore } from "constants/AppConstants";
import { getDefaultPageId } from "./selectors";
import { populatePageDSLsSaga } from "./PageSagas";
import log from "loglevel";
import * as Sentry from "@sentry/react";
import {
  resetRecentEntities,
  restoreRecentEntitiesRequest,
} from "actions/globalSearchActions";
import { resetEditorSuccess } from "actions/initActions";
import PerformanceTracker, {
  PerformanceTransactionName,
} from "utils/PerformanceTracker";
import { getIsEditorInitialized } from "selectors/editorSelectors";
import { getIsInitialized as getIsViewerInitialized } from "selectors/appViewSelectors";
import { fetchCommentThreadsInit } from "actions/commentActions";
import { fetchJSCollectionsForView } from "actions/jsActionActions";
import { BUILDER_PAGE_URL } from "constants/routes";
import history from "utils/history";

function* failFastApiCalls(
  triggerActions: Array<ReduxAction<unknown> | ReduxActionWithoutPayload>,
  successActions: string[],
  failureActions: string[],
) {
  const triggerEffects = [];
  for (const triggerAction of triggerActions) {
    triggerEffects.push(put(triggerAction));
  }
  const successEffects = [];
  for (const successAction of successActions) {
    successEffects.push(take(successAction));
  }
  yield all(triggerEffects);
  const effectRaceResult = yield race({
    success: all(successEffects),
    failure: take(failureActions),
  });
  if (effectRaceResult.failure) {
    yield put({
      type: ReduxActionTypes.SAFE_CRASH_APPSMITH_REQUEST,
      payload: {
        code: get(
          effectRaceResult,
          "failure.payload.error.code",
          ERROR_CODES.SERVER_ERROR,
        ),
      },
    });
    return false;
  }
  return true;
}

function* initializeEditorSaga(
  initializeEditorAction: ReduxAction<InitializeEditorPayload>,
) {
  const {
    branchName,
    defaultApplicationId,
    pageId,
  } = initializeEditorAction.payload;
  try {
    PerformanceTracker.startAsyncTracking(
      PerformanceTransactionName.INIT_EDIT_APP,
    );
    yield put(setAppMode(APP_MODE.EDIT));
    yield put(
      updateAppPersistentStore(
        getPersistentAppStore(defaultApplicationId, branchName),
      ),
    );
    yield put({ type: ReduxActionTypes.START_EVALUATION });

    const initCalls = [
      fetchPageList({ defaultApplicationId, branchName }, APP_MODE.EDIT),
      fetchApplication({
        payload: {
          defaultApplicationId,
          branchName,
          mode: APP_MODE.EDIT,
        },
      }),
    ];

    const successEffects = [
      ReduxActionTypes.FETCH_PAGE_LIST_SUCCESS,
      ReduxActionTypes.FETCH_APPLICATION_SUCCESS,
    ];

    const failureEffects = [
      ReduxActionErrorTypes.FETCH_PAGE_LIST_ERROR,
      ReduxActionErrorTypes.FETCH_APPLICATION_ERROR,
    ];

    if (pageId) {
      initCalls.push(fetchPage(pageId, true) as any);
      successEffects.push(ReduxActionTypes.FETCH_PAGE_SUCCESS);
      failureEffects.push(ReduxActionErrorTypes.FETCH_PAGE_ERROR);
    }

    const applicationAndLayoutCalls = yield failFastApiCalls(
      initCalls,
      successEffects,
      failureEffects,
    );

    if (!applicationAndLayoutCalls) return;

    let fetchPageCallResult;
    const defaultPageId = yield select(getDefaultPageId);
    const toLoadPageId = pageId || defaultPageId;
    if (!pageId) {
      if (!toLoadPageId) return;

      fetchPageCallResult = yield failFastApiCalls(
        [fetchPage(toLoadPageId, true)],
        [ReduxActionTypes.FETCH_PAGE_SUCCESS],
        [ReduxActionErrorTypes.FETCH_PAGE_ERROR],
      );
      if (!fetchPageCallResult) return;
    }

    const jsActionsCall = yield failFastApiCalls(
      [fetchJSCollections({ defaultApplicationId, branchName })],
      [ReduxActionTypes.FETCH_JS_ACTIONS_SUCCESS],
      [ReduxActionErrorTypes.FETCH_JS_ACTIONS_ERROR],
    );
    if (!jsActionsCall) return;

    const pluginsAndDatasourcesCalls = yield failFastApiCalls(
      [fetchPlugins(), fetchDatasources(), fetchMockDatasources()],
      [
        ReduxActionTypes.FETCH_PLUGINS_SUCCESS,
        ReduxActionTypes.FETCH_DATASOURCES_SUCCESS,
        ReduxActionTypes.FETCH_MOCK_DATASOURCES_SUCCESS,
      ],
      [
        ReduxActionErrorTypes.FETCH_PLUGINS_ERROR,
        ReduxActionErrorTypes.FETCH_DATASOURCES_ERROR,
        ReduxActionErrorTypes.FETCH_MOCK_DATASOURCES_ERROR,
      ],
    );
    if (!pluginsAndDatasourcesCalls) return;

    const pluginFormCall = yield failFastApiCalls(
      [fetchPluginFormConfigs()],
      [ReduxActionTypes.FETCH_PLUGIN_FORM_CONFIGS_SUCCESS],
      [ReduxActionErrorTypes.FETCH_PLUGIN_FORM_CONFIGS_ERROR],
    );
    if (!pluginFormCall) return;

    const actionsCall = yield failFastApiCalls(
      [
        fetchActions({ defaultApplicationId, branchName }, [
          executePageLoadActions(),
        ]),
      ],
      [ReduxActionTypes.FETCH_ACTIONS_SUCCESS],
      [ReduxActionErrorTypes.FETCH_ACTIONS_ERROR],
    );
    if (!actionsCall) return;

    const currentApplication = yield select(getCurrentApplication);
    const appName = currentApplication ? currentApplication.name : "";
    const appId = currentApplication ? currentApplication.id : "";

    yield put(
      restoreRecentEntitiesRequest({
        applicationId: appId,
      }),
    );

    yield put(fetchCommentThreadsInit());

    AnalyticsUtil.logEvent("EDITOR_OPEN", {
      appId: appId,
      appName: appName,
    });

    yield put({
      type: ReduxActionTypes.INITIALIZE_EDITOR_SUCCESS,
    });
    PerformanceTracker.stopAsyncTracking(
      PerformanceTransactionName.INIT_EDIT_APP,
    );

    yield call(populatePageDSLsSaga);

    // redirect to the /pages route
    if (!pageId) {
<<<<<<< HEAD
      const pathname = BUILDER_PAGE_URL(
        defaultApplicationId,
        toLoadPageId,
        {},
        branchName,
      );

      history.replace({
        ...window.location,
        pathname,
      });
=======
      const pathname = BUILDER_PAGE_URL({
        defaultApplicationId,
        pageId: toLoadPageId,
      });

      history.replace(pathname);
>>>>>>> 97e91bc1
    }
  } catch (e) {
    log.error(e);
    Sentry.captureException(e);
    yield put({
      type: ReduxActionTypes.SAFE_CRASH_APPSMITH_REQUEST,
      payload: {
        code: ERROR_CODES.SERVER_ERROR,
      },
    });
    return;
  }
}

export function* initializeAppViewerSaga(
  action: ReduxAction<{
    defaultApplicationId: string;
    branchName: string;
    pageId: string;
  }>,
) {
  const { branchName, defaultApplicationId, pageId } = action.payload;
  PerformanceTracker.startAsyncTracking(
    PerformanceTransactionName.INIT_VIEW_APP,
  );
  yield put(setAppMode(APP_MODE.PUBLISHED));
  yield put(
    updateAppPersistentStore(
      getPersistentAppStore(defaultApplicationId, branchName),
    ),
  );
  yield put({ type: ReduxActionTypes.START_EVALUATION });

  const initCalls = [
    put(
      fetchJSCollectionsForView({
        defaultApplicationId,
        branchName,
      }),
    ),
    // TODO (hetu) Remove spl view call for fetch actions
    put(fetchActionsForView({ defaultApplicationId, branchName })),
    put(
      fetchPageList({ defaultApplicationId, branchName }, APP_MODE.PUBLISHED),
    ),
    put(
      fetchApplication({
        payload: {
          defaultApplicationId,
          branchName,
          mode: APP_MODE.PUBLISHED,
        },
      }),
    ),
  ];

  const initSuccessEffects = [
    take(ReduxActionTypes.FETCH_JS_ACTIONS_VIEW_MODE_SUCCESS),
    take(ReduxActionTypes.FETCH_ACTIONS_VIEW_MODE_SUCCESS),
    take(ReduxActionTypes.FETCH_PAGE_LIST_SUCCESS),
    take(ReduxActionTypes.FETCH_APPLICATION_SUCCESS),
  ];
  const initFailureEffects = [
    ReduxActionErrorTypes.FETCH_JS_ACTIONS_VIEW_MODE_ERROR,
    ReduxActionErrorTypes.FETCH_ACTIONS_VIEW_MODE_ERROR,
    ReduxActionErrorTypes.FETCH_PAGE_LIST_ERROR,
    ReduxActionErrorTypes.FETCH_APPLICATION_ERROR,
  ];

  if (pageId) {
    initCalls.push(put(fetchPublishedPage(pageId, true)) as any);
    initSuccessEffects.push(
      take(ReduxActionTypes.FETCH_PUBLISHED_PAGE_SUCCESS),
    );
    initFailureEffects.push(ReduxActionErrorTypes.FETCH_PUBLISHED_PAGE_ERROR);
  }

  yield all(initCalls);

  const resultOfPrimaryCalls = yield race({
    success: all(initSuccessEffects),
    failure: take(initFailureEffects),
  });

  if (resultOfPrimaryCalls.failure) {
    yield put({
      type: ReduxActionTypes.SAFE_CRASH_APPSMITH_REQUEST,
      payload: {
        code: get(
          resultOfPrimaryCalls,
          "failure.payload.error.code",
          ERROR_CODES.SERVER_ERROR,
        ),
      },
    });
    return;
  }

  // is pageId is not provided use the default page id
  if (!pageId) {
    const defaultPageId = yield select(getDefaultPageId);
    const toLoadPageId = pageId || defaultPageId;

    if (toLoadPageId) {
      yield put(fetchPublishedPage(toLoadPageId, true));

      const resultOfFetchPage = yield race({
        success: take(ReduxActionTypes.FETCH_PUBLISHED_PAGE_SUCCESS),
        failure: take(ReduxActionErrorTypes.FETCH_PUBLISHED_PAGE_ERROR),
      });

      if (resultOfFetchPage.failure) {
        yield put({
          type: ReduxActionTypes.SAFE_CRASH_APPSMITH_REQUEST,
          payload: {
            code: get(
              resultOfFetchPage,
              "failure.payload.error.code",
              ERROR_CODES.SERVER_ERROR,
            ),
          },
        });
        return;
      }
    }
  }

  yield put(setAppMode(APP_MODE.PUBLISHED));

  yield put(fetchCommentThreadsInit());

  yield put({
    type: ReduxActionTypes.INITIALIZE_PAGE_VIEWER_SUCCESS,
  });
  PerformanceTracker.stopAsyncTracking(
    PerformanceTransactionName.INIT_VIEW_APP,
  );
  if ("serviceWorker" in navigator) {
    yield put({
      type: ReduxActionTypes.FETCH_ALL_PUBLISHED_PAGES,
    });
  }
}

function* resetEditorSaga() {
  yield put(resetEditorSuccess());
  yield put(resetRecentEntities());
}

export function* waitForInit() {
  const isEditorInitialised = yield select(getIsEditorInitialized);
  const isViewerInitialized = yield select(getIsViewerInitialized);
  if (!isEditorInitialised && !isViewerInitialized) {
    yield take([
      ReduxActionTypes.INITIALIZE_EDITOR_SUCCESS,
      ReduxActionTypes.INITIALIZE_PAGE_VIEWER_SUCCESS,
    ]);
  }
}

export default function* watchInitSagas() {
  yield all([
    takeLatest(ReduxActionTypes.INITIALIZE_EDITOR, initializeEditorSaga),
    takeLatest(
      ReduxActionTypes.INITIALIZE_PAGE_VIEWER,
      initializeAppViewerSaga,
    ),
    takeLatest(ReduxActionTypes.RESET_EDITOR_REQUEST, resetEditorSaga),
  ]);
}<|MERGE_RESOLUTION|>--- conflicted
+++ resolved
@@ -230,26 +230,12 @@
 
     // redirect to the /pages route
     if (!pageId) {
-<<<<<<< HEAD
-      const pathname = BUILDER_PAGE_URL(
-        defaultApplicationId,
-        toLoadPageId,
-        {},
-        branchName,
-      );
-
-      history.replace({
-        ...window.location,
-        pathname,
-      });
-=======
       const pathname = BUILDER_PAGE_URL({
         defaultApplicationId,
         pageId: toLoadPageId,
       });
 
       history.replace(pathname);
->>>>>>> 97e91bc1
     }
   } catch (e) {
     log.error(e);
