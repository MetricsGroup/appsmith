--- conflicted
+++ resolved
@@ -210,11 +210,8 @@
   yield put({ type: ReduxActionTypes.START_EVALUATION });
   yield all([
     // TODO (hetu) Remove spl view call for fetch actions
-<<<<<<< HEAD
     put(fetchAppLibraries(applicationId)),
-=======
     put(fetchJSCollectionsForView(applicationId)),
->>>>>>> a7dcfae4
     put(fetchActionsForView(applicationId)),
     put(fetchPageList(applicationId, APP_MODE.PUBLISHED)),
     put(
