import { get } from "lodash";
import {
  all,
  call,
  put,
  race,
  select,
  take,
  takeLatest,
} from "redux-saga/effects";
import {
  InitializeEditorPayload,
  ReduxAction,
  ReduxActionErrorTypes,
  ReduxActionTypes,
  ReduxActionWithoutPayload,
} from "constants/ReduxActionConstants";
import { ERROR_CODES } from "constants/ApiConstants";

import {
  fetchPage,
  fetchPageList,
  fetchPublishedPage,
  setAppMode,
  updateAppPersistentStore,
} from "actions/pageActions";
import {
  fetchDatasources,
  fetchMockDatasources,
} from "actions/datasourceActions";
import { fetchPluginFormConfigs, fetchPlugins } from "actions/pluginActions";
import { fetchJSCollections } from "actions/jsActionActions";
import {
  executePageLoadActions,
  fetchActions,
  fetchActionsForView,
} from "actions/pluginActionActions";
import { fetchApplication } from "actions/applicationActions";
import AnalyticsUtil from "utils/AnalyticsUtil";
import { getCurrentApplication } from "selectors/applicationSelectors";
import { APP_MODE } from "entities/App";
import { getPersistentAppStore } from "constants/AppConstants";
import { getDefaultPageId } from "./selectors";
import { populatePageDSLsSaga } from "./PageSagas";
import log from "loglevel";
import * as Sentry from "@sentry/react";
import {
  resetRecentEntities,
  restoreRecentEntitiesRequest,
} from "actions/globalSearchActions";
import { resetEditorSuccess } from "actions/initActions";
import PerformanceTracker, {
  PerformanceTransactionName,
} from "utils/PerformanceTracker";
import { getIsEditorInitialized } from "selectors/editorSelectors";
import { getIsInitialized as getIsViewerInitialized } from "selectors/appViewSelectors";
import { fetchCommentThreadsInit } from "actions/commentActions";
import { fetchJSCollectionsForView } from "actions/jsActionActions";
import { BUILDER_PAGE_URL } from "constants/routes";
import history from "utils/history";

function* failFastApiCalls(
  triggerActions: Array<ReduxAction<unknown> | ReduxActionWithoutPayload>,
  successActions: string[],
  failureActions: string[],
) {
  const triggerEffects = [];
  for (const triggerAction of triggerActions) {
    triggerEffects.push(put(triggerAction));
  }
  const successEffects = [];
  for (const successAction of successActions) {
    successEffects.push(take(successAction));
  }
  yield all(triggerEffects);
  const effectRaceResult = yield race({
    success: all(successEffects),
    failure: take(failureActions),
  });
  if (effectRaceResult.failure) {
    yield put({
      type: ReduxActionTypes.SAFE_CRASH_APPSMITH_REQUEST,
      payload: {
        code: get(
          effectRaceResult,
          "failure.payload.error.code",
          ERROR_CODES.SERVER_ERROR,
        ),
      },
    });
    return false;
  }
  return true;
}

function* initializeEditorSaga(
  initializeEditorAction: ReduxAction<InitializeEditorPayload>,
) {
  const {
    branchName,
    defaultApplicationId,
    pageId,
  } = initializeEditorAction.payload;
  try {
    PerformanceTracker.startAsyncTracking(
      PerformanceTransactionName.INIT_EDIT_APP,
    );
    yield put(setAppMode(APP_MODE.EDIT));
    yield put(
      updateAppPersistentStore(
        getPersistentAppStore(defaultApplicationId, branchName),
      ),
    );
    yield put({ type: ReduxActionTypes.START_EVALUATION });

    const applicationAndLayoutCalls = yield failFastApiCalls(
      [
        fetchPageList(
          { applicationId: defaultApplicationId, branchName },
          APP_MODE.EDIT,
        ),
        fetchApplication({
          payload: {
            applicationId: defaultApplicationId,
            branchName,
            mode: APP_MODE.EDIT,
          },
        }),
      ],
      [
        ReduxActionTypes.FETCH_PAGE_LIST_SUCCESS,
        ReduxActionTypes.FETCH_APPLICATION_SUCCESS,
      ],
      [
        ReduxActionErrorTypes.FETCH_PAGE_LIST_ERROR,
        ReduxActionErrorTypes.FETCH_APPLICATION_ERROR,
      ],
    );

    if (!applicationAndLayoutCalls) return;

    const defaultPageId = yield select(getDefaultPageId);
    const toLoadPageId = pageId || defaultPageId;

    if (!pageId) {
      const pathname = BUILDER_PAGE_URL(
        defaultApplicationId,
        toLoadPageId,
        {},
        branchName,
      );

      history.replace({
        ...window.location,
        pathname,
      });
    }

    if (!toLoadPageId) return;
    const fetchPageCallResult = yield failFastApiCalls(
      [fetchPage(toLoadPageId, true)],
      [ReduxActionTypes.FETCH_PAGE_SUCCESS],
      [ReduxActionErrorTypes.FETCH_PAGE_ERROR],
    );
    if (!fetchPageCallResult) return;

    const jsActionsCall = yield failFastApiCalls(
      [fetchJSCollections({ applicationId: defaultApplicationId, branchName })],
      [ReduxActionTypes.FETCH_JS_ACTIONS_SUCCESS],
      [ReduxActionErrorTypes.FETCH_JS_ACTIONS_ERROR],
    );
    if (!jsActionsCall) return;
    const pluginsAndDatasourcesCalls = yield failFastApiCalls(
      [fetchPlugins(), fetchDatasources(), fetchMockDatasources()],
      [
        ReduxActionTypes.FETCH_PLUGINS_SUCCESS,
        ReduxActionTypes.FETCH_DATASOURCES_SUCCESS,
        ReduxActionTypes.FETCH_MOCK_DATASOURCES_SUCCESS,
      ],
      [
        ReduxActionErrorTypes.FETCH_PLUGINS_ERROR,
        ReduxActionErrorTypes.FETCH_DATASOURCES_ERROR,
        ReduxActionErrorTypes.FETCH_MOCK_DATASOURCES_ERROR,
      ],
    );
    if (!pluginsAndDatasourcesCalls) return;

    const pluginFormCall = yield failFastApiCalls(
      [fetchPluginFormConfigs()],
      [ReduxActionTypes.FETCH_PLUGIN_FORM_CONFIGS_SUCCESS],
      [ReduxActionErrorTypes.FETCH_PLUGIN_FORM_CONFIGS_ERROR],
    );
    if (!pluginFormCall) return;

    const actionsCall = yield failFastApiCalls(
      [
        fetchActions({ applicationId: defaultApplicationId, branchName }, [
          executePageLoadActions(),
        ]),
      ],
      [ReduxActionTypes.FETCH_ACTIONS_SUCCESS],
      [ReduxActionErrorTypes.FETCH_ACTIONS_ERROR],
    );

    if (!actionsCall) return;

    const currentApplication = yield select(getCurrentApplication);

    const appName = currentApplication ? currentApplication.name : "";
    const appId = currentApplication ? currentApplication.id : "";

    yield put(
      restoreRecentEntitiesRequest({
        applicationId: defaultApplicationId,
        branchName,
      }),
    );

    yield put(fetchCommentThreadsInit());

    AnalyticsUtil.logEvent("EDITOR_OPEN", {
      appId: appId,
      appName: appName,
    });

    yield put({
      type: ReduxActionTypes.INITIALIZE_EDITOR_SUCCESS,
    });
    PerformanceTracker.stopAsyncTracking(
      PerformanceTransactionName.INIT_EDIT_APP,
    );
  } catch (e) {
    log.error(e);
    Sentry.captureException(e);
    yield put({
      type: ReduxActionTypes.SAFE_CRASH_APPSMITH_REQUEST,
      payload: {
        code: ERROR_CODES.SERVER_ERROR,
      },
    });
    return;
  }

  yield call(populatePageDSLsSaga);
}

export function* initializeAppViewerSaga(
  action: ReduxAction<{
    defaultApplicationId: string;
    branchName: string;
    pageId: string;
  }>,
) {
  const { branchName, defaultApplicationId, pageId } = action.payload;
  PerformanceTracker.startAsyncTracking(
    PerformanceTransactionName.INIT_VIEW_APP,
  );
  yield put(setAppMode(APP_MODE.PUBLISHED));
  yield put(
    updateAppPersistentStore(
      getPersistentAppStore(defaultApplicationId, branchName),
    ),
  );
  yield put({ type: ReduxActionTypes.START_EVALUATION });
  yield all([
    // TODO (hetu) Remove spl view call for fetch actions
<<<<<<< HEAD
    put(
      fetchActionsForView({ applicationId: defaultApplicationId, branchName }),
    ),
    put(
      fetchPageList(
        { applicationId: defaultApplicationId, branchName },
        APP_MODE.PUBLISHED,
      ),
    ),
=======
    put(fetchJSCollectionsForView(applicationId)),
    put(fetchActionsForView(applicationId)),
    put(fetchPageList(applicationId, APP_MODE.PUBLISHED)),
>>>>>>> 3f76855d
    put(
      fetchApplication({
        payload: {
          applicationId: defaultApplicationId,
          branchName,
          mode: APP_MODE.PUBLISHED,
        },
      }),
    ),
  ]);

  const resultOfPrimaryCalls = yield race({
    success: all([
      take(ReduxActionTypes.FETCH_JS_ACTIONS_VIEW_MODE_SUCCESS),
      take(ReduxActionTypes.FETCH_ACTIONS_VIEW_MODE_SUCCESS),
      take(ReduxActionTypes.FETCH_PAGE_LIST_SUCCESS),
      take(ReduxActionTypes.FETCH_APPLICATION_SUCCESS),
    ]),
    failure: take([
      ReduxActionErrorTypes.FETCH_JS_ACTIONS_VIEW_MODE_ERROR,
      ReduxActionErrorTypes.FETCH_ACTIONS_VIEW_MODE_ERROR,
      ReduxActionErrorTypes.FETCH_PAGE_LIST_ERROR,
      ReduxActionErrorTypes.FETCH_APPLICATION_ERROR,
    ]),
  });

  if (resultOfPrimaryCalls.failure) {
    yield put({
      type: ReduxActionTypes.SAFE_CRASH_APPSMITH_REQUEST,
      payload: {
        code: get(
          resultOfPrimaryCalls,
          "failure.payload.error.code",
          ERROR_CODES.SERVER_ERROR,
        ),
      },
    });
    return;
  }

  const defaultPageId = yield select(getDefaultPageId);
  const toLoadPageId = pageId || defaultPageId;

  if (toLoadPageId) {
    yield put(fetchPublishedPage(toLoadPageId, true));

    const resultOfFetchPage = yield race({
      success: take(ReduxActionTypes.FETCH_PUBLISHED_PAGE_SUCCESS),
      failure: take(ReduxActionErrorTypes.FETCH_PUBLISHED_PAGE_ERROR),
    });

    if (resultOfFetchPage.failure) {
      yield put({
        type: ReduxActionTypes.SAFE_CRASH_APPSMITH_REQUEST,
        payload: {
          code: get(
            resultOfFetchPage,
            "failure.payload.error.code",
            ERROR_CODES.SERVER_ERROR,
          ),
        },
      });
      return;
    }

<<<<<<< HEAD
    const jsActionsCall = yield failFastApiCalls(
      [
        fetchJSCollectionsForView({
          applicationId: defaultApplicationId,
          branchName,
        }),
      ],
      [ReduxActionTypes.FETCH_JS_ACTIONS_VIEW_MODE_SUCCESS],
      [ReduxActionErrorTypes.FETCH_JS_ACTIONS_VIEW_MODE_ERROR],
    );

    if (!jsActionsCall) return;

=======
>>>>>>> 3f76855d
    yield put(setAppMode(APP_MODE.PUBLISHED));

    yield put(fetchCommentThreadsInit());

    yield put({
      type: ReduxActionTypes.INITIALIZE_PAGE_VIEWER_SUCCESS,
    });
    PerformanceTracker.stopAsyncTracking(
      PerformanceTransactionName.INIT_VIEW_APP,
    );
    if ("serviceWorker" in navigator) {
      yield put({
        type: ReduxActionTypes.FETCH_ALL_PUBLISHED_PAGES,
      });
    }
  }
}

function* resetEditorSaga() {
  yield put(resetEditorSuccess());
  yield put(resetRecentEntities());
}

export function* waitForInit() {
  const isEditorInitialised = yield select(getIsEditorInitialized);
  const isViewerInitialized = yield select(getIsViewerInitialized);
  if (!isEditorInitialised && !isViewerInitialized) {
    yield take([
      ReduxActionTypes.INITIALIZE_EDITOR_SUCCESS,
      ReduxActionTypes.INITIALIZE_PAGE_VIEWER_SUCCESS,
    ]);
  }
}

export default function* watchInitSagas() {
  yield all([
    takeLatest(ReduxActionTypes.INITIALIZE_EDITOR, initializeEditorSaga),
    takeLatest(
      ReduxActionTypes.INITIALIZE_PAGE_VIEWER,
      initializeAppViewerSaga,
    ),
    takeLatest(ReduxActionTypes.RESET_EDITOR_REQUEST, resetEditorSaga),
  ]);
}<|MERGE_RESOLUTION|>--- conflicted
+++ resolved
@@ -263,8 +263,8 @@
   );
   yield put({ type: ReduxActionTypes.START_EVALUATION });
   yield all([
+    put(fetchJSCollectionsForView({ applicationId: defaultApplicationId })),
     // TODO (hetu) Remove spl view call for fetch actions
-<<<<<<< HEAD
     put(
       fetchActionsForView({ applicationId: defaultApplicationId, branchName }),
     ),
@@ -274,11 +274,6 @@
         APP_MODE.PUBLISHED,
       ),
     ),
-=======
-    put(fetchJSCollectionsForView(applicationId)),
-    put(fetchActionsForView(applicationId)),
-    put(fetchPageList(applicationId, APP_MODE.PUBLISHED)),
->>>>>>> 3f76855d
     put(
       fetchApplication({
         payload: {
@@ -344,22 +339,6 @@
       return;
     }
 
-<<<<<<< HEAD
-    const jsActionsCall = yield failFastApiCalls(
-      [
-        fetchJSCollectionsForView({
-          applicationId: defaultApplicationId,
-          branchName,
-        }),
-      ],
-      [ReduxActionTypes.FETCH_JS_ACTIONS_VIEW_MODE_SUCCESS],
-      [ReduxActionErrorTypes.FETCH_JS_ACTIONS_VIEW_MODE_ERROR],
-    );
-
-    if (!jsActionsCall) return;
-
-=======
->>>>>>> 3f76855d
     yield put(setAppMode(APP_MODE.PUBLISHED));
 
     yield put(fetchCommentThreadsInit());
