--- conflicted
+++ resolved
@@ -53,11 +53,7 @@
   isPathADynamicTrigger,
 } from "utils/DynamicBindingUtils";
 import { WidgetProps } from "widgets/BaseWidget";
-<<<<<<< HEAD
 import _, { cloneDeep, isString, get, remove } from "lodash";
-=======
-import _, { cloneDeep, isString } from "lodash";
->>>>>>> 5c80e2e3
 import WidgetFactory from "utils/WidgetFactory";
 import {
   BlueprintOperationTypes,
@@ -102,12 +98,9 @@
 import { WidgetBlueprint } from "reducers/entityReducers/widgetConfigReducer";
 import { Toaster } from "components/ads/Toast";
 import { Variant } from "components/ads/common";
-<<<<<<< HEAD
 import { getEnhancementsMap } from "selectors/propertyPaneSelectors";
 import { hydrateEnhancementsMap } from "sagas/PageSagas";
 import { PropertyPaneEnhancementsDataState } from "reducers/uiReducers/propertyPaneEnhancementsReducer";
-=======
->>>>>>> 5c80e2e3
 import { ColumnProperties } from "components/designSystems/appsmith/TableComponent/Constants";
 
 function* getChildWidgetProps(
@@ -1486,11 +1479,8 @@
         widget.widgetName = getNextWidgetName(widgets, widget.type, evalTree);
       }
 
-<<<<<<< HEAD
       widgetNameMap[oldWidgetName] = widget.widgetName;
 
-=======
->>>>>>> 5c80e2e3
       // If it is the copied widget, update position properties
       if (widget.widgetId === widgetIdMap[copiedWidget.widgetId]) {
         newWidgetId = widget.widgetId;
