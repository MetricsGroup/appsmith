--- conflicted
+++ resolved
@@ -1351,12 +1351,8 @@
         )?.widgetId;
         if (newParentId) widget.parentId = newParentId;
       }
-<<<<<<< HEAD
-
-=======
       // Generate a new unique widget name
       widget.widgetName = getNextWidgetName(widgets, widget.type, evalTree);
->>>>>>> c83fb70b
       // Add the new widget to the canvas widgets
       widgets[widget.widgetId] = widget;
     });
