--- conflicted
+++ resolved
@@ -53,11 +53,7 @@
   isPathADynamicTrigger,
 } from "utils/DynamicBindingUtils";
 import { WidgetProps } from "widgets/BaseWidget";
-<<<<<<< HEAD
-import _, { cloneDeep, isString, get, remove } from "lodash";
-=======
-import _, { cloneDeep, isString, set, uniqBy } from "lodash";
->>>>>>> beb6eb82
+import _, { cloneDeep, get, isString, set, uniqBy, remove } from "lodash";
 import WidgetFactory from "utils/WidgetFactory";
 import {
   BlueprintOperationTypes,
