import {
  ReduxAction,
  ReduxActionErrorTypes,
  ReduxActionTypes,
} from "constants/ReduxActionConstants";
import {
  MultipleWidgetDeletePayload,
  updateAndSaveLayout,
  WidgetAddChild,
  WidgetAddChildren,
  WidgetDelete,
  WidgetMove,
  WidgetResize,
} from "actions/pageActions";
import {
  CanvasWidgetsReduxState,
  FlattenedWidgetProps,
} from "reducers/entityReducers/canvasWidgetsReducer";
import {
  getFocusedWidget,
  getSelectedWidget,
  getWidget,
  getWidgets,
} from "./selectors";
import {
  generateWidgetProps,
  updateWidgetPosition,
} from "utils/WidgetPropsUtils";
import {
  all,
  call,
  fork,
  put,
  select,
  takeEvery,
  takeLatest,
} from "redux-saga/effects";
import { convertToString, getNextEntityName } from "utils/AppsmithUtils";
import {
  batchUpdateWidgetProperty,
  DeleteWidgetPropertyPayload,
  SetWidgetDynamicPropertyPayload,
  UpdateWidgetPropertyPayload,
  UpdateWidgetPropertyRequestPayload,
} from "actions/controlActions";
import {
  DynamicPath,
  getEntityDynamicBindingPathList,
  getWidgetDynamicPropertyPathList,
  getWidgetDynamicTriggerPathList,
  isChildPropertyPath,
  isDynamicValue,
  isPathADynamicBinding,
  isPathADynamicTrigger,
} from "utils/DynamicBindingUtils";
import { WidgetProps } from "widgets/BaseWidget";
import _, { cloneDeep, isString, omit, set, flattenDeep, remove } from "lodash";
import WidgetFactory, { WidgetType } from "utils/WidgetFactory";
import {
  buildWidgetBlueprint,
  executeWidgetBlueprintOperations,
  traverseTreeAndExecuteBlueprintChildOperations,
} from "sagas/WidgetBlueprintSagas";
import { resetWidgetMetaProperty } from "actions/metaActions";
import {
  GridDefaults,
  MAIN_CONTAINER_WIDGET_ID,
  RenderModes,
  WIDGET_DELETE_UNDO_TIMEOUT,
} from "constants/WidgetConstants";
import {
  flushDeletedWidgets,
  getCopiedWidgets,
  getDeletedWidgets,
  saveCopiedWidgets,
  saveDeletedWidgets,
} from "utils/storage";
import { generateReactKey } from "utils/generators";
import { flashElementById } from "utils/helpers";
import AnalyticsUtil from "utils/AnalyticsUtil";
import log from "loglevel";
import { navigateToCanvas } from "pages/Editor/Explorer/Widgets/utils";
import {
  getCurrentApplicationId,
  getCurrentPageId,
} from "selectors/editorSelectors";
import {
  closePropertyPane,
  closeTableFilterPane,
  forceOpenPropertyPane,
} from "actions/widgetActions";
import {
  selectMultipleWidgetsInitAction,
  selectWidgetInitAction,
} from "actions/widgetSelectionActions";

import { getDataTree } from "selectors/dataTreeSelectors";
import {
  clearEvalPropertyCacheOfWidget,
  validateProperty,
} from "./EvaluationsSaga";
import { WidgetBlueprint } from "reducers/entityReducers/widgetConfigReducer";
import { Toaster } from "components/ads/Toast";
import { Variant } from "components/ads/common";
import { ColumnProperties } from "widgets/TableWidget/component/Constants";
import {
  getAllPathsFromPropertyConfig,
  nextAvailableRowInContainer,
} from "entities/Widget/utils";
import { getAllPaths } from "workers/evaluationUtils";
import {
  createMessage,
  ERROR_ADD_WIDGET_FROM_QUERY,
  ERROR_WIDGET_COPY_NO_WIDGET_SELECTED,
  ERROR_WIDGET_CUT_NO_WIDGET_SELECTED,
  WIDGET_COPY,
  WIDGET_CUT,
  WIDGET_DELETE,
  WIDGET_BULK_DELETE,
  ERROR_WIDGET_COPY_NOT_ALLOWED,
} from "constants/messages";
import produce from "immer";

// Todo(abhinav): abstraction leak
const WidgetTypes = WidgetFactory.widgetTypes;

import AppsmithConsole from "utils/AppsmithConsole";
import { ENTITY_TYPE } from "entities/AppsmithConsole";
import LOG_TYPE from "entities/AppsmithConsole/logtype";
import {
  checkIfPastingIntoListWidget,
  doesTriggerPathsContainPropertyPath,
  getParentWidgetIdForPasting,
  getWidgetChildren,
  handleSpecificCasesWhilePasting,
} from "./WidgetOperationUtils";
import { getSelectedWidgets } from "selectors/ui";
import { getParentWithEnhancementFn } from "./WidgetEnhancementHelpers";
import { widgetSelectionSagas } from "./WidgetSelectionSagas";
import { GRID_DENSITY_MIGRATION_V1 } from "widgets/constants";
function* getChildWidgetProps(
  parent: FlattenedWidgetProps,
  params: WidgetAddChild,
  widgets: { [widgetId: string]: FlattenedWidgetProps },
) {
  const { leftColumn, newWidgetId, topRow, type } = params;
  let {
    columns,
    parentColumnSpace,
    parentRowSpace,
    props,
    rows,
    widgetName,
  } = params;
  let minHeight = undefined;
  const restDefaultConfig = omit(WidgetFactory.widgetConfigMap.get(type), [
    "blueprint",
  ]);
  if (!widgetName) {
    const widgetNames = Object.keys(widgets).map((w) => widgets[w].widgetName);
    const entityNames: string[] = yield call(getEntityNames);

    widgetName = getNextEntityName(restDefaultConfig.widgetName, [
      ...widgetNames,
      ...entityNames,
    ]);
  }
  if (type === WidgetTypes.CANVAS_WIDGET) {
    columns =
      (parent.rightColumn - parent.leftColumn) * parent.parentColumnSpace;
    parentColumnSpace = 1;
    rows = (parent.bottomRow - parent.topRow) * parent.parentRowSpace;
    parentRowSpace = 1;
    minHeight = rows;

    if (props) {
      props = produce((draft: WidgetProps) => {
        if (!draft.children || !Array.isArray(draft.children)) {
          draft.children = [];
        }
      });
    }
  }

  const widgetProps = {
    ...restDefaultConfig,
    ...props,
    columns,
    rows,
    minHeight,
    widgetId: newWidgetId,
    renderMode: RenderModes.CANVAS,
  };
  const widget = generateWidgetProps(
    parent,
    type,
    leftColumn,
    topRow,
    parentRowSpace,
    parentColumnSpace,
    widgetName,
    widgetProps,
    restDefaultConfig.version,
  );

  widget.widgetId = newWidgetId;
  return widget;
}
type GeneratedWidgetPayload = {
  widgetId: string;
  widgets: { [widgetId: string]: FlattenedWidgetProps };
};
function* generateChildWidgets(
  parent: FlattenedWidgetProps,
  params: WidgetAddChild,
  widgets: { [widgetId: string]: FlattenedWidgetProps },
  propsBlueprint?: WidgetBlueprint,
): any {
  // Get the props for the widget
  const widget = yield getChildWidgetProps(parent, params, widgets);

  // Add the widget to the canvasWidgets
  // We need this in here as widgets will be used to get the current widget
  widgets[widget.widgetId] = widget;

  // Get the default config for the widget from WidgetConfigResponse
  const defaultConfig = WidgetFactory.widgetConfigMap.get(widget.type);

  // If blueprint is provided in the params, use that
  // else use the blueprint available in WidgetConfigResponse
  // else there is no blueprint for this widget
  const blueprint = propsBlueprint || defaultConfig?.blueprint || undefined;

  // If there is a blueprint.view
  // We need to generate the children based on the view
  if (blueprint && blueprint.view) {
    // Get the list of children props in WidgetAddChild format
    const childWidgetList: WidgetAddChild[] = yield call(
      buildWidgetBlueprint,
      blueprint,
      widget.widgetId,
    );
    // For each child props
    const childPropsList: GeneratedWidgetPayload[] = yield all(
      childWidgetList.map((props: WidgetAddChild) => {
        // Generate full widget props
        // Notice that we're passing the blueprint if it exists.
        return generateChildWidgets(
          widget,
          props,
          widgets,
          props.props?.blueprint,
        );
      }),
    );
    // Start children array from scratch
    widget.children = [];
    childPropsList.forEach((props: GeneratedWidgetPayload) => {
      // Push the widgetIds of the children generated above into the widget.children array
      widget.children.push(props.widgetId);
      // Add the list of widgets generated into the canvasWidgets
      widgets = props.widgets;
    });
  }

  // Finally, add the widget to the canvasWidgets
  // This is different from above, as this is the final widget props with
  // a fully populated widget.children property
  widgets[widget.widgetId] = widget;

  // Some widgets need to run a few operations like modifying props or adding an action
  // these operations can be performed on the parent of the widget we're adding
  // therefore, we pass all widgets to executeWidgetBlueprintOperations
  // blueprint.operations contain the set of operations to perform to update the canvasWidgets
  if (blueprint && blueprint.operations && blueprint.operations.length > 0) {
    // Finalize the canvasWidgets with everything that needs to be updated
    widgets = yield call(
      executeWidgetBlueprintOperations,
      blueprint.operations,
      widgets,
      widget.widgetId,
    );
  }

  // Add the parentId prop to this widget
  widget.parentId = parent.widgetId;
  // Remove the blueprint from the widget (if any)
  // as blueprints are not useful beyond this point.
  delete widget.blueprint;

  // deleting propertyPaneEnchancements too as it shouldn't go in dsl because
  // function can't be cloned into dsl

  // instead of passing whole enhancments function in widget props, we are just setting
  // enhancments as true so that we know this widget contains enhancments
  if ("enhancements" in widget) {
    widget.enhancements = true;
  }

  return { widgetId: widget.widgetId, widgets };
}

/**
 * this saga is called when we drop a widget on the canvas.
 *
 * @param addChildAction
 */
export function* addChildSaga(addChildAction: ReduxAction<WidgetAddChild>) {
  try {
    const start = performance.now();
    Toaster.clear();

    // NOTE: widgetId here is the parentId of the dropped widget ( we should rename it to avoid confusion )
    const { widgetId } = addChildAction.payload;
    // Get the current parent widget whose child will be the new widget.
    const stateParent: FlattenedWidgetProps = yield select(getWidget, widgetId);
    // const parent = Object.assign({}, stateParent);
    // Get all the widgets from the canvasWidgetsReducer
    const stateWidgets = yield select(getWidgets);
    let widgets = Object.assign({}, stateWidgets);
    // Generate the full WidgetProps of the widget to be added.
    const childWidgetPayload: GeneratedWidgetPayload = yield generateChildWidgets(
      stateParent,
      addChildAction.payload,
      widgets,
    );
    // Update widgets to put back in the canvasWidgetsReducer
    // TODO(abhinav): This won't work if dont already have an empty children: []
    const parent = {
      ...stateParent,
      children: [...(stateParent.children || []), childWidgetPayload.widgetId],
    };

    widgets[parent.widgetId] = parent;
    AppsmithConsole.info({
      text: "Widget was created",
      source: {
        type: ENTITY_TYPE.WIDGET,
        id: childWidgetPayload.widgetId,
        name:
          childWidgetPayload.widgets[childWidgetPayload.widgetId].widgetName,
      },
    });
    log.debug("add child computations took", performance.now() - start, "ms");

    // some widgets need to update property of parent if the parent have CHILD_OPERATIONS
    // so here we are traversing up the tree till we get to MAIN_CONTAINER_WIDGET_ID
    // while travesring, if we find any widget which has CHILD_OPERATION, we will call the fn in it
    const updatedWidgets: {
      [widgetId: string]: FlattenedWidgetProps;
    } = yield call(
      traverseTreeAndExecuteBlueprintChildOperations,
      parent,
      addChildAction.payload.newWidgetId,
      widgets,
    );

    widgets = updatedWidgets;

    yield put({
      type: ReduxActionTypes.WIDGET_CHILD_ADDED,
      payload: {
        widgetId: childWidgetPayload.widgetId,
        type: addChildAction.payload.type,
      },
    });
    yield put(updateAndSaveLayout(widgets));

    // go up till MAIN_CONTAINER, if there is a operation CHILD_OPERATIONS IN ANY PARENT,
    // call execute
  } catch (error) {
    yield put({
      type: ReduxActionErrorTypes.WIDGET_OPERATION_ERROR,
      payload: {
        action: ReduxActionTypes.WIDGET_ADD_CHILD,
        error,
      },
    });
  }
}

// This is different from addChildSaga
// It does not go through the blueprint based creation
// It simply uses the provided widget props to create widgets
// Use this only when we're 100% sure of all the props the children will need
export function* addChildrenSaga(
  addChildrenAction: ReduxAction<WidgetAddChildren>,
) {
  try {
    const { children, widgetId } = addChildrenAction.payload;
    const stateWidgets = yield select(getWidgets);
    const widgets = { ...stateWidgets };
    const widgetNames = Object.keys(widgets).map((w) => widgets[w].widgetName);
    const entityNames = yield call(getEntityNames);

    children.forEach((child) => {
      // Create only if it doesn't already exist
      if (!widgets[child.widgetId]) {
        const defaultConfig: any = WidgetFactory.widgetConfigMap.get(
          child.type,
        );
        const newWidgetName = getNextEntityName(defaultConfig.widgetName, [
          ...widgetNames,
          ...entityNames,
        ]);
        // update the list of widget names for the next iteration
        widgetNames.push(newWidgetName);
        widgets[child.widgetId] = {
          ...child,
          widgetName: newWidgetName,
          renderMode: RenderModes.CANVAS,
        };

        const existingChildren = widgets[widgetId].children || [];

        widgets[widgetId] = {
          ...widgets[widgetId],
          children: [...existingChildren, child.widgetId],
        };
      }
    });

    yield put(updateAndSaveLayout(widgets));
  } catch (error) {
    yield put({
      type: ReduxActionErrorTypes.WIDGET_OPERATION_ERROR,
      payload: {
        action: ReduxActionTypes.WIDGET_ADD_CHILDREN,
        error,
      },
    });
  }
}

const getAllWidgetsInTree = (
  widgetId: string,
  canvasWidgets: CanvasWidgetsReduxState,
) => {
  const widget = canvasWidgets[widgetId];
  const widgetList = [widget];
  if (widget && widget.children) {
    widget.children
      .filter(Boolean)
      .forEach((childWidgetId: string) =>
        widgetList.push(...getAllWidgetsInTree(childWidgetId, canvasWidgets)),
      );
  }
  return widgetList;
};

/**
 * Note: Mutates finalWidgets[parentId].bottomRow for CANVAS_WIDGET
 * @param finalWidgets
 * @param parentId
 */
const resizeCanvasToLowestWidget = (
  finalWidgets: CanvasWidgetsReduxState,
  parentId: string,
) => {
  if (
    !finalWidgets[parentId] ||
    finalWidgets[parentId].type !== WidgetTypes.CANVAS_WIDGET
  ) {
    return;
  }

  let lowestBottomRow = Math.ceil(
    (finalWidgets[parentId].minHeight || 0) /
      GridDefaults.DEFAULT_GRID_ROW_HEIGHT,
  );
  const childIds = finalWidgets[parentId].children || [];
  // find lowest row
  childIds.forEach((cId) => {
    const child = finalWidgets[cId];
    if (child.bottomRow > lowestBottomRow) {
      lowestBottomRow = child.bottomRow;
    }
  });
  finalWidgets[parentId].bottomRow =
    (lowestBottomRow + GridDefaults.CANVAS_EXTENSION_OFFSET) *
    GridDefaults.DEFAULT_GRID_ROW_HEIGHT;
};

export function* deleteAllSelectedWidgetsSaga(
  deleteAction: ReduxAction<MultipleWidgetDeletePayload>,
) {
  try {
    const { disallowUndo = false } = deleteAction.payload;
    const stateWidgets = yield select(getWidgets);
    const widgets = { ...stateWidgets };
    const selectedWidgets: string[] = yield select(getSelectedWidgets);
    if (!(selectedWidgets && selectedWidgets.length !== 1)) return;
    const widgetsToBeDeleted = yield all(
      selectedWidgets.map((eachId) => {
        return call(getAllWidgetsInTree, eachId, widgets);
      }),
    );
    const falttendedWidgets: any = flattenDeep(widgetsToBeDeleted);
    const parentUpdatedWidgets = falttendedWidgets.reduce(
      (allWidgets: any, eachWidget: any) => {
        const { parentId, widgetId } = eachWidget;
        const stateParent: FlattenedWidgetProps = allWidgets[parentId];
        let parent = { ...stateParent };
        if (parent.children) {
          parent = {
            ...parent,
            children: parent.children.filter((c) => c !== widgetId),
          };
          allWidgets[parentId] = parent;
        }
        return allWidgets;
      },
      widgets,
    );
    const finalWidgets: CanvasWidgetsReduxState = _.omit(
      parentUpdatedWidgets,
      falttendedWidgets.map((widgets: any) => widgets.widgetId),
    );
    // assuming only widgets with same parent can be selected
    const parentId = widgets[selectedWidgets[0]].parentId;
    resizeCanvasToLowestWidget(finalWidgets, parentId);

    yield put(updateAndSaveLayout(finalWidgets));
    yield put(selectWidgetInitAction(""));
    const bulkDeleteKey = selectedWidgets.join(",");
    const saveStatus: boolean = yield saveDeletedWidgets(
      falttendedWidgets,
      bulkDeleteKey,
    );
    if (saveStatus && !disallowUndo) {
      // close property pane after delete
      yield put(closePropertyPane());
      yield put(closeTableFilterPane());
      Toaster.show({
        text: createMessage(WIDGET_BULK_DELETE, `${selectedWidgets.length}`),
        hideProgressBar: false,
        variant: Variant.success,
        dispatchableAction: {
          type: ReduxActionTypes.UNDO_DELETE_WIDGET,
          payload: {
            widgetId: bulkDeleteKey,
          },
        },
      });
      setTimeout(() => {
        if (bulkDeleteKey) {
          flushDeletedWidgets(bulkDeleteKey);
          falttendedWidgets.map((widget: any) => {
            AppsmithConsole.info({
              logType: LOG_TYPE.ENTITY_DELETED,
              text: "Widget was deleted",
              source: {
                name: widget.widgetName,
                type: ENTITY_TYPE.WIDGET,
                id: widget.widgetId,
              },
            });
          });
        }
      }, WIDGET_DELETE_UNDO_TIMEOUT);
    }
  } catch (error) {
    yield put({
      type: ReduxActionErrorTypes.WIDGET_OPERATION_ERROR,
      payload: {
        action: ReduxActionTypes.WIDGET_DELETE,
        error,
      },
    });
  }
}

export function* deleteSagaInit(deleteAction: ReduxAction<WidgetDelete>) {
  const { widgetId } = deleteAction.payload;
  const selectedWidget = yield select(getSelectedWidget);
  const selectedWidgets: string[] = yield select(getSelectedWidgets);
  if (selectedWidgets.length > 1) {
    yield put({
      type: ReduxActionTypes.WIDGET_BULK_DELETE,
      payload: deleteAction.payload,
    });
  }
  if (!!widgetId || !!selectedWidget) {
    yield put({
      type: ReduxActionTypes.WIDGET_SINGLE_DELETE,
      payload: deleteAction.payload,
    });
  }
}

export function* deleteSaga(deleteAction: ReduxAction<WidgetDelete>) {
  try {
    let { parentId, widgetId } = deleteAction.payload;
    const { disallowUndo, isShortcut } = deleteAction.payload;
    if (!widgetId) {
<<<<<<< HEAD
      const selectedWidget: FlattenedWidgetProps = yield select(
=======
      const selectedWidget: FlattenedWidgetProps | undefined = yield select(
>>>>>>> 9f29dd02
        getSelectedWidget,
      );
      if (!selectedWidget) return;

      // if widget is not deletable, don't don anything
      if (selectedWidget.isDeletable === false) return false;

      widgetId = selectedWidget.widgetId;
      parentId = selectedWidget.parentId;
    }

    if (widgetId && parentId) {
      console.log("delete", { widgetId }, { isShortcut }, { parentId });
      const stateWidgets: CanvasWidgetsReduxState = yield select(getWidgets);
      const widgets = { ...stateWidgets };
<<<<<<< HEAD
      const stateWidget: FlattenedWidgetProps = yield select(
        getWidget,
        widgetId,
      );
=======
      const stateWidget: WidgetProps = yield select(getWidget, widgetId);
>>>>>>> 9f29dd02
      const widget = { ...stateWidget };

      const stateParent: FlattenedWidgetProps = yield select(
        getWidget,
        parentId,
      );
      let parent = { ...stateParent };

      const analyticsEvent = isShortcut
        ? "WIDGET_DELETE_VIA_SHORTCUT"
        : "WIDGET_DELETE";

      AnalyticsUtil.logEvent(analyticsEvent, {
        widgetName: widget.widgetName,
        widgetType: widget.type,
      });

      // Remove entry from parent's children

      if (parent.children) {
        parent = {
          ...parent,
          children: parent.children.filter((c) => c !== widgetId),
        };
      }

      widgets[parentId] = parent;

      const otherWidgetsToDelete = getAllWidgetsInTree(widgetId, widgets);
      const saveStatus: boolean = yield saveDeletedWidgets(
        otherWidgetsToDelete,
        widgetId,
      );
      let widgetName = widget.widgetName;
      // SPECIAL HANDLING FOR TABS IN A TABS WIDGET
      if (parent.type === WidgetTypes.TABS_WIDGET && widget.tabName) {
        widgetName = widget.tabName;
      }
      if (saveStatus && !disallowUndo) {
        // close property pane after delete
        yield put(closePropertyPane());
        Toaster.show({
          text: createMessage(WIDGET_DELETE, widgetName),
          hideProgressBar: false,
          variant: Variant.success,
          dispatchableAction: {
            type: ReduxActionTypes.UNDO_DELETE_WIDGET,
            payload: {
              widgetId,
            },
          },
        });

        setTimeout(() => {
          if (widgetId) {
            flushDeletedWidgets(widgetId);
            otherWidgetsToDelete.map((widget) => {
              AppsmithConsole.info({
                logType: LOG_TYPE.ENTITY_DELETED,
                text: "Widget was deleted",
                source: {
                  name: widget.widgetName,
                  type: ENTITY_TYPE.WIDGET,
                  id: widget.widgetId,
                },
              });
            });
          }
        }, WIDGET_DELETE_UNDO_TIMEOUT);
      }

      yield call(clearEvalPropertyCacheOfWidget, widgetName);

      let finalWidgets: CanvasWidgetsReduxState = yield call(
        updateListWidgetPropertiesOnChildDelete,
        widgets,
        widgetId,
        widgetName,
      );

      finalWidgets = _.omit(
        finalWidgets,
        otherWidgetsToDelete.map((widgets) => widgets.widgetId),
      );

      // Note: mutates finalWidgets
      resizeCanvasToLowestWidget(finalWidgets, parentId);
      console.log("delete", { finalWidgets });

      yield put(updateAndSaveLayout(finalWidgets));
    }
  } catch (error) {
    console.log({ error });
    yield put({
      type: ReduxActionErrorTypes.WIDGET_OPERATION_ERROR,
      payload: {
        action: ReduxActionTypes.WIDGET_DELETE,
        error,
      },
    });
  }
}

/**
 * this saga clears out the enhancementMap, template and dynamicBindingPathList when a child
 * is deleted in list widget
 *
 * @param widgets
 * @param widgetId
 * @param widgetName
 * @param parentId
 */
export function* updateListWidgetPropertiesOnChildDelete(
  widgets: CanvasWidgetsReduxState,
  widgetId: string,
  widgetName: string,
) {
  const clone = JSON.parse(JSON.stringify(widgets));

  const parentWithEnhancementFn = getParentWithEnhancementFn(widgetId, clone);

  if (parentWithEnhancementFn?.type === "LIST_WIDGET") {
    const listWidget = parentWithEnhancementFn;

    // delete widget in template of list
    if (listWidget && widgetName in listWidget.template) {
      listWidget.template[widgetName] = undefined;
    }

    // delete dynamic binding path if any
    remove(listWidget?.dynamicBindingPathList || [], (path: any) =>
      path.key.startsWith(`template.${widgetName}`),
    );

    return clone;
  }

  return clone;
}

export function* undoDeleteSaga(action: ReduxAction<{ widgetId: string }>) {
  // Get the list of widget and its children which were deleted
  const deletedWidgets: FlattenedWidgetProps[] = yield getDeletedWidgets(
    action.payload.widgetId,
  );
  const deletedWidgetIds = action.payload.widgetId.split(",");
  if (deletedWidgets && Array.isArray(deletedWidgets)) {
    // Get the current list of widgets from reducer
    const formTree = deletedWidgets.reduce((widgetTree, each) => {
      widgetTree[each.widgetId] = each;
      return widgetTree;
    }, {} as CanvasWidgetsReduxState);
    const stateWidgets = yield select(getWidgets);
    const deletedWidgetGroups = deletedWidgetIds.map((each) => ({
      widget: formTree[each],
      widgetsToRestore: getAllWidgetsInTree(each, formTree),
    }));
    const finalWidgets = deletedWidgetGroups.reduce(
      (reducedWidgets, deletedWidgetGroup) => {
        const {
          widget: deletedWidget,
          widgetsToRestore: deletedWidgets,
        } = deletedWidgetGroup;
        let widgets = cloneDeep(reducedWidgets);

        // If the deleted widget is in fact available.
        if (deletedWidget) {
          // Log an undo event
          AnalyticsUtil.logEvent("WIDGET_DELETE_UNDO", {
            widgetName: deletedWidget.widgetName,
            widgetType: deletedWidget.type,
          });
        }

        // For each deleted widget
        deletedWidgets.forEach((widget: FlattenedWidgetProps) => {
          // Add it to the widgets list we fetched from reducer
          widgets[widget.widgetId] = widget;
          // If the widget in question is the deleted widget
          if (deletedWidgetIds.includes(widget.widgetId)) {
            //SPECIAL HANDLING FOR TAB IN A TABS WIDGET
            if (
              widget.tabId &&
              widget.type === WidgetTypes.CANVAS_WIDGET &&
              widget.parentId
            ) {
              const parent = cloneDeep(widgets[widget.parentId]);
              if (parent.tabsObj) {
                try {
                  parent.tabsObj[widget.tabId] = {
                    id: widget.tabId,
                    widgetId: widget.widgetId,
                    label: widget.tabName || widget.widgetName,
                    isVisible: true,
                  };
                  widgets = {
                    ...widgets,
                    [widget.parentId]: {
                      ...widgets[widget.parentId],
                      tabsObj: parent.tabsObj,
                    },
                  };
                } catch (error) {
                  log.debug("Error deleting tabs widget: ", { error });
                }
              } else {
                parent.tabs = JSON.stringify([
                  {
                    id: widget.tabId,
                    widgetId: widget.widgetId,
                    label: widget.tabName || widget.widgetName,
                  },
                ]);
                widgets = {
                  ...widgets,
                  [widget.parentId]: parent,
                };
              }
            }
            let newChildren = [widget.widgetId];
            if (widget.parentId && widgets[widget.parentId].children) {
              // Concatenate the list of parents children with the current widgetId
              newChildren = newChildren.concat(
                widgets[widget.parentId].children,
              );
            }
            if (widget.parentId) {
              widgets = {
                ...widgets,
                [widget.parentId]: {
                  ...widgets[widget.parentId],
                  children: newChildren,
                },
              };
            }
          }
        });
        return widgets;
      },
      stateWidgets,
    );
    const parentId = deletedWidgets[0].parentId;
    if (parentId) {
      resizeCanvasToLowestWidget(finalWidgets, parentId);
    }
    yield put(updateAndSaveLayout(finalWidgets));
    deletedWidgetIds.forEach((widgetId) => {
      setTimeout(() => flashElementById(widgetId), 100);
    });
    yield put(selectMultipleWidgetsInitAction(deletedWidgetIds));
    if (deletedWidgetIds.length === 1) {
      yield put(forceOpenPropertyPane(action.payload.widgetId));
    }
    yield flushDeletedWidgets(action.payload.widgetId);
  }
}

export function* moveSaga(moveAction: ReduxAction<WidgetMove>) {
  try {
    Toaster.clear();
    const start = performance.now();
    const {
      leftColumn,
      newParentId,
      parentId,
      topRow,
      widgetId,
    } = moveAction.payload;
    const stateWidget: FlattenedWidgetProps = yield select(getWidget, widgetId);
    let widget = Object.assign({}, stateWidget);
    // Get all widgets from DSL/Redux Store
    const stateWidgets: CanvasWidgetsReduxState = yield select(getWidgets);
    const widgets = Object.assign({}, stateWidgets);
    // Get parent from DSL/Redux Store
    const stateParent: FlattenedWidgetProps = yield select(getWidget, parentId);
    const parent = {
      ...stateParent,
      children: [...(stateParent.children || [])],
    };
    // Update position of widget
    const updatedPosition = updateWidgetPosition(widget, leftColumn, topRow);
    widget = { ...widget, ...updatedPosition };

    // Replace widget with update widget props
    widgets[widgetId] = widget;
    // If the parent has changed i.e parentWidgetId is not parent.widgetId
    if (parent.widgetId !== newParentId && widgetId !== newParentId) {
      // Remove from the previous parent

      if (parent.children && Array.isArray(parent.children)) {
        const indexOfChild = parent.children.indexOf(widgetId);
        if (indexOfChild > -1) delete parent.children[indexOfChild];
        parent.children = parent.children.filter(Boolean);
      }

      // Add to new parent

      widgets[parent.widgetId] = parent;
      const newParent = {
        ...widgets[newParentId],
        children: widgets[newParentId].children
          ? [...(widgets[newParentId].children || []), widgetId]
          : [widgetId],
      };
      widgets[widgetId].parentId = newParentId;
      widgets[newParentId] = newParent;
    }
    log.debug("move computations took", performance.now() - start, "ms");

    yield put(updateAndSaveLayout(widgets));
  } catch (error) {
    yield put({
      type: ReduxActionErrorTypes.WIDGET_OPERATION_ERROR,
      payload: {
        action: ReduxActionTypes.WIDGET_MOVE,
        error,
      },
    });
  }
}

export function* resizeSaga(resizeAction: ReduxAction<WidgetResize>) {
  try {
    Toaster.clear();
    const start = performance.now();
    const {
      bottomRow,
      leftColumn,
      rightColumn,
      topRow,
      widgetId,
    } = resizeAction.payload;

    const stateWidget: FlattenedWidgetProps = yield select(getWidget, widgetId);
    let widget = { ...stateWidget };
    const stateWidgets = yield select(getWidgets);
    const widgets = { ...stateWidgets };

    widget = { ...widget, leftColumn, rightColumn, topRow, bottomRow };
    widgets[widgetId] = widget;
    log.debug("resize computations took", performance.now() - start, "ms");
    yield put(updateAndSaveLayout(widgets));
  } catch (error) {
    yield put({
      type: ReduxActionErrorTypes.WIDGET_OPERATION_ERROR,
      payload: {
        action: ReduxActionTypes.WIDGET_RESIZE,
        error,
      },
    });
  }
}

enum DynamicPathUpdateEffectEnum {
  ADD = "ADD",
  REMOVE = "REMOVE",
  NOOP = "NOOP",
}

type DynamicPathUpdate = {
  propertyPath: string;
  effect: DynamicPathUpdateEffectEnum;
};

function getDynamicTriggerPathListUpdate(
  widget: WidgetProps,
  propertyPath: string,
  propertyValue: string,
): DynamicPathUpdate {
  if (propertyValue && !isPathADynamicTrigger(widget, propertyPath)) {
    return {
      propertyPath,
      effect: DynamicPathUpdateEffectEnum.ADD,
    };
  } else if (!propertyValue && !isPathADynamicTrigger(widget, propertyPath)) {
    return {
      propertyPath,
      effect: DynamicPathUpdateEffectEnum.REMOVE,
    };
  }
  return {
    propertyPath,
    effect: DynamicPathUpdateEffectEnum.NOOP,
  };
}

function getDynamicBindingPathListUpdate(
  widget: WidgetProps,
  propertyPath: string,
  propertyValue: any,
): DynamicPathUpdate {
  let stringProp = propertyValue;
  if (_.isObject(propertyValue)) {
    // Stringify this because composite controls may have bindings in the sub controls
    stringProp = JSON.stringify(propertyValue);
  }

  //TODO(abhinav): This is not appropriate from the platform's archtecture's point of view.
  // Figure out a holistic solutions where we donot have to stringify above.
  if (propertyPath === "primaryColumns" || propertyPath === "derivedColumns") {
    return {
      propertyPath,
      effect: DynamicPathUpdateEffectEnum.NOOP,
    };
  }

  const isDynamic = isDynamicValue(stringProp);
  if (!isDynamic && isPathADynamicBinding(widget, propertyPath)) {
    return {
      propertyPath,
      effect: DynamicPathUpdateEffectEnum.REMOVE,
    };
  } else if (isDynamic && !isPathADynamicBinding(widget, propertyPath)) {
    return {
      propertyPath,
      effect: DynamicPathUpdateEffectEnum.ADD,
    };
  }
  return {
    propertyPath,
    effect: DynamicPathUpdateEffectEnum.NOOP,
  };
}

function applyDynamicPathUpdates(
  currentList: DynamicPath[],
  update: DynamicPathUpdate,
): DynamicPath[] {
  if (update.effect === DynamicPathUpdateEffectEnum.ADD) {
    currentList.push({
      key: update.propertyPath,
    });
  } else if (update.effect === DynamicPathUpdateEffectEnum.REMOVE) {
    currentList = _.reject(currentList, { key: update.propertyPath });
  }
  return currentList;
}

const isPropertyATriggerPath = (
  widget: WidgetProps,
  propertyPath: string,
): boolean => {
  const widgetConfig = WidgetFactory.getWidgetPropertyPaneConfig(widget.type);
  const { triggerPaths } = getAllPathsFromPropertyConfig(
    widget,
    widgetConfig,
    {},
  );
  return propertyPath in triggerPaths;
};

function* updateWidgetPropertySaga(
  updateAction: ReduxAction<UpdateWidgetPropertyRequestPayload>,
) {
  const {
    payload: { propertyPath, propertyValue, widgetId },
  } = updateAction;

  // Holder object to collect all updates
  const updates: Record<string, unknown> = {
    [propertyPath]: propertyValue,
  };
  // Push these updates via the batch update
  yield call(
    batchUpdateWidgetPropertySaga,
    batchUpdateWidgetProperty(widgetId, { modify: updates }),
  );
}

function* setWidgetDynamicPropertySaga(
  action: ReduxAction<SetWidgetDynamicPropertyPayload>,
) {
  const { isDynamic, propertyPath, widgetId } = action.payload;
  const stateWidget: WidgetProps = yield select(getWidget, widgetId);
  let widget = cloneDeep({ ...stateWidget });
  const propertyValue = _.get(widget, propertyPath);

  let dynamicPropertyPathList = getWidgetDynamicPropertyPathList(widget);
  if (isDynamic) {
    const keyExists =
      dynamicPropertyPathList.findIndex((path) => path.key === propertyPath) >
      -1;
    if (!keyExists) {
      dynamicPropertyPathList.push({
        key: propertyPath,
      });
    }
    widget = set(widget, propertyPath, convertToString(propertyValue));
  } else {
    dynamicPropertyPathList = _.reject(dynamicPropertyPathList, {
      key: propertyPath,
    });
    const { parsed } = yield call(
      validateProperty,
      propertyPath,
      propertyValue,
      widget,
    );
    widget = set(widget, propertyPath, parsed);
  }
  widget.dynamicPropertyPathList = dynamicPropertyPathList;

  const stateWidgets = yield select(getWidgets);
  const widgets = { ...stateWidgets, [widgetId]: widget };

  // Save the layout
  yield put(updateAndSaveLayout(widgets));
}

function getPropertiesToUpdate(
  widget: WidgetProps,
  updates: Record<string, unknown>,
  triggerPaths?: string[],
): {
  propertyUpdates: Record<string, unknown>;
  dynamicTriggerPathList: DynamicPath[];
  dynamicBindingPathList: DynamicPath[];
} {
  // Create a
  const widgetWithUpdates = _.cloneDeep(widget);
  Object.entries(updates).forEach(([propertyPath, propertyValue]) => {
    set(widgetWithUpdates, propertyPath, propertyValue);
  });

  // get the flat list of all updates (in case values are objects)
  const updatePaths = getAllPaths(updates);

  const propertyUpdates: Record<string, unknown> = {
    ...updates,
  };
  const currentDynamicTriggerPathList: DynamicPath[] = getWidgetDynamicTriggerPathList(
    widget,
  );
  const currentDynamicBindingPathList: DynamicPath[] = getEntityDynamicBindingPathList(
    widget,
  );
  const dynamicTriggerPathListUpdates: DynamicPathUpdate[] = [];
  const dynamicBindingPathListUpdates: DynamicPathUpdate[] = [];

  Object.keys(updatePaths).forEach((propertyPath) => {
    const propertyValue = _.get(updates, propertyPath);
    // only check if
    if (!_.isString(propertyValue)) {
      return;
    }

    // Check if the path is a of a dynamic trigger property
    let isTriggerProperty = isPropertyATriggerPath(
      widgetWithUpdates,
      propertyPath,
    );

    isTriggerProperty = doesTriggerPathsContainPropertyPath(
      isTriggerProperty,
      propertyPath,
      triggerPaths,
    );

    // If it is a trigger property, it will go in a different list than the general
    // dynamicBindingPathList.
    if (isTriggerProperty) {
      dynamicTriggerPathListUpdates.push(
        getDynamicTriggerPathListUpdate(widget, propertyPath, propertyValue),
      );
    } else {
      dynamicBindingPathListUpdates.push(
        getDynamicBindingPathListUpdate(widget, propertyPath, propertyValue),
      );
    }
  });

  const dynamicTriggerPathList = dynamicTriggerPathListUpdates.reduce(
    applyDynamicPathUpdates,
    currentDynamicTriggerPathList,
  );
  const dynamicBindingPathList = dynamicBindingPathListUpdates.reduce(
    applyDynamicPathUpdates,
    currentDynamicBindingPathList,
  );

  return {
    propertyUpdates,
    dynamicTriggerPathList,
    dynamicBindingPathList,
  };
}

function* batchUpdateWidgetPropertySaga(
  action: ReduxAction<UpdateWidgetPropertyPayload>,
) {
  const start = performance.now();
  const { updates, widgetId } = action.payload;
  console.log("Register", { updates });
  if (!widgetId) {
    // Handling the case where sometimes widget id is not passed through here
    return;
  }
  const { modify = {}, remove = [], triggerPaths } = updates;

  const stateWidget: WidgetProps = yield select(getWidget, widgetId);

  // if there is no widget in the state, don't do anything
  if (!stateWidget) return;

  let widget = cloneDeep(stateWidget);
  try {
    if (Object.keys(modify).length > 0) {
      const {
        dynamicBindingPathList,
        dynamicTriggerPathList,
        propertyUpdates,
      } = getPropertiesToUpdate(widget, modify, triggerPaths);

      // We loop over all updates
      Object.entries(propertyUpdates).forEach(
        ([propertyPath, propertyValue]) => {
          // since property paths could be nested, we use lodash set method
          widget = set(widget, propertyPath, propertyValue);
        },
      );
      widget.dynamicBindingPathList = dynamicBindingPathList;
      widget.dynamicTriggerPathList = dynamicTriggerPathList;
    }
  } catch (e) {
    log.debug("Error updating property paths: ", { e });
  }

  if (Array.isArray(remove) && remove.length > 0) {
    widget = yield removeWidgetProperties(widget, remove);
  }

  const stateWidgets: CanvasWidgetsReduxState = yield select(getWidgets);
  const widgets = produce(stateWidgets, (draft) => {
    draft[widgetId] = widget;
  });
  log.debug(
    "Batch widget property update calculations took: ",
    performance.now() - start,
    "ms",
  );
  // Save the layout
  yield put(updateAndSaveLayout(widgets));
}

function* removeWidgetProperties(widget: WidgetProps, paths: string[]) {
  try {
    let dynamicTriggerPathList: DynamicPath[] = getWidgetDynamicTriggerPathList(
      widget,
    );
    let dynamicBindingPathList: DynamicPath[] = getEntityDynamicBindingPathList(
      widget,
    );
    let dynamicPropertyPathList: DynamicPath[] = getWidgetDynamicPropertyPathList(
      widget,
    );

    paths.forEach((propertyPath) => {
      dynamicTriggerPathList = dynamicTriggerPathList.filter((dynamicPath) => {
        return !isChildPropertyPath(propertyPath, dynamicPath.key);
      });

      dynamicBindingPathList = dynamicBindingPathList.filter((dynamicPath) => {
        return !isChildPropertyPath(propertyPath, dynamicPath.key);
      });

      dynamicPropertyPathList = dynamicPropertyPathList.filter(
        (dynamicPath) => {
          return !isChildPropertyPath(propertyPath, dynamicPath.key);
        },
      );
    });

    widget.dynamicBindingPathList = dynamicBindingPathList;
    widget.dynamicTriggerPathList = dynamicTriggerPathList;
    widget.dynamicPropertyPathList = dynamicPropertyPathList;

    paths.forEach((propertyPath) => {
      widget = unsetPropertyPath(widget, propertyPath) as WidgetProps;
    });
  } catch (e) {
    log.debug("Error removing propertyPaths: ", { e });
  }

  return widget;
}

function* deleteWidgetPropertySaga(
  action: ReduxAction<DeleteWidgetPropertyPayload>,
) {
  const { propertyPaths, widgetId } = action.payload;
  if (!widgetId) {
    // Handling the case where sometimes widget id is not passed through here
    return;
  }

  yield put(batchUpdateWidgetProperty(widgetId, { remove: propertyPaths }));
}

//TODO(abhinav): Move this to helpers and add tests
const unsetPropertyPath = (obj: Record<string, unknown>, path: string) => {
  const regex = /(.*)\[\d+\]$/;
  if (regex.test(path)) {
    const matches = path.match(regex);
    if (
      matches &&
      Array.isArray(matches) &&
      matches[1] &&
      matches[1].length > 0
    ) {
      _.unset(obj, path);
      const arr = _.get(obj, matches[1]);
      if (arr && Array.isArray(arr)) {
        _.set(obj, matches[1], arr.filter(Boolean));
      }
    }
  } else {
    _.unset(obj, path);
  }
  return obj;
};

function* resetChildrenMetaSaga(action: ReduxAction<{ widgetId: string }>) {
  const parentWidgetId = action.payload.widgetId;
  const canvasWidgets: CanvasWidgetsReduxState = yield select(getWidgets);
  const childrenIds: string[] = getWidgetChildren(
    canvasWidgets,
    parentWidgetId,
  );
  for (const childIndex in childrenIds) {
    const childId = childrenIds[childIndex];
    yield put(resetWidgetMetaProperty(childId));
  }
}

function* updateCanvasSize(
  action: ReduxAction<{ canvasWidgetId: string; snapRows: number }>,
) {
  const { canvasWidgetId, snapRows } = action.payload;
  const canvasWidget = yield select(getWidget, canvasWidgetId);

  const originalSnapRows = canvasWidget.bottomRow - canvasWidget.topRow;

  const newBottomRow = Math.round(
    snapRows * GridDefaults.DEFAULT_GRID_ROW_HEIGHT,
  );
  /* Update the canvas's rows, ONLY if it has changed since the last render */
  if (originalSnapRows !== newBottomRow) {
    // TODO(abhinav): This considers that the topRow will always be zero
    // Check this out when non canvas widgets are updating snapRows
    // erstwhile: Math.round((rows * props.snapRowSpace) / props.parentRowSpace),
    yield put(
      batchUpdateWidgetProperty(canvasWidgetId, {
        modify: { bottomRow: newBottomRow },
      }),
    );
  }
}

function* createWidgetCopy(widget: FlattenedWidgetProps) {
  const allWidgets: { [widgetId: string]: FlattenedWidgetProps } = yield select(
    getWidgets,
  );
  const widgetsToStore = getAllWidgetsInTree(widget.widgetId, allWidgets);
  return {
    widgetId: widget.widgetId,
    list: widgetsToStore,
    parentId: widget.parentId,
  };
}

function* createSelectedWidgetsCopy(selectedWidgets: FlattenedWidgetProps[]) {
  if (!selectedWidgets || !selectedWidgets.length) return;
  const widgetListsToStore: {
    widgetId: string;
    parentId: string;
    list: FlattenedWidgetProps[];
  }[] = yield all(selectedWidgets.map((each) => call(createWidgetCopy, each)));
  return yield saveCopiedWidgets(JSON.stringify(widgetListsToStore));
}

/**
 * copy here actually means saving a JSON in local storage
 * so when a user hits copy on a selected widget, we save widget in localStorage
 *
 * @param action
 * @returns
 */
function* copyWidgetSaga(action: ReduxAction<{ isShortcut: boolean }>) {
  const allWidgets: { [widgetId: string]: FlattenedWidgetProps } = yield select(
    getWidgets,
  );
  const selectedWidgets: string[] = yield select(getSelectedWidgets);
  if (!selectedWidgets) {
    Toaster.show({
      text: createMessage(ERROR_WIDGET_COPY_NO_WIDGET_SELECTED),
      variant: Variant.info,
    });
    return;
  }

  const allAllowedToCopy = selectedWidgets.some((each) => {
    return !allWidgets[each].disallowCopy;
  });

  if (!allAllowedToCopy) {
    Toaster.show({
      text: createMessage(ERROR_WIDGET_COPY_NOT_ALLOWED),
      variant: Variant.info,
    });

    return;
  }
  const selectedWidgetProps = selectedWidgets.map((each) => allWidgets[each]);

  const saveResult = yield createSelectedWidgetsCopy(selectedWidgetProps);

  selectedWidgetProps.forEach((each) => {
    const eventName = action.payload.isShortcut
      ? "WIDGET_COPY_VIA_SHORTCUT"
      : "WIDGET_COPY";
    AnalyticsUtil.logEvent(eventName, {
      widgetName: each.widgetName,
      widgetType: each.type,
    });
  });

  if (saveResult) {
    Toaster.show({
      text: createMessage(
        WIDGET_COPY,
        selectedWidgetProps.length > 1
          ? `${selectedWidgetProps.length} Widgets`
          : selectedWidgetProps[0].widgetName,
      ),
      variant: Variant.success,
    });
  }
}

export function calculateNewWidgetPosition(
  widget: WidgetProps,
  parentId: string,
  canvasWidgets: { [widgetId: string]: FlattenedWidgetProps },
  parentBottomRow?: number,
  persistColumnPosition = false,
) {
  // Note: This is a very simple algorithm.
  // We take the bottom most widget in the canvas, then calculate the top,left,right,bottom
  // co-ordinates for the new widget, such that it can be placed at the bottom of the canvas.
  const nextAvailableRow = parentBottomRow
    ? parentBottomRow
    : nextAvailableRowInContainer(parentId, canvasWidgets);
  return {
    leftColumn: persistColumnPosition ? widget.leftColumn : 0,
    rightColumn: persistColumnPosition
      ? widget.rightColumn
      : widget.rightColumn - widget.leftColumn,
    topRow: parentBottomRow
      ? nextAvailableRow + widget.topRow
      : nextAvailableRow,
    bottomRow: parentBottomRow
      ? nextAvailableRow + widget.bottomRow
      : nextAvailableRow + (widget.bottomRow - widget.topRow),
  };
}

function* getEntityNames() {
  const evalTree = yield select(getDataTree);
  return Object.keys(evalTree);
}

function getNextWidgetName(
  widgets: CanvasWidgetsReduxState,
  type: WidgetType,
  evalTree: {
    bottomRow: any;
    leftColumn: any;
    rightColumn: any;
    topRow: any;
  },
  options?: Record<string, unknown>,
) {
  // Compute the new widget's name
  const defaultConfig: any = WidgetFactory.widgetConfigMap.get(type);
  const widgetNames = Object.keys(widgets).map((w) => widgets[w].widgetName);
  const entityNames = Object.keys(evalTree);
  let prefix = defaultConfig.widgetName;
  if (options && options.prefix) {
    prefix = `${options.prefix}${
      widgetNames.indexOf(options.prefix as string) > -1 ? "Copy" : ""
    }`;
  }

  return getNextEntityName(
    prefix,
    [...widgetNames, ...entityNames],
    options?.startWithoutIndex as boolean,
  );
}

/**
 * this saga create a new widget from the copied one to store
 */
function* pasteWidgetSaga() {
  const copiedWidgetGroups: {
    widgetId: string;
    parentId: string;
    list: WidgetProps[];
  }[] = yield getCopiedWidgets();

  if (!Array.isArray(copiedWidgetGroups)) {
    return;
    // to avoid invoking old copied widgets
  }
  const stateWidgets: CanvasWidgetsReduxState = yield select(getWidgets);
  let selectedWidget: FlattenedWidgetProps | undefined = yield select(
    getSelectedWidget,
  );
  const focusedWidget: FlattenedWidgetProps | undefined = yield select(
    getFocusedWidget,
  );

  selectedWidget = yield checkIfPastingIntoListWidget(
    stateWidgets,
    selectedWidget || focusedWidget,
    copiedWidgetGroups,
  );

  const pastingIntoWidgetId: string = yield getParentWidgetIdForPasting(
    { ...stateWidgets },
    selectedWidget,
  );

  let widgets = { ...stateWidgets };
  const newlyCreatedWidgetIds: string[] = [];
  const sortedWidgetList = copiedWidgetGroups.sort(
    (a, b) => a.list[0].topRow - b.list[0].topRow,
  );
  const copiedGroupTopRow = sortedWidgetList[0].list[0].topRow;
  const nextAvailableRow: number = nextAvailableRowInContainer(
    pastingIntoWidgetId,
    widgets,
  );
  yield all(
    copiedWidgetGroups.map((copiedWidgets) =>
      call(function*() {
        // Don't try to paste if there is no copied widget
        if (!copiedWidgets) return;
        const copiedWidgetId = copiedWidgets.widgetId;
        const unUpdatedCopyOfWidget = copiedWidgets.list.find(
          (widget) => widget.widgetId === copiedWidgetId,
        );

        if (unUpdatedCopyOfWidget) {
          const copiedWidget = {
            ...unUpdatedCopyOfWidget,
            topRow: unUpdatedCopyOfWidget.topRow - copiedGroupTopRow,
            bottomRow: unUpdatedCopyOfWidget.bottomRow - copiedGroupTopRow,
          };

          // Log the paste event
          AnalyticsUtil.logEvent("WIDGET_PASTE", {
            widgetName: copiedWidget.widgetName,
            widgetType: copiedWidget.type,
          });

          // Compute the new widget's positional properties
          const {
            bottomRow,
            leftColumn,
            rightColumn,
            topRow,
          } = yield calculateNewWidgetPosition(
            copiedWidget,
            pastingIntoWidgetId,
            widgets,
            nextAvailableRow,
            true,
          );
          // goToNextAvailableRow = true,
          // persistColumnPosition = false,

          const evalTree = yield select(getDataTree);

          // Get a flat list of all the widgets to be updated
          const widgetList = copiedWidgets.list;
          const widgetIdMap: Record<string, string> = {};
          const widgetNameMap: Record<string, string> = {};
          const newWidgetList: FlattenedWidgetProps[] = [];
          // Generate new widgetIds for the flat list of all the widgets to be updated
          widgetList.forEach((widget) => {
            // Create a copy of the widget properties
            const newWidget = cloneDeep(widget);
            newWidget.widgetId = generateReactKey();
            // Add the new widget id so that it maps the previous widget id
            widgetIdMap[widget.widgetId] = newWidget.widgetId;

            // Add the new widget to the list
            newWidgetList.push(newWidget);
          });

          // For each of the new widgets generated
          for (let i = 0; i < newWidgetList.length; i++) {
            const widget = newWidgetList[i];
            const oldWidgetName = widget.widgetName;
            // Generate a new unique widget name
            const newWidgetName = getNextWidgetName(
              widgets,
              widget.type,
              evalTree,
              {
                prefix: oldWidgetName,
                startWithoutIndex: true,
              },
            );
            // Update the children widgetIds if it has children
            if (widget.children && widget.children.length > 0) {
              widget.children.forEach(
                (childWidgetId: string, index: number) => {
                  if (widget.children) {
                    widget.children[index] = widgetIdMap[childWidgetId];
                  }
                },
              );
            }

            // Update the tabs for the tabs widget.
            if (widget.tabsObj && widget.type === WidgetTypes.TABS_WIDGET) {
              try {
                const tabs = Object.values(widget.tabsObj);
                if (Array.isArray(tabs)) {
                  widget.tabsObj = tabs.reduce((obj: any, tab) => {
                    tab.widgetId = widgetIdMap[tab.widgetId];
                    obj[tab.id] = tab;
                    return obj;
                  }, {});
                }
              } catch (error) {
                log.debug("Error updating tabs", error);
              }
            }

            // Update the table widget column properties
            if (widget.type === WidgetTypes.TABLE_WIDGET) {
              try {
                // If the primaryColumns of the table exist
                if (widget.primaryColumns) {
                  // For each column
                  for (const [columnId, column] of Object.entries(
                    widget.primaryColumns,
                  )) {
                    // For each property in the column
                    for (const [key, value] of Object.entries(
                      column as ColumnProperties,
                    )) {
                      // Replace reference of previous widget with the new widgetName
                      // This handles binding scenarios like `{{Table2.tableData.map((currentRow) => (currentRow.id))}}`
                      widget.primaryColumns[columnId][key] = isString(value)
                        ? value.replace(
                            `${oldWidgetName}.`,
                            `${newWidgetName}.`,
                          )
                        : value;
                    }
                  }
                }
                // Use the new widget name we used to replace the column properties above.
                widget.widgetName = newWidgetName;
              } catch (error) {
                log.debug("Error updating table widget properties", error);
              }
            }

            // If it is the copied widget, update position properties
            if (widget.widgetId === widgetIdMap[copiedWidget.widgetId]) {
              widget.leftColumn = leftColumn;
              widget.topRow = topRow;
              widget.bottomRow = bottomRow;
              widget.rightColumn = rightColumn;
              widget.parentId = pastingIntoWidgetId;
              // Also, update the parent widget in the canvas widgets
              // to include this new copied widget's id in the parent's children
              let parentChildren = [widget.widgetId];
              const widgetChildren = widgets[pastingIntoWidgetId].children;
              if (widgetChildren && Array.isArray(widgetChildren)) {
                // Add the new child to existing children
                parentChildren = parentChildren.concat(widgetChildren);
              }
              const updateBottomRow =
                widget.bottomRow * widget.parentRowSpace >
                widgets[pastingIntoWidgetId].bottomRow;
              widgets = {
                ...widgets,
                [pastingIntoWidgetId]: {
                  ...widgets[pastingIntoWidgetId],
                  ...(updateBottomRow
                    ? {
                        bottomRow: widget.bottomRow * widget.parentRowSpace,
                      }
                    : {}),
                  children: parentChildren,
                },
              };
              // If the copied widget's boundaries exceed the parent's
              // Make the parent scrollable
              if (
                widgets[pastingIntoWidgetId].bottomRow *
                  widgets[widget.parentId].parentRowSpace <=
                widget.bottomRow * widget.parentRowSpace
              ) {
                const parentOfPastingWidget =
                  widgets[pastingIntoWidgetId].parentId;
                if (
                  parentOfPastingWidget &&
                  widget.parentId !== MAIN_CONTAINER_WIDGET_ID
                ) {
                  const parent = widgets[parentOfPastingWidget];
                  widgets[parentOfPastingWidget] = {
                    ...parent,
                    shouldScrollContents: true,
                  };
                }
              }
            } else {
              // For all other widgets in the list
              // (These widgets will be descendants of the copied widget)
              // This means, that their parents will also be newly copied widgets
              // Update widget's parent widget ids with the new parent widget ids
              const newParentId = newWidgetList.find((newWidget) =>
                widget.parentId
                  ? newWidget.widgetId === widgetIdMap[widget.parentId]
                  : false,
              )?.widgetId;
              if (newParentId) widget.parentId = newParentId;
            }
            widget.widgetName = newWidgetName;
            widgetNameMap[oldWidgetName] = widget.widgetName;
            // Add the new widget to the canvas widgets
            widgets[widget.widgetId] = widget;
          }
          newlyCreatedWidgetIds.push(widgetIdMap[copiedWidgetId]);
          // 1. updating template in the copied widget and deleting old template associations
          // 2. updating dynamicBindingPathList in the copied grid widget
          for (let i = 0; i < newWidgetList.length; i++) {
            const widget = newWidgetList[i];

            widgets = handleSpecificCasesWhilePasting(
              widget,
              widgets,
              widgetNameMap,
              newWidgetList,
            );
          }
        }
      }),
    ),
  );
  // save the new DSL
  yield put(updateAndSaveLayout(widgets));
  newlyCreatedWidgetIds.forEach((newWidgetId) => {
    setTimeout(() => flashElementById(newWidgetId), 100);
  });
  // hydrating enhancements map after save layout so that enhancement map
  // for newly copied widget is hydrated
  yield put(selectMultipleWidgetsInitAction(newlyCreatedWidgetIds));
}

function* cutWidgetSaga() {
  const allWidgets: { [widgetId: string]: FlattenedWidgetProps } = yield select(
    getWidgets,
  );
  const selectedWidgets: string[] = yield select(getSelectedWidgets);
  if (!selectedWidgets) {
    Toaster.show({
      text: createMessage(ERROR_WIDGET_CUT_NO_WIDGET_SELECTED),
      variant: Variant.info,
    });
    return;
  }

  const selectedWidgetProps = selectedWidgets.map((each) => allWidgets[each]);

  const saveResult = yield createSelectedWidgetsCopy(selectedWidgetProps);

  selectedWidgetProps.forEach((each) => {
    const eventName = "WIDGET_CUT_VIA_SHORTCUT"; // cut only supported through a shortcut
    AnalyticsUtil.logEvent(eventName, {
      widgetName: each.widgetName,
      widgetType: each.type,
    });
  });

  if (saveResult) {
    Toaster.show({
      text: createMessage(
        WIDGET_CUT,
        selectedWidgetProps.length > 1
          ? `${selectedWidgetProps.length} Widgets`
          : selectedWidgetProps[0].widgetName,
      ),
      variant: Variant.success,
    });
  }

  yield put({
    type: ReduxActionTypes.WIDGET_DELETE,
    payload: {
      disallowUndo: true,
      isShortcut: true,
    },
  });
}

function* addTableWidgetFromQuerySaga(action: ReduxAction<string>) {
  try {
    const columns = 8 * GRID_DENSITY_MIGRATION_V1;
    const rows = 7 * GRID_DENSITY_MIGRATION_V1;
    const queryName = action.payload;
    const widgets = yield select(getWidgets);
    const evalTree = yield select(getDataTree);
    const widgetName = getNextWidgetName(widgets, "TABLE_WIDGET", evalTree);

    let newWidget = {
      type: WidgetTypes.TABLE_WIDGET,
      newWidgetId: generateReactKey(),
      widgetId: "0",
      topRow: 0,
      bottomRow: rows,
      leftColumn: 0,
      rightColumn: columns,
      columns,
      rows,
      parentId: MAIN_CONTAINER_WIDGET_ID,
      widgetName,
      renderMode: RenderModes.CANVAS,
      parentRowSpace: GridDefaults.DEFAULT_GRID_ROW_HEIGHT,
      parentColumnSpace: 1,
      isLoading: false,
      version: 1,
      props: {
        tableData: `{{${queryName}.data}}`,
        dynamicBindingPathList: [{ key: "tableData" }],
      },
    };
    const {
      bottomRow,
      leftColumn,
      rightColumn,
      topRow,
    } = yield calculateNewWidgetPosition(
      newWidget,
      MAIN_CONTAINER_WIDGET_ID,
      widgets,
    );

    newWidget = {
      ...newWidget,
      leftColumn,
      topRow,
      rightColumn,
      bottomRow,
    };

    yield put({
      type: ReduxActionTypes.WIDGET_ADD_CHILD,
      payload: newWidget,
    });

    const applicationId = yield select(getCurrentApplicationId);
    const pageId = yield select(getCurrentPageId);

    navigateToCanvas(
      {
        applicationId,
        pageId,
      },
      window.location.pathname,
      pageId,
      newWidget.newWidgetId,
    );
    yield put({
      type: ReduxActionTypes.SELECT_WIDGET_INIT,
      payload: { widgetId: newWidget.newWidgetId },
    });
    yield put(forceOpenPropertyPane(newWidget.newWidgetId));
  } catch (error) {
    Toaster.show({
      text: createMessage(ERROR_ADD_WIDGET_FROM_QUERY),
      variant: Variant.danger,
    });
  }
}

export default function* widgetOperationSagas() {
  yield fork(widgetSelectionSagas);
  yield all([
    takeEvery(
      ReduxActionTypes.ADD_TABLE_WIDGET_FROM_QUERY,
      addTableWidgetFromQuerySaga,
    ),
    takeEvery(ReduxActionTypes.WIDGET_ADD_CHILD, addChildSaga),
    takeEvery(ReduxActionTypes.WIDGET_DELETE, deleteSagaInit),
    takeEvery(ReduxActionTypes.WIDGET_SINGLE_DELETE, deleteSaga),
    takeEvery(
      ReduxActionTypes.WIDGET_BULK_DELETE,
      deleteAllSelectedWidgetsSaga,
    ),
    takeLatest(ReduxActionTypes.WIDGET_MOVE, moveSaga),
    takeLatest(ReduxActionTypes.WIDGET_RESIZE, resizeSaga),
    takeEvery(
      ReduxActionTypes.UPDATE_WIDGET_PROPERTY_REQUEST,
      updateWidgetPropertySaga,
    ),
    takeEvery(
      ReduxActionTypes.WIDGET_UPDATE_PROPERTY,
      updateWidgetPropertySaga,
    ),
    takeEvery(
      ReduxActionTypes.SET_WIDGET_DYNAMIC_PROPERTY,
      setWidgetDynamicPropertySaga,
    ),
    takeEvery(
      ReduxActionTypes.RESET_CHILDREN_WIDGET_META,
      resetChildrenMetaSaga,
    ),
    takeEvery(
      ReduxActionTypes.BATCH_UPDATE_WIDGET_PROPERTY,
      batchUpdateWidgetPropertySaga,
    ),
    takeEvery(
      ReduxActionTypes.DELETE_WIDGET_PROPERTY,
      deleteWidgetPropertySaga,
    ),
    takeLatest(ReduxActionTypes.UPDATE_CANVAS_SIZE, updateCanvasSize),
    takeLatest(ReduxActionTypes.COPY_SELECTED_WIDGET_INIT, copyWidgetSaga),
    takeEvery(ReduxActionTypes.PASTE_COPIED_WIDGET_INIT, pasteWidgetSaga),
    takeEvery(ReduxActionTypes.UNDO_DELETE_WIDGET, undoDeleteSaga),
    takeEvery(ReduxActionTypes.CUT_SELECTED_WIDGET, cutWidgetSaga),
    takeEvery(ReduxActionTypes.WIDGET_ADD_CHILDREN, addChildrenSaga),
  ]);
}<|MERGE_RESOLUTION|>--- conflicted
+++ resolved
@@ -138,6 +138,8 @@
 import { getParentWithEnhancementFn } from "./WidgetEnhancementHelpers";
 import { widgetSelectionSagas } from "./WidgetSelectionSagas";
 import { GRID_DENSITY_MIGRATION_V1 } from "widgets/constants";
+import { getWidgetDimensions } from "widgets/WidgetUtils";
+
 function* getChildWidgetProps(
   parent: FlattenedWidgetProps,
   params: WidgetAddChild,
@@ -593,11 +595,7 @@
     let { parentId, widgetId } = deleteAction.payload;
     const { disallowUndo, isShortcut } = deleteAction.payload;
     if (!widgetId) {
-<<<<<<< HEAD
-      const selectedWidget: FlattenedWidgetProps = yield select(
-=======
       const selectedWidget: FlattenedWidgetProps | undefined = yield select(
->>>>>>> 9f29dd02
         getSelectedWidget,
       );
       if (!selectedWidget) return;
@@ -613,14 +611,10 @@
       console.log("delete", { widgetId }, { isShortcut }, { parentId });
       const stateWidgets: CanvasWidgetsReduxState = yield select(getWidgets);
       const widgets = { ...stateWidgets };
-<<<<<<< HEAD
       const stateWidget: FlattenedWidgetProps = yield select(
         getWidget,
         widgetId,
       );
-=======
-      const stateWidget: WidgetProps = yield select(getWidget, widgetId);
->>>>>>> 9f29dd02
       const widget = { ...stateWidget };
 
       const stateParent: FlattenedWidgetProps = yield select(
@@ -961,6 +955,27 @@
 
     widget = { ...widget, leftColumn, rightColumn, topRow, bottomRow };
     widgets[widgetId] = widget;
+    // update canvas child
+    // Check if widget has children
+    if (widget.children && widget.children.length) {
+      // Get the child props
+      let child = widgets[widget.children[0]];
+      // If child is a canvas widget
+      if (child.type === WidgetTypes.CANVAS_WIDGET) {
+        // Get widget dimensions
+        const { componentHeight, componentWidth } = getWidgetDimensions(widget);
+        // Update child canvas properties
+        child = produce(child, (canvas: WidgetProps) => {
+          canvas.rightColumn = componentWidth;
+          canvas.bottomRow = widget.shouldScrollContents
+            ? canvas.bottomRow
+            : componentHeight;
+        });
+        // Update child in canvas widgets
+        widgets[widget.children[0]] = child;
+      }
+    }
+
     log.debug("resize computations took", performance.now() - start, "ms");
     yield put(updateAndSaveLayout(widgets));
   } catch (error) {
