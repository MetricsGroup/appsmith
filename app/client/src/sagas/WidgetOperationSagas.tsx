--- conflicted
+++ resolved
@@ -68,10 +68,6 @@
   RenderModes,
   WIDGET_DELETE_UNDO_TIMEOUT,
 } from "constants/WidgetConstants";
-<<<<<<< HEAD
-=======
-import WidgetConfigResponse from "mockResponses/WidgetConfigResponse";
->>>>>>> 9dbb1674
 import {
   flushDeletedWidgets,
   getCopiedWidgets,
@@ -140,11 +136,7 @@
 import { getSelectedWidgets } from "selectors/ui";
 import { getParentWithEnhancementFn } from "./WidgetEnhancementHelpers";
 import { widgetSelectionSagas } from "./WidgetSelectionSagas";
-<<<<<<< HEAD
-import { GRID_DENSITY_MIGRATION_V1 } from "widgets/constants";
 import { getWidgetDimensions } from "widgets/WidgetUtils";
-=======
->>>>>>> 9dbb1674
 
 function* getChildWidgetProps(
   parent: FlattenedWidgetProps,
@@ -1867,7 +1859,8 @@
 
   if (!widgetConfig.type) return;
 
-  const defaultConfig = WidgetConfigResponse.config[widgetConfig.type];
+  const defaultConfig = WidgetFactory.widgetConfigMap.get(widgetConfig.type);
+
   const evalTree = yield select(getDataTree);
   const widgets = yield select(getWidgets);
 
