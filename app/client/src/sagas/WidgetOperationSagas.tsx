--- conflicted
+++ resolved
@@ -49,13 +49,8 @@
   isPathADynamicTrigger,
 } from "utils/DynamicBindingUtils";
 import { WidgetProps } from "widgets/BaseWidget";
-<<<<<<< HEAD
-import _, { cloneDeep, isString, omit, set } from "lodash";
+import _, { cloneDeep, isString, omit, set, flattenDeep, remove } from "lodash";
 import WidgetFactory, { WidgetType } from "utils/WidgetFactory";
-=======
-import _, { cloneDeep, flattenDeep, isString, set, remove } from "lodash";
-import WidgetFactory from "utils/WidgetFactory";
->>>>>>> 6d83d8d7
 import {
   buildWidgetBlueprint,
   executeWidgetBlueprintOperations,
@@ -68,12 +63,9 @@
   RenderModes,
   WIDGET_DELETE_UNDO_TIMEOUT,
 } from "constants/WidgetConstants";
-<<<<<<< HEAD
-=======
 import WidgetConfigResponse, {
   GRID_DENSITY_MIGRATION_V1,
 } from "mockResponses/WidgetConfigResponse";
->>>>>>> 6d83d8d7
 import {
   flushDeletedWidgets,
   getCopiedWidgets,
@@ -124,13 +116,11 @@
   WIDGET_BULK_DELETE,
   ERROR_WIDGET_COPY_NOT_ALLOWED,
 } from "constants/messages";
-<<<<<<< HEAD
 import produce from "immer";
 
 // Todo(abhinav): abstraction leak
 const WidgetTypes = WidgetFactory.widgetTypes;
 
-=======
 import AppsmithConsole from "utils/AppsmithConsole";
 import { ENTITY_TYPE } from "entities/AppsmithConsole";
 import LOG_TYPE from "entities/AppsmithConsole/logtype";
@@ -144,26 +134,13 @@
 import { getSelectedWidgets } from "selectors/ui";
 import { getParentWithEnhancementFn } from "./WidgetEnhancementHelpers";
 import { widgetSelectionSagas } from "./WidgetSelectionSagas";
->>>>>>> 6d83d8d7
 function* getChildWidgetProps(
   parent: FlattenedWidgetProps,
   params: WidgetAddChild,
   widgets: { [widgetId: string]: FlattenedWidgetProps },
 ) {
-<<<<<<< HEAD
-  const { leftColumn, topRow, newWidgetId, type } = params;
-  let {
-    rows,
-    columns,
-    parentColumnSpace,
-    parentRowSpace,
-    widgetName,
-    props,
-  } = params;
-=======
   const { leftColumn, newWidgetId, props, topRow, type } = params;
   let { columns, parentColumnSpace, parentRowSpace, rows, widgetName } = params;
->>>>>>> 6d83d8d7
   let minHeight = undefined;
   const restDefaultConfig = omit(WidgetFactory.widgetConfigMap.get(type), [
     "blueprint",
@@ -1258,14 +1235,6 @@
     performance.now() - start,
     "ms",
   );
-<<<<<<< HEAD
-  yield put({
-    type: ReduxActionTypes.UPDATE_LAYOUT,
-    payload: { widgets },
-  });
-=======
-
->>>>>>> 6d83d8d7
   // Save the layout
   // yield put(updateAndSaveLayout(widgets));
 }
