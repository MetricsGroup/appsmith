--- conflicted
+++ resolved
@@ -855,73 +855,6 @@
   }
 }
 
-<<<<<<< HEAD
-=======
-export function* moveSaga(moveAction: ReduxAction<WidgetMove>) {
-  try {
-    Toaster.clear();
-    const start = performance.now();
-    const {
-      leftColumn,
-      newParentId,
-      parentId,
-      topRow,
-      widgetId,
-    } = moveAction.payload;
-    const stateWidget: FlattenedWidgetProps = yield select(getWidget, widgetId);
-    let widget = Object.assign({}, stateWidget);
-    // Get all widgets from DSL/Redux Store
-    const stateWidgets: CanvasWidgetsReduxState = yield select(getWidgets);
-    const widgets = Object.assign({}, stateWidgets);
-    // Get parent from DSL/Redux Store
-    const stateParent: FlattenedWidgetProps = yield select(getWidget, parentId);
-    const parent = {
-      ...stateParent,
-      children: [...(stateParent.children || [])],
-    };
-    // Update position of widget
-    const updatedPosition = updateWidgetPosition(widget, leftColumn, topRow);
-    widget = { ...widget, ...updatedPosition };
-
-    // Replace widget with update widget props
-    widgets[widgetId] = widget;
-    // If the parent has changed i.e parentWidgetId is not parent.widgetId
-    if (parent.widgetId !== newParentId && widgetId !== newParentId) {
-      // Remove from the previous parent
-
-      if (parent.children && Array.isArray(parent.children)) {
-        const indexOfChild = parent.children.indexOf(widgetId);
-        if (indexOfChild > -1) delete parent.children[indexOfChild];
-        parent.children = parent.children.filter(Boolean);
-      }
-
-      // Add to new parent
-
-      widgets[parent.widgetId] = parent;
-      const newParent = {
-        ...widgets[newParentId],
-        children: widgets[newParentId].children
-          ? [...(widgets[newParentId].children || []), widgetId]
-          : [widgetId],
-      };
-      widgets[widgetId].parentId = newParentId;
-      widgets[newParentId] = newParent;
-    }
-    log.debug("move computations took", performance.now() - start, "ms");
-
-    yield put(updateAndSaveLayout(widgets));
-  } catch (error) {
-    yield put({
-      type: ReduxActionErrorTypes.WIDGET_OPERATION_ERROR,
-      payload: {
-        action: WidgetReduxActionTypes.WIDGET_MOVE,
-        error,
-      },
-    });
-  }
-}
-
->>>>>>> a9f16d75
 export function* resizeSaga(resizeAction: ReduxAction<WidgetResize>) {
   try {
     Toaster.clear();
@@ -1896,12 +1829,8 @@
       WidgetReduxActionTypes.WIDGET_BULK_DELETE,
       deleteAllSelectedWidgetsSaga,
     ),
-<<<<<<< HEAD
-    takeLatest(ReduxActionTypes.WIDGET_RESIZE, resizeSaga),
-=======
-    takeLatest(WidgetReduxActionTypes.WIDGET_MOVE, moveSaga),
+
     takeLatest(WidgetReduxActionTypes.WIDGET_RESIZE, resizeSaga),
->>>>>>> a9f16d75
     takeEvery(
       ReduxActionTypes.UPDATE_WIDGET_PROPERTY_REQUEST,
       updateWidgetPropertySaga,
