--- conflicted
+++ resolved
@@ -695,18 +695,6 @@
 ) {
   const { isDynamic, propertyName, widgetId } = action.payload;
   const widget: WidgetProps = yield select(getWidget, widgetId);
-<<<<<<< HEAD
-  const propertyValue = _.get(widget, propertyName);
-  const dynamicProperties: Record<string, true> = {
-    ...widget.dynamicProperties,
-  };
-  if (isDynamic) {
-    dynamicProperties[`${propertyName}`] = true;
-    const value = convertToString(propertyValue);
-    yield put(updateWidgetProperty(widgetId, propertyName, value));
-  } else {
-    delete dynamicProperties[`${propertyName}`];
-=======
   // const tree = yield select(evaluateDataTree);
   const propertyValue = _.get(widget, propertyName);
   let dynamicPropertyPathList = getWidgetDynamicPropertyPathList(widget);
@@ -720,7 +708,6 @@
     dynamicPropertyPathList = _.reject(dynamicPropertyPathList, {
       key: propertyName,
     });
->>>>>>> c7b99ca7
     const { parsed } = yield call(
       validateProperty,
       widget.type,
