--- conflicted
+++ resolved
@@ -1438,7 +1438,11 @@
       if (widget.type === WidgetTypes.TABLE_WIDGET) {
         try {
           const oldWidgetName = widget.widgetName;
-          const newWidgetName = getNextWidgetName(widgets, widget.type);
+          const newWidgetName = getNextWidgetName(
+            widgets,
+            widget.type,
+            evalTree,
+          );
           // If the primaryColumns of the table exist
           if (widget.primaryColumns && Array.isArray(widget.primaryColumns)) {
             // Map all the primaryColumns of the widget
@@ -1461,7 +1465,7 @@
         }
       } else {
         // Generate a new unique widget name
-        widget.widgetName = getNextWidgetName(widgets, widget.type);
+        widget.widgetName = getNextWidgetName(widgets, widget.type, evalTree);
       }
 
       widgetNameMap[oldWidgetName] = widget.widgetName;
@@ -1518,12 +1522,8 @@
         )?.widgetId;
         if (newParentId) widget.parentId = newParentId;
       }
-<<<<<<< HEAD
-
-=======
       // Generate a new unique widget name
       widget.widgetName = getNextWidgetName(widgets, widget.type, evalTree);
->>>>>>> 66eb0841
       // Add the new widget to the canvas widgets
       widgets[widget.widgetId] = widget;
     }
