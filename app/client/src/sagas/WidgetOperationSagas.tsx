--- conflicted
+++ resolved
@@ -1091,13 +1091,6 @@
     const defaultApplicationId = yield select(getDefaultApplicationId);
 
     navigateToCanvas(
-<<<<<<< HEAD
-      {
-        defaultApplicationId,
-        pageId,
-      },
-=======
->>>>>>> 5b5986bd
       window.location.pathname,
       pageId,
       newWidget.newWidgetId,
