import {
  EvaluationReduxAction,
  ReduxAction,
  ReduxActionErrorTypes,
  ReduxActionTypes,
} from "constants/ReduxActionConstants";
import {
  all,
  call,
  put,
  select,
  take,
  takeEvery,
  takeLatest,
} from "redux-saga/effects";
import { Datasource } from "entities/Datasource";
import ActionAPI, { ActionCreateUpdateResponse } from "api/ActionAPI";
import { GenericApiResponse } from "api/ApiResponses";
import PageApi from "api/PageApi";
import { updateCanvasWithDSL } from "sagas/PageSagas";
import {
  copyActionError,
  copyActionSuccess,
  createActionRequest,
  createActionSuccess,
  deleteActionSuccess,
  fetchActionsForPage,
  fetchActionsForPageSuccess,
  FetchActionsPayload,
  moveActionError,
  moveActionSuccess,
  SetActionPropertyPayload,
  updateAction,
  updateActionProperty,
  updateActionSuccess,
} from "actions/actionActions";
import {
  DynamicPath,
  isChildPropertyPath,
  isDynamicValue,
  removeBindingsFromActionObject,
} from "utils/DynamicBindingUtils";
import { validateResponse } from "./ErrorSagas";
import { transformRestAction } from "transformers/RestActionTransformer";
import {
  getCurrentApplicationId,
  getCurrentPageId,
} from "selectors/editorSelectors";
import AnalyticsUtil from "utils/AnalyticsUtil";
import { Action, ActionViewMode, PluginType } from "entities/Action";
import { ActionData } from "reducers/entityReducers/actionsReducer";
import {
  getAction,
  getCurrentPageNameByActionId,
  getEditorConfig,
  getPageNameByPageId,
  getPlugin,
  getSettingConfig,
  getDatasources,
  getActions,
} from "selectors/entitiesSelector";
import history from "utils/history";
import {
  API_EDITOR_ID_URL,
<<<<<<< HEAD
  INTEGRATION_EDITOR_URL,
  INTEGRATION_TABS,
  QUERIES_EDITOR_ID_URL,
=======
  INTEGRATION_EDITOR_URL_WITH_SELECTED_PAGE_ID,
  QUERIES_EDITOR_ID_URL,
  QUERY_EDITOR_URL_WITH_SELECTED_PAGE_ID,
>>>>>>> 2c50ed2c
} from "constants/routes";
import { Toaster } from "components/ads/Toast";
import { Variant } from "components/ads/common";
import PerformanceTracker, {
  PerformanceTransactionName,
} from "utils/PerformanceTracker";
import {
  ACTION_COPY_SUCCESS,
  ACTION_CREATED_SUCCESS,
  ACTION_DELETE_SUCCESS,
  ACTION_MOVE_SUCCESS,
  createMessage,
  ERROR_ACTION_COPY_FAIL,
  ERROR_ACTION_MOVE_FAIL,
  ERROR_ACTION_RENAME_FAIL,
} from "constants/messages";
import _, { merge, get } from "lodash";
import { getConfigInitialValues } from "components/formControls/utils";
import AppsmithConsole from "utils/AppsmithConsole";
import { ENTITY_TYPE } from "entities/AppsmithConsole";
import { SAAS_EDITOR_API_ID_URL } from "pages/Editor/SaaSEditor/constants";
import LOG_TYPE from "entities/AppsmithConsole/logtype";
import { createNewApiAction } from "actions/apiPaneActions";
import { createNewApiName, createNewQueryName } from "utils/AppsmithUtils";
import { DEFAULT_API_ACTION_CONFIG } from "constants/ApiEditorConstants";

export function* createActionSaga(
  actionPayload: ReduxAction<
    Partial<Action> & { eventData: any; pluginId: string }
  >,
) {
  try {
    let payload = actionPayload.payload;
    if (actionPayload.payload.pluginId) {
      const editorConfig = yield select(
        getEditorConfig,
        actionPayload.payload.pluginId,
      );

      const settingConfig = yield select(
        getSettingConfig,
        actionPayload.payload.pluginId,
      );

      let initialValues = yield call(getConfigInitialValues, editorConfig);
      if (settingConfig) {
        const settingInitialValues = yield call(
          getConfigInitialValues,
          settingConfig,
        );
        initialValues = merge(initialValues, settingInitialValues);
      }
      payload = merge(initialValues, actionPayload.payload);
    }

    const response: ActionCreateUpdateResponse = yield ActionAPI.createAction(
      payload,
    );
    const isValidResponse = yield validateResponse(response);
    if (isValidResponse) {
      const actionName = actionPayload.payload.name
        ? actionPayload.payload.name
        : "";
      Toaster.show({
        text: createMessage(ACTION_CREATED_SUCCESS, actionName),
        variant: Variant.success,
      });

      const pageName = yield select(
        getCurrentPageNameByActionId,
        response.data.id,
      );

      AnalyticsUtil.logEvent("CREATE_ACTION", {
        id: response.data.id,
        actionName: response.data.name,
        pageName: pageName,
        ...actionPayload.payload.eventData,
      });

      AppsmithConsole.info({
        text: `Action created`,
        source: {
          type: ENTITY_TYPE.ACTION,
          id: response.data.id,
          name: response.data.name,
        },
      });

      const newAction = response.data;
      yield put(createActionSuccess(newAction));
    }
  } catch (error) {
    yield put({
      type: ReduxActionErrorTypes.CREATE_ACTION_ERROR,
      payload: actionPayload.payload,
    });
  }
}

export function* fetchActionsSaga(
  action: EvaluationReduxAction<FetchActionsPayload>,
) {
  const { applicationId } = action.payload;
  PerformanceTracker.startAsyncTracking(
    PerformanceTransactionName.FETCH_ACTIONS_API,
    { mode: "EDITOR", appId: applicationId },
  );
  try {
    const response: GenericApiResponse<Action[]> = yield ActionAPI.fetchActions(
      applicationId,
    );
    const isValidResponse = yield validateResponse(response);
    if (isValidResponse) {
      yield put({
        type: ReduxActionTypes.FETCH_ACTIONS_SUCCESS,
        payload: response.data,
        postEvalActions: action.postEvalActions,
      });
      PerformanceTracker.stopAsyncTracking(
        PerformanceTransactionName.FETCH_ACTIONS_API,
      );
    }
  } catch (error) {
    yield put({
      type: ReduxActionErrorTypes.FETCH_ACTIONS_ERROR,
      payload: { error },
    });
    PerformanceTracker.stopAsyncTracking(
      PerformanceTransactionName.FETCH_ACTIONS_API,
      { failed: true },
    );
  }
}

export function* fetchActionsForViewModeSaga(
  action: ReduxAction<FetchActionsPayload>,
) {
  const { applicationId } = action.payload;
  PerformanceTracker.startAsyncTracking(
    PerformanceTransactionName.FETCH_ACTIONS_API,
    { mode: "VIEWER", appId: applicationId },
  );
  try {
    const response: GenericApiResponse<ActionViewMode[]> = yield ActionAPI.fetchActionsForViewMode(
      applicationId,
    );
    const correctFormatResponse = response.data.map((action) => {
      return {
        ...action,
        actionConfiguration: {
          timeoutInMillisecond: action.timeoutInMillisecond,
        },
      };
    });
    const isValidResponse = yield validateResponse(response);
    if (isValidResponse) {
      yield put({
        type: ReduxActionTypes.FETCH_ACTIONS_VIEW_MODE_SUCCESS,
        payload: correctFormatResponse,
      });
      PerformanceTracker.stopAsyncTracking(
        PerformanceTransactionName.FETCH_ACTIONS_API,
      );
    }
  } catch (error) {
    yield put({
      type: ReduxActionErrorTypes.FETCH_ACTIONS_VIEW_MODE_ERROR,
      payload: { error },
    });
    PerformanceTracker.stopAsyncTracking(
      PerformanceTransactionName.FETCH_ACTIONS_API,
      { failed: true },
    );
  }
}

export function* fetchActionsForPageSaga(
  action: ReduxAction<{ pageId: string }>,
) {
  const { pageId } = action.payload;
  PerformanceTracker.startAsyncTracking(
    PerformanceTransactionName.FETCH_PAGE_ACTIONS_API,
    { pageId: pageId },
  );
  try {
    const response: GenericApiResponse<Action[]> = yield call(
      ActionAPI.fetchActionsByPageId,
      pageId,
    );
    const isValidResponse = yield validateResponse(response);
    if (isValidResponse) {
      yield put(fetchActionsForPageSuccess(response.data));
      PerformanceTracker.stopAsyncTracking(
        PerformanceTransactionName.FETCH_PAGE_ACTIONS_API,
      );
    }
  } catch (error) {
    PerformanceTracker.stopAsyncTracking(
      PerformanceTransactionName.FETCH_PAGE_ACTIONS_API,
      { failed: true },
    );
    yield put({
      type: ReduxActionErrorTypes.FETCH_ACTIONS_FOR_PAGE_ERROR,
      payload: { error },
    });
  }
}

export function* updateActionSaga(actionPayload: ReduxAction<{ id: string }>) {
  try {
    PerformanceTracker.startAsyncTracking(
      PerformanceTransactionName.UPDATE_ACTION_API,
      { actionid: actionPayload.payload.id },
    );
    let action = yield select(getAction, actionPayload.payload.id);
    if (!action) throw new Error("Could not find action to update");
    const isApi = action.pluginType === PluginType.API;

    if (isApi) {
      action = transformRestAction(action);
    }

    const response: GenericApiResponse<Action> = yield ActionAPI.updateAction(
      action,
    );
    const isValidResponse = yield validateResponse(response);
    if (isValidResponse) {
      const pageName = yield select(
        getCurrentPageNameByActionId,
        response.data.id,
      );

      if (action.pluginType === PluginType.DB) {
        AnalyticsUtil.logEvent("SAVE_QUERY", {
          queryName: action.name,
          pageName,
        });
      } else if (action.pluginType === PluginType.API) {
        AnalyticsUtil.logEvent("SAVE_API", {
          apiId: response.data.id,
          apiName: response.data.name,
          pageName: pageName,
        });
      } else if (action.pluginType === PluginType.SAAS) {
        AnalyticsUtil.logEvent("SAVE_SAAS", {
          apiId: response.data.id,
          apiName: response.data.name,
          pageName: pageName,
        });
      }

      PerformanceTracker.stopAsyncTracking(
        PerformanceTransactionName.UPDATE_ACTION_API,
      );

      yield put(updateActionSuccess({ data: response.data }));
    }
  } catch (error) {
    PerformanceTracker.stopAsyncTracking(
      PerformanceTransactionName.UPDATE_ACTION_API,
      { failed: true },
    );
    yield put({
      type: ReduxActionErrorTypes.UPDATE_ACTION_ERROR,
      payload: { error, id: actionPayload.payload.id },
    });
  }
}

export function* deleteActionSaga(
  actionPayload: ReduxAction<{
    id: string;
    name: string;
    onSuccess?: () => void;
  }>,
) {
  try {
    const id = actionPayload.payload.id;
    const name = actionPayload.payload.name;
    const action = yield select(getAction, id);

    const isApi = action.pluginType === PluginType.API;
    const isQuery = action.pluginType === PluginType.DB;
    const isSaas = action.pluginType === PluginType.SAAS;

    const response: GenericApiResponse<Action> = yield ActionAPI.deleteAction(
      id,
    );
    const isValidResponse = yield validateResponse(response);
    if (isValidResponse) {
      Toaster.show({
        text: createMessage(ACTION_DELETE_SUCCESS, response.data.name),
        variant: Variant.success,
      });
      if (isApi) {
        const pageName = yield select(getCurrentPageNameByActionId, id);
        AnalyticsUtil.logEvent("DELETE_API", {
          apiName: name,
          pageName,
          apiID: id,
        });
      }
      if (isSaas) {
        const pageName = yield select(getCurrentPageNameByActionId, id);
        AnalyticsUtil.logEvent("DELETE_SAAS", {
          apiName: action.name,
          pageName,
          apiID: id,
        });
      }
      if (isQuery) {
        AnalyticsUtil.logEvent("DELETE_QUERY", {
          queryName: action.name,
        });
      }
<<<<<<< HEAD

      if (!!actionPayload.payload.onSuccess) {
        actionPayload.payload.onSuccess();
      } else {
        const applicationId = yield select(getCurrentApplicationId);
        const pageId = yield select(getCurrentPageId);

        history.push(
          INTEGRATION_EDITOR_URL(applicationId, pageId, INTEGRATION_TABS.NEW),
        );
      }
=======
      const applicationId = yield select(getCurrentApplicationId);
      const pageId = yield select(getCurrentPageId);

      history.push(
        INTEGRATION_EDITOR_URL_WITH_SELECTED_PAGE_ID(
          applicationId,
          pageId,
          pageId,
        ),
      );
>>>>>>> 2c50ed2c

      AppsmithConsole.info({
        logType: LOG_TYPE.ENTITY_DELETED,
        text: "Action was deleted",
        source: {
          type: ENTITY_TYPE.ACTION,
          name: response.data.name,
          id: response.data.id,
        },
      });
      yield put(deleteActionSuccess({ id }));
    }
  } catch (error) {
    yield put({
      type: ReduxActionErrorTypes.DELETE_ACTION_ERROR,
      payload: { error, id: actionPayload.payload.id },
    });
  }
}

function* moveActionSaga(
  action: ReduxAction<{
    id: string;
    destinationPageId: string;
    originalPageId: string;
    name: string;
  }>,
) {
  const actionObject: Action = yield select(getAction, action.payload.id);
  const withoutBindings = removeBindingsFromActionObject(actionObject);
  try {
    const response = yield ActionAPI.moveAction({
      action: {
        ...withoutBindings,
        pageId: action.payload.originalPageId,
        name: action.payload.name,
      },
      destinationPageId: action.payload.destinationPageId,
    });

    const isValidResponse = yield validateResponse(response);
    const pageName = yield select(getPageNameByPageId, response.data.pageId);
    if (isValidResponse) {
      Toaster.show({
        text: createMessage(ACTION_MOVE_SUCCESS, response.data.name, pageName),
        variant: Variant.success,
      });
    }

    AnalyticsUtil.logEvent("MOVE_API", {
      apiName: response.data.name,
      pageName: pageName,
      apiID: response.data.id,
    });
    yield put(moveActionSuccess(response.data));
  } catch (e) {
    Toaster.show({
      text: createMessage(ERROR_ACTION_MOVE_FAIL, actionObject.name),
      variant: Variant.danger,
    });
    yield put(
      moveActionError({
        id: action.payload.id,
        originalPageId: action.payload.originalPageId,
      }),
    );
  }
}

function* copyActionSaga(
  action: ReduxAction<{ id: string; destinationPageId: string; name: string }>,
) {
  let actionObject: Action = yield select(getAction, action.payload.id);
  try {
    if (!actionObject) throw new Error("Could not find action to copy");
    if (action.payload.destinationPageId !== actionObject.pageId) {
      actionObject = removeBindingsFromActionObject(actionObject);
    }

    const copyAction = Object.assign({}, actionObject, {
      name: action.payload.name,
      pageId: action.payload.destinationPageId,
    }) as Partial<Action>;
    delete copyAction.id;
    const response = yield ActionAPI.createAction(copyAction);
    const datasources = yield select(getDatasources);

    const isValidResponse = yield validateResponse(response);
    const pageName = yield select(getPageNameByPageId, response.data.pageId);
    if (isValidResponse) {
      Toaster.show({
        text: createMessage(ACTION_COPY_SUCCESS, actionObject.name, pageName),
        variant: Variant.success,
      });
    }

    AnalyticsUtil.logEvent("DUPLICATE_API", {
      apiName: response.data.name,
      pageName: pageName,
      apiID: response.data.id,
    });

    // checking if there is existing datasource to be added to the action payload
    const existingDatasource = datasources.find(
      (d: Datasource) => d.id === response.data.datasource.id,
    );

    let payload = response.data;

    if (existingDatasource) {
      payload = { ...payload, datasource: existingDatasource };
    }

    yield put(copyActionSuccess(payload));
  } catch (e) {
    const actionName = actionObject ? actionObject.name : "";
    Toaster.show({
      text: createMessage(ERROR_ACTION_COPY_FAIL, actionName),
      variant: Variant.danger,
    });
    yield put(copyActionError(action.payload));
  }
}

export function* refactorActionName(
  id: string,
  pageId: string,
  oldName: string,
  newName: string,
) {
  // fetch page of the action
  PerformanceTracker.startAsyncTracking(
    PerformanceTransactionName.REFACTOR_ACTION_NAME,
    { actionId: id },
  );
  const pageResponse = yield call(PageApi.fetchPage, {
    id: pageId,
  });
  // check if page request is successful
  const isPageRequestSuccessful = yield validateResponse(pageResponse);
  if (isPageRequestSuccessful) {
    // get the layoutId from the page response
    const layoutId = pageResponse.data.layouts[0].id;
    // call to refactor action
    const refactorResponse = yield ActionAPI.updateActionName({
      layoutId,
      actionId: id,
      pageId: pageId,
      oldName: oldName,
      newName: newName,
    });

    const isRefactorSuccessful = yield validateResponse(refactorResponse);

    const currentPageId = yield select(getCurrentPageId);

    PerformanceTracker.stopAsyncTracking(
      PerformanceTransactionName.REFACTOR_ACTION_NAME,
      { isSuccess: isRefactorSuccessful },
    );
    if (isRefactorSuccessful) {
      yield put({
        type: ReduxActionTypes.SAVE_ACTION_NAME_SUCCESS,
        payload: {
          actionId: id,
        },
      });
      if (currentPageId === pageId) {
        yield updateCanvasWithDSL(refactorResponse.data, pageId, layoutId);
      } else {
        yield put(fetchActionsForPage(pageId));
      }
    }
  }
}

function* saveActionName(action: ReduxAction<{ id: string; name: string }>) {
  // Takes from state, checks if the name isValid, saves
  const apiId = action.payload.id;
  const api = yield select((state) =>
    state.entities.actions.find(
      (action: ActionData) => action.config.id === apiId,
    ),
  );
  try {
    yield refactorActionName(
      api.config.id,
      api.config.pageId,
      api.config.name,
      action.payload.name,
    );
  } catch (e) {
    yield put({
      type: ReduxActionErrorTypes.SAVE_ACTION_NAME_ERROR,
      payload: {
        actionId: action.payload.id,
        oldName: api.config.name,
      },
    });
    Toaster.show({
      text: createMessage(ERROR_ACTION_RENAME_FAIL, action.payload.name),
      variant: Variant.danger,
    });
    console.error(e);
  }
}

function getDynamicBindingsChangesSaga(
  action: Action,
  value: unknown,
  field: string,
) {
  const bindingField = field.replace("actionConfiguration.", "");
  let dynamicBindings: DynamicPath[] = action.dynamicBindingPathList || [];

  if (typeof value === "object") {
    dynamicBindings = dynamicBindings.filter((dynamicPath) => {
      if (isChildPropertyPath(bindingField, dynamicPath.key)) {
        const childPropertyValue = _.get(value, dynamicPath.key);
        return isDynamicValue(childPropertyValue);
      }
    });
  } else if (typeof value === "string") {
    const fieldExists = _.some(dynamicBindings, { key: bindingField });

    const isDynamic = isDynamicValue(value);

    if (!isDynamic && fieldExists) {
      dynamicBindings = dynamicBindings.filter((d) => d.key !== bindingField);
    }
    if (isDynamic && !fieldExists) {
      dynamicBindings.push({ key: bindingField });
    }
  }

  return dynamicBindings;
}

function* setActionPropertySaga(action: ReduxAction<SetActionPropertyPayload>) {
  const { actionId, propertyName, value } = action.payload;
  if (!actionId) return;
  if (propertyName === "name") return;

  const actionObj = yield select(getAction, actionId);
  const fieldToBeUpdated = propertyName.replace(
    "actionConfiguration",
    "config",
  );
  AppsmithConsole.info({
    logType: LOG_TYPE.ACTION_UPDATE,
    text: "Configuration updated",
    source: {
      type: ENTITY_TYPE.ACTION,
      name: actionObj.name,
      id: actionId,
      propertyPath: fieldToBeUpdated,
    },
    state: {
      [fieldToBeUpdated]: value,
    },
  });

  const effects: Record<string, any> = {};
  // Value change effect
  effects[propertyName] = value;
  // Bindings change effect
  effects.dynamicBindingPathList = getDynamicBindingsChangesSaga(
    actionObj,
    value,
    propertyName,
  );
  yield all(
    Object.keys(effects).map((field) =>
      put(updateActionProperty({ id: actionId, field, value: effects[field] })),
    ),
  );
  if (propertyName === "executeOnLoad") {
    yield put({
      type: ReduxActionTypes.TOGGLE_ACTION_EXECUTE_ON_LOAD_INIT,
      payload: {
        actionId,
        shouldExecute: value,
      },
    });
    return;
  }
  yield put(updateAction({ id: actionId }));
}

function* toggleActionExecuteOnLoadSaga(
  action: ReduxAction<{ actionId: string; shouldExecute: boolean }>,
) {
  try {
    const response = yield call(
      ActionAPI.toggleActionExecuteOnLoad,
      action.payload.actionId,
      action.payload.shouldExecute,
    );
    const isValidResponse = yield validateResponse(response);
    if (isValidResponse) {
      yield put({
        type: ReduxActionTypes.TOGGLE_ACTION_EXECUTE_ON_LOAD_SUCCESS,
      });
    }
  } catch (error) {
    yield put({
      type: ReduxActionErrorTypes.TOGGLE_ACTION_EXECUTE_ON_LOAD_ERROR,
      payload: error,
    });
  }
}

function* handleMoveOrCopySaga(actionPayload: ReduxAction<{ id: string }>) {
  const { id } = actionPayload.payload;
  const action: Action = yield select(getAction, id);
  const isApi = action.pluginType === PluginType.API;
  const isQuery = action.pluginType === PluginType.DB;
  const isSaas = action.pluginType === PluginType.DB;
  const applicationId = yield select(getCurrentApplicationId);

  if (isApi) {
    history.push(API_EDITOR_ID_URL(applicationId, action.pageId, action.id));
  }
  if (isQuery) {
    history.push(
      QUERIES_EDITOR_ID_URL(applicationId, action.pageId, action.id),
    );
  }
  if (isSaas) {
    const plugin = yield select(getPlugin, action.pluginId);
    history.push(
      SAAS_EDITOR_API_ID_URL(
        applicationId,
        action.pageId,
        plugin.packageName,
        action.id,
      ),
    );
  }
}

function* executeCommand(
  actionPayload: ReduxAction<{
    actionType: string;
    callback: (binding: string) => void;
    args: any;
  }>,
) {
  const pageId = yield select(getCurrentPageId);
  switch (actionPayload.payload.actionType) {
    case "NEW_DATASOURCE":
      history.push(QUERY_EDITOR_URL_WITH_SELECTED_PAGE_ID());
      break;
    case "NEW_QUERY":
      const datasource = get(actionPayload, "payload.args.datasource");
      const pluginId = get(datasource, "pluginId");
      const plugin = yield select(getPlugin, pluginId);
      const actions = yield select(getActions);
      const pageActions = actions.filter(
        (a: ActionData) => a.config.pageId === pageId,
      );
      const newQueryName =
        plugin.type === PluginType.DB
          ? createNewQueryName(actions, pageId)
          : createNewApiName(pageActions, pageId);
      const nextPayload: Partial<Action> = {
        name: newQueryName,
        pageId,
        eventData: {
          actionType: "Query",
          from: "Quick-Commands",
          dataSource: datasource.name,
        },
        pluginId: datasource.pluginId,
        actionConfiguration: {},
      };
      if (plugin.type === "API") {
        nextPayload.datasource = datasource;
        nextPayload.actionConfiguration = DEFAULT_API_ACTION_CONFIG;
      } else {
        nextPayload.datasource = {
          id: datasource.id,
        };
      }
      yield put(createActionRequest(nextPayload));
      const QUERY = yield take(ReduxActionTypes.CREATE_ACTION_SUCCESS);
      actionPayload.payload.callback(`{{${QUERY.payload.name}.data}}`);
      break;
    case "NEW_API":
      yield put(createNewApiAction(pageId, "QUICK_COMMANDS"));
      const API = yield take(ReduxActionTypes.CREATE_ACTION_SUCCESS);
      actionPayload.payload.callback(`{{${API.payload.name}.data}}`);
      break;
    case "NEW_INTEGRATION":
      const appId = yield select(getCurrentApplicationId);
      history.push(
        INTEGRATION_EDITOR_URL_WITH_SELECTED_PAGE_ID(appId, pageId, pageId),
      );
      break;
  }
}

export function* watchActionSagas() {
  yield all([
    takeEvery(ReduxActionTypes.SET_ACTION_PROPERTY, setActionPropertySaga),
    takeEvery(ReduxActionTypes.FETCH_ACTIONS_INIT, fetchActionsSaga),
    takeEvery(
      ReduxActionTypes.FETCH_ACTIONS_VIEW_MODE_INIT,
      fetchActionsForViewModeSaga,
    ),
    takeEvery(ReduxActionTypes.CREATE_ACTION_INIT, createActionSaga),
    takeLatest(ReduxActionTypes.UPDATE_ACTION_INIT, updateActionSaga),
    takeLatest(ReduxActionTypes.DELETE_ACTION_INIT, deleteActionSaga),
    takeLatest(ReduxActionTypes.SAVE_ACTION_NAME_INIT, saveActionName),
    takeLatest(ReduxActionTypes.MOVE_ACTION_INIT, moveActionSaga),
    takeLatest(ReduxActionTypes.COPY_ACTION_INIT, copyActionSaga),
    takeLatest(
      ReduxActionTypes.FETCH_ACTIONS_FOR_PAGE_INIT,
      fetchActionsForPageSaga,
    ),
    takeEvery(ReduxActionTypes.MOVE_ACTION_SUCCESS, handleMoveOrCopySaga),
    takeEvery(ReduxActionTypes.COPY_ACTION_SUCCESS, handleMoveOrCopySaga),
    takeEvery(ReduxActionErrorTypes.MOVE_ACTION_ERROR, handleMoveOrCopySaga),
    takeEvery(ReduxActionErrorTypes.COPY_ACTION_ERROR, handleMoveOrCopySaga),
    takeLatest(
      ReduxActionTypes.TOGGLE_ACTION_EXECUTE_ON_LOAD_INIT,
      toggleActionExecuteOnLoadSaga,
    ),
    takeLatest(ReduxActionTypes.EXECUTE_COMMAND, executeCommand),
  ]);
}<|MERGE_RESOLUTION|>--- conflicted
+++ resolved
@@ -62,15 +62,9 @@
 import history from "utils/history";
 import {
   API_EDITOR_ID_URL,
-<<<<<<< HEAD
   INTEGRATION_EDITOR_URL,
   INTEGRATION_TABS,
   QUERIES_EDITOR_ID_URL,
-=======
-  INTEGRATION_EDITOR_URL_WITH_SELECTED_PAGE_ID,
-  QUERIES_EDITOR_ID_URL,
-  QUERY_EDITOR_URL_WITH_SELECTED_PAGE_ID,
->>>>>>> 2c50ed2c
 } from "constants/routes";
 import { Toaster } from "components/ads/Toast";
 import { Variant } from "components/ads/common";
@@ -387,7 +381,6 @@
           queryName: action.name,
         });
       }
-<<<<<<< HEAD
 
       if (!!actionPayload.payload.onSuccess) {
         actionPayload.payload.onSuccess();
@@ -399,18 +392,6 @@
           INTEGRATION_EDITOR_URL(applicationId, pageId, INTEGRATION_TABS.NEW),
         );
       }
-=======
-      const applicationId = yield select(getCurrentApplicationId);
-      const pageId = yield select(getCurrentPageId);
-
-      history.push(
-        INTEGRATION_EDITOR_URL_WITH_SELECTED_PAGE_ID(
-          applicationId,
-          pageId,
-          pageId,
-        ),
-      );
->>>>>>> 2c50ed2c
 
       AppsmithConsole.info({
         logType: LOG_TYPE.ENTITY_DELETED,
@@ -760,9 +741,12 @@
   }>,
 ) {
   const pageId = yield select(getCurrentPageId);
+  const applicationId = yield select(getCurrentApplicationId);
   switch (actionPayload.payload.actionType) {
     case "NEW_DATASOURCE":
-      history.push(QUERY_EDITOR_URL_WITH_SELECTED_PAGE_ID());
+      history.push(
+        INTEGRATION_EDITOR_URL(applicationId, pageId, INTEGRATION_TABS.NEW),
+      );
       break;
     case "NEW_QUERY":
       const datasource = get(actionPayload, "payload.args.datasource");
@@ -804,12 +788,6 @@
       const API = yield take(ReduxActionTypes.CREATE_ACTION_SUCCESS);
       actionPayload.payload.callback(`{{${API.payload.name}.data}}`);
       break;
-    case "NEW_INTEGRATION":
-      const appId = yield select(getCurrentApplicationId);
-      history.push(
-        INTEGRATION_EDITOR_URL_WITH_SELECTED_PAGE_ID(appId, pageId, pageId),
-      );
-      break;
   }
 }
 
