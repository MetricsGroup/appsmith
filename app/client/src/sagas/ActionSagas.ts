import {
  ReduxAction,
  ReduxActionErrorTypes,
  ReduxActionTypes,
} from "constants/ReduxActionConstants";
import {
  all,
  call,
  put,
  select,
  takeEvery,
  takeLatest,
} from "redux-saga/effects";
import {
  EventType,
  ExecuteActionPayload,
  ExecuteActionPayloadEvent,
  PageAction,
} from "constants/ActionConstants";
import ActionAPI, {
  ActionApiResponse,
  ActionCreateUpdateResponse,
  ActionResponse,
  ExecuteActionRequest,
  PaginationField,
  Property,
} from "api/ActionAPI";
import { AppState } from "reducers";
import _ from "lodash";
import { mapToPropList } from "utils/AppsmithUtils";
import { AppToaster } from "components/editorComponents/ToastComponent";
import { GenericApiResponse } from "api/ApiResponses";
import PageApi from "api/PageApi";
import { updateCanvasWithDSL } from "sagas/PageSagas";
import {
  copyActionError,
  copyActionSuccess,
  createActionSuccess,
  deleteActionSuccess,
  executeApiActionRequest,
  executeApiActionSuccess,
  fetchActionsForPageSuccess,
  FetchActionsPayload,
  moveActionError,
  moveActionSuccess,
  updateActionSuccess,
  updateApiNameDraft,
  fetchActionsForPage,
} from "actions/actionActions";
import {
  getDynamicBindings,
  getDynamicValue,
  isDynamicValue,
  removeBindingsFromObject,
} from "utils/DynamicBindingUtils";
import { validateResponse } from "./ErrorSagas";
import { getFormData } from "selectors/formSelectors";
import { API_EDITOR_FORM_NAME } from "constants/forms";
import { executeAction, executeActionError } from "actions/widgetActions";
import { evaluateDataTree } from "selectors/dataTreeSelectors";
import { transformRestAction } from "transformers/RestActionTransformer";
import {
  ActionDescription,
  RunActionPayload,
} from "entities/DataTree/dataTreeFactory";
import {
  getCurrentApplicationId,
  getPageList,
  getCurrentPageId,
} from "selectors/editorSelectors";
import history from "utils/history";
import {
  BUILDER_PAGE_URL,
  getApplicationViewerPageURL,
} from "constants/routes";
import { ToastType } from "react-toastify";
import AnalyticsUtil from "utils/AnalyticsUtil";
import * as log from "loglevel";
import { QUERY_CONSTANT } from "constants/QueryEditorConstants";
import { RestAction } from "entities/Action";
import { validateEntityName } from "components/editorComponents/EntityNameComponent";
import { ActionData } from "reducers/entityReducers/actionsReducer";
import { getActions } from "selectors/entitiesSelector";

export const getAction = (
  state: AppState,
  actionId: string,
): RestAction | undefined => {
  const action = _.find(state.entities.actions, a => a.config.id === actionId);
  return action ? action.config : undefined;
};

export const getActionTimeout = (
  state: AppState,
  actionId: string,
): number | undefined => {
  const action = _.find(state.entities.actions, a => a.config.id === actionId);
  if (action) {
    const timeout = action.config.actionConfiguration.timeoutInMillisecond;
    if (timeout) {
      // Extra timeout padding to account for network calls
      return timeout + 5000;
    }
    return undefined;
  }
  return undefined;
};

const createActionSuccessResponse = (
  response: ActionApiResponse,
): ActionResponse => ({
  ...response.data,
  ...response.clientMeta,
});

const isErrorResponse = (response: ActionApiResponse) => {
  return (
    (response.responseMeta && response.responseMeta.error) ||
    !response.data.isExecutionSuccess
  );
};

function getCurrentPageNameByActionId(
  state: AppState,
  actionId: string,
): string {
  const action = state.entities.actions.find(action => {
    return action.config.id === actionId;
  });
  const pageId = action ? action.config.pageId : "";
  return getPageNameByPageId(state, pageId);
}

function getPageNameByPageId(state: AppState, pageId: string): string {
  const page = state.entities.pageList.pages.find(
    page => page.pageId === pageId,
  );
  return page ? page.pageName : "";
}

const createActionErrorResponse = (
  response: ActionApiResponse,
): ActionResponse => ({
  body: response.responseMeta.error || { error: "Error" },
  statusCode: response.responseMeta.error
    ? response.responseMeta.error.code.toString()
    : "Error",
  headers: {},
  requestHeaders: {},
  requestBody: null,
  duration: "0",
  size: "0",
});

export function* evaluateDynamicBoundValueSaga(path: string): any {
  log.debug("Evaluating data tree to get action binding value");
  const tree = yield select(evaluateDataTree);
  const dynamicResult = getDynamicValue(`{{${path}}}`, tree);
  return dynamicResult.result;
}

export function* getActionParams(jsonPathKeys: string[] | undefined) {
  if (_.isNil(jsonPathKeys)) return [];
  const values: any = yield all(
    jsonPathKeys.map((jsonPath: string) => {
      return call(evaluateDynamicBoundValueSaga, jsonPath);
    }),
  );
  const dynamicBindings: Record<string, string> = {};
  jsonPathKeys.forEach((key, i) => {
    let value = values[i];
    if (typeof value === "object") value = JSON.stringify(value);
    dynamicBindings[key] = value;
  });
  return mapToPropList(dynamicBindings);
}

// function* executeJSActionSaga(jsAction: ExecuteJSActionPayload) {
//   const tree = yield select(getParsedDataTree);
//   const result = JSExecutionManagerSingleton.evaluateSync(
//     jsAction.jsFunction,
//     tree,
//   );
//
//   yield put({
//     type: ReduxActionTypes.SAVE_JS_EXECUTION_RECORD,
//     payload: {
//       [jsAction.jsFunctionId]: result,
//     },
//   });
// }

export function* executeActionSaga(
  apiAction: RunActionPayload,
  event: ExecuteActionPayloadEvent,
) {
  const { actionId, onSuccess, onError } = apiAction;
  try {
    yield put(executeApiActionRequest({ id: apiAction.actionId }));
    const api: RestAction = yield select(getAction, actionId);
    const params: Property[] = yield call(getActionParams, api.jsonPathKeys);
    const pagination =
      event.type === EventType.ON_NEXT_PAGE
        ? "NEXT"
        : event.type === EventType.ON_PREV_PAGE
        ? "PREV"
        : undefined;
    const executeActionRequest: ExecuteActionRequest = {
      action: { id: actionId },
      params,
      paginationField: pagination,
    };
    const timeout = yield select(getActionTimeout, actionId);
    const response: ActionApiResponse = yield ActionAPI.executeAction(
      executeActionRequest,
      timeout,
    );
    if (isErrorResponse(response)) {
      const payload = createActionErrorResponse(response);
      if (onError) {
        yield put(
          executeAction({
            dynamicString: onError,
            event: {
              ...event,
              type: EventType.ON_ERROR,
            },
            responseData: payload,
          }),
        );
      } else {
        if (event.callback) {
          event.callback({ success: false });
        }
      }
      yield put(
        executeActionError({
          actionId,
          error: response.responseMeta.error,
        }),
      );
    } else {
      const payload = createActionSuccessResponse(response);
      yield put(
        executeApiActionSuccess({
          id: apiAction.actionId,
          response: payload,
        }),
      );
      if (onSuccess) {
        yield put(
          executeAction({
            dynamicString: onSuccess,
            event: {
              ...event,
              type: EventType.ON_SUCCESS,
            },
            responseData: payload,
          }),
        );
      } else {
        if (event.callback) {
          event.callback({ success: true });
        }
      }
    }
    return response;
  } catch (error) {
    yield put(
      executeActionError({
        actionId: actionId,
        error,
      }),
    );
    if (onError) {
      yield put(
        executeAction({
          dynamicString: `{{${onError}}}`,
          event: {
            ...event,
            type: EventType.ON_ERROR,
          },
          responseData: {},
        }),
      );
    } else {
      if (event.callback) {
        event.callback({ success: false });
      }
    }
  }
}

function* navigateActionSaga(
  action: { pageNameOrUrl: string; params: Record<string, string> },
  event: ExecuteActionPayloadEvent,
) {
  const pageList = yield select(getPageList);
  const applicationId = yield select(getCurrentApplicationId);
  const page = _.find(pageList, { pageName: action.pageNameOrUrl });
  if (page) {
    AnalyticsUtil.logEvent("NAVIGATE", {
      pageName: action.pageNameOrUrl,
      pageParams: action.params,
    });
    // TODO need to make this check via RENDER_MODE;
    const path =
      history.location.pathname.indexOf("/edit") !== -1
        ? BUILDER_PAGE_URL(applicationId, page.pageId, action.params)
        : getApplicationViewerPageURL(
            applicationId,
            page.pageId,
            action.params,
          );
    history.push(path);
    if (event.callback) event.callback({ success: true });
  } else {
    AnalyticsUtil.logEvent("NAVIGATE", {
      navUrl: action.pageNameOrUrl,
    });
    // Add a default protocol if it doesn't exist.
    let url = action.pageNameOrUrl;
    if (url.indexOf("://") === -1) {
      url = "https://" + url;
    }
    window.location.assign(url);
  }
}

export function* executeActionTriggers(
  trigger: ActionDescription<any>,
  event: ExecuteActionPayloadEvent,
) {
  try {
    switch (trigger.type) {
      case "RUN_ACTION":
        yield call(executeActionSaga, trigger.payload, event);
        break;
      case "NAVIGATE_TO":
        yield call(navigateActionSaga, trigger.payload, event);
        break;
      case "SHOW_ALERT":
        AppToaster.show({
          message: trigger.payload.message,
          type: trigger.payload.style,
        });
        if (event.callback) event.callback({ success: true });
        break;
      case "SHOW_MODAL_BY_NAME":
        yield put(trigger);
        if (event.callback) event.callback({ success: true });
        break;
      case "CLOSE_MODAL":
        yield put(trigger);
        if (event.callback) event.callback({ success: true });
        break;
      default:
        yield put(
          executeActionError({
            error: "Trigger type unknown",
            actionId: "",
          }),
        );
    }
  } catch (e) {
    yield put(
      executeActionError({
        error: "Failed to execute action",
        actionId: "",
      }),
    );
    if (event.callback) event.callback({ success: false });
  }
}

export function* executeAppAction(action: ReduxAction<ExecuteActionPayload>) {
  const { dynamicString, event, responseData } = action.payload;
  log.debug("Evaluating data tree to get action trigger");
  log.debug({ dynamicString });
  const tree = yield select(evaluateDataTree);
  log.debug({ tree });
  const { triggers } = getDynamicValue(dynamicString, tree, responseData, true);
  log.debug({ triggers });
  if (triggers && triggers.length) {
    yield all(
      triggers.map(trigger => call(executeActionTriggers, trigger, event)),
    );
  } else {
    if (event.callback) event.callback({ success: true });
  }
}

export function* createActionSaga(actionPayload: ReduxAction<RestAction>) {
  try {
    const response: ActionCreateUpdateResponse = yield ActionAPI.createAPI(
      actionPayload.payload,
    );
    const isValidResponse = yield validateResponse(response);
    if (isValidResponse) {
      AppToaster.show({
        message: `${actionPayload.payload.name} Action created`,
        type: ToastType.SUCCESS,
      });

      const pageName = yield select(
        getCurrentPageNameByActionId,
        response.data.id,
      );

      AnalyticsUtil.logEvent("CREATE_API", {
        apiId: response.data.id,
        apiName: response.data.name,
        pageName: pageName,
      });
      yield put(createActionSuccess(response.data));
    }
  } catch (error) {
    yield put({
      type: ReduxActionErrorTypes.CREATE_ACTION_ERROR,
      payload: actionPayload.payload,
    });
  }
}

export function* fetchActionsSaga(action: ReduxAction<FetchActionsPayload>) {
  try {
    const { applicationId } = action.payload;
    const response: GenericApiResponse<RestAction[]> = yield ActionAPI.fetchActions(
      applicationId,
    );
    const isValidResponse = yield validateResponse(response);
    if (isValidResponse) {
      yield put({
        type: ReduxActionTypes.FETCH_ACTIONS_SUCCESS,
        payload: response.data,
      });
    }
  } catch (error) {
    yield put({
      type: ReduxActionErrorTypes.FETCH_ACTIONS_ERROR,
      payload: { error },
    });
  }
}

export function* fetchActionsForPageSaga(
  action: ReduxAction<{ pageId: string }>,
) {
  try {
    const { pageId } = action.payload;
    const response: GenericApiResponse<RestAction[]> = yield call(
      ActionAPI.fetchActionsByPageId,
      pageId,
    );
    const isValidResponse = yield validateResponse(response);
    if (isValidResponse) {
      yield put(fetchActionsForPageSuccess(response.data));
    }
  } catch (error) {
    yield put({
      type: ReduxActionErrorTypes.FETCH_ACTIONS_FOR_PAGE_ERROR,
      payload: { error },
    });
  }
}

export function* updateActionSaga(
  actionPayload: ReduxAction<{ data: RestAction }>,
) {
  try {
    const isApi = actionPayload.payload.data.pluginType === "API";
    const { data } = actionPayload.payload;
    let action = data;
    if (isApi) {
      action = transformRestAction(data);
    }

    action.name = (yield select(getActions)).find(
      (act: any) => act.config.id === action.id,
    )?.config.name;
    const response: GenericApiResponse<RestAction> = yield ActionAPI.updateAPI(
      action,
    );
    const isValidResponse = yield validateResponse(response);
    if (isValidResponse) {
      const pageName = yield select(
        getCurrentPageNameByActionId,
        response.data.id,
      );

      if (action.pluginType === QUERY_CONSTANT) {
        AnalyticsUtil.logEvent("SAVE_QUERY", {
          queryName: action.name,
          pageName,
        });
      }

      AnalyticsUtil.logEvent("SAVE_API", {
        apiId: response.data.id,
        apiName: response.data.name,
        pageName: pageName,
      });
      yield put(updateActionSuccess({ data: response.data }));
      // if (actionPayload.payload.data.pluginType !== "DB") {
      //   yield put(runApiAction(data.id));
      // }
    }
  } catch (error) {
    yield put({
      type: ReduxActionErrorTypes.UPDATE_ACTION_ERROR,
      payload: { error, id: actionPayload.payload.data.id },
    });
  }
}

export function* deleteActionSaga(
  actionPayload: ReduxAction<{ id: string; name: string }>,
) {
  try {
    const id = actionPayload.payload.id;
    const name = actionPayload.payload.name;
    const response: GenericApiResponse<RestAction> = yield ActionAPI.deleteAction(
      id,
    );
    const isValidResponse = yield validateResponse(response);
    if (isValidResponse) {
      AppToaster.show({
        message: `${response.data.name} Action deleted`,
        type: ToastType.SUCCESS,
      });
      const pageName = yield select(getCurrentPageNameByActionId, id);
      AnalyticsUtil.logEvent("DELETE_API", {
        apiName: name,
        pageName: pageName,
        apiID: id,
      });
      yield put(deleteActionSuccess({ id }));
    }
  } catch (error) {
    yield put({
      type: ReduxActionErrorTypes.DELETE_ACTION_ERROR,
      payload: { error, id: actionPayload.payload.id },
    });
  }
}

export function* runApiActionSaga(
  reduxAction: ReduxAction<{
    id: string;
    paginationField: PaginationField;
  }>,
) {
  try {
    const {
      values,
      dirty,
      valid,
    }: {
      values: RestAction;
      dirty: boolean;
      valid: boolean;
    } = yield select(getFormData, API_EDITOR_FORM_NAME);
    const actionObject: PageAction = yield select(getAction, values.id);
    let action: ExecuteActionRequest["action"] = { id: values.id };
    let jsonPathKeys = actionObject.jsonPathKeys;
    if (!valid) {
      console.error("Form error");
      return;
    }
    if (dirty) {
      action = _.omit(transformRestAction(values), "id") as RestAction;

      const actionString = JSON.stringify(action);
      if (isDynamicValue(actionString)) {
        const { jsSnippets } = getDynamicBindings(actionString);
        // Replace cause the existing keys could have been updated
        jsonPathKeys = jsSnippets.filter(jsSnippet => !!jsSnippet);
      } else {
        jsonPathKeys = [];
      }
    }
    const { paginationField } = reduxAction.payload;

    const params = yield call(getActionParams, jsonPathKeys);
    const timeout = yield select(getActionTimeout, values.id);
    const response: ActionApiResponse = yield ActionAPI.executeAction(
      {
        action,
        params,
        paginationField,
      },
      timeout,
    );
    let payload = createActionSuccessResponse(response);
    if (response.responseMeta && response.responseMeta.error) {
      payload = createActionErrorResponse(response);
    }
    const id = values.id || "DRY_RUN";

    const pageName = yield select(getCurrentPageNameByActionId, values.id);

    AnalyticsUtil.logEvent("RUN_API", {
      apiId: values.id,
      apiName: values.name,
      pageName: pageName,
      responseTime: response.clientMeta.duration,
      apiType: "INTERNAL",
    });

    yield put({
      type: ReduxActionTypes.RUN_API_SUCCESS,
      payload: { [id]: payload },
    });
  } catch (error) {
    yield put({
      type: ReduxActionErrorTypes.RUN_API_ERROR,
      payload: { error, id: reduxAction.payload.id },
    });
  }
}

function* executePageLoadAction(pageAction: PageAction) {
  yield put(executeApiActionRequest({ id: pageAction.id }));
  const params: Property[] = yield call(
    getActionParams,
    pageAction.jsonPathKeys,
  );
  const executeActionRequest: ExecuteActionRequest = {
    action: { id: pageAction.id },
    params,
  };
  const response: ActionApiResponse = yield ActionAPI.executeAction(
    executeActionRequest,
    pageAction.timeoutInMillisecond,
  );

  if (isErrorResponse(response)) {
    yield put(
      executeActionError({
        actionId: pageAction.id,
        error: response.responseMeta.error,
      }),
    );
  } else {
    const payload = createActionSuccessResponse(response);
    yield put(
      executeApiActionSuccess({
        id: pageAction.id,
        response: payload,
      }),
    );
  }
}

function* executePageLoadActionsSaga(action: ReduxAction<PageAction[][]>) {
  const pageActions = action.payload;
  for (const actionSet of pageActions) {
    // Load all sets in parallel
    yield* yield all(actionSet.map(a => call(executePageLoadAction, a)));
  }
}

function* moveActionSaga(
  action: ReduxAction<{
    id: string;
    destinationPageId: string;
    originalPageId: string;
    name: string;
  }>,
) {
  const drafts = yield select(state => state.ui.apiPane.drafts);
  const dirty = action.payload.id in drafts;
  const actionObject: RestAction = dirty
    ? drafts[action.payload.id]
    : yield select(getAction, action.payload.id);
  const withoutBindings = removeBindingsFromObject(actionObject);
  try {
    const response = yield ActionAPI.moveAction({
      action: {
        ...withoutBindings,
        name: action.payload.name,
      },
      destinationPageId: action.payload.destinationPageId,
    });

    const isValidResponse = yield validateResponse(response);
    if (isValidResponse) {
      AppToaster.show({
        message: `${response.data.name} Action moved`,
        type: ToastType.SUCCESS,
      });
    }
    const pageName = yield select(getPageNameByPageId, response.data.pageId);
    AnalyticsUtil.logEvent("MOVE_API", {
      apiName: response.data.name,
      pageName: pageName,
      apiID: response.data.id,
    });
    yield put(moveActionSuccess(response.data));
  } catch (e) {
    AppToaster.show({
      message: `Error while moving action ${actionObject.name}`,
      type: ToastType.ERROR,
    });
    yield put(
      moveActionError({
        id: action.payload.id,
        originalPageId: action.payload.originalPageId,
      }),
    );
  }
}

function* copyActionSaga(
  action: ReduxAction<{ id: string; destinationPageId: string; name: string }>,
) {
  const drafts = yield select(state => state.ui.apiPane.drafts);
  const dirty = action.payload.id in drafts;
  let actionObject = dirty
    ? drafts[action.payload.id]
    : yield select(getAction, action.payload.id);
  if (action.payload.destinationPageId !== actionObject.pageId) {
    actionObject = removeBindingsFromObject(actionObject);
  }
  try {
    const copyAction = {
      ...(_.omit(actionObject, "id") as RestAction),
      name: action.payload.name,
      pageId: action.payload.destinationPageId,
    };
    const response = yield ActionAPI.createAPI(copyAction);

    const isValidResponse = yield validateResponse(response);
    if (isValidResponse) {
      AppToaster.show({
        message: `${actionObject.name} Action copied`,
        type: ToastType.SUCCESS,
      });
    }

    const pageName = yield select(getPageNameByPageId, response.data.pageId);
    AnalyticsUtil.logEvent("DUPLICATE_API", {
      apiName: response.data.name,
      pageName: pageName,
      apiID: response.data.id,
    });
    yield put(copyActionSuccess(response.data));
  } catch (e) {
    AppToaster.show({
      message: `Error while copying action ${actionObject.name}`,
      type: ToastType.ERROR,
    });
    yield put(copyActionError(action.payload));
  }
}

export function* refactorActionName(
  id: string,
  pageId: string,
  oldName: string,
  newName: string,
) {
  // fetch page of the action
  const pageResponse = yield call(PageApi.fetchPage, {
    pageId: pageId,
  });
  // check if page request is successful
  const isPageRequestSuccessful = yield validateResponse(pageResponse);
  if (isPageRequestSuccessful) {
    // get the layoutId from the page response
    const layoutId = pageResponse.data.layouts[0].id;
    // call to refactor action
    const refactorResponse = yield ActionAPI.updateActionName({
      layoutId,
      pageId: pageId,
      oldName: oldName,
      newName: newName,
    });

    const isRefactorSuccessful = yield validateResponse(refactorResponse);

    const currentPageId = yield select(getCurrentPageId);
    if (isRefactorSuccessful) {
      yield put({
        type: ReduxActionTypes.SAVE_API_NAME_SUCCESS,
        payload: {
          actionId: id,
        },
      });
      if (currentPageId === pageId) {
        yield updateCanvasWithDSL(refactorResponse.data, pageId, layoutId);
      } else {
        yield put(fetchActionsForPage(pageId));
      }
    }
  }
}

function* saveApiNameSaga(action: ReduxAction<{ id: string; name: string }>) {
  // Takes from drafts, checks if the name isValid, saves
<<<<<<< HEAD
  try {
    const apiId = action.payload.id;
    const api = yield select(state =>
      state.entities.actions.find(
        (action: ActionData) => action.config.id === apiId,
      ),
    );

=======
  const apiId = action.payload.id;
  const api = yield select(state =>
    state.entities.actions.find(
      (action: ActionData) => action.config.id === apiId,
    ),
  );
  try {
>>>>>>> 8a801328
    yield refactorActionName(
      api.config.id,
      api.config.pageId,
      api.config.name,
      action.payload.name,
    );
  } catch (e) {
    yield put({
      type: ReduxActionErrorTypes.SAVE_API_NAME_ERROR,
      payload: {
        actionId: action.payload.id,
<<<<<<< HEAD
=======
        oldName: api.config.name,
>>>>>>> 8a801328
      },
    });
    AppToaster.show({
      message: `Unable to update API name`,
      type: ToastType.ERROR,
    });
    console.error(e);
  }
}

export function* watchActionSagas() {
  yield all([
    takeEvery(ReduxActionTypes.FETCH_ACTIONS_INIT, fetchActionsSaga),
    takeEvery(ReduxActionTypes.EXECUTE_ACTION, executeAppAction),
    takeLatest(ReduxActionTypes.RUN_API_REQUEST, runApiActionSaga),
    takeEvery(ReduxActionTypes.CREATE_ACTION_INIT, createActionSaga),
    takeLatest(ReduxActionTypes.UPDATE_ACTION_INIT, updateActionSaga),
    takeLatest(ReduxActionTypes.DELETE_ACTION_INIT, deleteActionSaga),
    takeLatest(ReduxActionTypes.SAVE_API_NAME, saveApiNameSaga),
    takeLatest(
      ReduxActionTypes.EXECUTE_PAGE_LOAD_ACTIONS,
      executePageLoadActionsSaga,
    ),
    takeLatest(ReduxActionTypes.MOVE_ACTION_INIT, moveActionSaga),
    takeLatest(ReduxActionTypes.COPY_ACTION_INIT, copyActionSaga),
    takeLatest(
      ReduxActionTypes.FETCH_ACTIONS_FOR_PAGE_INIT,
      fetchActionsForPageSaga,
    ),
  ]);
}<|MERGE_RESOLUTION|>--- conflicted
+++ resolved
@@ -798,16 +798,6 @@
 
 function* saveApiNameSaga(action: ReduxAction<{ id: string; name: string }>) {
   // Takes from drafts, checks if the name isValid, saves
-<<<<<<< HEAD
-  try {
-    const apiId = action.payload.id;
-    const api = yield select(state =>
-      state.entities.actions.find(
-        (action: ActionData) => action.config.id === apiId,
-      ),
-    );
-
-=======
   const apiId = action.payload.id;
   const api = yield select(state =>
     state.entities.actions.find(
@@ -815,7 +805,6 @@
     ),
   );
   try {
->>>>>>> 8a801328
     yield refactorActionName(
       api.config.id,
       api.config.pageId,
@@ -827,10 +816,7 @@
       type: ReduxActionErrorTypes.SAVE_API_NAME_ERROR,
       payload: {
         actionId: action.payload.id,
-<<<<<<< HEAD
-=======
         oldName: api.config.name,
->>>>>>> 8a801328
       },
     });
     AppToaster.show({
