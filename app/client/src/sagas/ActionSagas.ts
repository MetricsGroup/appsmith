--- conflicted
+++ resolved
@@ -191,23 +191,15 @@
 export function* fetchActionsSaga(
   action: EvaluationReduxAction<FetchActionsPayload>,
 ) {
-<<<<<<< HEAD
-  const { applicationId, branchName } = action.payload;
-=======
   const { branchName, defaultApplicationId } = action.payload;
   const applicationId = yield select(getCurrentApplicationId);
->>>>>>> 5b5986bd
   PerformanceTracker.startAsyncTracking(
     PerformanceTransactionName.FETCH_ACTIONS_API,
     { mode: "EDITOR", appId: applicationId },
   );
   try {
     const response: GenericApiResponse<Action[]> = yield ActionAPI.fetchActions(
-<<<<<<< HEAD
-      applicationId,
-=======
       defaultApplicationId,
->>>>>>> 5b5986bd
       branchName,
     );
     const isValidResponse = yield validateResponse(response);
@@ -236,23 +228,15 @@
 export function* fetchActionsForViewModeSaga(
   action: ReduxAction<FetchActionsPayload>,
 ) {
-<<<<<<< HEAD
-  const { applicationId, branchName } = action.payload;
-=======
   const { branchName, defaultApplicationId } = action.payload;
   const applicationId = yield select(getCurrentApplicationId);
->>>>>>> 5b5986bd
   PerformanceTracker.startAsyncTracking(
     PerformanceTransactionName.FETCH_ACTIONS_API,
     { mode: "VIEWER", appId: applicationId },
   );
   try {
     const response: GenericApiResponse<ActionViewMode[]> = yield ActionAPI.fetchActionsForViewMode(
-<<<<<<< HEAD
-      applicationId,
-=======
       defaultApplicationId,
->>>>>>> 5b5986bd
       branchName,
     );
     const correctFormatResponse = response.data.map((action) => {
