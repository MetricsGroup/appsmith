--- conflicted
+++ resolved
@@ -614,11 +614,6 @@
   const { pageId, queryId } = action.payload;
   const defaultApplicationId = yield select(getDefaultApplicationId);
   history.push(
-<<<<<<< HEAD
-    BUILDER_PAGE_URL(defaultApplicationId, pageId, {
-      isSnipingMode: "true",
-      bindTo: queryId,
-=======
     BUILDER_PAGE_URL({
       defaultApplicationId,
       pageId,
@@ -626,7 +621,6 @@
         isSnipingMode: "true",
         bindTo: queryId,
       },
->>>>>>> 97e91bc1
     }),
   );
 }
@@ -841,15 +835,7 @@
 function* getCurrentEntity(pageId: string, params: Record<string, string>) {
   let entityId = "",
     entityType = "";
-<<<<<<< HEAD
-  const defaultApplicationId = yield select(getDefaultApplicationId);
-  if (
-    onApiEditor(defaultApplicationId, pageId) ||
-    onQueryEditor(defaultApplicationId, pageId)
-  ) {
-=======
   if (onApiEditor() || onQueryEditor()) {
->>>>>>> 97e91bc1
     const id = params.apiId || params.queryId;
     const action: Action = yield select(getAction, id);
     entityId = action?.id;
