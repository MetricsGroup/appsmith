import {
  EvaluationReduxAction,
  ReduxAction,
  ReduxActionErrorTypes,
  ReduxActionTypes,
} from "constants/ReduxActionConstants";
import {
  all,
  call,
  put,
<<<<<<< HEAD
  putResolve,
=======
>>>>>>> 47344bbd
  race,
  select,
  take,
  takeEvery,
  takeLatest,
} from "redux-saga/effects";
import { Datasource } from "entities/Datasource";
import ActionAPI, { ActionCreateUpdateResponse } from "api/ActionAPI";
import { GenericApiResponse } from "api/ApiResponses";
import PageApi from "api/PageApi";
import { updateCanvasWithDSL } from "sagas/PageSagas";
import {
  copyActionError,
  copyActionSuccess,
  createActionRequest,
  createActionSuccess,
  deleteActionSuccess,
  fetchActionsForPage,
  fetchActionsForPageSuccess,
  FetchActionsPayload,
  moveActionError,
  moveActionSuccess,
  SetActionPropertyPayload,
  updateAction,
  updateActionProperty,
  updateActionSuccess,
} from "actions/pluginActionActions";
import {
  DynamicPath,
  isChildPropertyPath,
  isDynamicValue,
  removeBindingsFromActionObject,
} from "utils/DynamicBindingUtils";
import { validateResponse } from "./ErrorSagas";
import { transformRestAction } from "transformers/RestActionTransformer";
import {
  getActionById,
  getCurrentApplicationId,
  getCurrentPageId,
} from "selectors/editorSelectors";
import AnalyticsUtil from "utils/AnalyticsUtil";
import { Action, ActionViewMode, PluginType } from "entities/Action";
import { ActionData } from "reducers/entityReducers/actionsReducer";
import {
  getAction,
  getCurrentPageNameByActionId,
  getEditorConfig,
  getPageNameByPageId,
  getPlugin,
  getSettingConfig,
  getDatasources,
  getActions,
} from "selectors/entitiesSelector";
import history from "utils/history";
import {
  API_EDITOR_ID_URL,
  BUILDER_PAGE_URL,
  INTEGRATION_EDITOR_URL,
  INTEGRATION_TABS,
  QUERIES_EDITOR_ID_URL,
} from "constants/routes";
import { Toaster } from "components/ads/Toast";
import { Variant } from "components/ads/common";
import PerformanceTracker, {
  PerformanceTransactionName,
} from "utils/PerformanceTracker";
import {
  ACTION_COPY_SUCCESS,
  ACTION_CREATED_SUCCESS,
  ACTION_DELETE_SUCCESS,
  ACTION_MOVE_SUCCESS,
  createMessage,
  ERROR_ACTION_COPY_FAIL,
  ERROR_ACTION_MOVE_FAIL,
  ERROR_ACTION_RENAME_FAIL,
} from "constants/messages";
import _, { merge, get } from "lodash";
import { getConfigInitialValues } from "components/formControls/utils";
import AppsmithConsole from "utils/AppsmithConsole";
import { ENTITY_TYPE } from "entities/AppsmithConsole";
import { SAAS_EDITOR_API_ID_URL } from "pages/Editor/SaaSEditor/constants";
import LOG_TYPE from "entities/AppsmithConsole/logtype";
import { createNewApiAction } from "actions/apiPaneActions";
import {
  createNewApiName,
  createNewQueryName,
  getQueryParams,
} from "utils/AppsmithUtils";
import { DEFAULT_API_ACTION_CONFIG } from "constants/ApiEditorConstants";
import {
  toggleShowGlobalSearchModal,
  setGlobalSearchFilterContext,
} from "actions/globalSearchActions";
import {
  filterCategories,
  SEARCH_CATEGORY_ID,
} from "components/editorComponents/GlobalSearch/utils";
<<<<<<< HEAD
import { getWidgetById } from "./selectors";
=======
import { getSelectedWidget, getWidgetById } from "./selectors";
import {
  onApiEditor,
  onQueryEditor,
} from "components/editorComponents/Debugger/helpers";
>>>>>>> 47344bbd

export function* createActionSaga(
  actionPayload: ReduxAction<
    Partial<Action> & { eventData: any; pluginId: string }
  >,
) {
  try {
    let payload = actionPayload.payload;
    if (actionPayload.payload.pluginId) {
      const editorConfig = yield select(
        getEditorConfig,
        actionPayload.payload.pluginId,
      );

      const settingConfig = yield select(
        getSettingConfig,
        actionPayload.payload.pluginId,
      );

      let initialValues = yield call(getConfigInitialValues, editorConfig);
      if (settingConfig) {
        const settingInitialValues = yield call(
          getConfigInitialValues,
          settingConfig,
        );
        initialValues = merge(initialValues, settingInitialValues);
      }
      payload = merge(initialValues, actionPayload.payload);
    }

    const response: ActionCreateUpdateResponse = yield ActionAPI.createAction(
      payload,
    );
    const isValidResponse = yield validateResponse(response);
    if (isValidResponse) {
      const actionName = actionPayload.payload.name
        ? actionPayload.payload.name
        : "";
      Toaster.show({
        text: createMessage(ACTION_CREATED_SUCCESS, actionName),
        variant: Variant.success,
      });

      const pageName = yield select(
        getCurrentPageNameByActionId,
        response.data.id,
      );

      AnalyticsUtil.logEvent("CREATE_ACTION", {
        id: response.data.id,
        actionName: response.data.name,
        pageName: pageName,
        ...actionPayload.payload.eventData,
      });

      AppsmithConsole.info({
        text: `Action created`,
        source: {
          type: ENTITY_TYPE.ACTION,
          id: response.data.id,
          name: response.data.name,
        },
      });

      const newAction = response.data;
      yield put(createActionSuccess(newAction));
    }
  } catch (error) {
    yield put({
      type: ReduxActionErrorTypes.CREATE_ACTION_ERROR,
      payload: actionPayload.payload,
    });
  }
}

export function* fetchActionsSaga(
  action: EvaluationReduxAction<FetchActionsPayload>,
) {
  const { applicationId } = action.payload;
  PerformanceTracker.startAsyncTracking(
    PerformanceTransactionName.FETCH_ACTIONS_API,
    { mode: "EDITOR", appId: applicationId },
  );
  try {
    const response: GenericApiResponse<Action[]> = yield ActionAPI.fetchActions(
      applicationId,
    );
    const isValidResponse = yield validateResponse(response);
    if (isValidResponse) {
      yield put({
        type: ReduxActionTypes.FETCH_ACTIONS_SUCCESS,
        payload: response.data,
        postEvalActions: action.postEvalActions,
      });
      PerformanceTracker.stopAsyncTracking(
        PerformanceTransactionName.FETCH_ACTIONS_API,
      );
    }
  } catch (error) {
    yield put({
      type: ReduxActionErrorTypes.FETCH_ACTIONS_ERROR,
      payload: { error },
    });
    PerformanceTracker.stopAsyncTracking(
      PerformanceTransactionName.FETCH_ACTIONS_API,
      { failed: true },
    );
  }
}

export function* fetchActionsForViewModeSaga(
  action: ReduxAction<FetchActionsPayload>,
) {
  const { applicationId } = action.payload;
  PerformanceTracker.startAsyncTracking(
    PerformanceTransactionName.FETCH_ACTIONS_API,
    { mode: "VIEWER", appId: applicationId },
  );
  try {
    const response: GenericApiResponse<ActionViewMode[]> = yield ActionAPI.fetchActionsForViewMode(
      applicationId,
    );
    const correctFormatResponse = response.data.map((action) => {
      return {
        ...action,
        actionConfiguration: {
          timeoutInMillisecond: action.timeoutInMillisecond,
        },
      };
    });
    const isValidResponse = yield validateResponse(response);
    if (isValidResponse) {
      yield put({
        type: ReduxActionTypes.FETCH_ACTIONS_VIEW_MODE_SUCCESS,
        payload: correctFormatResponse,
      });
      PerformanceTracker.stopAsyncTracking(
        PerformanceTransactionName.FETCH_ACTIONS_API,
      );
    }
  } catch (error) {
    yield put({
      type: ReduxActionErrorTypes.FETCH_ACTIONS_VIEW_MODE_ERROR,
      payload: { error },
    });
    PerformanceTracker.stopAsyncTracking(
      PerformanceTransactionName.FETCH_ACTIONS_API,
      { failed: true },
    );
  }
}

export function* fetchActionsForPageSaga(
  action: EvaluationReduxAction<{ pageId: string }>,
) {
  const { pageId } = action.payload;
  PerformanceTracker.startAsyncTracking(
    PerformanceTransactionName.FETCH_PAGE_ACTIONS_API,
    { pageId: pageId },
  );
  try {
    const response: GenericApiResponse<Action[]> = yield call(
      ActionAPI.fetchActionsByPageId,
      pageId,
    );
    const isValidResponse = yield validateResponse(response);
    if (isValidResponse) {
      yield put(
        fetchActionsForPageSuccess(response.data, action.postEvalActions),
      );
      PerformanceTracker.stopAsyncTracking(
        PerformanceTransactionName.FETCH_PAGE_ACTIONS_API,
      );
    }
  } catch (error) {
    PerformanceTracker.stopAsyncTracking(
      PerformanceTransactionName.FETCH_PAGE_ACTIONS_API,
      { failed: true },
    );
    yield put({
      type: ReduxActionErrorTypes.FETCH_ACTIONS_FOR_PAGE_ERROR,
      payload: { error },
    });
  }
}

export function* updateActionSaga(actionPayload: ReduxAction<{ id: string }>) {
  try {
    PerformanceTracker.startAsyncTracking(
      PerformanceTransactionName.UPDATE_ACTION_API,
      { actionid: actionPayload.payload.id },
    );
    let action = yield select(getAction, actionPayload.payload.id);
    if (!action) throw new Error("Could not find action to update");
    const isApi = action.pluginType === PluginType.API;

    if (isApi) {
      action = transformRestAction(action);
    }

    const response: GenericApiResponse<Action> = yield ActionAPI.updateAction(
      action,
    );
    const isValidResponse = yield validateResponse(response);
    if (isValidResponse) {
      const pageName = yield select(
        getCurrentPageNameByActionId,
        response.data.id,
      );

      if (action.pluginType === PluginType.DB) {
        AnalyticsUtil.logEvent("SAVE_QUERY", {
          queryName: action.name,
          pageName,
        });
      } else if (action.pluginType === PluginType.API) {
        AnalyticsUtil.logEvent("SAVE_API", {
          apiId: response.data.id,
          apiName: response.data.name,
          pageName: pageName,
        });
      } else if (action.pluginType === PluginType.SAAS) {
        AnalyticsUtil.logEvent("SAVE_SAAS", {
          apiId: response.data.id,
          apiName: response.data.name,
          pageName: pageName,
        });
      }

      PerformanceTracker.stopAsyncTracking(
        PerformanceTransactionName.UPDATE_ACTION_API,
      );

      yield put(updateActionSuccess({ data: response.data }));
    }
  } catch (error) {
    PerformanceTracker.stopAsyncTracking(
      PerformanceTransactionName.UPDATE_ACTION_API,
      { failed: true },
    );
    yield put({
      type: ReduxActionErrorTypes.UPDATE_ACTION_ERROR,
      payload: { error, id: actionPayload.payload.id },
    });
  }
}

export function* deleteActionSaga(
  actionPayload: ReduxAction<{
    id: string;
    name: string;
    onSuccess?: () => void;
  }>,
) {
  try {
    const id = actionPayload.payload.id;
    const name = actionPayload.payload.name;
    const action: Action | undefined = yield select(getAction, id);

    if (!action) return;

    const isApi = action.pluginType === PluginType.API;
    const isQuery = action.pluginType === PluginType.DB;
    const isSaas = action.pluginType === PluginType.SAAS;

    const response: GenericApiResponse<Action> = yield ActionAPI.deleteAction(
      id,
    );
    const isValidResponse = yield validateResponse(response);
    if (isValidResponse) {
      Toaster.show({
        text: createMessage(ACTION_DELETE_SUCCESS, response.data.name),
        variant: Variant.success,
      });
      if (isApi) {
        const pageName = yield select(getCurrentPageNameByActionId, id);
        AnalyticsUtil.logEvent("DELETE_API", {
          apiName: name,
          pageName,
          apiID: id,
        });
      }
      if (isSaas) {
        const pageName = yield select(getCurrentPageNameByActionId, id);
        AnalyticsUtil.logEvent("DELETE_SAAS", {
          apiName: action.name,
          pageName,
          apiID: id,
        });
      }
      if (isQuery) {
        AnalyticsUtil.logEvent("DELETE_QUERY", {
          queryName: action.name,
        });
      }

      if (!!actionPayload.payload.onSuccess) {
        actionPayload.payload.onSuccess();
      } else {
        const applicationId = yield select(getCurrentApplicationId);
        const pageId = yield select(getCurrentPageId);

        history.push(
          INTEGRATION_EDITOR_URL(applicationId, pageId, INTEGRATION_TABS.NEW),
        );
      }

      AppsmithConsole.info({
        logType: LOG_TYPE.ENTITY_DELETED,
        text: "Action was deleted",
        source: {
          type: ENTITY_TYPE.ACTION,
          name: response.data.name,
          id: response.data.id,
        },
        analytics: {
          pluginId: action.pluginId,
        },
      });

      yield put(deleteActionSuccess({ id }));
    }
  } catch (error) {
    yield put({
      type: ReduxActionErrorTypes.DELETE_ACTION_ERROR,
      payload: { error, id: actionPayload.payload.id },
    });
  }
}

function* moveActionSaga(
  action: ReduxAction<{
    id: string;
    destinationPageId: string;
    originalPageId: string;
    name: string;
  }>,
) {
  const actionObject: Action = yield select(getAction, action.payload.id);
  const withoutBindings = removeBindingsFromActionObject(actionObject);
  try {
    const response = yield ActionAPI.moveAction({
      action: {
        ...withoutBindings,
        pageId: action.payload.originalPageId,
        name: action.payload.name,
      },
      destinationPageId: action.payload.destinationPageId,
    });

    const isValidResponse = yield validateResponse(response);
    const pageName = yield select(getPageNameByPageId, response.data.pageId);
    if (isValidResponse) {
      Toaster.show({
        text: createMessage(ACTION_MOVE_SUCCESS, response.data.name, pageName),
        variant: Variant.success,
      });
    }

    AnalyticsUtil.logEvent("MOVE_API", {
      apiName: response.data.name,
      pageName: pageName,
      apiID: response.data.id,
    });
    yield put(moveActionSuccess(response.data));
  } catch (e) {
    Toaster.show({
      text: createMessage(ERROR_ACTION_MOVE_FAIL, actionObject.name),
      variant: Variant.danger,
    });
    yield put(
      moveActionError({
        id: action.payload.id,
        originalPageId: action.payload.originalPageId,
      }),
    );
  }
}

function* copyActionSaga(
  action: ReduxAction<{ id: string; destinationPageId: string; name: string }>,
) {
  let actionObject: Action = yield select(getAction, action.payload.id);
  try {
    if (!actionObject) throw new Error("Could not find action to copy");
    if (action.payload.destinationPageId !== actionObject.pageId) {
      actionObject = removeBindingsFromActionObject(actionObject);
    }

    const copyAction = Object.assign({}, actionObject, {
      name: action.payload.name,
      pageId: action.payload.destinationPageId,
    }) as Partial<Action>;
    delete copyAction.id;
    const response = yield ActionAPI.createAction(copyAction);
    const datasources = yield select(getDatasources);

    const isValidResponse = yield validateResponse(response);
    const pageName = yield select(getPageNameByPageId, response.data.pageId);
    if (isValidResponse) {
      Toaster.show({
        text: createMessage(ACTION_COPY_SUCCESS, actionObject.name, pageName),
        variant: Variant.success,
      });
    }

    AnalyticsUtil.logEvent("DUPLICATE_API", {
      apiName: response.data.name,
      pageName: pageName,
      apiID: response.data.id,
    });

    // checking if there is existing datasource to be added to the action payload
    const existingDatasource = datasources.find(
      (d: Datasource) => d.id === response.data.datasource.id,
    );

    let payload = response.data;

    if (existingDatasource) {
      payload = { ...payload, datasource: existingDatasource };
    }

    yield put(copyActionSuccess(payload));
  } catch (e) {
    const actionName = actionObject ? actionObject.name : "";
    Toaster.show({
      text: createMessage(ERROR_ACTION_COPY_FAIL, actionName),
      variant: Variant.danger,
    });
    yield put(copyActionError(action.payload));
  }
}

export function* refactorActionName(
  id: string,
  pageId: string,
  oldName: string,
  newName: string,
) {
  // fetch page of the action
  PerformanceTracker.startAsyncTracking(
    PerformanceTransactionName.REFACTOR_ACTION_NAME,
    { actionId: id },
  );
  const pageResponse = yield call(PageApi.fetchPage, {
    id: pageId,
  });
  // check if page request is successful
  const isPageRequestSuccessful = yield validateResponse(pageResponse);
  if (isPageRequestSuccessful) {
    // get the layoutId from the page response
    const layoutId = pageResponse.data.layouts[0].id;
    // call to refactor action
    const refactorResponse = yield ActionAPI.updateActionName({
      layoutId,
      actionId: id,
      pageId: pageId,
      oldName: oldName,
      newName: newName,
    });

    const isRefactorSuccessful = yield validateResponse(refactorResponse);

    const currentPageId = yield select(getCurrentPageId);

    PerformanceTracker.stopAsyncTracking(
      PerformanceTransactionName.REFACTOR_ACTION_NAME,
      { isSuccess: isRefactorSuccessful },
    );
    if (isRefactorSuccessful) {
      yield put({
        type: ReduxActionTypes.SAVE_ACTION_NAME_SUCCESS,
        payload: {
          actionId: id,
        },
      });
      if (currentPageId === pageId) {
        yield updateCanvasWithDSL(refactorResponse.data, pageId, layoutId);
      } else {
        yield put(fetchActionsForPage(pageId));
      }
    }
  }
}

function* bindDataOnCanvasSaga(
  action: ReduxAction<{
    queryId: string;
    applicationId: string;
    pageId: string;
  }>,
) {
  const { applicationId, pageId, queryId } = action.payload;
  history.push(
    BUILDER_PAGE_URL(applicationId, pageId, {
      isSnipingMode: "true",
      bindTo: queryId,
    }),
  );
}

function* saveActionName(action: ReduxAction<{ id: string; name: string }>) {
  // Takes from state, checks if the name isValid, saves
  const apiId = action.payload.id;
  const api = yield select((state) =>
    state.entities.actions.find(
      (action: ActionData) => action.config.id === apiId,
    ),
  );
  try {
    yield refactorActionName(
      api.config.id,
      api.config.pageId,
      api.config.name,
      action.payload.name,
    );
  } catch (e) {
    yield put({
      type: ReduxActionErrorTypes.SAVE_ACTION_NAME_ERROR,
      payload: {
        actionId: action.payload.id,
        oldName: api.config.name,
      },
    });
    Toaster.show({
      text: createMessage(ERROR_ACTION_RENAME_FAIL, action.payload.name),
      variant: Variant.danger,
    });
    console.error(e);
  }
}

function getDynamicBindingsChangesSaga(
  action: Action,
  value: unknown,
  field: string,
) {
  const bindingField = field.replace("actionConfiguration.", "");
  let dynamicBindings: DynamicPath[] = action.dynamicBindingPathList || [];

  if (typeof value === "object") {
    dynamicBindings = dynamicBindings.filter((dynamicPath) => {
      if (isChildPropertyPath(bindingField, dynamicPath.key)) {
        const childPropertyValue = _.get(value, dynamicPath.key);
        return isDynamicValue(childPropertyValue);
      }
    });
  } else if (typeof value === "string") {
    const fieldExists = _.some(dynamicBindings, { key: bindingField });

    const isDynamic = isDynamicValue(value);

    if (!isDynamic && fieldExists) {
      dynamicBindings = dynamicBindings.filter((d) => d.key !== bindingField);
    }
    if (isDynamic && !fieldExists) {
      dynamicBindings.push({ key: bindingField });
    }
  }

  return dynamicBindings;
}

function* setActionPropertySaga(action: ReduxAction<SetActionPropertyPayload>) {
  const { actionId, propertyName, value } = action.payload;
  if (!actionId) return;
  if (propertyName === "name") return;

  const actionObj = yield select(getAction, actionId);
  const fieldToBeUpdated = propertyName.replace(
    "actionConfiguration",
    "config",
  );
  AppsmithConsole.info({
    logType: LOG_TYPE.ACTION_UPDATE,
    text: "Configuration updated",
    source: {
      type: ENTITY_TYPE.ACTION,
      name: actionObj.name,
      id: actionId,
      propertyPath: fieldToBeUpdated,
    },
    state: {
      [fieldToBeUpdated]: value,
    },
  });

  const effects: Record<string, any> = {};
  // Value change effect
  effects[propertyName] = value;
  // Bindings change effect
  effects.dynamicBindingPathList = getDynamicBindingsChangesSaga(
    actionObj,
    value,
    propertyName,
  );
  yield all(
    Object.keys(effects).map((field) =>
      put(updateActionProperty({ id: actionId, field, value: effects[field] })),
    ),
  );
  if (propertyName === "executeOnLoad") {
    yield put({
      type: ReduxActionTypes.TOGGLE_ACTION_EXECUTE_ON_LOAD_INIT,
      payload: {
        actionId,
        shouldExecute: value,
      },
    });
    return;
  }
  yield put(updateAction({ id: actionId }));
}

function* toggleActionExecuteOnLoadSaga(
  action: ReduxAction<{ actionId: string; shouldExecute: boolean }>,
) {
  try {
    const response = yield call(
      ActionAPI.toggleActionExecuteOnLoad,
      action.payload.actionId,
      action.payload.shouldExecute,
    );
    const isValidResponse = yield validateResponse(response);
    if (isValidResponse) {
      yield put({
        type: ReduxActionTypes.TOGGLE_ACTION_EXECUTE_ON_LOAD_SUCCESS,
      });
    }
  } catch (error) {
    yield put({
      type: ReduxActionErrorTypes.TOGGLE_ACTION_EXECUTE_ON_LOAD_ERROR,
      payload: error,
    });
  }
}

function* handleMoveOrCopySaga(actionPayload: ReduxAction<{ id: string }>) {
  const { id } = actionPayload.payload;
  const action: Action = yield select(getAction, id);
  const isApi = action.pluginType === PluginType.API;
  const isQuery = action.pluginType === PluginType.DB;
  const isSaas = action.pluginType === PluginType.DB;
  const applicationId = yield select(getCurrentApplicationId);

  if (isApi) {
    history.push(API_EDITOR_ID_URL(applicationId, action.pageId, action.id));
  }
  if (isQuery) {
    history.push(
      QUERIES_EDITOR_ID_URL(applicationId, action.pageId, action.id),
    );
  }
  if (isSaas) {
    const plugin = yield select(getPlugin, action.pluginId);
    history.push(
      SAAS_EDITOR_API_ID_URL(
        applicationId,
        action.pageId,
        plugin.packageName,
        action.id,
      ),
    );
  }
}

function* buildMetaForSnippets(
  entityId: any,
  entityType: string,
  expectedType: string,
  propertyPath: string,
) {
  const refinements: any = {};
  const fieldMeta: { dataType: string; fields?: string } = {
    dataType: expectedType,
  };
  if (propertyPath) {
    const relevantField = propertyPath
      .split(".")
      .slice(-1)
      .pop();
    fieldMeta.fields = `${relevantField}<score=2>`;
  }
  let currentEntity, type;
  if (entityType === ENTITY_TYPE.ACTION && entityId) {
    currentEntity = yield select(getActionById, {
      match: { params: { apiId: entityId } },
    });
    const plugin = yield select(getPlugin, currentEntity.pluginId);
    type = (plugin.packageName || "")
      .toLowerCase()
      .replace("-plugin", "")
      .split("-")
      .join(" ");
    refinements.entities = [entityType.toLowerCase()].concat(type);
  }
  if (entityType === ENTITY_TYPE.WIDGET && entityId) {
    currentEntity = yield select(getWidgetById, entityId);
    type = (currentEntity.type || "")
      .replace("_WIDGET", "")
      .toLowerCase()
      .split("_")
      .join("");
    refinements.entities = [type];
  }
  return { refinements, fieldMeta };
}

function* getCurrentEntity(
  applicationId: string,
  pageId: string,
  params: Record<string, string>,
) {
  let entityId = "",
    entityType = "";
  if (
    onApiEditor(applicationId, pageId) ||
    onQueryEditor(applicationId, pageId)
  ) {
    const id = params.apiId || params.queryId;
    const action = yield select(getAction, id);
    entityId = action.actionId;
    entityType = ENTITY_TYPE.ACTION;
  } else {
    const widget = yield select(getSelectedWidget);
    entityId = widget.widgetId;
    entityType = ENTITY_TYPE.WIDGET;
  }
  return { entityId, entityType };
}

function* executeCommand(
  actionPayload: ReduxAction<{
    actionType: string;
    callback: (binding: string) => void;
    args: any;
  }>,
) {
  const pageId = yield select(getCurrentPageId);
  const applicationId = yield select(getCurrentApplicationId);
  const params = getQueryParams();
  switch (actionPayload.payload.actionType) {
    case "NEW_SNIPPET":
<<<<<<< HEAD
      const { entityId, entityType, expectedType, propertyPath } = get(
        actionPayload,
        "payload.args",
      );
=======
      let { entityId, entityType } = get(actionPayload, "payload.args");
      const { expectedType, propertyPath } = get(actionPayload, "payload.args");
      // Entity is derived using the dataTreePath property.
      // Fallback to find current entity when dataTreePath property value is empty (Eg. trigger fields)
      if (!entityId) {
        const currentEntity = yield getCurrentEntity(
          applicationId,
          pageId,
          params,
        );
        entityId = currentEntity.entityId;
        entityType = currentEntity.entityType;
      }
>>>>>>> 47344bbd
      const { fieldMeta, refinements } = yield buildMetaForSnippets(
        entityId,
        entityType,
        expectedType,
        propertyPath,
      );
<<<<<<< HEAD
      yield putResolve(
        setGlobalSearchFilterContext({
          category: filterCategories[SEARCH_CATEGORY_ID.SNIPPETS],
=======
      yield put(
        setGlobalSearchFilterContext({
>>>>>>> 47344bbd
          refinements,
          fieldMeta,
        }),
      );
<<<<<<< HEAD
      yield put(toggleShowGlobalSearchModal());
=======
      yield put(
        toggleShowGlobalSearchModal(
          filterCategories[SEARCH_CATEGORY_ID.SNIPPETS],
        ),
      );
>>>>>>> 47344bbd
      const effectRaceResult = yield race({
        failure: take(ReduxActionTypes.CANCEL_SNIPPET),
        success: take(ReduxActionTypes.INSERT_SNIPPET),
      });
      if (effectRaceResult.failure) return;
<<<<<<< HEAD
      actionPayload.payload.callback(effectRaceResult.success.payload);
=======
      actionPayload.payload.callback(
        `{{ ${effectRaceResult.success.payload} }}`,
      );
>>>>>>> 47344bbd
      break;
    case "NEW_INTEGRATION":
      history.push(
        INTEGRATION_EDITOR_URL(applicationId, pageId, INTEGRATION_TABS.NEW),
      );
      break;
    case "NEW_QUERY":
      const datasource = get(actionPayload, "payload.args.datasource");
      const pluginId = get(datasource, "pluginId");
      const plugin = yield select(getPlugin, pluginId);
      const actions = yield select(getActions);
      const pageActions = actions.filter(
        (a: ActionData) => a.config.pageId === pageId,
      );
      const newQueryName =
        plugin.type === PluginType.DB
          ? createNewQueryName(actions, pageId)
          : createNewApiName(pageActions, pageId);
      const nextPayload: Partial<Action> = {
        name: newQueryName,
        pageId,
        eventData: {
          actionType: "Query",
          from: "Quick-Commands",
          dataSource: datasource.name,
        },
        pluginId: datasource.pluginId,
        actionConfiguration: {},
      };
      if (plugin.type === "API") {
        nextPayload.datasource = datasource;
        nextPayload.actionConfiguration = DEFAULT_API_ACTION_CONFIG;
      } else {
        nextPayload.datasource = {
          id: datasource.id,
        };
      }
      yield put(createActionRequest(nextPayload));
      const QUERY = yield take(ReduxActionTypes.CREATE_ACTION_SUCCESS);
      actionPayload.payload.callback(`{{${QUERY.payload.name}.data}}`);
      break;
    case "NEW_API":
      yield put(createNewApiAction(pageId, "QUICK_COMMANDS"));
      const API = yield take(ReduxActionTypes.CREATE_ACTION_SUCCESS);
      actionPayload.payload.callback(`{{${API.payload.name}.data}}`);
      break;
  }
}

function* buildMetaForSnippets(
  entityId: any,
  entityType: string,
  expectedType: string,
  propertyPath: string,
) {
  const refinements: any = {};
  const fieldMeta = {
    dataType: expectedType,
    fields: `${propertyPath}<score=2>`,
  };
  let currentEntity, type;
  if (entityType === ENTITY_TYPE.ACTION) {
    currentEntity = yield select(getActionById, {
      match: { params: { apiId: entityId } },
    });
    const plugin = yield select(getPlugin, currentEntity.pluginId);
    type = (plugin.packageName || "").toLowerCase().split("-");
    refinements.entities = [entityType.toLowerCase()].concat(type);
  }
  if (entityType === ENTITY_TYPE.WIDGET) {
    currentEntity = yield select(getWidgetById, entityId);
    type = currentEntity.type.toLowerCase().split("_");
    refinements.entities = type;
  }
  return { refinements, fieldMeta };
}

export function* watchActionSagas() {
  yield all([
    takeEvery(ReduxActionTypes.SET_ACTION_PROPERTY, setActionPropertySaga),
    takeEvery(ReduxActionTypes.FETCH_ACTIONS_INIT, fetchActionsSaga),
    takeEvery(
      ReduxActionTypes.FETCH_ACTIONS_VIEW_MODE_INIT,
      fetchActionsForViewModeSaga,
    ),
    takeEvery(ReduxActionTypes.CREATE_ACTION_INIT, createActionSaga),
    takeLatest(ReduxActionTypes.UPDATE_ACTION_INIT, updateActionSaga),
    takeLatest(ReduxActionTypes.DELETE_ACTION_INIT, deleteActionSaga),
    takeLatest(ReduxActionTypes.BIND_DATA_ON_CANVAS, bindDataOnCanvasSaga),
    takeLatest(ReduxActionTypes.SAVE_ACTION_NAME_INIT, saveActionName),
    takeLatest(ReduxActionTypes.MOVE_ACTION_INIT, moveActionSaga),
    takeLatest(ReduxActionTypes.COPY_ACTION_INIT, copyActionSaga),
    takeLatest(
      ReduxActionTypes.FETCH_ACTIONS_FOR_PAGE_INIT,
      fetchActionsForPageSaga,
    ),
    takeEvery(ReduxActionTypes.MOVE_ACTION_SUCCESS, handleMoveOrCopySaga),
    takeEvery(ReduxActionTypes.COPY_ACTION_SUCCESS, handleMoveOrCopySaga),
    takeEvery(ReduxActionErrorTypes.MOVE_ACTION_ERROR, handleMoveOrCopySaga),
    takeEvery(ReduxActionErrorTypes.COPY_ACTION_ERROR, handleMoveOrCopySaga),
    takeLatest(
      ReduxActionTypes.TOGGLE_ACTION_EXECUTE_ON_LOAD_INIT,
      toggleActionExecuteOnLoadSaga,
    ),
    takeLatest(ReduxActionTypes.EXECUTE_COMMAND, executeCommand),
  ]);
}<|MERGE_RESOLUTION|>--- conflicted
+++ resolved
@@ -8,10 +8,6 @@
   all,
   call,
   put,
-<<<<<<< HEAD
-  putResolve,
-=======
->>>>>>> 47344bbd
   race,
   select,
   take,
@@ -109,15 +105,11 @@
   filterCategories,
   SEARCH_CATEGORY_ID,
 } from "components/editorComponents/GlobalSearch/utils";
-<<<<<<< HEAD
-import { getWidgetById } from "./selectors";
-=======
 import { getSelectedWidget, getWidgetById } from "./selectors";
 import {
   onApiEditor,
   onQueryEditor,
 } from "components/editorComponents/Debugger/helpers";
->>>>>>> 47344bbd
 
 export function* createActionSaga(
   actionPayload: ReduxAction<
@@ -862,12 +854,6 @@
   const params = getQueryParams();
   switch (actionPayload.payload.actionType) {
     case "NEW_SNIPPET":
-<<<<<<< HEAD
-      const { entityId, entityType, expectedType, propertyPath } = get(
-        actionPayload,
-        "payload.args",
-      );
-=======
       let { entityId, entityType } = get(actionPayload, "payload.args");
       const { expectedType, propertyPath } = get(actionPayload, "payload.args");
       // Entity is derived using the dataTreePath property.
@@ -881,46 +867,31 @@
         entityId = currentEntity.entityId;
         entityType = currentEntity.entityType;
       }
->>>>>>> 47344bbd
       const { fieldMeta, refinements } = yield buildMetaForSnippets(
         entityId,
         entityType,
         expectedType,
         propertyPath,
       );
-<<<<<<< HEAD
-      yield putResolve(
-        setGlobalSearchFilterContext({
-          category: filterCategories[SEARCH_CATEGORY_ID.SNIPPETS],
-=======
       yield put(
         setGlobalSearchFilterContext({
->>>>>>> 47344bbd
           refinements,
           fieldMeta,
         }),
       );
-<<<<<<< HEAD
-      yield put(toggleShowGlobalSearchModal());
-=======
       yield put(
         toggleShowGlobalSearchModal(
           filterCategories[SEARCH_CATEGORY_ID.SNIPPETS],
         ),
       );
->>>>>>> 47344bbd
       const effectRaceResult = yield race({
         failure: take(ReduxActionTypes.CANCEL_SNIPPET),
         success: take(ReduxActionTypes.INSERT_SNIPPET),
       });
       if (effectRaceResult.failure) return;
-<<<<<<< HEAD
-      actionPayload.payload.callback(effectRaceResult.success.payload);
-=======
       actionPayload.payload.callback(
         `{{ ${effectRaceResult.success.payload} }}`,
       );
->>>>>>> 47344bbd
       break;
     case "NEW_INTEGRATION":
       history.push(
@@ -970,34 +941,6 @@
   }
 }
 
-function* buildMetaForSnippets(
-  entityId: any,
-  entityType: string,
-  expectedType: string,
-  propertyPath: string,
-) {
-  const refinements: any = {};
-  const fieldMeta = {
-    dataType: expectedType,
-    fields: `${propertyPath}<score=2>`,
-  };
-  let currentEntity, type;
-  if (entityType === ENTITY_TYPE.ACTION) {
-    currentEntity = yield select(getActionById, {
-      match: { params: { apiId: entityId } },
-    });
-    const plugin = yield select(getPlugin, currentEntity.pluginId);
-    type = (plugin.packageName || "").toLowerCase().split("-");
-    refinements.entities = [entityType.toLowerCase()].concat(type);
-  }
-  if (entityType === ENTITY_TYPE.WIDGET) {
-    currentEntity = yield select(getWidgetById, entityId);
-    type = currentEntity.type.toLowerCase().split("_");
-    refinements.entities = type;
-  }
-  return { refinements, fieldMeta };
-}
-
 export function* watchActionSagas() {
   yield all([
     takeEvery(ReduxActionTypes.SET_ACTION_PROPERTY, setActionPropertySaga),
