import {
  EvaluationReduxAction,
  ReduxAction,
  ReduxActionErrorTypes,
  ReduxActionTypes,
} from "constants/ReduxActionConstants";
import {
  all,
  call,
  put,
  select,
  take,
  takeEvery,
  takeLatest,
} from "redux-saga/effects";
import { Datasource } from "entities/Datasource";
import ActionAPI, { ActionCreateUpdateResponse } from "api/ActionAPI";
import { GenericApiResponse } from "api/ApiResponses";
import PageApi from "api/PageApi";
import { updateCanvasWithDSL } from "sagas/PageSagas";
import {
  copyActionError,
  copyActionSuccess,
  createActionRequest,
  createActionSuccess,
  deleteActionSuccess,
  fetchActionsForPage,
  fetchActionsForPageSuccess,
  FetchActionsPayload,
  moveActionError,
  moveActionSuccess,
  SetActionPropertyPayload,
  updateAction,
  updateActionProperty,
  updateActionSuccess,
} from "actions/actionActions";
import {
  DynamicPath,
  isChildPropertyPath,
  isDynamicValue,
  removeBindingsFromActionObject,
} from "utils/DynamicBindingUtils";
import { validateResponse } from "./ErrorSagas";
import { transformRestAction } from "transformers/RestActionTransformer";
import {
  getCurrentApplicationId,
  getCurrentPageId,
} from "selectors/editorSelectors";
import AnalyticsUtil from "utils/AnalyticsUtil";
import { Action, ActionViewMode, PluginType } from "entities/Action";
import { ActionData } from "reducers/entityReducers/actionsReducer";
import {
  getAction,
  getCurrentPageNameByActionId,
  getEditorConfig,
  getPageNameByPageId,
  getPlugin,
  getSettingConfig,
  getDatasources,
  getActions,
} from "selectors/entitiesSelector";
import history from "utils/history";
import {
  API_EDITOR_ID_URL,
  INTEGRATION_EDITOR_URL_WITH_SELECTED_PAGE_ID,
  QUERIES_EDITOR_ID_URL,
<<<<<<< HEAD
  QUERIES_EDITOR_URL,
  QUERY_EDITOR_URL_WITH_SELECTED_PAGE_ID,
=======
>>>>>>> 83c13fac
} from "constants/routes";
import { Toaster } from "components/ads/Toast";
import { Variant } from "components/ads/common";
import PerformanceTracker, {
  PerformanceTransactionName,
} from "utils/PerformanceTracker";
import {
  ACTION_COPY_SUCCESS,
  ACTION_CREATED_SUCCESS,
  ACTION_DELETE_SUCCESS,
  ACTION_MOVE_SUCCESS,
  createMessage,
  ERROR_ACTION_COPY_FAIL,
  ERROR_ACTION_MOVE_FAIL,
  ERROR_ACTION_RENAME_FAIL,
} from "constants/messages";
import _, { merge, get } from "lodash";
import { getConfigInitialValues } from "components/formControls/utils";
import AppsmithConsole from "utils/AppsmithConsole";
import { ENTITY_TYPE } from "entities/AppsmithConsole";
import { SAAS_EDITOR_API_ID_URL } from "pages/Editor/SaaSEditor/constants";
import LOG_TYPE from "entities/AppsmithConsole/logtype";
import { createNewApiAction } from "actions/apiPaneActions";
import { createNewQueryName } from "utils/AppsmithUtils";

export function* createActionSaga(
  actionPayload: ReduxAction<
    Partial<Action> & { eventData: any; pluginId: string }
  >,
) {
  try {
    let payload = actionPayload.payload;
    if (actionPayload.payload.pluginId) {
      const editorConfig = yield select(
        getEditorConfig,
        actionPayload.payload.pluginId,
      );

      const settingConfig = yield select(
        getSettingConfig,
        actionPayload.payload.pluginId,
      );

      let initialValues = yield call(getConfigInitialValues, editorConfig);
      if (settingConfig) {
        const settingInitialValues = yield call(
          getConfigInitialValues,
          settingConfig,
        );
        initialValues = merge(initialValues, settingInitialValues);
      }
      payload = merge(initialValues, actionPayload.payload);
    }

    const response: ActionCreateUpdateResponse = yield ActionAPI.createAction(
      payload,
    );
    const isValidResponse = yield validateResponse(response);
    if (isValidResponse) {
      const actionName = actionPayload.payload.name
        ? actionPayload.payload.name
        : "";
      Toaster.show({
        text: createMessage(ACTION_CREATED_SUCCESS, actionName),
        variant: Variant.success,
      });

      const pageName = yield select(
        getCurrentPageNameByActionId,
        response.data.id,
      );

      AnalyticsUtil.logEvent("CREATE_ACTION", {
        id: response.data.id,
        actionName: response.data.name,
        pageName: pageName,
        ...actionPayload.payload.eventData,
      });

      AppsmithConsole.info({
        text: `Action created`,
        source: {
          type: ENTITY_TYPE.ACTION,
          id: response.data.id,
          name: response.data.name,
        },
      });

      const newAction = response.data;
      yield put(createActionSuccess(newAction));
    }
  } catch (error) {
    yield put({
      type: ReduxActionErrorTypes.CREATE_ACTION_ERROR,
      payload: actionPayload.payload,
    });
  }
}

export function* fetchActionsSaga(
  action: EvaluationReduxAction<FetchActionsPayload>,
) {
  const { applicationId } = action.payload;
  PerformanceTracker.startAsyncTracking(
    PerformanceTransactionName.FETCH_ACTIONS_API,
    { mode: "EDITOR", appId: applicationId },
  );
  try {
    const response: GenericApiResponse<Action[]> = yield ActionAPI.fetchActions(
      applicationId,
    );
    const isValidResponse = yield validateResponse(response);
    if (isValidResponse) {
      yield put({
        type: ReduxActionTypes.FETCH_ACTIONS_SUCCESS,
        payload: response.data,
        postEvalActions: action.postEvalActions,
      });
      PerformanceTracker.stopAsyncTracking(
        PerformanceTransactionName.FETCH_ACTIONS_API,
      );
    }
  } catch (error) {
    yield put({
      type: ReduxActionErrorTypes.FETCH_ACTIONS_ERROR,
      payload: { error },
    });
    PerformanceTracker.stopAsyncTracking(
      PerformanceTransactionName.FETCH_ACTIONS_API,
      { failed: true },
    );
  }
}

export function* fetchActionsForViewModeSaga(
  action: ReduxAction<FetchActionsPayload>,
) {
  const { applicationId } = action.payload;
  PerformanceTracker.startAsyncTracking(
    PerformanceTransactionName.FETCH_ACTIONS_API,
    { mode: "VIEWER", appId: applicationId },
  );
  try {
    const response: GenericApiResponse<ActionViewMode[]> = yield ActionAPI.fetchActionsForViewMode(
      applicationId,
    );
    const correctFormatResponse = response.data.map((action) => {
      return {
        ...action,
        actionConfiguration: {
          timeoutInMillisecond: action.timeoutInMillisecond,
        },
      };
    });
    const isValidResponse = yield validateResponse(response);
    if (isValidResponse) {
      yield put({
        type: ReduxActionTypes.FETCH_ACTIONS_VIEW_MODE_SUCCESS,
        payload: correctFormatResponse,
      });
      PerformanceTracker.stopAsyncTracking(
        PerformanceTransactionName.FETCH_ACTIONS_API,
      );
    }
  } catch (error) {
    yield put({
      type: ReduxActionErrorTypes.FETCH_ACTIONS_VIEW_MODE_ERROR,
      payload: { error },
    });
    PerformanceTracker.stopAsyncTracking(
      PerformanceTransactionName.FETCH_ACTIONS_API,
      { failed: true },
    );
  }
}

export function* fetchActionsForPageSaga(
  action: ReduxAction<{ pageId: string }>,
) {
  const { pageId } = action.payload;
  PerformanceTracker.startAsyncTracking(
    PerformanceTransactionName.FETCH_PAGE_ACTIONS_API,
    { pageId: pageId },
  );
  try {
    const response: GenericApiResponse<Action[]> = yield call(
      ActionAPI.fetchActionsByPageId,
      pageId,
    );
    const isValidResponse = yield validateResponse(response);
    if (isValidResponse) {
      yield put(fetchActionsForPageSuccess(response.data));
      PerformanceTracker.stopAsyncTracking(
        PerformanceTransactionName.FETCH_PAGE_ACTIONS_API,
      );
    }
  } catch (error) {
    PerformanceTracker.stopAsyncTracking(
      PerformanceTransactionName.FETCH_PAGE_ACTIONS_API,
      { failed: true },
    );
    yield put({
      type: ReduxActionErrorTypes.FETCH_ACTIONS_FOR_PAGE_ERROR,
      payload: { error },
    });
  }
}

export function* updateActionSaga(actionPayload: ReduxAction<{ id: string }>) {
  try {
    PerformanceTracker.startAsyncTracking(
      PerformanceTransactionName.UPDATE_ACTION_API,
      { actionid: actionPayload.payload.id },
    );
    let action = yield select(getAction, actionPayload.payload.id);
    if (!action) throw new Error("Could not find action to update");
    const isApi = action.pluginType === PluginType.API;

    if (isApi) {
      action = transformRestAction(action);
    }

    const response: GenericApiResponse<Action> = yield ActionAPI.updateAction(
      action,
    );
    const isValidResponse = yield validateResponse(response);
    if (isValidResponse) {
      const pageName = yield select(
        getCurrentPageNameByActionId,
        response.data.id,
      );

      if (action.pluginType === PluginType.DB) {
        AnalyticsUtil.logEvent("SAVE_QUERY", {
          queryName: action.name,
          pageName,
        });
      } else if (action.pluginType === PluginType.API) {
        AnalyticsUtil.logEvent("SAVE_API", {
          apiId: response.data.id,
          apiName: response.data.name,
          pageName: pageName,
        });
      } else if (action.pluginType === PluginType.SAAS) {
        AnalyticsUtil.logEvent("SAVE_SAAS", {
          apiId: response.data.id,
          apiName: response.data.name,
          pageName: pageName,
        });
      }

      PerformanceTracker.stopAsyncTracking(
        PerformanceTransactionName.UPDATE_ACTION_API,
      );

      yield put(updateActionSuccess({ data: response.data }));
    }
  } catch (error) {
    PerformanceTracker.stopAsyncTracking(
      PerformanceTransactionName.UPDATE_ACTION_API,
      { failed: true },
    );
    yield put({
      type: ReduxActionErrorTypes.UPDATE_ACTION_ERROR,
      payload: { error, id: actionPayload.payload.id },
    });
  }
}

export function* deleteActionSaga(
  actionPayload: ReduxAction<{ id: string; name: string }>,
) {
  try {
    const id = actionPayload.payload.id;
    const name = actionPayload.payload.name;
    const action = yield select(getAction, id);

    const isApi = action.pluginType === PluginType.API;
    const isQuery = action.pluginType === PluginType.DB;
    const isSaas = action.pluginType === PluginType.SAAS;

    const response: GenericApiResponse<Action> = yield ActionAPI.deleteAction(
      id,
    );
    const isValidResponse = yield validateResponse(response);
    if (isValidResponse) {
      Toaster.show({
        text: createMessage(ACTION_DELETE_SUCCESS, response.data.name),
        variant: Variant.success,
      });
      if (isApi) {
        const pageName = yield select(getCurrentPageNameByActionId, id);
        AnalyticsUtil.logEvent("DELETE_API", {
          apiName: name,
          pageName,
          apiID: id,
        });
      }
      if (isSaas) {
        const pageName = yield select(getCurrentPageNameByActionId, id);
        AnalyticsUtil.logEvent("DELETE_SAAS", {
          apiName: action.name,
          pageName,
          apiID: id,
        });
      }
      if (isQuery) {
        AnalyticsUtil.logEvent("DELETE_QUERY", {
          queryName: action.name,
        });
      }
      const applicationId = yield select(getCurrentApplicationId);
      const pageId = yield select(getCurrentPageId);

      history.push(
        INTEGRATION_EDITOR_URL_WITH_SELECTED_PAGE_ID(
          applicationId,
          pageId,
          pageId,
        ),
      );

      AppsmithConsole.info({
        logType: LOG_TYPE.ENTITY_DELETED,
        text: "Action was deleted",
        source: {
          type: ENTITY_TYPE.ACTION,
          name: response.data.name,
          id: response.data.id,
        },
      });
      yield put(deleteActionSuccess({ id }));
    }
  } catch (error) {
    yield put({
      type: ReduxActionErrorTypes.DELETE_ACTION_ERROR,
      payload: { error, id: actionPayload.payload.id },
    });
  }
}

function* moveActionSaga(
  action: ReduxAction<{
    id: string;
    destinationPageId: string;
    originalPageId: string;
    name: string;
  }>,
) {
  const actionObject: Action = yield select(getAction, action.payload.id);
  const withoutBindings = removeBindingsFromActionObject(actionObject);
  try {
    const response = yield ActionAPI.moveAction({
      action: {
        ...withoutBindings,
        pageId: action.payload.originalPageId,
        name: action.payload.name,
      },
      destinationPageId: action.payload.destinationPageId,
    });

    const isValidResponse = yield validateResponse(response);
    const pageName = yield select(getPageNameByPageId, response.data.pageId);
    if (isValidResponse) {
      Toaster.show({
        text: createMessage(ACTION_MOVE_SUCCESS, response.data.name, pageName),
        variant: Variant.success,
      });
    }

    AnalyticsUtil.logEvent("MOVE_API", {
      apiName: response.data.name,
      pageName: pageName,
      apiID: response.data.id,
    });
    yield put(moveActionSuccess(response.data));
  } catch (e) {
    Toaster.show({
      text: createMessage(ERROR_ACTION_MOVE_FAIL, actionObject.name),
      variant: Variant.danger,
    });
    yield put(
      moveActionError({
        id: action.payload.id,
        originalPageId: action.payload.originalPageId,
      }),
    );
  }
}

function* copyActionSaga(
  action: ReduxAction<{ id: string; destinationPageId: string; name: string }>,
) {
  let actionObject: Action = yield select(getAction, action.payload.id);
  try {
    if (!actionObject) throw new Error("Could not find action to copy");
    if (action.payload.destinationPageId !== actionObject.pageId) {
      actionObject = removeBindingsFromActionObject(actionObject);
    }

    const copyAction = Object.assign({}, actionObject, {
      name: action.payload.name,
      pageId: action.payload.destinationPageId,
    }) as Partial<Action>;
    delete copyAction.id;
    const response = yield ActionAPI.createAction(copyAction);
    const datasources = yield select(getDatasources);

    const isValidResponse = yield validateResponse(response);
    const pageName = yield select(getPageNameByPageId, response.data.pageId);
    if (isValidResponse) {
      Toaster.show({
        text: createMessage(ACTION_COPY_SUCCESS, actionObject.name, pageName),
        variant: Variant.success,
      });
    }

    AnalyticsUtil.logEvent("DUPLICATE_API", {
      apiName: response.data.name,
      pageName: pageName,
      apiID: response.data.id,
    });

    // checking if there is existing datasource to be added to the action payload
    const existingDatasource = datasources.find(
      (d: Datasource) => d.id === response.data.datasource.id,
    );

    let payload = response.data;

    if (existingDatasource) {
      payload = { ...payload, datasource: existingDatasource };
    }

    yield put(copyActionSuccess(payload));
  } catch (e) {
    const actionName = actionObject ? actionObject.name : "";
    Toaster.show({
      text: createMessage(ERROR_ACTION_COPY_FAIL, actionName),
      variant: Variant.danger,
    });
    yield put(copyActionError(action.payload));
  }
}

export function* refactorActionName(
  id: string,
  pageId: string,
  oldName: string,
  newName: string,
) {
  // fetch page of the action
  PerformanceTracker.startAsyncTracking(
    PerformanceTransactionName.REFACTOR_ACTION_NAME,
    { actionId: id },
  );
  const pageResponse = yield call(PageApi.fetchPage, {
    id: pageId,
  });
  // check if page request is successful
  const isPageRequestSuccessful = yield validateResponse(pageResponse);
  if (isPageRequestSuccessful) {
    // get the layoutId from the page response
    const layoutId = pageResponse.data.layouts[0].id;
    // call to refactor action
    const refactorResponse = yield ActionAPI.updateActionName({
      layoutId,
      actionId: id,
      pageId: pageId,
      oldName: oldName,
      newName: newName,
    });

    const isRefactorSuccessful = yield validateResponse(refactorResponse);

    const currentPageId = yield select(getCurrentPageId);

    PerformanceTracker.stopAsyncTracking(
      PerformanceTransactionName.REFACTOR_ACTION_NAME,
      { isSuccess: isRefactorSuccessful },
    );
    if (isRefactorSuccessful) {
      yield put({
        type: ReduxActionTypes.SAVE_ACTION_NAME_SUCCESS,
        payload: {
          actionId: id,
        },
      });
      if (currentPageId === pageId) {
        yield updateCanvasWithDSL(refactorResponse.data, pageId, layoutId);
      } else {
        yield put(fetchActionsForPage(pageId));
      }
    }
  }
}

function* saveActionName(action: ReduxAction<{ id: string; name: string }>) {
  // Takes from state, checks if the name isValid, saves
  const apiId = action.payload.id;
  const api = yield select((state) =>
    state.entities.actions.find(
      (action: ActionData) => action.config.id === apiId,
    ),
  );
  try {
    yield refactorActionName(
      api.config.id,
      api.config.pageId,
      api.config.name,
      action.payload.name,
    );
  } catch (e) {
    yield put({
      type: ReduxActionErrorTypes.SAVE_ACTION_NAME_ERROR,
      payload: {
        actionId: action.payload.id,
        oldName: api.config.name,
      },
    });
    Toaster.show({
      text: createMessage(ERROR_ACTION_RENAME_FAIL, action.payload.name),
      variant: Variant.danger,
    });
    console.error(e);
  }
}

function getDynamicBindingsChangesSaga(
  action: Action,
  value: unknown,
  field: string,
) {
  const bindingField = field.replace("actionConfiguration.", "");
  let dynamicBindings: DynamicPath[] = action.dynamicBindingPathList || [];

  if (typeof value === "object") {
    dynamicBindings = dynamicBindings.filter((dynamicPath) => {
      if (isChildPropertyPath(bindingField, dynamicPath.key)) {
        const childPropertyValue = _.get(value, dynamicPath.key);
        return isDynamicValue(childPropertyValue);
      }
    });
  } else if (typeof value === "string") {
    const fieldExists = _.some(dynamicBindings, { key: bindingField });

    const isDynamic = isDynamicValue(value);

    if (!isDynamic && fieldExists) {
      dynamicBindings = dynamicBindings.filter((d) => d.key !== bindingField);
    }
    if (isDynamic && !fieldExists) {
      dynamicBindings.push({ key: bindingField });
    }
  }

  return dynamicBindings;
}

function* setActionPropertySaga(action: ReduxAction<SetActionPropertyPayload>) {
  const { actionId, propertyName, value } = action.payload;
  if (!actionId) return;
  if (propertyName === "name") return;

  const actionObj = yield select(getAction, actionId);
  const fieldToBeUpdated = propertyName.replace(
    "actionConfiguration",
    "config",
  );
  AppsmithConsole.info({
    logType: LOG_TYPE.ACTION_UPDATE,
    text: "Configuration updated",
    source: {
      type: ENTITY_TYPE.ACTION,
      name: actionObj.name,
      id: actionId,
      propertyPath: fieldToBeUpdated,
    },
    state: {
      [fieldToBeUpdated]: value,
    },
  });

  const effects: Record<string, any> = {};
  // Value change effect
  effects[propertyName] = value;
  // Bindings change effect
  effects.dynamicBindingPathList = getDynamicBindingsChangesSaga(
    actionObj,
    value,
    propertyName,
  );
  yield all(
    Object.keys(effects).map((field) =>
      put(updateActionProperty({ id: actionId, field, value: effects[field] })),
    ),
  );
  if (propertyName === "executeOnLoad") {
    yield put({
      type: ReduxActionTypes.TOGGLE_ACTION_EXECUTE_ON_LOAD_INIT,
      payload: {
        actionId,
        shouldExecute: value,
      },
    });
    return;
  }
  yield put(updateAction({ id: actionId }));
}

function* toggleActionExecuteOnLoadSaga(
  action: ReduxAction<{ actionId: string; shouldExecute: boolean }>,
) {
  try {
    const response = yield call(
      ActionAPI.toggleActionExecuteOnLoad,
      action.payload.actionId,
      action.payload.shouldExecute,
    );
    const isValidResponse = yield validateResponse(response);
    if (isValidResponse) {
      yield put({
        type: ReduxActionTypes.TOGGLE_ACTION_EXECUTE_ON_LOAD_SUCCESS,
      });
    }
  } catch (error) {
    yield put({
      type: ReduxActionErrorTypes.TOGGLE_ACTION_EXECUTE_ON_LOAD_ERROR,
      payload: error,
    });
  }
}

function* handleMoveOrCopySaga(actionPayload: ReduxAction<{ id: string }>) {
  const { id } = actionPayload.payload;
  const action: Action = yield select(getAction, id);
  const isApi = action.pluginType === PluginType.API;
  const isQuery = action.pluginType === PluginType.DB;
  const isSaas = action.pluginType === PluginType.DB;
  const applicationId = yield select(getCurrentApplicationId);

  if (isApi) {
    history.push(API_EDITOR_ID_URL(applicationId, action.pageId, action.id));
  }
  if (isQuery) {
    history.push(
      QUERIES_EDITOR_ID_URL(applicationId, action.pageId, action.id),
    );
  }
  if (isSaas) {
    const plugin = yield select(getPlugin, action.pluginId);
    history.push(
      SAAS_EDITOR_API_ID_URL(
        applicationId,
        action.pageId,
        plugin.packageName,
        action.id,
      ),
    );
  }
}

function* executeCommand(
  actionPayload: ReduxAction<{
    actionType: string;
    callback: (binding: string) => void;
    args: any;
  }>,
) {
  const pageId = yield select(getCurrentPageId);
  switch (actionPayload.payload.actionType) {
    case "NEW_DATASOURCE":
      history.push(QUERY_EDITOR_URL_WITH_SELECTED_PAGE_ID());
      break;
    case "NEW_QUERY":
      const datasource = get(actionPayload, "payload.args.datasource");
      const actions = yield select(getActions);
      const newQueryName = createNewQueryName(actions, pageId);
      yield put(
        createActionRequest({
          name: newQueryName,
          pageId,
          datasource: {
            id: datasource.id,
          },
          eventData: {
            actionType: "Query",
            from: "Quick-Commands",
            dataSource: datasource.name,
          },
          pluginId: datasource.pluginId,
          actionConfiguration: {},
        }),
      );
      const QUERY = yield take(ReduxActionTypes.CREATE_ACTION_SUCCESS);
      actionPayload.payload.callback(`{{${QUERY.payload.name}.data}}`);
      break;
    case "NEW_API":
      yield put(createNewApiAction(pageId, "QUICK_COMMANDS"));
      const API = yield take(ReduxActionTypes.CREATE_ACTION_SUCCESS);
      actionPayload.payload.callback(`{{${API.payload.name}.data}}`);
      break;
  }
}

export function* watchActionSagas() {
  yield all([
    takeEvery(ReduxActionTypes.SET_ACTION_PROPERTY, setActionPropertySaga),
    takeEvery(ReduxActionTypes.FETCH_ACTIONS_INIT, fetchActionsSaga),
    takeEvery(
      ReduxActionTypes.FETCH_ACTIONS_VIEW_MODE_INIT,
      fetchActionsForViewModeSaga,
    ),
    takeEvery(ReduxActionTypes.CREATE_ACTION_INIT, createActionSaga),
    takeLatest(ReduxActionTypes.UPDATE_ACTION_INIT, updateActionSaga),
    takeLatest(ReduxActionTypes.DELETE_ACTION_INIT, deleteActionSaga),
    takeLatest(ReduxActionTypes.SAVE_ACTION_NAME_INIT, saveActionName),
    takeLatest(ReduxActionTypes.MOVE_ACTION_INIT, moveActionSaga),
    takeLatest(ReduxActionTypes.COPY_ACTION_INIT, copyActionSaga),
    takeLatest(
      ReduxActionTypes.FETCH_ACTIONS_FOR_PAGE_INIT,
      fetchActionsForPageSaga,
    ),
    takeEvery(ReduxActionTypes.MOVE_ACTION_SUCCESS, handleMoveOrCopySaga),
    takeEvery(ReduxActionTypes.COPY_ACTION_SUCCESS, handleMoveOrCopySaga),
    takeEvery(ReduxActionErrorTypes.MOVE_ACTION_ERROR, handleMoveOrCopySaga),
    takeEvery(ReduxActionErrorTypes.COPY_ACTION_ERROR, handleMoveOrCopySaga),
    takeLatest(
      ReduxActionTypes.TOGGLE_ACTION_EXECUTE_ON_LOAD_INIT,
      toggleActionExecuteOnLoadSaga,
    ),
    takeLatest(ReduxActionTypes.EXECUTE_COMMAND, executeCommand),
  ]);
}<|MERGE_RESOLUTION|>--- conflicted
+++ resolved
@@ -64,11 +64,8 @@
   API_EDITOR_ID_URL,
   INTEGRATION_EDITOR_URL_WITH_SELECTED_PAGE_ID,
   QUERIES_EDITOR_ID_URL,
-<<<<<<< HEAD
   QUERIES_EDITOR_URL,
   QUERY_EDITOR_URL_WITH_SELECTED_PAGE_ID,
-=======
->>>>>>> 83c13fac
 } from "constants/routes";
 import { Toaster } from "components/ads/Toast";
 import { Variant } from "components/ads/common";
