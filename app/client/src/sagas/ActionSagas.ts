--- conflicted
+++ resolved
@@ -743,18 +743,12 @@
   }>,
 ) {
   const pageId = yield select(getCurrentPageId);
-<<<<<<< HEAD
-  switch (actionPayload.payload.actionType) {
-    case "NEW_DATASOURCE":
-      history.push(QUERY_EDITOR_URL_WITH_SELECTED_PAGE_ID());
-=======
   const applicationId = yield select(getCurrentApplicationId);
   switch (actionPayload.payload.actionType) {
     case "NEW_DATASOURCE":
       history.push(
         INTEGRATION_EDITOR_URL(applicationId, pageId, INTEGRATION_TABS.NEW),
       );
->>>>>>> 41aeaf44
       break;
     case "NEW_QUERY":
       const datasource = get(actionPayload, "payload.args.datasource");
@@ -796,7 +790,6 @@
       const API = yield take(ReduxActionTypes.CREATE_ACTION_SUCCESS);
       actionPayload.payload.callback(`{{${API.payload.name}.data}}`);
       break;
-<<<<<<< HEAD
     case "NEW_INTEGRATION":
       const appId = yield select(getCurrentApplicationId);
       history.push(
@@ -808,8 +801,6 @@
         ),
       );
       break;
-=======
->>>>>>> 41aeaf44
   }
 }
 
