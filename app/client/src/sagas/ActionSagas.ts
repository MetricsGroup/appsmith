--- conflicted
+++ resolved
@@ -79,12 +79,9 @@
 } from "constants/messages";
 import _, { merge } from "lodash";
 import { getConfigInitialValues } from "components/formControls/utils";
-<<<<<<< HEAD
 import AppsmithConsole from "utils/AppsmithConsole";
 import { ENTITY_TYPE, LOG_TYPE } from "entities/AppsmithConsole";
-=======
 import { SAAS_EDITOR_API_ID_URL } from "pages/Editor/SaaSEditor/constants";
->>>>>>> 6b31aa33
 
 export function* createActionSaga(
   actionPayload: ReduxAction<
