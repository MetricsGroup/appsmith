--- conflicted
+++ resolved
@@ -65,11 +65,7 @@
       yield call(
         setRecentAppEntities,
         recentEntities,
-<<<<<<< HEAD
-        getRecentEntitiesKey(entity?.params?.applicationId),
-=======
         getRecentEntitiesKey(applicationId),
->>>>>>> 97e91bc1
       );
     }
   } catch (e) {
