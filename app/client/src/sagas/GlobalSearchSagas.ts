--- conflicted
+++ resolved
@@ -18,12 +18,7 @@
 import { RecentEntity } from "components/editorComponents/GlobalSearch/utils";
 import log from "loglevel";
 
-<<<<<<< HEAD
-const getRecentEntitiesKey = (applicationId: string, branchName?: string) =>
-  branchName ? `${applicationId}-${branchName}` : `${applicationId}`;
-=======
 const getRecentEntitiesKey = (applicationId: string) => applicationId;
->>>>>>> 5b5986bd
 
 export function* updateRecentEntity(actionPayload: ReduxAction<RecentEntity>) {
   try {
@@ -65,14 +60,7 @@
       yield call(
         setRecentAppEntities,
         recentEntities,
-<<<<<<< HEAD
-        getRecentEntitiesKey(
-          entity?.params?.applicationId,
-          entity?.params?.branchName,
-        ),
-=======
         getRecentEntitiesKey(entity?.params?.applicationId),
->>>>>>> 5b5986bd
       );
     }
   } catch (e) {
@@ -81,16 +69,6 @@
 }
 
 export function* restoreRecentEntities(
-<<<<<<< HEAD
-  actionPayload: ReduxAction<{ applicationId: string; branchName?: string }>,
-) {
-  const {
-    payload: { applicationId, branchName },
-  } = actionPayload;
-  const recentAppEntities = yield call(
-    fetchRecentAppEntities,
-    getRecentEntitiesKey(applicationId, branchName),
-=======
   actionPayload: ReduxAction<{ applicationId: string }>,
 ) {
   const {
@@ -99,7 +77,6 @@
   const recentAppEntities = yield call(
     fetchRecentAppEntities,
     getRecentEntitiesKey(applicationId),
->>>>>>> 5b5986bd
   );
   yield putResolve(setRecentEntities(recentAppEntities));
   yield put(restoreRecentEntitiesSuccess());
