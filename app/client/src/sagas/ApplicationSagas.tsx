--- conflicted
+++ resolved
@@ -112,17 +112,10 @@
       const currentPageId = yield select(getCurrentPageId);
       const defaultApplicationId = yield select(getDefaultApplicationId);
 
-<<<<<<< HEAD
-      let appicationViewPageUrl = getApplicationViewerPageURL(
-        defaultApplicationId,
-        currentPageId,
-      );
-=======
       let appicationViewPageUrl = getApplicationViewerPageURL({
         defaultApplicationId,
         pageId: currentPageId,
       });
->>>>>>> 3d1bf67c
 
       const showOnboardingCompletionDialog = yield select(showCompletionDialog);
       if (showOnboardingCompletionDialog) {
