--- conflicted
+++ resolved
@@ -1,8 +1,4 @@
-<<<<<<< HEAD
-import { ENTITY_TYPE, Message, Severity } from "entities/AppsmithConsole";
-=======
-import { ENTITY_TYPE, Log } from "entities/AppsmithConsole";
->>>>>>> 63ef562e
+import { ENTITY_TYPE, Log, Severity } from "entities/AppsmithConsole";
 import { DataTree } from "entities/DataTree/dataTreeFactory";
 import {
   DataTreeDiff,
@@ -45,8 +41,6 @@
 import TernServer from "utils/autocomplete/TernServer";
 
 const getDebuggerErrors = (state: AppState) => state.ui.debugger.errors;
-
-<<<<<<< HEAD
 /**
  * Errors in this array will not be shown in the debugger.
  * We do this to avoid same error showing multiple times.
@@ -56,12 +50,8 @@
  */
 const errorCodesToIgnoreInDebugger = ["W117"];
 
-function getLatestEvalPropertyErrors(
-  currentDebuggerErrors: Record<string, Message>,
-=======
 function logLatestEvalPropertyErrors(
   currentDebuggerErrors: Record<string, Log>,
->>>>>>> 63ef562e
   dataTree: DataTree,
   evaluationOrder: Array<string>,
 ) {
@@ -91,7 +81,10 @@
       const evalWarnings: EvaluationError[] = [];
 
       for (const err of allEvalErrors) {
-        if (err.severity === Severity.WARNING) {
+        if (
+          err.severity === Severity.WARNING &&
+          !errorCodesToIgnoreInDebugger.includes(err.code || "")
+        ) {
           evalWarnings.push(err);
         }
         if (err.severity === Severity.ERROR) {
@@ -115,50 +108,26 @@
           isWarning: true,
         },
       ];
-      // if dataTree has error but debugger does not -> add
-      // if debugger has error and data tree has error -> update error
-      // if debugger has error but data tree does not -> remove
-      // if debugger or data tree does not have an error -> no change
-
-<<<<<<< HEAD
+
       for (const { errors, isWarning, key: debuggerKey } of debuggerKeys) {
+        // if dataTree has error but debugger does not -> add
+        // if debugger has error and data tree has error -> update error
+        // if debugger has error but data tree does not -> remove
+        // if debugger or data tree does not have an error -> no change
+
         if (errors.length) {
           // TODO Rank and set the most critical error
-          const error = errors[0];
-          const { errorType, severity } = error;
-          const errorMessages = errors
-            .filter((e) => !errorCodesToIgnoreInDebugger.includes(e.code || ""))
-            .map((e) => ({
+          // const error = evalErrors[0];
+          // Reformatting eval errors here to a format usable by the debugger
+          const errorMessages = errors.map((e) => {
+            // Error format required for the debugger
+            const formattedError = {
               message: e.errorMessage,
-            }));
-
-          if (!isWarning && !(debuggerKey in updatedDebuggerErrors)) {
-            store.dispatch(
-              logDebuggerErrorAnalytics({
-                eventName: "DEBUGGER_NEW_ERROR",
-                entityId: idField,
-                entityName: nameField,
-                entityType,
-                propertyPath,
-                errorMessages,
-              }),
-            );
-          }
-=======
-      if (evalErrors.length) {
-        // TODO Rank and set the most critical error
-        // const error = evalErrors[0];
-        // Reformatting eval errors here to a format usable by the debugger
-        const errorMessages = evalErrors.map((e) => {
-          // Error format required for the debugger
-          const formattedError = {
-            message: e.errorMessage,
-            type: e.errorType,
-          };
-
-          return formattedError;
-        });
->>>>>>> 63ef562e
+              type: e.errorType,
+            };
+
+            return formattedError;
+          });
 
           const analyticsData = isWidget(entity)
             ? {
@@ -166,66 +135,31 @@
               }
             : {};
 
-<<<<<<< HEAD
           // Add or update
-          updatedDebuggerErrors[debuggerKey] = {
-            logType: isWarning ? LOG_TYPE.EVAL_WARNING : LOG_TYPE.EVAL_ERROR,
-            text: PropertyEvalErrorTypeDebugMessage[errorType](propertyPath),
-            messages: errorMessages,
-            severity,
-            timestamp: moment().format("hh:mm:ss"),
-            source: {
-              id: idField,
-              name: nameField,
-              type: entityType,
-              propertyPath: propertyPath,
+          AppsmithConsole.addError(
+            {
+              id: debuggerKey,
+              logType: isWarning ? LOG_TYPE.EVAL_WARNING : LOG_TYPE.EVAL_ERROR,
+              // Unless the intention is to change the message shown in the debugger please do not
+              // change the text shown here
+              text: createMessage(VALUE_IS_INVALID, propertyPath),
+              messages: errorMessages,
+              source: {
+                id: idField,
+                name: nameField,
+                type: entityType,
+                propertyPath: propertyPath,
+              },
+              state: {
+                [propertyPath]: evaluatedValue,
+              },
+              analytics: analyticsData,
             },
-            state: {
-              [propertyPath]: evaluatedValue,
-            },
-            analytics: analyticsData,
-          };
+            isWarning ? Severity.WARNING : Severity.ERROR,
+          );
         } else if (debuggerKey in updatedDebuggerErrors) {
-          if (!isWarning) {
-            store.dispatch(
-              logDebuggerErrorAnalytics({
-                eventName: "DEBUGGER_RESOLVED_ERROR",
-                entityId: idField,
-                entityName: nameField,
-                entityType,
-                propertyPath:
-                  updatedDebuggerErrors[debuggerKey].source?.propertyPath ?? "",
-                errorMessages:
-                  updatedDebuggerErrors[debuggerKey].messages ?? [],
-              }),
-            );
-          }
-          // Remove
-          delete updatedDebuggerErrors[debuggerKey];
+          AppsmithConsole.deleteError(debuggerKey);
         }
-=======
-        // Add or update
-        AppsmithConsole.addError({
-          id: debuggerKey,
-          logType: LOG_TYPE.EVAL_ERROR,
-          // Unless the intention is to change the message shown in the debugger please do not
-          // change the text shown here
-          text: createMessage(VALUE_IS_INVALID, propertyPath),
-          messages: errorMessages,
-          source: {
-            id: idField,
-            name: nameField,
-            type: entityType,
-            propertyPath: propertyPath,
-          },
-          state: {
-            [propertyPath]: evaluatedValue,
-          },
-          analytics: analyticsData,
-        });
-      } else if (debuggerKey in updatedDebuggerErrors) {
-        AppsmithConsole.deleteError(debuggerKey);
->>>>>>> 63ef562e
       }
     }
   }
