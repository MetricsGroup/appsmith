import { all, put, takeEvery, select } from "redux-saga/effects";
import { change, initialize } from "redux-form";
import _ from "lodash";
import {
  ReduxAction,
  ReduxActionErrorTypes,
  ReduxActionTypes,
} from "constants/ReduxActionConstants";
import {
  getCurrentApplicationId,
  getCurrentPageId,
} from "selectors/editorSelectors";
import { getDatasourceRefs, getPluginForm } from "selectors/entitiesSelector";
import { GenericApiResponse } from "api/ApiResponses";
import DatasourcesApi, {
  CreateDatasourceConfig,
  Datasource,
} from "api/DatasourcesApi";
<<<<<<< HEAD
import PluginApi, { DatasourceForm } from "api/PluginApi";
import { DATA_SOURCES_EDITOR_ID_URL } from "constants/routes";
=======
import {
  DATA_SOURCES_EDITOR_ID_URL,
  DATA_SOURCES_EDITOR_URL,
} from "constants/routes";
>>>>>>> 2493c12d
import history from "utils/history";
import { API_EDITOR_FORM_NAME, DATASOURCE_DB_FORM } from "constants/forms";
import { validateResponse } from "./ErrorSagas";
import AnalyticsUtil from "utils/AnalyticsUtil";
import { AppToaster } from "components/editorComponents/ToastComponent";
import { ToastType } from "react-toastify";
import { getFormData } from "selectors/formSelectors";

function* fetchDatasourcesSaga() {
  try {
    const response: GenericApiResponse<Datasource[]> = yield DatasourcesApi.fetchDatasources();
    const isValidResponse = yield validateResponse(response);
    if (isValidResponse) {
      yield put({
        type: ReduxActionTypes.FETCH_DATASOURCES_SUCCESS,
        payload: response.data,
      });
    }
  } catch (error) {
    yield put({
      type: ReduxActionErrorTypes.FETCH_DATASOURCES_ERROR,
      payload: { error },
    });
  }
}

function* createDatasourceSaga(
  actionPayload: ReduxAction<CreateDatasourceConfig>,
) {
  try {
    let formConfig;
    const initialValues = {};
    const parseConfig = (section: any): any => {
      return _.map(section.children, (subSection: any) => {
        if ("children" in subSection) {
          return parseConfig(subSection);
        } else {
          if (subSection.initialValue) {
            _.set(
              initialValues,
              subSection.configProperty,
              subSection.initialValue,
            );
          }
        }
      });
    };
    formConfig = yield select(getPluginForm, actionPayload.payload.pluginId);

    if (!formConfig) {
      const formConfigResponse: GenericApiResponse<DatasourceForm> = yield PluginApi.fetchFormConfig(
        actionPayload.payload.pluginId,
      );
      yield validateResponse(formConfigResponse);
      yield put({
        type: ReduxActionTypes.FETCH_PLUGIN_FORM_SUCCESS,
        payload: {
          id: actionPayload.payload.pluginId,
          form: formConfigResponse.data.form,
        },
      });

      formConfig = yield select(getPluginForm, actionPayload.payload.pluginId);
    }

    formConfig.map((section: any) => {
      parseConfig(section);
    });

    const payload = {
      ...initialValues,
      ...actionPayload.payload,
    };

    const response: GenericApiResponse<Datasource> = yield DatasourcesApi.createDatasource(
      payload,
    );
    const isValidResponse = yield validateResponse(response);
    if (isValidResponse) {
      AnalyticsUtil.logEvent("SAVE_DATA_SOURCE", {
        dataSourceName: actionPayload.payload.name,
        appName: actionPayload.payload.appName,
      });
      yield put({
        type: ReduxActionTypes.UPDATE_DATASOURCE_REFS,
        payload: response.data,
      });
      yield put({
        type: ReduxActionTypes.CREATE_DATASOURCE_SUCCESS,
        payload: response.data,
      });

      const applicationId = yield select(getCurrentApplicationId);
      const pageId = yield select(getCurrentPageId);

      yield put(initialize(DATASOURCE_DB_FORM, response.data));
      history.push(
        DATA_SOURCES_EDITOR_ID_URL(applicationId, pageId, response.data.id),
      );
      AppToaster.show({
        message: `${actionPayload.payload.name} Datasource created`,
        type: ToastType.SUCCESS,
      });
      yield put(
        change(API_EDITOR_FORM_NAME, "datasource.id", response.data.id),
      );

      const datasourceRefs = yield select(getDatasourceRefs);

      datasourceRefs[response.data.id].current.scrollIntoView({
        behavior: "smooth",
      });
    }
  } catch (error) {
    yield put({
      type: ReduxActionErrorTypes.CREATE_DATASOURCE_ERROR,
      payload: { error },
    });
  }
}

export function* deleteDatasourceSaga(
  actionPayload: ReduxAction<{ id: string }>,
) {
  try {
    const applicationId = yield select(getCurrentApplicationId);
    const pageId = yield select(getCurrentPageId);
    const id = actionPayload.payload.id;
    const response: GenericApiResponse<Datasource> = yield DatasourcesApi.deleteDatasource(
      id,
    );

    const isValidResponse = yield validateResponse(response);

    if (isValidResponse) {
      AppToaster.show({
        message: `${response.data.name} datasource deleted`,
        type: ToastType.SUCCESS,
      });

      yield put({
        type: ReduxActionTypes.DELETE_DATASOURCE_SUCCESS,
        payload: response.data,
      });
      history.push(DATA_SOURCES_EDITOR_URL(applicationId, pageId));
    }
  } catch (error) {
    yield put({
      type: ReduxActionErrorTypes.DELETE_DATASOURCE_ERROR,
      payload: { error, id: actionPayload.payload.id },
    });
  }
}

function* updateDatasourceSaga(actionPayload: ReduxAction<Datasource>) {
  try {
    const response: GenericApiResponse<Datasource> = yield DatasourcesApi.updateDatasource(
      actionPayload.payload,
      actionPayload.payload.id,
    );
    const isValidResponse = yield validateResponse(response);
    if (isValidResponse) {
      AppToaster.show({
        message: `${actionPayload.payload.name} Datasource updated`,
        type: ToastType.SUCCESS,
      });
      yield put({
        type: ReduxActionTypes.UPDATE_DATASOURCE_SUCCESS,
        payload: response.data,
      });
    }
  } catch (error) {
    yield put({
      type: ReduxActionErrorTypes.UPDATE_DATASOURCE_ERROR,
      payload: { error },
    });
  }
}

function* testDatasourceSaga(actionPayload: ReduxAction<Datasource>) {
  const { initialValues, values } = yield select(
    getFormData,
    DATASOURCE_DB_FORM,
  );
  const payload = { ...actionPayload.payload };

  if (!_.isEqual(initialValues, values)) {
    delete payload.id;
  }

  try {
    const response: GenericApiResponse<Datasource> = yield DatasourcesApi.testDatasource(
      payload,
    );
    const isValidResponse = yield validateResponse(response);
    if (isValidResponse) {
      const responseData = response.data;

      if (responseData.invalids.length) {
        AppToaster.show({
          message: responseData.invalids[0],
          type: ToastType.ERROR,
        });
      } else {
        AppToaster.show({
          message: `${actionPayload.payload.name} is valid`,
          type: ToastType.SUCCESS,
        });
      }
      yield put({
        type: ReduxActionTypes.TEST_DATASOURCE_SUCCESS,
        payload: response.data,
      });
    }
  } catch (error) {
    yield put({
      type: ReduxActionErrorTypes.TEST_DATASOURCE_ERROR,
      payload: { error },
    });
  }
}

export function* watchDatasourcesSagas() {
  yield all([
    takeEvery(ReduxActionTypes.FETCH_DATASOURCES_INIT, fetchDatasourcesSaga),
    takeEvery(ReduxActionTypes.CREATE_DATASOURCE_INIT, createDatasourceSaga),
    takeEvery(ReduxActionTypes.UPDATE_DATASOURCE_INIT, updateDatasourceSaga),
    takeEvery(ReduxActionTypes.TEST_DATASOURCE_INIT, testDatasourceSaga),
    takeEvery(ReduxActionTypes.DELETE_DATASOURCE_INIT, deleteDatasourceSaga),
  ]);
}<|MERGE_RESOLUTION|>--- conflicted
+++ resolved
@@ -16,15 +16,11 @@
   CreateDatasourceConfig,
   Datasource,
 } from "api/DatasourcesApi";
-<<<<<<< HEAD
 import PluginApi, { DatasourceForm } from "api/PluginApi";
-import { DATA_SOURCES_EDITOR_ID_URL } from "constants/routes";
-=======
 import {
   DATA_SOURCES_EDITOR_ID_URL,
   DATA_SOURCES_EDITOR_URL,
 } from "constants/routes";
->>>>>>> 2493c12d
 import history from "utils/history";
 import { API_EDITOR_FORM_NAME, DATASOURCE_DB_FORM } from "constants/forms";
 import { validateResponse } from "./ErrorSagas";
