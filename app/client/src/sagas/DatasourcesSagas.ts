import {
  all,
  call,
  put,
  select,
  take,
  takeEvery,
  takeLatest,
} from "redux-saga/effects";
<<<<<<< HEAD
import { change, initialize, getFormValues } from "redux-form";
import _, { merge, isEmpty } from "lodash";
=======
import { change, getFormValues, initialize } from "redux-form";
import _, { merge } from "lodash";
>>>>>>> 6b31aa33
import {
  ReduxAction,
  ReduxActionErrorTypes,
  ReduxActionTypes,
  ReduxActionWithCallbacks,
  ReduxActionWithMeta,
  ReduxFormActionTypes,
} from "constants/ReduxActionConstants";
import {
  getCurrentApplicationId,
  getCurrentPageId,
} from "selectors/editorSelectors";
import {
  getDatasource,
  getDatasourceDraft,
  getPluginForm,
} from "selectors/entitiesSelector";
import {
  changeDatasource,
  createDatasourceFromForm,
  expandDatasourceEntity,
  fetchDatasourceStructure,
  setDatsourceEditorMode,
  updateDatasourceSuccess,
  UpdateDatasourceSuccessAction,
} from "actions/datasourceActions";
import { ApiResponse, GenericApiResponse } from "api/ApiResponses";
import DatasourcesApi, { CreateDatasourceConfig } from "api/DatasourcesApi";
import { Datasource } from "entities/Datasource";

import {
  API_EDITOR_ID_URL,
  DATA_SOURCES_EDITOR_ID_URL,
  DATA_SOURCES_EDITOR_URL,
} from "constants/routes";
import history from "utils/history";
import { API_EDITOR_FORM_NAME, DATASOURCE_DB_FORM } from "constants/forms";
import { validateResponse } from "./ErrorSagas";
import AnalyticsUtil from "utils/AnalyticsUtil";
import { getFormData } from "selectors/formSelectors";
import { getCurrentOrgId } from "selectors/organizationSelectors";
import { AppState } from "reducers";
import { Variant } from "components/ads/common";
import { Toaster } from "components/ads/Toast";
import { getConfigInitialValues } from "components/formControls/utils";
import { setActionProperty } from "actions/actionActions";
import SaasApi from "api/SaasApi";
import { authorizeSaasWithAppsmithToken } from "api/CloudServicesApi";
import {
  createMessage,
  DATASOURCE_CREATE,
  DATASOURCE_DELETE,
  DATASOURCE_UPDATE,
  DATASOURCE_VALID,
  SAAS_APPSMITH_TOKEN_NOT_FOUND,
  SAAS_AUTHORIZATION_APPSMITH_ERROR,
  SAAS_AUTHORIZATION_FAILED,
  SAAS_AUTHORIZATION_SUCCESSFUL,
} from "constants/messages";
<<<<<<< HEAD
import AppsmithConsole from "utils/AppsmithConsole";
import { ENTITY_TYPE, LOG_TYPE } from "entities/AppsmithConsole";
=======
import localStorage from "utils/localStorage";
import log from "loglevel";
import { APPSMITH_TOKEN_STORAGE_KEY } from "pages/Editor/SaaSEditor/constants";
>>>>>>> 6b31aa33
import { checkAndGetPluginFormConfigsSaga } from "sagas/PluginSagas";
import { PluginType } from "entities/Action";

function* fetchDatasourcesSaga() {
  try {
    const orgId = yield select(getCurrentOrgId);
    const response: GenericApiResponse<Datasource[]> = yield DatasourcesApi.fetchDatasources(
      orgId,
    );
    const isValidResponse = yield validateResponse(response);
    if (isValidResponse) {
      yield put({
        type: ReduxActionTypes.FETCH_DATASOURCES_SUCCESS,
        payload: response.data,
      });
      if (response.data.length) {
        yield put(expandDatasourceEntity(response.data[0].id));
      }
    }
  } catch (error) {
    yield put({
      type: ReduxActionErrorTypes.FETCH_DATASOURCES_ERROR,
      payload: { error },
    });
  }
}

export function* deleteDatasourceSaga(
  actionPayload: ReduxActionWithCallbacks<{ id: string }, unknown, unknown>,
) {
  try {
    const id = actionPayload.payload.id;
    const response: GenericApiResponse<Datasource> = yield DatasourcesApi.deleteDatasource(
      id,
    );

    const isValidResponse = yield validateResponse(response);

    if (isValidResponse) {
      const applicationId = yield select(getCurrentApplicationId);
      const pageId = yield select(getCurrentPageId);

      if (
        window.location.pathname ===
        DATA_SOURCES_EDITOR_ID_URL(applicationId, pageId, id)
      ) {
        history.push(DATA_SOURCES_EDITOR_URL(applicationId, pageId));
      }

      Toaster.show({
        text: createMessage(DATASOURCE_DELETE, response.data.name),
        variant: Variant.success,
      });

      yield put({
        type: ReduxActionTypes.DELETE_DATASOURCE_SUCCESS,
        payload: response.data,
      });
      yield put({
        type: ReduxActionTypes.DELETE_DATASOURCE_DRAFT,
        payload: {
          id: response.data.id,
        },
      });
<<<<<<< HEAD
      AppsmithConsole.info({
        logType: LOG_TYPE.ENTITY_DELETED,
        text: "Datasource deleted",
        source: {
          id: response.data.id,
          name: response.data.name,
          type: ENTITY_TYPE.DATASOURCE,
        },
      });
=======
      if (actionPayload.onSuccess) {
        yield put(actionPayload.onSuccess);
      }
>>>>>>> 6b31aa33
    }
  } catch (error) {
    const datasource = yield select(getDatasource, actionPayload.payload.id);
    Toaster.show({
      text: error.message,
      variant: Variant.danger,
    });
    yield put({
      type: ReduxActionErrorTypes.DELETE_DATASOURCE_ERROR,
      payload: { error, id: actionPayload.payload.id, show: false },
    });
<<<<<<< HEAD
    AppsmithConsole.error({
      text: error.message,
      source: {
        id: actionPayload.payload.id,
        name: datasource.name,
        type: ENTITY_TYPE.DATASOURCE,
      },
    });
=======
    if (actionPayload.onError) {
      yield put(actionPayload.onError);
    }
>>>>>>> 6b31aa33
  }
}

function* updateDatasourceSaga(
  actionPayload: ReduxActionWithCallbacks<Datasource, unknown, unknown>,
) {
  try {
    const datasourcePayload = _.omit(actionPayload.payload, "name");

    const response: GenericApiResponse<Datasource> = yield DatasourcesApi.updateDatasource(
      datasourcePayload,
      datasourcePayload.id,
    );
    const isValidResponse = yield validateResponse(response);
    if (isValidResponse) {
      AnalyticsUtil.logEvent("SAVE_DATA_SOURCE", {
        datasourceName: response.data.name,
      });
      Toaster.show({
        text: createMessage(DATASOURCE_UPDATE, response.data.name),
        variant: Variant.success,
      });

      const state = yield select();
      const expandDatasourceId = state.ui.datasourcePane.expandDatasourceId;
      const datasourceStructure =
        state.entities.datasources.structure[response.data.id];

      // Dont redirect if action payload has an onSuccess
      yield put(
        updateDatasourceSuccess(response.data, !actionPayload.onSuccess),
      );
      if (actionPayload.onSuccess) {
        yield put(actionPayload.onSuccess);
      }
      yield put({
        type: ReduxActionTypes.DELETE_DATASOURCE_DRAFT,
        payload: {
          id: response.data.id,
        },
      });
      yield put(
        setDatsourceEditorMode({ id: datasourcePayload.id, viewMode: true }),
      );

      if (expandDatasourceId === response.data.id && !datasourceStructure) {
        yield put(fetchDatasourceStructure(response.data.id));
      }

      AppsmithConsole.info({
        text: "Datasource configuration saved",
        source: {
          id: response.data.id,
          name: response.data.name,
          type: ENTITY_TYPE.DATASOURCE,
        },
        state: {
          datasourceConfiguration: response.data.datasourceConfiguration,
        },
      });
    }
  } catch (error) {
    yield put({
      type: ReduxActionErrorTypes.UPDATE_DATASOURCE_ERROR,
      payload: { error },
    });
    if (actionPayload.onError) {
      yield put(actionPayload.onError);
    }
  }
}

function* redirectAuthorizationCodeSaga(
  actionPayload: ReduxAction<{
    datasourceId: string;
    pageId: string;
    pluginType: PluginType;
  }>,
) {
  const { datasourceId, pageId, pluginType } = actionPayload.payload;

  if (pluginType === PluginType.API) {
    window.location.href = `/api/v1/datasources/${datasourceId}/pages/${pageId}/code`;
  } else if (pluginType === PluginType.SAAS) {
    try {
      // Get an "appsmith token" from the server
      const response: ApiResponse = yield SaasApi.getAppsmithToken(
        datasourceId,
        pageId,
      );
      if (validateResponse(response)) {
        const appsmithToken = response.data;
        // Save the token for later use once we come back from the auth flow
        localStorage.setItem(APPSMITH_TOKEN_STORAGE_KEY, appsmithToken);
        // Redirect to the cloud services to authorise
        window.location.assign(authorizeSaasWithAppsmithToken(appsmithToken));
      }
    } catch (e) {
      Toaster.show({
        text: SAAS_AUTHORIZATION_FAILED,
        variant: Variant.danger,
      });
      log.error(e);
    }
  }
}

function* getOAuthAccessTokenSaga(
  actionPayload: ReduxAction<{ datasourceId: string }>,
) {
  const { datasourceId } = actionPayload.payload;
  // get the saved appsmith token that started the auth request
  const appsmithToken = localStorage.getItem(APPSMITH_TOKEN_STORAGE_KEY);
  if (!appsmithToken) {
    // Error out because auth token should been here
    console.error(SAAS_APPSMITH_TOKEN_NOT_FOUND);
    Toaster.show({
      text: SAAS_AUTHORIZATION_APPSMITH_ERROR,
      variant: Variant.danger,
    });
    return;
  }
  try {
    // Get access token for datasource
    const response = yield SaasApi.getAccessToken(datasourceId, appsmithToken);
    if (validateResponse(response)) {
      // Update the datasource object
      yield put({
        type: ReduxActionTypes.UPDATE_DATASOURCE_SUCCESS,
        payload: response.data,
      });
      Toaster.show({
        text: SAAS_AUTHORIZATION_SUCCESSFUL,
        variant: Variant.success,
      });
      // Remove the token because it is supposed to be short lived
      localStorage.removeItem(APPSMITH_TOKEN_STORAGE_KEY);
    }
  } catch (e) {
    Toaster.show({
      text: SAAS_AUTHORIZATION_FAILED,
      variant: Variant.danger,
    });
    log.error(e);
  }
}

function* saveDatasourceNameSaga(
  actionPayload: ReduxAction<{ id: string; name: string }>,
) {
  try {
    const response: GenericApiResponse<Datasource> = yield DatasourcesApi.updateDatasource(
      {
        name: actionPayload.payload.name,
      },
      actionPayload.payload.id,
    );

    const isValidResponse = yield validateResponse(response);
    if (isValidResponse) {
      yield put({
        type: ReduxActionTypes.SAVE_DATASOURCE_NAME_SUCCESS,
        payload: { ...response.data },
      });
    }
  } catch (error) {
    yield put({
      type: ReduxActionErrorTypes.SAVE_DATASOURCE_NAME_ERROR,
      payload: { id: actionPayload.payload.id },
    });
  }
}

function* handleDatasourceNameChangeFailureSaga(
  action: ReduxAction<{ oldName: string }>,
) {
  yield put(change(DATASOURCE_DB_FORM, "name", action.payload.oldName));
}

function* testDatasourceSaga(actionPayload: ReduxAction<Datasource>) {
  const organizationId = yield select(getCurrentOrgId);
  const { initialValues, values } = yield select(
    getFormData,
    DATASOURCE_DB_FORM,
  );
  const datasource = yield select(getDatasource, actionPayload.payload.id);
  const payload = {
    ...actionPayload.payload,
    name: datasource.name,
    id: actionPayload.payload.id as any,
  };

  if (!_.isEqual(initialValues, values)) {
    delete payload.id;
  }

  try {
    const response: GenericApiResponse<Datasource> = yield DatasourcesApi.testDatasource(
      {
        ...payload,
        organizationId,
      },
    );
    const isValidResponse = yield validateResponse(response);
    if (isValidResponse) {
      const responseData = response.data;
      if (responseData.invalids && responseData.invalids.length) {
        Toaster.show({
          text: responseData.invalids[0],
          variant: Variant.danger,
        });
        yield put({
          type: ReduxActionErrorTypes.TEST_DATASOURCE_ERROR,
          payload: { show: false },
        });
        AppsmithConsole.error({
          text: "Test Connection failed",
          source: {
            id: actionPayload.payload.id,
            name: datasource.name,
            type: ENTITY_TYPE.DATASOURCE,
          },
          state: {
            message: responseData.invalids[0],
          },
        });
      } else {
        AnalyticsUtil.logEvent("TEST_DATA_SOURCE_SUCCESS", {
          datasource: payload.name,
        });
        Toaster.show({
          text: createMessage(DATASOURCE_VALID, payload.name),
          variant: Variant.success,
        });
        yield put({
          type: ReduxActionTypes.TEST_DATASOURCE_SUCCESS,
          payload: datasource,
        });
        AppsmithConsole.info({
          text: "Test Connection successful",
          source: {
            id: actionPayload.payload.id,
            name: datasource.name,
            type: ENTITY_TYPE.DATASOURCE,
          },
        });
      }
    }
  } catch (error) {
    yield put({
      type: ReduxActionErrorTypes.TEST_DATASOURCE_ERROR,
      payload: { error, show: false },
    });
    AppsmithConsole.error({
      text: "Test Connection failed",
      source: {
        id: actionPayload.payload.id,
        name: datasource.name,
        type: ENTITY_TYPE.DATASOURCE,
      },
      state: {
        message: error,
      },
    });
  }
}

function* createDatasourceFromFormSaga(
  actionPayload: ReduxAction<CreateDatasourceConfig>,
) {
  try {
    const organizationId = yield select(getCurrentOrgId);
    yield call(
      checkAndGetPluginFormConfigsSaga,
      actionPayload.payload.pluginId,
    );
    const formConfig = yield select(
      getPluginForm,
      actionPayload.payload.pluginId,
    );

    const initialValues = yield call(getConfigInitialValues, formConfig);

    const payload = merge(initialValues, actionPayload.payload);

    const response: GenericApiResponse<Datasource> = yield DatasourcesApi.createDatasource(
      {
        ...payload,
        organizationId,
      },
    );
    const isValidResponse = yield validateResponse(response);
    if (isValidResponse) {
      yield put({
        type: ReduxActionTypes.UPDATE_DATASOURCE_REFS,
        payload: response.data,
      });
      yield put({
        type: ReduxActionTypes.CREATE_DATASOURCE_SUCCESS,
        payload: response.data,
      });
      // Todo: Refactor later.
      // If we move this `put` over to QueryPaneSaga->handleDatasourceCreatedSaga, onboarding tests start failing.
      yield put(
        setDatsourceEditorMode({
          id: response.data.id,
          viewMode: false,
        }),
      );
      Toaster.show({
        text: createMessage(DATASOURCE_CREATE, response.data.name),
        variant: Variant.success,
      });
    }
  } catch (error) {
    yield put({
      type: ReduxActionErrorTypes.CREATE_DATASOURCE_ERROR,
      payload: { error },
    });
  }
}

function* updateDraftsSaga() {
  const values = yield select(getFormValues(DATASOURCE_DB_FORM));

  if (!values.id) return;
  const datasource = yield select(getDatasource, values.id);

  if (_.isEqual(values, datasource)) {
    yield put({
      type: ReduxActionTypes.DELETE_DATASOURCE_DRAFT,
      payload: { id: values.id },
    });
  } else {
    yield put({
      type: ReduxActionTypes.UPDATE_DATASOURCE_DRAFT,
      payload: { id: values.id, draft: values },
    });
  }
}

function* changeDatasourceSaga(actionPayload: ReduxAction<Datasource>) {
  const { id } = actionPayload.payload;
  const datasource = actionPayload.payload;
  const draft = yield select(getDatasourceDraft, id);
  const applicationId = yield select(getCurrentApplicationId);
  const pageId = yield select(getCurrentPageId);
  let data;

  if (_.isEmpty(draft)) {
    data = actionPayload.payload;
  } else {
    data = draft;
  }

  yield put(initialize(DATASOURCE_DB_FORM, _.omit(data, ["name"])));

  history.push(
    DATA_SOURCES_EDITOR_ID_URL(applicationId, pageId, datasource.id),
  );
}

function* switchDatasourceSaga(action: ReduxAction<{ datasourceId: string }>) {
  const { datasourceId } = action.payload;
  const datasource = yield select((state: AppState) =>
    state.entities.datasources.list.find(
      (datasource: Datasource) => datasource.id === datasourceId,
    ),
  );
  if (datasource) {
    yield put(changeDatasource(datasource));
  }
}

function* formValueChangeSaga(
  actionPayload: ReduxActionWithMeta<string, { field: string; form: string }>,
) {
  const { form, field } = actionPayload.meta;
  if (form !== DATASOURCE_DB_FORM) return;
  if (field === "name") return;
  yield all([call(updateDraftsSaga)]);
}

function* storeAsDatasourceSaga() {
  const { values } = yield select(getFormData, API_EDITOR_FORM_NAME);
  const applicationId = yield select(getCurrentApplicationId);
  const pageId = yield select(getCurrentPageId);
  let datasource = _.get(values, "datasource");
  datasource = _.omit(datasource, ["name"]);

  history.push(DATA_SOURCES_EDITOR_URL(applicationId, pageId));

  yield put(createDatasourceFromForm(datasource));
  const createDatasourceSuccessAction = yield take(
    ReduxActionTypes.CREATE_DATASOURCE_SUCCESS,
  );
  const createdDatasource = createDatasourceSuccessAction.payload;

  // Update action to have this datasource
  yield put(
    setActionProperty({
      actionId: values.id,
      propertyName: "datasource",
      value: createdDatasource,
    }),
  );

  // Set datasource page to edit mode
  yield put(
    setDatsourceEditorMode({ id: createdDatasource.id, viewMode: false }),
  );

  yield put({
    type: ReduxActionTypes.STORE_AS_DATASOURCE_UPDATE,
    payload: {
      pageId,
      applicationId,
      apiId: values.id,
      datasourceId: createdDatasource.id,
    },
  });

  yield put(changeDatasource(createdDatasource));
}

function* updateDatasourceSuccessSaga(action: UpdateDatasourceSuccessAction) {
  const state = yield select();
  const actionRouteInfo = _.get(state, "ui.datasourcePane.actionRouteInfo");
  const updatedDatasource = action.payload;

  if (
    actionRouteInfo &&
    updatedDatasource.id === actionRouteInfo.datasourceId &&
    action.redirect
  ) {
    history.push(
      API_EDITOR_ID_URL(
        actionRouteInfo.applicationId,
        actionRouteInfo.pageId,
        actionRouteInfo.apiId,
      ),
    );
  }

  yield put({
    type: ReduxActionTypes.STORE_AS_DATASOURCE_COMPLETE,
  });
}

<<<<<<< HEAD
function* fetchDatasourceStrucuture(action: ReduxAction<{ id: string }>) {
  const datasource = yield select(getDatasource, action.payload.id);
=======
function* fetchDatasourceStructureSaga(action: ReduxAction<{ id: string }>) {
>>>>>>> 6b31aa33
  try {
    const response: GenericApiResponse<any> = yield DatasourcesApi.fetchDatasourceStructure(
      action.payload.id,
    );
    const isValidResponse = yield validateResponse(response, false);
    if (isValidResponse) {
      yield put({
        type: ReduxActionTypes.FETCH_DATASOURCE_STRUCTURE_SUCCESS,
        payload: {
          data: response.data,
          datasourceId: action.payload.id,
        },
      });

      if (isEmpty(response.data)) {
        AppsmithConsole.warning({
          text: "Datasource structure could not be retrieved",
          source: {
            id: action.payload.id,
            name: datasource.name,
            type: ENTITY_TYPE.DATASOURCE,
          },
        });
      } else {
        AppsmithConsole.info({
          text: "Datasource structure retrieved",
          source: {
            id: action.payload.id,
            name: datasource.name,
            type: ENTITY_TYPE.DATASOURCE,
          },
        });
      }
    }
  } catch (error) {
    yield put({
      type: ReduxActionErrorTypes.FETCH_DATASOURCE_STRUCTURE_ERROR,
      payload: {
        error,
        show: false,
      },
    });
    AppsmithConsole.error({
      text: "Datasource structure could not be retrieved",
      source: {
        id: action.payload.id,
        name: datasource.name,
        type: ENTITY_TYPE.DATASOURCE,
      },
    });
  }
}

<<<<<<< HEAD
function* refreshDatasourceStrucuture(action: ReduxAction<{ id: string }>) {
  const datasource = yield select(getDatasource, action.payload.id);
=======
function* refreshDatasourceStructure(action: ReduxAction<{ id: string }>) {
>>>>>>> 6b31aa33
  try {
    const response: GenericApiResponse<any> = yield DatasourcesApi.fetchDatasourceStructure(
      action.payload.id,
      true,
    );
    const isValidResponse = yield validateResponse(response);
    if (isValidResponse) {
      yield put({
        type: ReduxActionTypes.REFRESH_DATASOURCE_STRUCTURE_SUCCESS,
        payload: {
          data: response.data,
          datasourceId: action.payload.id,
        },
      });

      if (isEmpty(response.data)) {
        AppsmithConsole.warning({
          text: "Datasource structure could not be retrieved",
          source: {
            id: action.payload.id,
            name: datasource.name,
            type: ENTITY_TYPE.DATASOURCE,
          },
        });
      } else {
        AppsmithConsole.info({
          text: "Datasource structure retrieved",
          source: {
            id: action.payload.id,
            name: datasource.name,
            type: ENTITY_TYPE.DATASOURCE,
          },
        });
      }
    }
  } catch (error) {
    yield put({
      type: ReduxActionErrorTypes.REFRESH_DATASOURCE_STRUCTURE_ERROR,
      payload: {
        error,
        show: false,
      },
    });
    AppsmithConsole.error({
      text: "Datasource structure could not be retrieved",
      source: {
        id: action.payload.id,
        name: datasource.name,
        type: ENTITY_TYPE.DATASOURCE,
      },
    });
  }
}

export function* watchDatasourcesSagas() {
  yield all([
    takeEvery(ReduxActionTypes.FETCH_DATASOURCES_INIT, fetchDatasourcesSaga),
    takeEvery(
      ReduxActionTypes.CREATE_DATASOURCE_FROM_FORM_INIT,
      createDatasourceFromFormSaga,
    ),
    takeEvery(ReduxActionTypes.UPDATE_DATASOURCE_INIT, updateDatasourceSaga),
    takeEvery(ReduxActionTypes.SAVE_DATASOURCE_NAME, saveDatasourceNameSaga),
    takeEvery(
      ReduxActionErrorTypes.SAVE_DATASOURCE_NAME_ERROR,
      handleDatasourceNameChangeFailureSaga,
    ),
    takeEvery(ReduxActionTypes.TEST_DATASOURCE_INIT, testDatasourceSaga),
    takeEvery(ReduxActionTypes.DELETE_DATASOURCE_INIT, deleteDatasourceSaga),
    takeEvery(ReduxActionTypes.CHANGE_DATASOURCE, changeDatasourceSaga),
    takeLatest(ReduxActionTypes.SWITCH_DATASOURCE, switchDatasourceSaga),
    takeEvery(ReduxActionTypes.STORE_AS_DATASOURCE_INIT, storeAsDatasourceSaga),
    takeEvery(
      ReduxActionTypes.UPDATE_DATASOURCE_SUCCESS,
      updateDatasourceSuccessSaga,
    ),
    takeEvery(
      ReduxActionTypes.REDIRECT_AUTHORIZATION_CODE,
      redirectAuthorizationCodeSaga,
    ),
    takeEvery(
      ReduxActionTypes.SAAS_GET_OAUTH_ACCESS_TOKEN,
      getOAuthAccessTokenSaga,
    ),
    takeEvery(
      ReduxActionTypes.FETCH_DATASOURCE_STRUCTURE_INIT,
      fetchDatasourceStructureSaga,
    ),
    takeEvery(
      ReduxActionTypes.REFRESH_DATASOURCE_STRUCTURE_INIT,
      refreshDatasourceStructure,
    ),
    // Intercepting the redux-form change actionType
    takeEvery(ReduxFormActionTypes.VALUE_CHANGE, formValueChangeSaga),
  ]);
}<|MERGE_RESOLUTION|>--- conflicted
+++ resolved
@@ -7,13 +7,8 @@
   takeEvery,
   takeLatest,
 } from "redux-saga/effects";
-<<<<<<< HEAD
-import { change, initialize, getFormValues } from "redux-form";
+import { change, getFormValues, initialize } from "redux-form";
 import _, { merge, isEmpty } from "lodash";
-=======
-import { change, getFormValues, initialize } from "redux-form";
-import _, { merge } from "lodash";
->>>>>>> 6b31aa33
 import {
   ReduxAction,
   ReduxActionErrorTypes,
@@ -73,14 +68,11 @@
   SAAS_AUTHORIZATION_FAILED,
   SAAS_AUTHORIZATION_SUCCESSFUL,
 } from "constants/messages";
-<<<<<<< HEAD
 import AppsmithConsole from "utils/AppsmithConsole";
 import { ENTITY_TYPE, LOG_TYPE } from "entities/AppsmithConsole";
-=======
 import localStorage from "utils/localStorage";
 import log from "loglevel";
 import { APPSMITH_TOKEN_STORAGE_KEY } from "pages/Editor/SaaSEditor/constants";
->>>>>>> 6b31aa33
 import { checkAndGetPluginFormConfigsSaga } from "sagas/PluginSagas";
 import { PluginType } from "entities/Action";
 
@@ -145,7 +137,6 @@
           id: response.data.id,
         },
       });
-<<<<<<< HEAD
       AppsmithConsole.info({
         logType: LOG_TYPE.ENTITY_DELETED,
         text: "Datasource deleted",
@@ -155,11 +146,9 @@
           type: ENTITY_TYPE.DATASOURCE,
         },
       });
-=======
       if (actionPayload.onSuccess) {
         yield put(actionPayload.onSuccess);
       }
->>>>>>> 6b31aa33
     }
   } catch (error) {
     const datasource = yield select(getDatasource, actionPayload.payload.id);
@@ -171,7 +160,6 @@
       type: ReduxActionErrorTypes.DELETE_DATASOURCE_ERROR,
       payload: { error, id: actionPayload.payload.id, show: false },
     });
-<<<<<<< HEAD
     AppsmithConsole.error({
       text: error.message,
       source: {
@@ -180,11 +168,9 @@
         type: ENTITY_TYPE.DATASOURCE,
       },
     });
-=======
     if (actionPayload.onError) {
       yield put(actionPayload.onError);
     }
->>>>>>> 6b31aa33
   }
 }
 
@@ -634,12 +620,8 @@
   });
 }
 
-<<<<<<< HEAD
-function* fetchDatasourceStrucuture(action: ReduxAction<{ id: string }>) {
+function* fetchDatasourceStructureSaga(action: ReduxAction<{ id: string }>) {
   const datasource = yield select(getDatasource, action.payload.id);
-=======
-function* fetchDatasourceStructureSaga(action: ReduxAction<{ id: string }>) {
->>>>>>> 6b31aa33
   try {
     const response: GenericApiResponse<any> = yield DatasourcesApi.fetchDatasourceStructure(
       action.payload.id,
@@ -693,12 +675,8 @@
   }
 }
 
-<<<<<<< HEAD
-function* refreshDatasourceStrucuture(action: ReduxAction<{ id: string }>) {
+function* refreshDatasourceStructure(action: ReduxAction<{ id: string }>) {
   const datasource = yield select(getDatasource, action.payload.id);
-=======
-function* refreshDatasourceStructure(action: ReduxAction<{ id: string }>) {
->>>>>>> 6b31aa33
   try {
     const response: GenericApiResponse<any> = yield DatasourcesApi.fetchDatasourceStructure(
       action.payload.id,
