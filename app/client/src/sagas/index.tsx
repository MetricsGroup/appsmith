--- conflicted
+++ resolved
@@ -59,12 +59,9 @@
     saaSPaneSagas,
     globalSearchSagas,
     recentEntitiesSagas,
-<<<<<<< HEAD
     debuggerSagas,
-=======
     utilSagas,
     saaSPaneSagas,
->>>>>>> 6b31aa33
   ];
   yield all(
     sagas.map((saga) =>
