--- conflicted
+++ resolved
@@ -147,16 +147,12 @@
       },
     });
     const defaultApplicationId = yield select(getDefaultApplicationId);
-<<<<<<< HEAD
-    history.replace(BUILDER_PAGE_URL(defaultApplicationId, pageId, {}));
-=======
     history.replace(
       BUILDER_PAGE_URL({
         defaultApplicationId,
         pageId,
       }),
     );
->>>>>>> 97e91bc1
   } else {
     queryId &&
       Toaster.show({
