--- conflicted
+++ resolved
@@ -191,19 +191,6 @@
   event: ExecuteActionPayloadEvent,
 ) {
   try {
-<<<<<<< HEAD
-    const appId = yield select(getCurrentApplicationId);
-    const appStoreName = getAppStoreName(appId);
-    const existingStore = yield localStorage.getItem(appStoreName) || "{}";
-    const storeObj = JSON.parse(existingStore);
-    storeObj[action.key] = action.value;
-    const storeString = JSON.stringify(storeObj);
-    yield localStorage.setItem(appStoreName, storeString);
-    yield put(updateAppStore(storeObj));
-    AppsmithConsole.info({
-      text: `storeValue('${action.key}', '${action.value}') was triggered`,
-    });
-=======
     if (action.persist) {
       const appId = yield select(getCurrentApplicationId);
       const appStoreName = getAppStoreName(appId);
@@ -226,7 +213,6 @@
     // another effect till the values are reflected in
     // the dataTree
     yield take(ReduxActionTypes.SET_EVALUATED_TREE);
->>>>>>> 1ccece69
     if (event.callback) event.callback({ success: true });
   } catch (err) {
     if (event.callback) event.callback({ success: false });
