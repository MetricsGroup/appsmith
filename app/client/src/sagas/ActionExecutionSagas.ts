--- conflicted
+++ resolved
@@ -32,13 +32,8 @@
   getCurrentPageId,
   getPageList,
 } from "selectors/editorSelectors";
-<<<<<<< HEAD
 import _, { get, isString } from "lodash";
-import AnalyticsUtil from "utils/AnalyticsUtil";
-=======
-import _ from "lodash";
 import AnalyticsUtil, { EventName } from "utils/AnalyticsUtil";
->>>>>>> 6b31aa33
 import history from "utils/history";
 import {
   BUILDER_PAGE_URL,
