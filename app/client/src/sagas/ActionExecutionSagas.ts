--- conflicted
+++ resolved
@@ -714,7 +714,6 @@
     const timeout = yield select(getActionTimeout, actionId);
     const appMode = yield select(getAppMode);
     const viewMode = appMode === APP_MODE.PUBLISHED;
-<<<<<<< HEAD
     const executeActionRequest = {
       actionId,
       params,
@@ -733,10 +732,8 @@
         request: executeActionRequest,
       },
     });
-    const response: ActionApiResponse = yield ActionAPI.executeAction(
-=======
+
     const response: ActionExecutionResponse = yield ActionAPI.executeAction(
->>>>>>> cc392590
       {
         actionId,
         params,
