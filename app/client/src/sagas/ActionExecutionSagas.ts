import {
  ApplicationPayload,
  Page,
  ReduxAction,
  ReduxActionErrorTypes,
  ReduxActionTypes,
} from "constants/ReduxActionConstants";
import {
  EventType,
  ExecuteActionPayload,
  ExecuteActionPayloadEvent,
  PageAction,
} from "constants/ActionConstants";
import * as log from "loglevel";
import {
  all,
  call,
  put,
  race,
  select,
  take,
  takeEvery,
  takeLatest,
} from "redux-saga/effects";
import { getDynamicBindings, isDynamicValue } from "utils/DynamicBindingUtils";
import {
  ActionDescription,
  RunActionPayload,
} from "entities/DataTree/dataTreeFactory";
import { executeAction, executeActionError } from "actions/widgetActions";
import {
  getCurrentApplicationId,
  getCurrentPageId,
  getPageList,
} from "selectors/editorSelectors";
import _ from "lodash";
import AnalyticsUtil from "utils/AnalyticsUtil";
import history from "utils/history";
import {
  BUILDER_PAGE_URL,
  getApplicationViewerPageURL,
} from "constants/routes";
import {
  executeApiActionRequest,
  executeApiActionSuccess,
  showRunActionConfirmModal,
  updateAction,
} from "actions/actionActions";
import { Action } from "entities/Action";
import ActionAPI, {
  ActionApiResponse,
  ActionResponse,
  ExecuteActionRequest,
  PaginationField,
  Property,
} from "api/ActionAPI";
import {
  getAction,
  getCurrentPageNameByActionId,
  isActionDirty,
  isActionSaving,
} from "selectors/entitiesSelector";
import { AppState } from "reducers";
import { mapToPropList } from "utils/AppsmithUtils";
import { validateResponse } from "sagas/ErrorSagas";
import { TypeOptions } from "react-toastify";
import { PLUGIN_TYPE_API } from "constants/ApiEditorConstants";
import { DEFAULT_EXECUTE_ACTION_TIMEOUT_MS } from "constants/ApiConstants";
import { updateAppStore } from "actions/pageActions";
import { getAppStoreName } from "constants/AppConstants";
import downloadjs from "downloadjs";
import { getType, Types } from "utils/TypeHelpers";
import { Toaster } from "components/ads/Toast";
import { Variant } from "components/ads/common";
import PerformanceTracker, {
  PerformanceTransactionName,
} from "utils/PerformanceTracker";
import { APP_MODE } from "reducers/entityReducers/appReducer";
import {
  getAppMode,
  getCurrentApplication,
} from "selectors/applicationSelectors";
import {
  evaluateDynamicTrigger,
  evaluateActionBindings,
} from "./EvaluationsSaga";
import copy from "copy-to-clipboard";

function* navigateActionSaga(
  action: { pageNameOrUrl: string; params: Record<string, string> },
  event: ExecuteActionPayloadEvent,
) {
  const pageList = yield select(getPageList);
  const applicationId = yield select(getCurrentApplicationId);
  const page = _.find(
    pageList,
    (page: Page) => page.pageName === action.pageNameOrUrl,
  );
  if (page) {
    AnalyticsUtil.logEvent("NAVIGATE", {
      pageName: action.pageNameOrUrl,
      pageParams: action.params,
    });
    // TODO need to make this check via RENDER_MODE;
    const path =
      history.location.pathname.indexOf("/edit") !== -1
        ? BUILDER_PAGE_URL(applicationId, page.pageId, action.params)
        : getApplicationViewerPageURL(
            applicationId,
            page.pageId,
            action.params,
          );
    history.push(path);
    if (event.callback) event.callback({ success: true });
  } else {
    AnalyticsUtil.logEvent("NAVIGATE", {
      navUrl: action.pageNameOrUrl,
    });
    // Add a default protocol if it doesn't exist.
    let url = action.pageNameOrUrl;
    if (url.indexOf("://") === -1) {
      url = "https://" + url;
    }
    window.location.assign(url);
  }
}

function* storeValueLocally(
  action: { key: string; value: string },
  event: ExecuteActionPayloadEvent,
) {
  try {
    const appId = yield select(getCurrentApplicationId);
    const appStoreName = getAppStoreName(appId);
    const existingStore = yield localStorage.getItem(appStoreName) || "{}";
    const storeObj = JSON.parse(existingStore);
    storeObj[action.key] = action.value;
    const storeString = JSON.stringify(storeObj);
    yield localStorage.setItem(appStoreName, storeString);
    yield put(updateAppStore(storeObj));
    if (event.callback) event.callback({ success: true });
  } catch (err) {
    if (event.callback) event.callback({ success: false });
  }
}

async function downloadSaga(
  action: { data: any; name: string; type: string },
  event: ExecuteActionPayloadEvent,
) {
  try {
    const { data, name, type } = action;
    if (!name) {
      Toaster.show({
        text: "Download failed. File name was not provided",
        variant: Variant.danger,
      });

      if (event.callback) event.callback({ success: false });
      return;
    }
    const dataType = getType(data);
    if (dataType === Types.ARRAY || dataType === Types.OBJECT) {
      const jsonString = JSON.stringify(data, null, 2);
      downloadjs(jsonString, name, type);
    } else {
      downloadjs(data, name, type);
    }
    if (event.callback) event.callback({ success: true });
  } catch (err) {
    Toaster.show({
      text: `Download failed. ${err}`,
      variant: Variant.danger,
    });
    if (event.callback) event.callback({ success: false });
  }
}

function* copySaga(
  payload: {
    data: string;
    options: { debug: boolean; format: string };
  },
  event: ExecuteActionPayloadEvent,
) {
  const result = copy(payload.data, payload.options);
  if (event.callback) {
    if (result) {
      event.callback({ success: result });
    }
  }
}

function* showAlertSaga(
  payload: { message: string; style?: TypeOptions },
  event: ExecuteActionPayloadEvent,
) {
  if (typeof payload.message !== "string") {
    console.error("Toast message needs to be a string");
    if (event.callback) event.callback({ success: false });
    return;
  }
  let variant;
  switch (payload.style) {
    case "info":
      variant = Variant.info;
      break;
    case "success":
      variant = Variant.success;
      break;
    case "warning":
      variant = Variant.warning;
      break;
    case "error":
      variant = Variant.danger;
      break;
  }
  if (payload.style && !variant) {
    console.error(
      "Toast type needs to be a one of " + Object.values(Variant).join(", "),
    );
    if (event.callback) event.callback({ success: false });
    return;
  }
  Toaster.show({
    text: payload.message,
    variant: variant,
  });
  if (event.callback) event.callback({ success: true });
}

export const getActionTimeout = (
  state: AppState,
  actionId: string,
): number | undefined => {
  const action = _.find(
    state.entities.actions,
    (a) => a.config.id === actionId,
  );
  if (action) {
    const timeout = _.get(
      action,
      "config.actionConfiguration.timeoutInMillisecond",
      DEFAULT_EXECUTE_ACTION_TIMEOUT_MS,
    );
    if (timeout) {
      // Extra timeout padding to account for network calls
      return timeout + 5000;
    }
    return undefined;
  }
  return undefined;
};
const createActionExecutionResponse = (
  response: ActionApiResponse,
): ActionResponse => ({
  ...response.data,
  ...response.clientMeta,
});
const isErrorResponse = (response: ActionApiResponse) => {
  return !response.data.isExecutionSuccess;
};

/**
 * Api1
 * URL: https://example.com/{{Text1.text}}
 * Body: {
 *     "name": "{{this.params.name}}",
 *     "age": {{this.params.age}},
 *     "gender": {{Dropdown1.selectedOptionValue}}
 * }
 *
 * If you call
 * Api1.run(undefined, undefined, { name: "Hetu", age: Input1.text });
 *
 * executionParams is { name: "Hetu", age: Input1.text }
 * bindings is [
 *   "Text1.text",
 *   "Dropdown1.selectedOptionValue",
 *   "this.params.name",
 *   "this.params.age",
 * ]
 *
 * Return will be [
 *   { key: "Text1.text", value: "updateUser" },
 *   { key: "Dropdown1.selectedOptionValue", value: "M" },
 *   { key: "this.params.name", value: "Hetu" },
 *   { key: "this.params.age", value: 26 },
 * ]
 * @param bindings
 * @param executionParams
 */
export function* evaluateActionParams(
  bindings: string[] | undefined,
  executionParams?: Record<string, any> | string,
) {
<<<<<<< HEAD
  if (_.isNil(bindings)) return [];
  // We might get execution params as an object or as a string.
  // If the user has added a proper object (valid case) it will be an object
  // If they have not added any execution params or not an object
  // it would be a string (invalid case)
  let evaluatedExecutionParams: Record<string, any> = {};
  if (executionParams && _.isObject(executionParams)) {
    evaluatedExecutionParams = yield evaluateDynamicBoundValueSaga(
      JSON.stringify(executionParams),
    );
  }
  // Replace any reference of 'this.params' to 'executionParams' (backwards compatibility)
  const bindingsForExecutionParams = bindings.map((binding) =>
    binding.replace(EXECUTION_PARAM_REFERENCE_REGEX, EXECUTION_PARAM_KEY),
  );

  // Evaluated all bindings of the actions. Pass executionParams if any
  const values: any = yield all(
    bindingsForExecutionParams.map((binding: string) => {
      return call(
        evaluateDynamicBoundValueSaga,
        binding,
        evaluatedExecutionParams,
      );
    }),
  );

=======
  if (_.isNil(bindings) || bindings.length === 0) return [];

  // Evaluated all bindings of the actions. Pass executionParams if any
  const values: any = yield call(
    evaluateActionBindings,
    bindings,
    executionParams,
  );

>>>>>>> ddad022f
  // Convert to object and transform non string values
  const actionParams: Record<string, string> = {};
  bindings.forEach((key, i) => {
    let value = values[i];
    if (typeof value === "object") value = JSON.stringify(value);
    actionParams[key] = value;
  });
  return mapToPropList(actionParams);
}

export function extractBindingsFromAction(action: Action) {
  const bindings: string[] = [];
  action.dynamicBindingPathList.forEach((a) => {
    const value = _.get(action, a.key);
    if (isDynamicValue(value)) {
      const { jsSnippets } = getDynamicBindings(value);
      bindings.push(...jsSnippets.filter((jsSnippet) => !!jsSnippet));
    }
  });
  return bindings;
}

export function* executeActionSaga(
  apiAction: RunActionPayload,
  event: ExecuteActionPayloadEvent,
) {
  const { actionId, onSuccess, onError, params } = apiAction;
  PerformanceTracker.startAsyncTracking(
    PerformanceTransactionName.EXECUTE_ACTION,
    {
      actionId: actionId,
    },
    actionId,
  );
  const appMode = yield select(getAppMode);
  try {
    const api: Action = yield select(getAction, actionId);
    const currentApp: ApplicationPayload = yield select(getCurrentApplication);
    AnalyticsUtil.logEvent("EXECUTE_ACTION", {
      type: api.pluginType,
      name: api.name,
      pageId: api.pageId,
      appId: currentApp.id,
      appMode: appMode,
      appName: currentApp.name,
      isExampleApp: currentApp.appIsExample,
    });
    if (api.confirmBeforeExecute) {
      const confirmed = yield call(confirmRunActionSaga);
      if (!confirmed) {
        if (event.callback) {
          event.callback({ success: false });
        }
        return;
      }
    }

    yield put(executeApiActionRequest({ id: apiAction.actionId }));
    const actionParams: Property[] = yield call(
      evaluateActionParams,
      api.jsonPathKeys,
      params,
    );
    const pagination =
      event.type === EventType.ON_NEXT_PAGE
        ? "NEXT"
        : event.type === EventType.ON_PREV_PAGE
        ? "PREV"
        : undefined;

    const executeActionRequest: ExecuteActionRequest = {
      actionId: actionId,
      params: actionParams,
      paginationField: pagination,
      viewMode: appMode === APP_MODE.PUBLISHED,
    };
    const timeout = yield select(getActionTimeout, actionId);
    const response: ActionApiResponse = yield ActionAPI.executeAction(
      executeActionRequest,
      timeout,
    );
    const payload = createActionExecutionResponse(response);
    yield put(
      executeApiActionSuccess({
        id: actionId,
        response: payload,
      }),
    );
    if (isErrorResponse(response)) {
      PerformanceTracker.stopAsyncTracking(
        PerformanceTransactionName.EXECUTE_ACTION,
        { failed: true },
        actionId,
      );
      if (onError) {
        yield put(
          executeAction({
            dynamicString: onError,
            event: {
              ...event,
              type: EventType.ON_ERROR,
            },
            responseData: [payload.body, params],
          }),
        );
      } else {
        if (event.callback) {
          event.callback({ success: false });
        }
      }
      Toaster.show({
        text: api.name + " failed to execute. Please check it's configuration",
        variant: Variant.danger,
      });
    } else {
      PerformanceTracker.stopAsyncTracking(
        PerformanceTransactionName.EXECUTE_ACTION,
        undefined,
        actionId,
      );
      if (onSuccess) {
        yield put(
          executeAction({
            dynamicString: onSuccess,
            event: {
              ...event,
              type: EventType.ON_SUCCESS,
            },
            responseData: [payload.body, params],
          }),
        );
      } else {
        if (event.callback) {
          event.callback({ success: true });
        }
      }
    }
    return response;
  } catch (error) {
    yield put(
      executeActionError({
        actionId: actionId,
        error,
      }),
    );
    Toaster.show({
      text: "Action execution failed",
      variant: Variant.danger,
    });
    if (onError) {
      yield put(
        executeAction({
          dynamicString: `{{${onError}}}`,
          event: {
            ...event,
            type: EventType.ON_ERROR,
          },
          responseData: [],
        }),
      );
    } else {
      if (event.callback) {
        event.callback({ success: false });
      }
    }
  }
}

function* executeActionTriggers(
  trigger: ActionDescription<any>,
  event: ExecuteActionPayloadEvent,
) {
  try {
    switch (trigger.type) {
      case "RUN_ACTION":
        yield call(executeActionSaga, trigger.payload, event);
        break;
      case "NAVIGATE_TO":
        yield call(navigateActionSaga, trigger.payload, event);
        break;
      case "SHOW_ALERT":
        yield call(showAlertSaga, trigger.payload, event);
        break;
      case "SHOW_MODAL_BY_NAME":
        yield put(trigger);
        if (event.callback) event.callback({ success: true });
        break;
      case "CLOSE_MODAL":
        yield put(trigger);
        if (event.callback) event.callback({ success: true });
        break;
      case "STORE_VALUE":
        yield call(storeValueLocally, trigger.payload, event);
        break;
      case "DOWNLOAD":
        yield call(downloadSaga, trigger.payload, event);
        break;
      case "COPY_TO_CLIPBOARD":
        yield call(copySaga, trigger.payload, event);
        break;
      default:
        yield put(
          executeActionError({
            error: "Trigger type unknown",
            actionId: "",
          }),
        );
    }
  } catch (e) {
    yield put(
      executeActionError({
        error: "Failed to execute action",
        actionId: "",
      }),
    );
    if (event.callback) event.callback({ success: false });
  }
}

function* executeAppAction(action: ReduxAction<ExecuteActionPayload>) {
  const { dynamicString, event, responseData } = action.payload;
  log.debug({ dynamicString, responseData });

  const triggers = yield call(
    evaluateDynamicTrigger,
    dynamicString,
    responseData,
  );

  log.debug({ triggers });
  if (triggers && triggers.length) {
    yield all(
      triggers.map((trigger: ActionDescription<any>) =>
        call(executeActionTriggers, trigger, event),
      ),
    );
  } else {
    if (event.callback) event.callback({ success: true });
  }
}

function* runActionInitSaga(
  reduxAction: ReduxAction<{
    id: string;
    paginationField: PaginationField;
  }>,
) {
  const action = yield select(getAction, reduxAction.payload.id);

  if (action.confirmBeforeExecute) {
    const confirmed = yield call(confirmRunActionSaga);
    if (!confirmed) return;
  }

  yield put({
    type: ReduxActionTypes.RUN_ACTION_REQUEST,
    payload: reduxAction.payload,
  });
}

function* runActionSaga(
  reduxAction: ReduxAction<{
    id: string;
    paginationField: PaginationField;
  }>,
) {
  try {
    const actionId = reduxAction.payload.id;
    const isSaving = yield select(isActionSaving(actionId));
    const isDirty = yield select(isActionDirty(actionId));
    if (isSaving || isDirty) {
      if (isDirty && !isSaving) {
        yield put(updateAction({ id: actionId }));
      }
      yield take(ReduxActionTypes.UPDATE_ACTION_SUCCESS);
    }
    const actionObject = yield select(getAction, actionId);
    const jsonPathKeys = actionObject.jsonPathKeys;

    const { paginationField } = reduxAction.payload;

    const params = yield call(evaluateActionParams, jsonPathKeys);
    const timeout = yield select(getActionTimeout, actionId);
    const appMode = yield select(getAppMode);
    const viewMode = appMode === APP_MODE.PUBLISHED;
    const response: ActionApiResponse = yield ActionAPI.executeAction(
      {
        actionId,
        params,
        paginationField,
        viewMode,
      },
      timeout,
    );
    const isValidResponse = yield validateResponse(response);

    if (isValidResponse) {
      const payload = createActionExecutionResponse(response);

      const pageName = yield select(getCurrentPageNameByActionId, actionId);
      const eventName =
        actionObject.pluginType === PLUGIN_TYPE_API ? "RUN_API" : "RUN_QUERY";

      AnalyticsUtil.logEvent(eventName, {
        actionId,
        actionName: actionObject.name,
        pageName: pageName,
        responseTime: response.clientMeta.duration,
        apiType: "INTERNAL",
      });

      yield put({
        type: ReduxActionTypes.RUN_ACTION_SUCCESS,
        payload: { [actionId]: payload },
      });
      if (payload.isExecutionSuccess) {
        Toaster.show({
          text: "Action ran successfully",
          variant: Variant.success,
        });
      } else {
        Toaster.show({
          text: "Action returned an error response",
          variant: Variant.warning,
        });
      }
    } else {
      let error = "An unexpected error occurred";
      if (response.data.body) {
        error = response.data.body.toString();
      }
      yield put({
        type: ReduxActionErrorTypes.RUN_ACTION_ERROR,
        payload: { error, id: reduxAction.payload.id },
      });
    }
  } catch (error) {
    console.error(error);
    yield put({
      type: ReduxActionErrorTypes.RUN_ACTION_ERROR,
      payload: { error, id: reduxAction.payload.id },
    });
  }
}

function* confirmRunActionSaga() {
  yield put(showRunActionConfirmModal(true));

  const { accept } = yield race({
    cancel: take(ReduxActionTypes.CANCEL_RUN_ACTION_CONFIRM_MODAL),
    accept: take(ReduxActionTypes.ACCEPT_RUN_ACTION_CONFIRM_MODAL),
  });

  return !!accept;
}

function* executePageLoadAction(pageAction: PageAction) {
<<<<<<< HEAD
  PerformanceTracker.startAsyncTracking(
    PerformanceTransactionName.EXECUTE_ACTION,
    {
      actionId: pageAction.id,
    },
    pageAction.id,
    PerformanceTransactionName.EXECUTE_PAGE_LOAD_ACTIONS,
  );
  const pageId = yield select(getCurrentPageId);
  let currentApp: ApplicationPayload = yield select(getCurrentApplication);
  currentApp = currentApp || {};
  yield put(executeApiActionRequest({ id: pageAction.id }));
  const params: Property[] = yield call(
    evaluateActionParams,
    pageAction.jsonPathKeys,
  );
  const appMode = yield select(getAppMode);
  const viewMode = appMode === APP_MODE.PUBLISHED;
  const executeActionRequest: ExecuteActionRequest = {
    actionId: pageAction.id,
    params,
    viewMode,
  };
  AnalyticsUtil.logEvent("EXECUTE_ACTION", {
    type: pageAction.pluginType,
    name: pageAction.name,
    pageId: pageId,
    appId: currentApp.id,
    onPageLoad: true,
    appName: currentApp.name,
    isExampleApp: currentApp.appIsExample,
  });
  const response: ActionApiResponse = yield ActionAPI.executeAction(
    executeActionRequest,
    pageAction.timeoutInMillisecond,
  );
  if (isErrorResponse(response)) {
    yield put(
      executeActionError({
        actionId: pageAction.id,
        error: response.responseMeta.error,
        isPageLoad: true,
      }),
    );
    PerformanceTracker.stopAsyncTracking(
=======
  try {
    PerformanceTracker.startAsyncTracking(
>>>>>>> ddad022f
      PerformanceTransactionName.EXECUTE_ACTION,
      {
        actionId: pageAction.id,
      },
      pageAction.id,
      PerformanceTransactionName.EXECUTE_PAGE_LOAD_ACTIONS,
    );
    const pageId = yield select(getCurrentPageId);
    let currentApp: ApplicationPayload = yield select(getCurrentApplication);
    currentApp = currentApp || {};
    yield put(executeApiActionRequest({ id: pageAction.id }));
    const params: Property[] = yield call(
      evaluateActionParams,
      pageAction.jsonPathKeys,
    );
    const appMode = yield select(getAppMode);
    const viewMode = appMode === APP_MODE.PUBLISHED;
    const executeActionRequest: ExecuteActionRequest = {
      actionId: pageAction.id,
      params,
      viewMode,
    };
    AnalyticsUtil.logEvent("EXECUTE_ACTION", {
      type: pageAction.pluginType,
      name: pageAction.name,
      pageId: pageId,
      appMode: appMode,
      appId: currentApp.id,
      onPageLoad: true,
      appName: currentApp.name,
      isExampleApp: currentApp.appIsExample,
    });
    const response: ActionApiResponse = yield ActionAPI.executeAction(
      executeActionRequest,
      pageAction.timeoutInMillisecond,
    );
    if (isErrorResponse(response)) {
      const body = _.get(response, "data.body");
      let message = `The action "${pageAction.name}" has failed.`;

      if (body) {
        message += `\nERROR: "${body}"`;
      }

      yield put(
        executeActionError({
          actionId: pageAction.id,
          isPageLoad: true,
          error: _.get(response, "responseMeta.error", {
            message,
          }),
        }),
      );
      PerformanceTracker.stopAsyncTracking(
        PerformanceTransactionName.EXECUTE_ACTION,
        {
          failed: true,
        },
        pageAction.id,
      );
    } else {
      const payload = createActionExecutionResponse(response);
      PerformanceTracker.stopAsyncTracking(
        PerformanceTransactionName.EXECUTE_ACTION,
        undefined,
        pageAction.id,
      );
      yield put(
        executeApiActionSuccess({
          id: pageAction.id,
          response: payload,
          isPageLoad: true,
        }),
      );
      yield take(ReduxActionTypes.SET_EVALUATED_TREE);
    }
  } catch (e) {
    yield put(
      executeActionError({
        actionId: pageAction.id,
        isPageLoad: true,
        error: {
          message: `The action "${pageAction.name}" has failed.`,
        },
      }),
    );
  }
}

function* executePageLoadActionsSaga(action: ReduxAction<PageAction[][]>) {
  try {
    const pageActions = action.payload;
    const actionCount = _.flatten(pageActions).length;
    PerformanceTracker.startAsyncTracking(
      PerformanceTransactionName.EXECUTE_PAGE_LOAD_ACTIONS,
      { numActions: actionCount },
    );
    for (const actionSet of pageActions) {
      // Load all sets in parallel
      yield* yield all(
        actionSet.map((apiAction) => call(executePageLoadAction, apiAction)),
      );
    }
    PerformanceTracker.stopAsyncTracking(
      PerformanceTransactionName.EXECUTE_PAGE_LOAD_ACTIONS,
    );
  } catch (e) {
    log.error(e);

    Toaster.show({
      text: "Failed to load onPageLoad actions",
      variant: Variant.danger,
    });
  }
}

export function* watchActionExecutionSagas() {
  yield all([
    takeEvery(ReduxActionTypes.EXECUTE_ACTION, executeAppAction),
    takeLatest(ReduxActionTypes.RUN_ACTION_REQUEST, runActionSaga),
    takeLatest(ReduxActionTypes.RUN_ACTION_INIT, runActionInitSaga),
    takeLatest(
      ReduxActionTypes.EXECUTE_PAGE_LOAD_ACTIONS,
      executePageLoadActionsSaga,
    ),
  ]);
}<|MERGE_RESOLUTION|>--- conflicted
+++ resolved
@@ -294,35 +294,6 @@
   bindings: string[] | undefined,
   executionParams?: Record<string, any> | string,
 ) {
-<<<<<<< HEAD
-  if (_.isNil(bindings)) return [];
-  // We might get execution params as an object or as a string.
-  // If the user has added a proper object (valid case) it will be an object
-  // If they have not added any execution params or not an object
-  // it would be a string (invalid case)
-  let evaluatedExecutionParams: Record<string, any> = {};
-  if (executionParams && _.isObject(executionParams)) {
-    evaluatedExecutionParams = yield evaluateDynamicBoundValueSaga(
-      JSON.stringify(executionParams),
-    );
-  }
-  // Replace any reference of 'this.params' to 'executionParams' (backwards compatibility)
-  const bindingsForExecutionParams = bindings.map((binding) =>
-    binding.replace(EXECUTION_PARAM_REFERENCE_REGEX, EXECUTION_PARAM_KEY),
-  );
-
-  // Evaluated all bindings of the actions. Pass executionParams if any
-  const values: any = yield all(
-    bindingsForExecutionParams.map((binding: string) => {
-      return call(
-        evaluateDynamicBoundValueSaga,
-        binding,
-        evaluatedExecutionParams,
-      );
-    }),
-  );
-
-=======
   if (_.isNil(bindings) || bindings.length === 0) return [];
 
   // Evaluated all bindings of the actions. Pass executionParams if any
@@ -332,7 +303,6 @@
     executionParams,
   );
 
->>>>>>> ddad022f
   // Convert to object and transform non string values
   const actionParams: Record<string, string> = {};
   bindings.forEach((key, i) => {
@@ -690,56 +660,8 @@
 }
 
 function* executePageLoadAction(pageAction: PageAction) {
-<<<<<<< HEAD
-  PerformanceTracker.startAsyncTracking(
-    PerformanceTransactionName.EXECUTE_ACTION,
-    {
-      actionId: pageAction.id,
-    },
-    pageAction.id,
-    PerformanceTransactionName.EXECUTE_PAGE_LOAD_ACTIONS,
-  );
-  const pageId = yield select(getCurrentPageId);
-  let currentApp: ApplicationPayload = yield select(getCurrentApplication);
-  currentApp = currentApp || {};
-  yield put(executeApiActionRequest({ id: pageAction.id }));
-  const params: Property[] = yield call(
-    evaluateActionParams,
-    pageAction.jsonPathKeys,
-  );
-  const appMode = yield select(getAppMode);
-  const viewMode = appMode === APP_MODE.PUBLISHED;
-  const executeActionRequest: ExecuteActionRequest = {
-    actionId: pageAction.id,
-    params,
-    viewMode,
-  };
-  AnalyticsUtil.logEvent("EXECUTE_ACTION", {
-    type: pageAction.pluginType,
-    name: pageAction.name,
-    pageId: pageId,
-    appId: currentApp.id,
-    onPageLoad: true,
-    appName: currentApp.name,
-    isExampleApp: currentApp.appIsExample,
-  });
-  const response: ActionApiResponse = yield ActionAPI.executeAction(
-    executeActionRequest,
-    pageAction.timeoutInMillisecond,
-  );
-  if (isErrorResponse(response)) {
-    yield put(
-      executeActionError({
-        actionId: pageAction.id,
-        error: response.responseMeta.error,
-        isPageLoad: true,
-      }),
-    );
-    PerformanceTracker.stopAsyncTracking(
-=======
   try {
     PerformanceTracker.startAsyncTracking(
->>>>>>> ddad022f
       PerformanceTransactionName.EXECUTE_ACTION,
       {
         actionId: pageAction.id,
