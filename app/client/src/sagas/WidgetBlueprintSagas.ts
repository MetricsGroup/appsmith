--- conflicted
+++ resolved
@@ -3,12 +3,10 @@
 import { WidgetProps } from "widgets/BaseWidget";
 import { generateReactKey } from "utils/generators";
 import { call } from "redux-saga/effects";
-<<<<<<< HEAD
+import { get } from "lodash";
+
 import { MAIN_CONTAINER_WIDGET_ID } from "constants/WidgetConstants";
 import WidgetConfigResponse from "mockResponses/WidgetConfigResponse";
-=======
->>>>>>> 49952888
-import { get } from "lodash";
 
 function buildView(view: WidgetBlueprint["view"], widgetId: string) {
   const children = [];
@@ -114,6 +112,7 @@
         break;
     }
   });
+
   return yield widgets;
 }
 
@@ -157,7 +156,7 @@
 ) {
   let root = parent;
 
-  while (root.widgetId !== MAIN_CONTAINER_WIDGET_ID) {
+  while (root.widgetId !== MAIN_CONTAINER_WIDGET_ID && root.parentId) {
     const parentConfig = {
       ...(WidgetConfigResponse as any).config[root.type],
     };
