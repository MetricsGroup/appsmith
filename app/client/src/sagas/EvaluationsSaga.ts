import {
  actionChannel,
  call,
  fork,
  put,
  select,
  take,
} from "redux-saga/effects";

import {
  EvaluationReduxAction,
  ReduxAction,
  ReduxActionTypes,
  ReduxActionWithoutPayload,
} from "constants/ReduxActionConstants";
import {
  getDataTree,
  getUnevaluatedDataTree,
} from "selectors/dataTreeSelectors";
import WidgetFactory, { WidgetTypeConfigMap } from "../utils/WidgetFactory";
import { GracefulWorkerService } from "utils/WorkerUtil";
import Worker from "worker-loader!../workers/evaluation.worker";
import { EVAL_WORKER_ACTIONS } from "utils/DynamicBindingUtils";
import log from "loglevel";
import { WidgetProps } from "widgets/BaseWidget";
import PerformanceTracker, {
  PerformanceTransactionName,
} from "../utils/PerformanceTracker";
import * as Sentry from "@sentry/react";
import { Action } from "redux";
<<<<<<< HEAD
import _ from "lodash";
import { ENTITY_TYPE, Message, Severity } from "entities/AppsmithConsole";
import LOG_TYPE from "entities/AppsmithConsole/logtype";
import { DataTree } from "entities/DataTree/dataTreeFactory";
import { AppState } from "reducers";
=======
>>>>>>> 7063ee9d
import {
  EVALUATE_REDUX_ACTIONS,
  FIRST_EVAL_REDUX_ACTIONS,
  setDependencyMap,
  setEvaluatedTree,
  shouldProcessBatchedAction,
} from "actions/evaluationActions";
import {
  evalErrorHandler,
  logSuccessfulBindings,
  postEvalActionDispatcher,
  updateTernDefinitions,
} from "./PostEvaluationSagas";

let widgetTypeConfigMap: WidgetTypeConfigMap;

const worker = new GracefulWorkerService(Worker);

<<<<<<< HEAD
const getDebuggerErrors = (state: AppState) => state.ui.debugger.errors;

function getLatestEvalPropertyErrors(
  currentDebuggerErrors: Record<string, Message>,
  dataTree: DataTree,
  evaluationOrder: Array<string>,
) {
  const updatedDebuggerErrors: Record<string, Message> = {
    ...currentDebuggerErrors,
  };

  for (const evaluatedPath of evaluationOrder) {
    const { entityName, propertyPath } = getEntityNameAndPropertyPath(
      evaluatedPath,
    );
    const entity = dataTree[entityName];
    if (isWidget(entity) || isAction(entity)) {
      if (propertyPath in entity.logBlackList) {
        continue;
      }
      const allEvalErrors: EvaluationError[] = _.get(
        entity,
        getEvalErrorPath(evaluatedPath, false),
        [],
      );
      const evaluatedValue = _.get(
        entity,
        getEvalValuePath(evaluatedPath, false),
      );
      const evalErrors: EvaluationError[] = [];
      const evalWarnings: EvaluationError[] = [];

      for (const err of allEvalErrors) {
        if (err.severity === Severity.WARNING) {
          evalWarnings.push(err);
        }
        if (err.severity === Severity.ERROR) {
          evalErrors.push(err);
        }
      }

      const idField = isWidget(entity) ? entity.widgetId : entity.actionId;
      const nameField = isWidget(entity) ? entity.widgetName : entity.name;
      const entityType = isWidget(entity)
        ? ENTITY_TYPE.WIDGET
        : ENTITY_TYPE.ACTION;
      const debuggerKeyMap = {
        [idField + "-" + propertyPath]: evalErrors,
        [`${idField}-${propertyPath}-warning`]: evalWarnings,
      };
      // if dataTree has error but debugger does not -> add
      // if debugger has error and data tree has error -> update error
      // if debugger has error but data tree does not -> remove
      // if debugger or data tree does not have an error -> no change

      for (const [debuggerKey, errors] of Object.entries(debuggerKeyMap)) {
        if (errors.length) {
          // TODO Rank and set the most critical error
          const error = errors[0];
          const errorMessages = errors.map((e) => ({
            message: e.errorMessage,
          }));

          if (!debuggerKey.endsWith("warning")) {
            store.dispatch(
              logDebuggerErrorAnalytics({
                eventName: "DEBUGGER_NEW_ERROR",
                entityId: idField,
                entityName: nameField,
                entityType,
                propertyPath,
                errorMessages,
              }),
            );
          }

          // Add or update
          updatedDebuggerErrors[debuggerKey] = {
            logType: LOG_TYPE.EVAL_ERROR,
            text: PropertyEvalErrorTypeDebugMessage[error.errorType](
              propertyPath,
            ),
            messages: errorMessages,
            severity: error.severity,
            timestamp: moment().format("hh:mm:ss"),
            source: {
              id: idField,
              name: nameField,
              type: entityType,
              propertyPath: propertyPath,
            },
            state: {
              [propertyPath]: evaluatedValue,
            },
          };
        } else if (debuggerKey in updatedDebuggerErrors) {
          if (!debuggerKey.endsWith("warning")) {
            store.dispatch(
              logDebuggerErrorAnalytics({
                eventName: "DEBUGGER_RESOLVED_ERROR",
                entityId: idField,
                entityName: nameField,
                entityType,
                propertyPath:
                  updatedDebuggerErrors[debuggerKey].source?.propertyPath ?? "",
                errorMessages:
                  updatedDebuggerErrors[debuggerKey].messages ?? [],
              }),
            );
          }
          // Remove
          delete updatedDebuggerErrors[debuggerKey];
        }
      }
    }
  }
  return updatedDebuggerErrors;
}

function* evalErrorHandler(
  errors: EvalError[],
  dataTree?: DataTree,
  evaluationOrder?: Array<string>,
): any {
  if (dataTree && evaluationOrder) {
    const currentDebuggerErrors: Record<string, Message> = yield select(
      getDebuggerErrors,
    );
    const evalPropertyErrors = getLatestEvalPropertyErrors(
      currentDebuggerErrors,
      dataTree,
      evaluationOrder,
    );

    yield put({
      type: ReduxActionTypes.DEBUGGER_UPDATE_ERROR_LOGS,
      payload: evalPropertyErrors,
    });
  }

  errors.forEach((error) => {
    switch (error.type) {
      case EvalErrorTypes.CYCLICAL_DEPENDENCY_ERROR: {
        if (error.context) {
          // Add more info about node for the toast
          const { entityType, node } = error.context;
          Toaster.show({
            text: `${error.message} Node was: ${node}`,
            variant: Variant.danger,
          });
          AppsmithConsole.error({
            text: `${error.message} Node was: ${node}`,
          });
          // Send the generic error message to sentry for better grouping
          Sentry.captureException(new Error(error.message), {
            tags: {
              node,
              entityType,
            },
            // Level is warning because it could be a user error
            level: Sentry.Severity.Warning,
          });
          // Log an analytics event for cyclical dep errors
          AnalyticsUtil.logEvent("CYCLICAL_DEPENDENCY_ERROR", {
            node,
            entityType,
            // Level is warning because it could be a user error
            level: Sentry.Severity.Warning,
          });
        }

        break;
      }
      case EvalErrorTypes.EVAL_TREE_ERROR: {
        Toaster.show({
          text: createMessage(ERROR_EVAL_ERROR_GENERIC),
          variant: Variant.danger,
        });
        break;
      }
      case EvalErrorTypes.BAD_UNEVAL_TREE_ERROR: {
        Sentry.captureException(error);
        break;
      }
      case EvalErrorTypes.EVAL_TRIGGER_ERROR: {
        log.debug(error);
        Toaster.show({
          text: createMessage(ERROR_EVAL_TRIGGER, error.message),
          variant: Variant.danger,
          showDebugButton: true,
        });
        AppsmithConsole.error({
          text: createMessage(ERROR_EVAL_TRIGGER, error.message),
        });
        break;
      }
      case EvalErrorTypes.EVAL_PROPERTY_ERROR: {
        log.debug(error);
        break;
      }
      default: {
        Sentry.captureException(error);
        log.debug(error);
      }
    }
  });
}

function* logSuccessfulBindings(
  unEvalTree: DataTree,
  dataTree: DataTree,
  evaluationOrder: string[],
) {
  const appMode = yield select(getAppMode);
  if (appMode === APP_MODE.PUBLISHED) return;
  if (!evaluationOrder) return;
  evaluationOrder.forEach((evaluatedPath) => {
    const { entityName, propertyPath } = getEntityNameAndPropertyPath(
      evaluatedPath,
    );
    const entity = dataTree[entityName];
    if (isAction(entity) || isWidget(entity)) {
      const unevalValue = _.get(unEvalTree, evaluatedPath);
      const entityType = isAction(entity) ? entity.pluginType : entity.type;
      const isABinding = _.find(entity.dynamicBindingPathList, {
        key: propertyPath,
      });
      const logBlackList = entity.logBlackList;
      const errors: EvaluationError[] = _.get(
        dataTree,
        getEvalErrorPath(evaluatedPath),
        [],
      ) as EvaluationError[];
      const criticalErrors = errors.filter(
        (error) => error.errorType !== PropertyEvaluationErrorType.LINT,
      );
      const hasErrors = criticalErrors.length > 0;

      if (isABinding && !hasErrors && !(propertyPath in logBlackList)) {
        AnalyticsUtil.logEvent("BINDING_SUCCESS", {
          unevalValue,
          entityType,
          propertyPath,
        });
      }
    }
  });
}

// Update only the changed entities on tern. We will pick up the updated
// entities from the evaluation order and create a new def from them.
// When there is a top level entity removed in removedPaths,
// we will remove its def
function* updateTernDefinitions(
  dataTree: DataTree,
  evaluationOrder: string[],
  removedPaths: string[],
  isFirstEvaluation: boolean,
) {
  const updatedEntities: Set<string> = new Set();
  // If it is the first evaluation, we want to add everything in the data tree
  if (isFirstEvaluation) {
    Object.keys(dataTree).forEach((key) => updatedEntities.add(key));
  } else {
    evaluationOrder.forEach((path) => {
      const { entityName } = getEntityNameAndPropertyPath(path);
      updatedEntities.add(entityName);
    });
  }

  updatedEntities.forEach((entityName) => {
    const entity = dataTree[entityName];
    if (entity) {
      const { def, name } = dataTreeTypeDefCreator(entity, entityName);
      TernServer.updateDef(name, def);
    }
  });
  removedPaths.forEach((path) => {
    // No '.' means that the path is an entity name
    if (path.split(".").length === 1) {
      TernServer.removeDef(path);
    }
  });
}

function* postEvalActionDispatcher(
  actions: Array<ReduxAction<unknown> | ReduxActionWithoutPayload>,
) {
  for (const action of actions) {
    yield put(action);
  }
}

=======
>>>>>>> 7063ee9d
function* evaluateTreeSaga(
  postEvalActions?: Array<ReduxAction<unknown> | ReduxActionWithoutPayload>,
  isFirstEvaluation = false,
) {
  const unevalTree = yield select(getUnevaluatedDataTree);
  log.debug({ unevalTree });
  PerformanceTracker.startAsyncTracking(
    PerformanceTransactionName.DATA_TREE_EVALUATION,
  );
  const workerResponse = yield call(
    worker.request,
    EVAL_WORKER_ACTIONS.EVAL_TREE,
    {
      unevalTree,
      widgetTypeConfigMap,
    },
  );
  const {
    dataTree,
    dependencies,
    errors,
    evaluationOrder,
    logs,
    updates,
  } = workerResponse;
  PerformanceTracker.stopAsyncTracking(
    PerformanceTransactionName.DATA_TREE_EVALUATION,
  );
  PerformanceTracker.startAsyncTracking(
    PerformanceTransactionName.SET_EVALUATED_TREE,
  );
  yield put(setEvaluatedTree(dataTree, updates));
  PerformanceTracker.stopAsyncTracking(
    PerformanceTransactionName.SET_EVALUATED_TREE,
  );

  const updatedDataTree = yield select(getDataTree);

  log.debug({ dataTree: updatedDataTree });
  logs.forEach((evalLog: any) => log.debug(evalLog));
  yield call(evalErrorHandler, errors, updatedDataTree, evaluationOrder);
  yield fork(
    logSuccessfulBindings,
    unevalTree,
    updatedDataTree,
    evaluationOrder,
  );
  yield fork(
    updateTernDefinitions,
    updatedDataTree,
    evaluationOrder,
    isFirstEvaluation,
  );

  yield put(setDependencyMap(dependencies));
  if (postEvalActions && postEvalActions.length) {
    yield call(postEvalActionDispatcher, postEvalActions);
  }
}

export function* evaluateActionBindings(
  bindings: string[],
  executionParams: Record<string, any> | string = {},
) {
  const workerResponse = yield call(
    worker.request,
    EVAL_WORKER_ACTIONS.EVAL_ACTION_BINDINGS,
    {
      bindings,
      executionParams,
    },
  );

  const { errors, values } = workerResponse;

  yield call(evalErrorHandler, errors);
  return values;
}

export function* evaluateDynamicTrigger(
  dynamicTrigger: string,
  callbackData?: Array<any>,
) {
  const unEvalTree = yield select(getUnevaluatedDataTree);

  const workerResponse = yield call(
    worker.request,
    EVAL_WORKER_ACTIONS.EVAL_TRIGGER,
    { dataTree: unEvalTree, dynamicTrigger, callbackData },
  );

  const { errors, triggers } = workerResponse;
  yield call(evalErrorHandler, errors);
  return triggers;
}

export function* clearEvalCache() {
  yield call(worker.request, EVAL_WORKER_ACTIONS.CLEAR_CACHE);

  return true;
}

export function* clearEvalPropertyCache(propertyPath: string) {
  yield call(worker.request, EVAL_WORKER_ACTIONS.CLEAR_PROPERTY_CACHE, {
    propertyPath,
  });
}

/**
 * clears all cache keys of a widget
 *
 * @param widgetName
 */
export function* clearEvalPropertyCacheOfWidget(widgetName: string) {
  yield call(
    worker.request,
    EVAL_WORKER_ACTIONS.CLEAR_PROPERTY_CACHE_OF_WIDGET,
    {
      widgetName,
    },
  );
}

export function* validateProperty(
  property: string,
  value: any,
  props: WidgetProps,
) {
  const unevalTree = yield select(getUnevaluatedDataTree);
  const validation = unevalTree[props.widgetName].validationPaths[property];
  return yield call(worker.request, EVAL_WORKER_ACTIONS.VALIDATE_PROPERTY, {
    property,
    value,
    props,
    validation,
  });
}

function evalQueueBuffer() {
  let canTake = false;
  let postEvalActions: any = [];
  const take = () => {
    if (canTake) {
      const resp = postEvalActions;
      postEvalActions = [];
      canTake = false;
      return { postEvalActions: resp, type: "BUFFERED_ACTION" };
    }
  };
  const flush = () => {
    if (canTake) {
      return [take() as Action];
    }

    return [];
  };

  const put = (action: EvaluationReduxAction<unknown | unknown[]>) => {
    if (!shouldProcessBatchedAction(action)) {
      return;
    }
    canTake = true;

    // TODO: If the action is the same as before, we can send only one and ignore duplicates.
    if (action.postEvalActions) {
      postEvalActions.push(...action.postEvalActions);
    }
  };

  return {
    take,
    put,
    isEmpty: () => {
      return !canTake;
    },
    flush,
  };
}

function* evaluationChangeListenerSaga() {
  // Explicitly shutdown old worker if present
  yield call(worker.shutdown);
  yield call(worker.start);
  widgetTypeConfigMap = WidgetFactory.getWidgetTypeConfigMap();
  const initAction = yield take(FIRST_EVAL_REDUX_ACTIONS);
  yield fork(evaluateTreeSaga, initAction.postEvalActions, true);
  const evtActionChannel = yield actionChannel(
    EVALUATE_REDUX_ACTIONS,
    evalQueueBuffer(),
  );
  while (true) {
    const action: EvaluationReduxAction<unknown | unknown[]> = yield take(
      evtActionChannel,
    );
    if (FIRST_EVAL_REDUX_ACTIONS.includes(action.type)) {
      yield call(evaluateTreeSaga, initAction.postEvalActions, true);
    } else {
      if (shouldProcessBatchedAction(action)) {
        yield call(evaluateTreeSaga, action.postEvalActions);
      }
    }
  }
}

export default function* evaluationSagaListeners() {
  yield take(ReduxActionTypes.START_EVALUATION);
  while (true) {
    try {
      yield call(evaluationChangeListenerSaga);
    } catch (e) {
      log.error(e);
      Sentry.captureException(e);
    }
  }
}<|MERGE_RESOLUTION|>--- conflicted
+++ resolved
@@ -28,14 +28,6 @@
 } from "../utils/PerformanceTracker";
 import * as Sentry from "@sentry/react";
 import { Action } from "redux";
-<<<<<<< HEAD
-import _ from "lodash";
-import { ENTITY_TYPE, Message, Severity } from "entities/AppsmithConsole";
-import LOG_TYPE from "entities/AppsmithConsole/logtype";
-import { DataTree } from "entities/DataTree/dataTreeFactory";
-import { AppState } from "reducers";
-=======
->>>>>>> 7063ee9d
 import {
   EVALUATE_REDUX_ACTIONS,
   FIRST_EVAL_REDUX_ACTIONS,
@@ -54,302 +46,6 @@
 
 const worker = new GracefulWorkerService(Worker);
 
-<<<<<<< HEAD
-const getDebuggerErrors = (state: AppState) => state.ui.debugger.errors;
-
-function getLatestEvalPropertyErrors(
-  currentDebuggerErrors: Record<string, Message>,
-  dataTree: DataTree,
-  evaluationOrder: Array<string>,
-) {
-  const updatedDebuggerErrors: Record<string, Message> = {
-    ...currentDebuggerErrors,
-  };
-
-  for (const evaluatedPath of evaluationOrder) {
-    const { entityName, propertyPath } = getEntityNameAndPropertyPath(
-      evaluatedPath,
-    );
-    const entity = dataTree[entityName];
-    if (isWidget(entity) || isAction(entity)) {
-      if (propertyPath in entity.logBlackList) {
-        continue;
-      }
-      const allEvalErrors: EvaluationError[] = _.get(
-        entity,
-        getEvalErrorPath(evaluatedPath, false),
-        [],
-      );
-      const evaluatedValue = _.get(
-        entity,
-        getEvalValuePath(evaluatedPath, false),
-      );
-      const evalErrors: EvaluationError[] = [];
-      const evalWarnings: EvaluationError[] = [];
-
-      for (const err of allEvalErrors) {
-        if (err.severity === Severity.WARNING) {
-          evalWarnings.push(err);
-        }
-        if (err.severity === Severity.ERROR) {
-          evalErrors.push(err);
-        }
-      }
-
-      const idField = isWidget(entity) ? entity.widgetId : entity.actionId;
-      const nameField = isWidget(entity) ? entity.widgetName : entity.name;
-      const entityType = isWidget(entity)
-        ? ENTITY_TYPE.WIDGET
-        : ENTITY_TYPE.ACTION;
-      const debuggerKeyMap = {
-        [idField + "-" + propertyPath]: evalErrors,
-        [`${idField}-${propertyPath}-warning`]: evalWarnings,
-      };
-      // if dataTree has error but debugger does not -> add
-      // if debugger has error and data tree has error -> update error
-      // if debugger has error but data tree does not -> remove
-      // if debugger or data tree does not have an error -> no change
-
-      for (const [debuggerKey, errors] of Object.entries(debuggerKeyMap)) {
-        if (errors.length) {
-          // TODO Rank and set the most critical error
-          const error = errors[0];
-          const errorMessages = errors.map((e) => ({
-            message: e.errorMessage,
-          }));
-
-          if (!debuggerKey.endsWith("warning")) {
-            store.dispatch(
-              logDebuggerErrorAnalytics({
-                eventName: "DEBUGGER_NEW_ERROR",
-                entityId: idField,
-                entityName: nameField,
-                entityType,
-                propertyPath,
-                errorMessages,
-              }),
-            );
-          }
-
-          // Add or update
-          updatedDebuggerErrors[debuggerKey] = {
-            logType: LOG_TYPE.EVAL_ERROR,
-            text: PropertyEvalErrorTypeDebugMessage[error.errorType](
-              propertyPath,
-            ),
-            messages: errorMessages,
-            severity: error.severity,
-            timestamp: moment().format("hh:mm:ss"),
-            source: {
-              id: idField,
-              name: nameField,
-              type: entityType,
-              propertyPath: propertyPath,
-            },
-            state: {
-              [propertyPath]: evaluatedValue,
-            },
-          };
-        } else if (debuggerKey in updatedDebuggerErrors) {
-          if (!debuggerKey.endsWith("warning")) {
-            store.dispatch(
-              logDebuggerErrorAnalytics({
-                eventName: "DEBUGGER_RESOLVED_ERROR",
-                entityId: idField,
-                entityName: nameField,
-                entityType,
-                propertyPath:
-                  updatedDebuggerErrors[debuggerKey].source?.propertyPath ?? "",
-                errorMessages:
-                  updatedDebuggerErrors[debuggerKey].messages ?? [],
-              }),
-            );
-          }
-          // Remove
-          delete updatedDebuggerErrors[debuggerKey];
-        }
-      }
-    }
-  }
-  return updatedDebuggerErrors;
-}
-
-function* evalErrorHandler(
-  errors: EvalError[],
-  dataTree?: DataTree,
-  evaluationOrder?: Array<string>,
-): any {
-  if (dataTree && evaluationOrder) {
-    const currentDebuggerErrors: Record<string, Message> = yield select(
-      getDebuggerErrors,
-    );
-    const evalPropertyErrors = getLatestEvalPropertyErrors(
-      currentDebuggerErrors,
-      dataTree,
-      evaluationOrder,
-    );
-
-    yield put({
-      type: ReduxActionTypes.DEBUGGER_UPDATE_ERROR_LOGS,
-      payload: evalPropertyErrors,
-    });
-  }
-
-  errors.forEach((error) => {
-    switch (error.type) {
-      case EvalErrorTypes.CYCLICAL_DEPENDENCY_ERROR: {
-        if (error.context) {
-          // Add more info about node for the toast
-          const { entityType, node } = error.context;
-          Toaster.show({
-            text: `${error.message} Node was: ${node}`,
-            variant: Variant.danger,
-          });
-          AppsmithConsole.error({
-            text: `${error.message} Node was: ${node}`,
-          });
-          // Send the generic error message to sentry for better grouping
-          Sentry.captureException(new Error(error.message), {
-            tags: {
-              node,
-              entityType,
-            },
-            // Level is warning because it could be a user error
-            level: Sentry.Severity.Warning,
-          });
-          // Log an analytics event for cyclical dep errors
-          AnalyticsUtil.logEvent("CYCLICAL_DEPENDENCY_ERROR", {
-            node,
-            entityType,
-            // Level is warning because it could be a user error
-            level: Sentry.Severity.Warning,
-          });
-        }
-
-        break;
-      }
-      case EvalErrorTypes.EVAL_TREE_ERROR: {
-        Toaster.show({
-          text: createMessage(ERROR_EVAL_ERROR_GENERIC),
-          variant: Variant.danger,
-        });
-        break;
-      }
-      case EvalErrorTypes.BAD_UNEVAL_TREE_ERROR: {
-        Sentry.captureException(error);
-        break;
-      }
-      case EvalErrorTypes.EVAL_TRIGGER_ERROR: {
-        log.debug(error);
-        Toaster.show({
-          text: createMessage(ERROR_EVAL_TRIGGER, error.message),
-          variant: Variant.danger,
-          showDebugButton: true,
-        });
-        AppsmithConsole.error({
-          text: createMessage(ERROR_EVAL_TRIGGER, error.message),
-        });
-        break;
-      }
-      case EvalErrorTypes.EVAL_PROPERTY_ERROR: {
-        log.debug(error);
-        break;
-      }
-      default: {
-        Sentry.captureException(error);
-        log.debug(error);
-      }
-    }
-  });
-}
-
-function* logSuccessfulBindings(
-  unEvalTree: DataTree,
-  dataTree: DataTree,
-  evaluationOrder: string[],
-) {
-  const appMode = yield select(getAppMode);
-  if (appMode === APP_MODE.PUBLISHED) return;
-  if (!evaluationOrder) return;
-  evaluationOrder.forEach((evaluatedPath) => {
-    const { entityName, propertyPath } = getEntityNameAndPropertyPath(
-      evaluatedPath,
-    );
-    const entity = dataTree[entityName];
-    if (isAction(entity) || isWidget(entity)) {
-      const unevalValue = _.get(unEvalTree, evaluatedPath);
-      const entityType = isAction(entity) ? entity.pluginType : entity.type;
-      const isABinding = _.find(entity.dynamicBindingPathList, {
-        key: propertyPath,
-      });
-      const logBlackList = entity.logBlackList;
-      const errors: EvaluationError[] = _.get(
-        dataTree,
-        getEvalErrorPath(evaluatedPath),
-        [],
-      ) as EvaluationError[];
-      const criticalErrors = errors.filter(
-        (error) => error.errorType !== PropertyEvaluationErrorType.LINT,
-      );
-      const hasErrors = criticalErrors.length > 0;
-
-      if (isABinding && !hasErrors && !(propertyPath in logBlackList)) {
-        AnalyticsUtil.logEvent("BINDING_SUCCESS", {
-          unevalValue,
-          entityType,
-          propertyPath,
-        });
-      }
-    }
-  });
-}
-
-// Update only the changed entities on tern. We will pick up the updated
-// entities from the evaluation order and create a new def from them.
-// When there is a top level entity removed in removedPaths,
-// we will remove its def
-function* updateTernDefinitions(
-  dataTree: DataTree,
-  evaluationOrder: string[],
-  removedPaths: string[],
-  isFirstEvaluation: boolean,
-) {
-  const updatedEntities: Set<string> = new Set();
-  // If it is the first evaluation, we want to add everything in the data tree
-  if (isFirstEvaluation) {
-    Object.keys(dataTree).forEach((key) => updatedEntities.add(key));
-  } else {
-    evaluationOrder.forEach((path) => {
-      const { entityName } = getEntityNameAndPropertyPath(path);
-      updatedEntities.add(entityName);
-    });
-  }
-
-  updatedEntities.forEach((entityName) => {
-    const entity = dataTree[entityName];
-    if (entity) {
-      const { def, name } = dataTreeTypeDefCreator(entity, entityName);
-      TernServer.updateDef(name, def);
-    }
-  });
-  removedPaths.forEach((path) => {
-    // No '.' means that the path is an entity name
-    if (path.split(".").length === 1) {
-      TernServer.removeDef(path);
-    }
-  });
-}
-
-function* postEvalActionDispatcher(
-  actions: Array<ReduxAction<unknown> | ReduxActionWithoutPayload>,
-) {
-  for (const action of actions) {
-    yield put(action);
-  }
-}
-
-=======
->>>>>>> 7063ee9d
 function* evaluateTreeSaga(
   postEvalActions?: Array<ReduxAction<unknown> | ReduxActionWithoutPayload>,
   isFirstEvaluation = false,
