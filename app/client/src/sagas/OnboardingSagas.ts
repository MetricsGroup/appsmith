import { GenericApiResponse } from "api/ApiResponses";
import DatasourcesApi from "api/DatasourcesApi";
import { Datasource } from "entities/Datasource";
import { Plugin } from "api/PluginApi";
import {
  ReduxAction,
  ReduxActionErrorTypes,
  ReduxActionTypes,
  WidgetReduxActionTypes,
} from "constants/ReduxActionConstants";
import { AppState } from "reducers";
import {
  all,
  call,
  cancel,
  delay,
  fork,
  put,
  select,
  take,
  takeLatest,
} from "redux-saga/effects";
import {
  getCanvasWidgets,
  getDatasources,
  getPlugins,
} from "selectors/entitiesSelector";
import { getDataTree } from "selectors/dataTreeSelectors";
import { getCurrentOrgId } from "selectors/organizationSelectors";
import {
  getOnboardingState,
  setEnableFirstTimeUserOnboarding as storeEnableFirstTimeUserOnboarding,
  setFirstTimeUserOnboardingApplicationId as storeFirstTimeUserOnboardingApplicationId,
  setFirstTimeUserOnboardingIntroModalVisibility as storeFirstTimeUserOnboardingIntroModalVisibility,
  setOnboardingState,
  setOnboardingWelcomeState,
} from "utils/storage";
import { validateResponse } from "./ErrorSagas";
import { getSelectedWidget, getWidgetByName, getWidgets } from "./selectors";
import {
  endOnboarding,
  setCurrentStep,
  setCurrentSubstep,
  setHelperConfig,
  setOnboardingState as setOnboardingReduxState,
  showIndicator,
  showOnboardingHelper,
} from "actions/onboardingActions";
import {
  changeDatasource,
  expandDatasourceEntity,
} from "actions/datasourceActions";
import {
  playOnboardingAnimation,
  playOnboardingStepCompletionAnimation,
  trimQueryString,
} from "utils/helpers";
import {
  OnboardingConfig,
  OnboardingHelperConfig,
  OnboardingStep,
} from "constants/OnboardingConstants";
import AnalyticsUtil from "../utils/AnalyticsUtil";
import { get } from "lodash";
import { AppIconCollection } from "components/ads/AppIcon";
import {
  getDefaultApplicationId,
  getUserApplicationsOrgs,
} from "selectors/applicationSelectors";
import { getAppCardColorPalette } from "selectors/themeSelectors";
import {
  getRandomPaletteColor,
  getNextEntityName,
  getQueryParams,
} from "utils/AppsmithUtils";
import { getCurrentUser } from "selectors/usersSelectors";
import {
  getCurrentApplicationId,
  getCurrentPageId,
  getIsEditorInitialized,
} from "selectors/editorSelectors";
import { createActionRequest, runAction } from "actions/pluginActionActions";
import {
  APPLICATIONS_URL,
  BUILDER_PAGE_URL,
  INTEGRATION_EDITOR_URL,
  INTEGRATION_TABS,
  matchBuilderPath,
} from "constants/routes";
import { QueryAction } from "entities/Action";
import history from "utils/history";
import { getQueryIdFromURL } from "pages/Editor/Explorer/helpers";
// import { calculateNewWidgetPosition } from "./WidgetOperationSagas";
import { RenderModes } from "constants/WidgetConstants";
import { generateReactKey } from "utils/generators";
import { forceOpenPropertyPane } from "actions/widgetActions";
import { navigateToCanvas } from "pages/Editor/Explorer/Widgets/utils";
import {
  batchUpdateWidgetProperty,
  updateWidgetPropertyRequest,
} from "actions/controlActions";
import OnSubmitGif from "assets/gifs/onsubmit.gif";
import { checkAndGetPluginFormConfigsSaga } from "sagas/PluginSagas";
import WidgetFactory from "utils/WidgetFactory";
const WidgetTypes = WidgetFactory.widgetTypes;

import {
  EVAL_ERROR_PATH,
  EvaluationError,
  PropertyEvaluationErrorType,
} from "utils/DynamicBindingUtils";
import { GRID_DENSITY_MIGRATION_V1 } from "widgets/constants";
import {
  getFirstTimeUserOnboardingApplicationId,
  getIsFirstTimeUserOnboardingEnabled,
} from "selectors/onboardingSelectors";
import { Toaster } from "components/ads/Toast";
import { Variant } from "components/ads/common";

export const getCurrentStep = (state: AppState) =>
  state.ui.onBoarding.currentStep;
export const getCurrentSubStep = (state: AppState) =>
  state.ui.onBoarding.currentSubstep;
export const inOnboarding = (state: AppState) =>
  state.ui.onBoarding.inOnboarding;
export const isAddWidgetComplete = (state: AppState) =>
  state.ui.onBoarding.addedWidget;
export const showCompletionDialog = (state: AppState) => {
  const isInOnboarding = inOnboarding(state);
  const currentStep = getCurrentStep(state);

  return isInOnboarding && currentStep === OnboardingStep.DEPLOY;
};
export const getInitialTableData = (state: AppState) => {
  const widgetConfig = state.entities.widgetConfig;

  return widgetConfig.config.TABLE_WIDGET.tableData;
};
export const getHelperConfig = (step: OnboardingStep) => {
  return OnboardingConfig[step].helper as OnboardingHelperConfig;
};
export const checkCurrentStep = (
  state: AppState,
  step: OnboardingStep,
  comparison: "EQAULS" | "LESSER" = "EQAULS",
) => {
  const isInOnboarding = inOnboarding(state);
  const currentStep = getCurrentStep(state);

  switch (comparison) {
    case "LESSER":
      return isInOnboarding && currentStep < step;
    default:
      return isInOnboarding && currentStep === step;
  }
};

function* listenForWidgetAdditions() {
  while (true) {
    yield take();

    const selectedWidget = yield select(getSelectedWidget);
    const canvasWidgets = yield select(getCanvasWidgets);
    const initialTableData = yield select(getInitialTableData);

    // Updating the tableData property to []
    if (
      selectedWidget &&
      selectedWidget.type === "TABLE_WIDGET" &&
      canvasWidgets[selectedWidget.widgetId]
    ) {
      if (
        selectedWidget.widgetName === "Standup_Table" ||
        selectedWidget.tableData === initialTableData
      ) {
        yield put(
          batchUpdateWidgetProperty(selectedWidget.widgetId, {
            modify: {
              widgetName: "Standup_Table",
              tableData: [],
              columnSizeMap: {
                avatar: 20,
                name: 30,
              },
              migrated: false,
              ...getStandupTableDimensions(),
            },
          }),
        );
      }

      AnalyticsUtil.logEvent("ONBOARDING_ADD_WIDGET_TABLE");
      yield put(setCurrentStep(OnboardingStep.SUCCESSFUL_BINDING));
      yield put({
        type: ReduxActionTypes.ADD_WIDGET_COMPLETE,
      });
      yield put(
        setHelperConfig(getHelperConfig(OnboardingStep.SUCCESSFUL_BINDING)),
      );

      return;
    }
  }
}

function* listenForAddInputWidget() {
  while (true) {
    yield take();
    const canvasWidgets = yield select(getCanvasWidgets);
    const currentPageId = yield select(getCurrentPageId);
    const defaultApplicationId = yield select(getDefaultApplicationId);
    const widgets = yield select(getWidgets);

    const inputWidget: any = Object.values(widgets).find(
      (widget: any) => widget.type === "INPUT_WIDGET",
    );

    const isOnBuilder = matchBuilderPath(window.location.pathname);

    trimQueryString(
      BUILDER_PAGE_URL({
        defaultApplicationId,
        pageId: currentPageId,
      }),
    );

    if (
      inputWidget &&
      inputWidget.type === "INPUT_WIDGET" &&
      canvasWidgets[inputWidget.widgetId]
    ) {
<<<<<<< HEAD
      if (
        !window.location.pathname.includes(
          BUILDER_PAGE_URL(defaultApplicationId, currentPageId),
        )
      ) {
=======
      if (!isOnBuilder) {
>>>>>>> 3d1bf67c
        yield cancel();
      }

      AnalyticsUtil.logEvent("ONBOARDING_ADD_WIDGET_INPUT");

      if (inputWidget.widgetName !== "Standup_Input") {
        yield put(
          updateWidgetPropertyRequest(
            inputWidget.widgetId,
            "widgetName",
            "Standup_Input",
          ),
        );
        yield put(
          batchUpdateWidgetProperty(inputWidget.widgetId, {
            modify: {
              ...getStandupInputDimensions(),
              ...getStandupInputProps(),
            },
          }),
        );
        yield put(setCurrentSubstep(2));

        yield put(showIndicator(OnboardingStep.ADD_INPUT_WIDGET));
      }

      const helperConfig: OnboardingHelperConfig = yield select(
        (state) => state.ui.onBoarding.helperStepConfig,
      );
      const onSubmitGifUrl = OnSubmitGif;

      if (helperConfig.image?.src !== onSubmitGifUrl) {
        yield put(
          setHelperConfig({
            ...helperConfig,
            image: {
              src: onSubmitGifUrl,
            },
          }),
        );
      }

      yield take(ReduxActionTypes.CREATE_ACTION_SUCCESS);
      const dataTree = yield select(getDataTree);

      const updatedInputWidget = dataTree["Standup_Input"];

      if (updatedInputWidget) {
        const dynamicTriggerPathList =
          updatedInputWidget.dynamicTriggerPathList;
        const hasOnSubmitHandler =
          dynamicTriggerPathList &&
          dynamicTriggerPathList.length &&
          dynamicTriggerPathList.some(
            (trigger: any) => trigger.key === "onSubmit",
          );

        if (hasOnSubmitHandler) {
          yield put(
            updateWidgetPropertyRequest(
              inputWidget.widgetId,
              "onSubmit",
              "{{add_standup_updates.run(() => fetch_standup_updates.run(), () => {})}}",
            ),
          );
          AnalyticsUtil.logEvent("ONBOARDING_ONSUBMIT_SUCCESS");

          yield put(setCurrentStep(OnboardingStep.DEPLOY));
          yield put(setHelperConfig(getHelperConfig(OnboardingStep.DEPLOY)));

          return;
        }
      }
    }
  }
}

function* listenForSuccessfulBinding() {
  while (true) {
    yield take();

    let bindSuccessful = true;
    const selectedWidget = yield call(getStandupTableWidget);
    if (selectedWidget && selectedWidget.type === "TABLE_WIDGET") {
      const dataTree = yield select(getDataTree);

      if (dataTree[selectedWidget.widgetName]) {
        const dynamicBindingPathList =
          dataTree[selectedWidget.widgetName].dynamicBindingPathList;
        const tableHasData = dataTree[selectedWidget.widgetName].tableData;
        const hasBinding =
          dynamicBindingPathList &&
          !!dynamicBindingPathList.length &&
          dynamicBindingPathList.some(
            (item: { key: string }) => item.key === "tableData",
          );
        const errors = get(
          selectedWidget,
          `${EVAL_ERROR_PATH}.tableData`,
          [],
        ).filter(
          (error: EvaluationError) =>
            error.errorType !== PropertyEvaluationErrorType.LINT,
        );

        bindSuccessful =
          bindSuccessful &&
          hasBinding &&
          Array.isArray(tableHasData) &&
          tableHasData.length &&
          errors.length === 0;

        if (bindSuccessful) {
          yield put(
            batchUpdateWidgetProperty(selectedWidget.widgetId, {
              modify: {
                columnTypeMap: {
                  avatar: {
                    type: "image",
                    format: "",
                  },
                },
              },
            }),
          );
          AnalyticsUtil.logEvent("ONBOARDING_SUCCESSFUL_BINDING");
          yield put(setCurrentStep(OnboardingStep.ADD_INPUT_WIDGET));

          yield delay(1000);

          yield put(
            setHelperConfig(getHelperConfig(OnboardingStep.ADD_INPUT_WIDGET)),
          );
          return;
        }
      }
    }
  }
}

function* createOnboardingDatasource() {
  AnalyticsUtil.logEvent("ONBOARDING_INTRODUCTION");

  try {
    const isEditorInitialized = yield select(getIsEditorInitialized);
    if (!isEditorInitialized)
      yield take(ReduxActionTypes.INITIALIZE_EDITOR_SUCCESS);

    const organizationId = yield select(getCurrentOrgId);
    const plugins = yield select(getPlugins);
    const postgresPlugin = plugins.find(
      (plugin: Plugin) => plugin.name === "PostgreSQL",
    );
    const datasources: Datasource[] = yield select(getDatasources);
    let onboardingDatasource = datasources.find((datasource) => {
      const name = get(datasource, "name");

      return name === "Super Updates DB";
    });

    if (!onboardingDatasource) {
      const datasourceConfig: any = {
        pluginId: postgresPlugin.id,
        name: "Super Updates DB",
        organizationId,
        datasourceConfiguration: {
          connection: {
            mode: "READ_WRITE",
            ssl: { authType: "DEFAULT" },
          },
          endpoints: [
            {
              host: "fake-api.cvuydmurdlas.us-east-1.rds.amazonaws.com",
              port: 5432,
            },
          ],
          authentication: {
            databaseName: "fakeapi",
            username: "fakeapi",
            password: "LimitedAccess123#",
          },
          sshProxyEnabled: false,
        },
      };

      const datasourceResponse: GenericApiResponse<Datasource> = yield DatasourcesApi.createDatasource(
        datasourceConfig,
      );
      yield validateResponse(datasourceResponse);
      yield checkAndGetPluginFormConfigsSaga(postgresPlugin.id);
      yield put({
        type: ReduxActionTypes.CREATE_DATASOURCE_SUCCESS,
        payload: datasourceResponse.data,
      });

      onboardingDatasource = datasourceResponse.data;
    }

    yield put(expandDatasourceEntity(onboardingDatasource.id));

    yield put({
      type: ReduxActionTypes.CREATE_ONBOARDING_DBQUERY_SUCCESS,
    });

    // Navigate to that datasource page
    yield put(changeDatasource(onboardingDatasource));

    yield take(ReduxActionTypes.SHOW_ONBOARDING_LOADER);
    yield put(
      setHelperConfig(getHelperConfig(OnboardingStep.EXAMPLE_DATABASE)),
    );
    yield put(showOnboardingHelper(true));
  } catch (error) {
    yield put({
      type: ReduxActionErrorTypes.CREATE_ONBOARDING_DBQUERY_ERROR,
      payload: { error },
    });
  }
}

function* listenForCreateAction() {
  const helperConfig = getHelperConfig(OnboardingStep.EXAMPLE_DATABASE);
  yield put(showIndicator(OnboardingStep.EXAMPLE_DATABASE));

  yield take([ReduxActionTypes.CREATE_ACTION_SUCCESS]);
  AnalyticsUtil.logEvent("ONBOARDING_ADD_QUERY");
  yield put(
    setHelperConfig({
      ...helperConfig,
      image: {
        src: "https://assets.appsmith.com/Run.gif",
      },
    }),
  );
  yield put(setCurrentSubstep(2));

  yield take([
    ReduxActionTypes.UPDATE_ACTION_INIT,
    ReduxActionTypes.QUERY_PANE_CHANGE,
    ReduxActionTypes.RUN_ACTION_REQUEST,
  ]);

  yield take([ReduxActionTypes.RUN_ACTION_SUCCESS]);
  AnalyticsUtil.logEvent("ONBOARDING_RUN_QUERY");
  yield put(setHelperConfig(getHelperConfig(OnboardingStep.RUN_QUERY_SUCCESS)));
  yield put(showIndicator(OnboardingStep.RUN_QUERY_SUCCESS));

  yield put(setCurrentStep(OnboardingStep.RUN_QUERY_SUCCESS));
}

function* listenForDeploySaga() {
  while (true) {
    yield take();
    yield put(showIndicator(OnboardingStep.DEPLOY));

    yield take(ReduxActionTypes.PUBLISH_APPLICATION_SUCCESS);
    AnalyticsUtil.logEvent("ONBOARDING_DEPLOY");

    yield call(setOnboardingWelcomeState, false);
    yield put(setCurrentStep(OnboardingStep.FINISH));
    yield put(setOnboardingReduxState(false));

    return;
  }
}

function* initiateOnboarding() {
  const currentOnboardingState = yield getOnboardingState();

  if (currentOnboardingState) {
    yield put(setOnboardingReduxState(true));

    yield put(setCurrentStep(OnboardingStep.WELCOME));
    yield put(setCurrentStep(OnboardingStep.EXAMPLE_DATABASE));
  }
}

function* proceedOnboardingSaga() {
  const isInOnboarding = yield select(inOnboarding);

  if (isInOnboarding) {
    yield put({
      type: ReduxActionTypes.INCREMENT_STEP,
    });

    yield setupOnboardingStep();
  }
}

function* setupOnboardingStep() {
  const currentStep: OnboardingStep = yield select(getCurrentStep);
  const currentConfig = OnboardingConfig[currentStep];
  let actions = currentConfig.setup();

  if (actions.length) {
    actions = actions.map((action) => put(action));
    yield all(actions);
  }

  yield delay(500);
  playOnboardingStepCompletionAnimation();
}

function* skipOnboardingSaga() {
  const set = yield call(setOnboardingState, false);
  const resetWelcomeState = yield call(setOnboardingWelcomeState, false);

  if (set && resetWelcomeState) {
    yield put(setOnboardingReduxState(false));
  }
}

function* returnHomeSaga() {
  history.push(APPLICATIONS_URL);
  yield put(endOnboarding());

  AnalyticsUtil.logEvent("ONBOARDING_GO_HOME");
}

function* showEndOnboardingHelperSaga() {
  const params = getQueryParams();
  const inOnboarding = yield call(getOnboardingState);

  if (params.onboardingComplete && inOnboarding) {
    yield put(
      setHelperConfig(
        getHelperConfig(OnboardingStep.FINISH) as OnboardingHelperConfig,
      ),
    );
    AnalyticsUtil.logEvent("ONBOARDING_COMPLETE");
    yield put(setCurrentSubstep(5));

    yield delay(1000);
    yield call(playOnboardingAnimation);
    yield put(showOnboardingHelper(true));
  }
}

// Cheat actions
function* createApplication() {
  const colorPalette = yield select(getAppCardColorPalette);
  const color = getRandomPaletteColor(colorPalette);
  const icon =
    AppIconCollection[Math.floor(Math.random() * AppIconCollection.length)];

  const currentUser = yield select(getCurrentUser);
  const userOrgs = yield select(getUserApplicationsOrgs);
  const currentOrganizationId = currentUser.currentOrganizationId;
  let organization;
  const isFirstTimeUserOnboardingdEnabled = yield select(
    getIsFirstTimeUserOnboardingEnabled,
  );
  if (isFirstTimeUserOnboardingdEnabled) {
    yield put({
      type: ReduxActionTypes.SET_ENABLE_FIRST_TIME_USER_ONBOARDING,
      payload: false,
    });
    yield put({
      type: ReduxActionTypes.SET_FIRST_TIME_USER_ONBOARDING_APPLICATION_ID,
      payload: "",
    });
  }
  if (!currentOrganizationId) {
    organization = userOrgs[0];
  } else {
    const filteredOrganizations = userOrgs.filter(
      (org: any) => org.organization.id === currentOrganizationId,
    );
    organization = filteredOrganizations[0];
  }

  // Organization could be undefined for unknown reason
  if (organization) {
    const applicationList = organization.applications;

    const applicationName = getNextEntityName(
      "Super Standup ",
      applicationList.map((el: any) => el.name),
      true,
    );

    yield put({
      type: ReduxActionTypes.CREATE_APPLICATION_INIT,
      payload: {
        applicationName,
        orgId: organization.organization.id,
        icon,
        color,
      },
    });

    yield take(ReduxActionTypes.CREATE_APPLICATION_SUCCESS);
    yield call(initiateOnboarding);
  }
}

function* createQuery() {
  const currentPageId = yield select(getCurrentPageId);
  const defaultApplicationId = yield select(getDefaultApplicationId);
  const currentSubstep = yield select(getCurrentSubStep);
  const datasources: Datasource[] = yield select(getDatasources);
  const onboardingDatasource = datasources.find((datasource) => {
    const name = get(datasource, "name");

    return name === "Super Updates DB";
  });

  // If the user is on substep 2 of the CREATE_QUERY step
  // just run the query.
  if (currentSubstep == 2) {
    yield put({
      type: "ONBOARDING_RUN_QUERY",
    });

    AnalyticsUtil.logEvent("ONBOARDING_CHEAT", {
      step: 1,
    });

    return;
  }

  if (onboardingDatasource) {
    const payload = {
      name: "fetch_standup_updates",
      pageId: currentPageId,
      pluginId: onboardingDatasource?.pluginId,
      datasource: {
        id: onboardingDatasource?.id,
      },
      actionConfiguration: {
        body:
          "Select avatar, name, notes from standup_updates order by id desc",
        timeoutInMillisecond: 30000,
      },
    } as Partial<QueryAction>;

    yield put(createActionRequest(payload));
    history.push(
      INTEGRATION_EDITOR_URL(
        defaultApplicationId,
        currentPageId,
        INTEGRATION_TABS.ACTIVE,
      ),
    );

    yield take(ReduxActionTypes.CREATE_ACTION_SUCCESS);
    yield put({
      type: "ONBOARDING_RUN_QUERY",
    });

    AnalyticsUtil.logEvent("ONBOARDING_CHEAT", {
      step: 1,
    });
  }
}

function* executeQuery() {
  const queryId = getQueryIdFromURL();

  if (queryId) {
    yield put(runAction(queryId));
  }
}

function* addWidget(widgetConfig: any) {
  try {
    const widget = yield select(getWidgetByName, widgetConfig.widgetName ?? "");
    // If widget already exists return
    if (widget) return;

    const newWidget = {
      newWidgetId: generateReactKey(),
      widgetId: "0",
      parentId: "0",
      renderMode: RenderModes.CANVAS,
      isLoading: false,
      ...widgetConfig,
    };

    yield put({
      type: WidgetReduxActionTypes.WIDGET_ADD_CHILD,
      payload: newWidget,
    });

    const pageId = yield select(getCurrentPageId);
    const defaultApplicationId = yield select(getDefaultApplicationId);

    navigateToCanvas(
      window.location.pathname,
      pageId,
      newWidget.newWidgetId,
      defaultApplicationId,
    );
    yield put({
      type: ReduxActionTypes.SELECT_WIDGET_INIT,
      payload: { widgetId: newWidget.newWidgetId },
    });
    yield put(forceOpenPropertyPane(newWidget.newWidgetId));
  } catch (error) {}
}

const getStandupTableDimensions = () => {
  const columns = 16 * GRID_DENSITY_MIGRATION_V1;
  const rows = 15 * GRID_DENSITY_MIGRATION_V1;
  const topRow = 2 * GRID_DENSITY_MIGRATION_V1;
  const bottomRow = rows + topRow;
  return {
    parentRowSpace: 40,
    parentColumnSpace: 1,
    topRow,
    bottomRow,
    leftColumn: 0,
    rightColumn: columns,
    columns: columns,
    rows: rows,
  };
};

const getStandupInputDimensions = () => {
  const columns = 6 * GRID_DENSITY_MIGRATION_V1;
  const rows = 1 * GRID_DENSITY_MIGRATION_V1;
  const leftColumn = 5 * GRID_DENSITY_MIGRATION_V1;
  const rightColumn = leftColumn + columns;
  return {
    topRow: 1 * GRID_DENSITY_MIGRATION_V1,
    bottomRow: 2 * GRID_DENSITY_MIGRATION_V1,
    leftColumn,
    rightColumn,
    rows,
    columns,
  };
};

const getStandupInputProps = () => ({
  placeholderText: "Type your update and hit enter!",
});

function* addTableWidget() {
  yield call(addWidget, {
    type: WidgetTypes.TABLE_WIDGET,
    widgetName: "Standup_Table",
    ...getStandupTableDimensions(),
    props: {
      tableData: [],
    },
  });

  AnalyticsUtil.logEvent("ONBOARDING_ADD_WIDGET_CLICK");
  AnalyticsUtil.logEvent("ONBOARDING_CHEAT", {
    step: 2,
  });
}

function* addInputWidget() {
  yield call(addWidget, {
    type: WidgetTypes.INPUT_WIDGET,
    widgetName: "Standup_Input",
    ...getStandupInputDimensions(),
    props: getStandupInputProps(),
  });

  yield call(addOnSubmitHandler);
}

function* addOnSubmitHandler() {
  // Creating a query first
  const currentPageId = yield select(getCurrentPageId);
  const datasources: Datasource[] = yield select(getDatasources);
  const onboardingDatasource = datasources.find((datasource) => {
    const name = get(datasource, "name");

    return name === "Super Updates DB";
  });

  if (onboardingDatasource) {
    const payload = {
      name: "add_standup_updates",
      pageId: currentPageId,
      pluginId: onboardingDatasource?.pluginId,
      datasource: {
        id: onboardingDatasource?.id,
      },
      actionConfiguration: {
        body: `Insert into standup_updates("name", "notes") values ('{{appsmith.user.email}}', '{{ Standup_Input.text }}')`,
      },
    } as Partial<QueryAction>;

    yield put(createActionRequest(payload));

    yield take(ReduxActionTypes.CREATE_ACTION_SUCCESS);

    const widgets = yield select(getWidgets);
    const inputWidget: any = Object.values(widgets).find(
      (widget: any) => widget.type === "INPUT_WIDGET",
    );

    if (inputWidget) {
      yield delay(1000);

      const pageId = yield select(getCurrentPageId);
      const defaultApplicationId = yield select(getDefaultApplicationId);

      navigateToCanvas(
        window.location.pathname,
        pageId,
        inputWidget.widgetId,
        defaultApplicationId,
      );
      yield put({
        type: ReduxActionTypes.SELECT_WIDGET_INIT,
        payload: { widgetId: inputWidget.widgetId },
      });
      yield put(forceOpenPropertyPane(inputWidget.widgetId));

      yield put(
        updateWidgetPropertyRequest(
          inputWidget.widgetId,
          "onSubmit",
          "{{add_standup_updates.run(() => fetch_standup_updates.run(), () => {})}}",
        ),
      );
      AnalyticsUtil.logEvent("ONBOARDING_ONSUBMIT_SUCCESS");

      yield put(setCurrentStep(OnboardingStep.DEPLOY));
      yield put(setHelperConfig(getHelperConfig(OnboardingStep.DEPLOY)));

      AnalyticsUtil.logEvent("ONBOARDING_CHEAT", {
        step: 4,
      });
    }
  }
}

function* getStandupTableWidget() {
  const canvasWidgets: Record<string, any> = yield select(getCanvasWidgets);
  const result =
    Object.entries(canvasWidgets).find((widgetEntry) => {
      const [, widget] = widgetEntry;
      return widget.widgetName === "Standup_Table";
    }) || [];
  const standupTable = result[1];
  return standupTable;
}

function* addBinding() {
  const standupTable = yield call(getStandupTableWidget);
  if (standupTable) {
    yield put(
      updateWidgetPropertyRequest(
        standupTable.widgetId,
        "tableData",
        "{{fetch_standup_updates.data}}",
      ),
    );

    AnalyticsUtil.logEvent("ONBOARDING_CHEAT", {
      step: 3,
    });
  }
}

function* deploy() {
  const applicationId = yield select(getCurrentApplicationId);
  yield put({
    type: ReduxActionTypes.PUBLISH_APPLICATION_INIT,
    payload: {
      applicationId,
    },
  });

  AnalyticsUtil.logEvent("ONBOARDING_CHEAT", {
    step: 5,
  });
}

export default function* onboardingSagas() {
  while (true) {
    const task = yield fork(onboardingActionSagas);

    yield take(ReduxActionTypes.END_ONBOARDING);
    yield cancel(task);
    yield call(skipOnboardingSaga);
  }
}

function* setEnableFirstTimeUserOnboarding(action: ReduxAction<boolean>) {
  yield storeEnableFirstTimeUserOnboarding(action.payload);
}

function* setFirstTimeUserOnboardingApplicationId(action: ReduxAction<string>) {
  yield storeFirstTimeUserOnboardingApplicationId(action.payload);
}

function* setFirstTimeUserOnboardingIntroModalVisibility(
  action: ReduxAction<boolean>,
) {
  yield storeFirstTimeUserOnboardingIntroModalVisibility(action.payload);
}

function* endFirstTimeUserOnboardingSaga() {
  const firstTimeUserExperienceAppId = yield select(
    getFirstTimeUserOnboardingApplicationId,
  );
  yield put({
    type: ReduxActionTypes.SET_ENABLE_FIRST_TIME_USER_ONBOARDING,
    payload: false,
  });
  yield put({
    type: ReduxActionTypes.SET_FIRST_TIME_USER_ONBOARDING_APPLICATION_ID,
    payload: "",
  });
  Toaster.show({
    text: "Skipped First time user experience",
    hideProgressBar: false,
    variant: Variant.success,
    dispatchableAction: {
      type: ReduxActionTypes.UNDO_END_FIRST_TIME_USER_ONBOARDING,
      payload: firstTimeUserExperienceAppId,
    },
  });
}

function* undoEndFirstTimeUserOnboardingSaga(action: ReduxAction<string>) {
  yield put({
    type: ReduxActionTypes.SET_ENABLE_FIRST_TIME_USER_ONBOARDING,
    payload: true,
  });
  yield put({
    type: ReduxActionTypes.SET_FIRST_TIME_USER_ONBOARDING_APPLICATION_ID,
    payload: action.payload,
  });
}

function* onboardingActionSagas() {
  yield all([
    takeLatest(
      ReduxActionTypes.CREATE_ONBOARDING_DBQUERY_INIT,
      createOnboardingDatasource,
    ),
    takeLatest(ReduxActionTypes.NEXT_ONBOARDING_STEP, proceedOnboardingSaga),
    takeLatest(
      ReduxActionTypes.LISTEN_FOR_CREATE_ACTION,
      listenForCreateAction,
    ),
    takeLatest(
      ReduxActionTypes.LISTEN_FOR_ADD_WIDGET,
      listenForWidgetAdditions,
    ),
    takeLatest(
      ReduxActionTypes.LISTEN_ADD_INPUT_WIDGET,
      listenForAddInputWidget,
    ),
    takeLatest(
      ReduxActionTypes.LISTEN_FOR_TABLE_WIDGET_BINDING,
      listenForSuccessfulBinding,
    ),
    takeLatest(ReduxActionTypes.SET_CURRENT_STEP, setupOnboardingStep),
    takeLatest(ReduxActionTypes.LISTEN_FOR_DEPLOY, listenForDeploySaga),
    takeLatest(ReduxActionTypes.ONBOARDING_RETURN_HOME, returnHomeSaga),
    takeLatest(
      ReduxActionTypes.SHOW_END_ONBOARDING_HELPER,
      showEndOnboardingHelperSaga,
    ),
    // Cheat actions
    takeLatest(ReduxActionTypes.ONBOARDING_CREATE_QUERY, createQuery),
    takeLatest(ReduxActionTypes.ONBOARDING_RUN_QUERY, executeQuery),
    takeLatest(ReduxActionTypes.ONBOARDING_ADD_TABLE_WIDGET, addTableWidget),
    takeLatest(ReduxActionTypes.ONBOARDING_ADD_INPUT_WIDGET, addInputWidget),
    takeLatest(
      ReduxActionTypes.ONBOARDING_ADD_ONSUBMIT_BINDING,
      addOnSubmitHandler,
    ),
    takeLatest(ReduxActionTypes.ONBOARDING_ADD_TABLEDATA_BINDING, addBinding),
    takeLatest(ReduxActionTypes.ONBOARDING_DEPLOY, deploy),
    takeLatest(
      ReduxActionTypes.ONBOARDING_CREATE_APPLICATION,
      createApplication,
    ),
    takeLatest(
      ReduxActionTypes.SET_ENABLE_FIRST_TIME_USER_ONBOARDING,
      setEnableFirstTimeUserOnboarding,
    ),
    takeLatest(
      ReduxActionTypes.SET_FIRST_TIME_USER_ONBOARDING_APPLICATION_ID,
      setFirstTimeUserOnboardingApplicationId,
    ),
    takeLatest(
      ReduxActionTypes.SET_SHOW_FIRST_TIME_USER_ONBOARDING_MODAL,
      setFirstTimeUserOnboardingIntroModalVisibility,
    ),
    takeLatest(
      ReduxActionTypes.END_FIRST_TIME_USER_ONBOARDING,
      endFirstTimeUserOnboardingSaga,
    ),
    takeLatest(
      ReduxActionTypes.UNDO_END_FIRST_TIME_USER_ONBOARDING,
      undoEndFirstTimeUserOnboardingSaga,
    ),
  ]);
}<|MERGE_RESOLUTION|>--- conflicted
+++ resolved
@@ -229,15 +229,7 @@
       inputWidget.type === "INPUT_WIDGET" &&
       canvasWidgets[inputWidget.widgetId]
     ) {
-<<<<<<< HEAD
-      if (
-        !window.location.pathname.includes(
-          BUILDER_PAGE_URL(defaultApplicationId, currentPageId),
-        )
-      ) {
-=======
       if (!isOnBuilder) {
->>>>>>> 3d1bf67c
         yield cancel();
       }
 
