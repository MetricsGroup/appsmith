import { GenericApiResponse } from "api/ApiResponses";
import DatasourcesApi from "api/DatasourcesApi";
import { Datasource } from "entities/Datasource";
import { Plugin } from "api/PluginApi";
import {
  ReduxActionErrorTypes,
  ReduxActionTypes,
} from "constants/ReduxActionConstants";
import { AppState } from "reducers";
import {
  all,
  cancel,
  delay,
  put,
  select,
  take,
  takeEvery,
} from "redux-saga/effects";
import {
  getCanvasWidgets,
  getDatasources,
  getPlugins,
} from "selectors/entitiesSelector";
import { getDataTree } from "selectors/dataTreeSelectors";
import { getCurrentOrgId } from "selectors/organizationSelectors";
import { getOnboardingState, setOnboardingState } from "utils/storage";
import { validateResponse } from "./ErrorSagas";
import { getSelectedWidget } from "./selectors";
import {
  setCurrentStep,
  setOnboardingState as setOnboardingReduxState,
  showIndicator,
  showTooltip,
} from "actions/onboardingActions";
import {
  changeDatasource,
  expandDatasourceEntity,
} from "actions/datasourceActions";
import { playOnboardingAnimation } from "utils/helpers";
import {
  OnboardingConfig,
  OnboardingStep,
} from "constants/OnboardingConstants";
import AnalyticsUtil from "../utils/AnalyticsUtil";
import { get } from "lodash";

export const getCurrentStep = (state: AppState) =>
  state.ui.onBoarding.currentStep;
export const inOnboarding = (state: AppState) =>
  state.ui.onBoarding.inOnboarding;
export const isAddWidgetComplete = (state: AppState) =>
  state.ui.onBoarding.addedWidget;
export const getTooltipConfig = (state: AppState) => {
  const showingTooltip = state.ui.onBoarding.showingTooltip;
  if (showingTooltip >= 0) {
    return OnboardingConfig[showingTooltip].tooltip;
  }

  return OnboardingConfig[OnboardingStep.NONE].tooltip;
};
export const showCompletionDialog = (state: AppState) => {
  const isInOnboarding = inOnboarding(state);
  const currentStep = getCurrentStep(state);

  return isInOnboarding && currentStep === OnboardingStep.DEPLOY;
};
export const getInitialTableData = (state: AppState) => {
  const widgetConfig = state.entities.widgetConfig;

  return widgetConfig.config.TABLE_WIDGET.tableData;
};

function* listenForWidgetAdditions() {
  while (true) {
    yield take();

    const selectedWidget = yield select(getSelectedWidget);
    const canvasWidgets = yield select(getCanvasWidgets);
    const initialTableData = yield select(getInitialTableData);

    // Updating the tableData property to []
    if (
      selectedWidget &&
      selectedWidget.type === "TABLE_WIDGET" &&
      canvasWidgets[selectedWidget.widgetId]
    ) {
      if (selectedWidget.tableData === initialTableData) {
        yield put({
          type: "UPDATE_WIDGET_PROPERTY",
          payload: {
            widgetId: selectedWidget.widgetId,
            propertyName: "tableData",
            propertyValue: [],
          },
        });
      }

      AnalyticsUtil.logEvent("ONBOARDING_ADD_WIDGET");
      yield put(setCurrentStep(OnboardingStep.ADD_WIDGET));
      yield put({
        type: ReduxActionTypes.ADD_WIDGET_COMPLETE,
      });
      yield put(showTooltip(OnboardingStep.ADD_WIDGET));

      return;
    }
  }
}

function* listenForSuccessfullBinding() {
  while (true) {
    yield take();

    let bindSuccessfull = true;
    const selectedWidget = yield select(getSelectedWidget);
    if (selectedWidget && selectedWidget.type === "TABLE_WIDGET") {
      const dataTree = yield select(getDataTree);

      if (dataTree[selectedWidget.widgetName]) {
        const widgetProperties = dataTree[selectedWidget.widgetName];
        const dynamicBindingPathList =
          dataTree[selectedWidget.widgetName].dynamicBindingPathList;
<<<<<<< HEAD
=======
        const tableHasData = dataTree[selectedWidget.widgetName].tableData;
>>>>>>> ddad022f
        const hasBinding =
          dynamicBindingPathList && !!dynamicBindingPathList.length;

        bindSuccessfull =
          bindSuccessfull && hasBinding && tableHasData && tableHasData.length;

        if (widgetProperties.invalidProps) {
          bindSuccessfull =
            bindSuccessfull &&
            !(
              "tableData" in widgetProperties.invalidProps &&
              widgetProperties.invalidProps.tableData
            );
        }

        if (bindSuccessfull) {
<<<<<<< HEAD
=======
          yield put(showTooltip(OnboardingStep.NONE));
>>>>>>> ddad022f
          AnalyticsUtil.logEvent("ONBOARDING_SUCCESSFUL_BINDING");
          yield put(setCurrentStep(OnboardingStep.SUCCESSFUL_BINDING));

          // Show tooltip now
          yield put(showTooltip(OnboardingStep.SUCCESSFUL_BINDING));
          yield put(showIndicator(OnboardingStep.SUCCESSFUL_BINDING));
          yield delay(1000);
          playOnboardingAnimation();

          yield put(setCurrentStep(OnboardingStep.DEPLOY));
          return;
        }
      }
    }
  }
}

function* createOnboardingDatasource() {
  AnalyticsUtil.logEvent("ONBOARDING_EXAMPLE_DATABASE");

  try {
    const organizationId = yield select(getCurrentOrgId);
    const plugins = yield select(getPlugins);
    const postgresPlugin = plugins.find(
      (plugin: Plugin) => plugin.name === "PostgreSQL",
    );
    const datasources: Datasource[] = yield select(getDatasources);
    let onboardingDatasource = datasources.find((datasource) => {
      const host = get(datasource, "datasourceConfiguration.endpoints[0].host");

      return host === "fake-api.cvuydmurdlas.us-east-1.rds.amazonaws.com";
    });

    if (!onboardingDatasource) {
      const datasourceConfig: any = {
        pluginId: postgresPlugin.id,
        name: "ExampleDatabase",
        organizationId,
        datasourceConfiguration: {
          connection: {
            mode: "READ_WRITE",
          },
          endpoints: [
            {
              host: "fake-api.cvuydmurdlas.us-east-1.rds.amazonaws.com",
              port: 5432,
            },
          ],
          authentication: {
            databaseName: "fakeapi",
            username: "fakeapi",
            password: "LimitedAccess123#",
          },
        },
      };

      const datasourceResponse: GenericApiResponse<Datasource> = yield DatasourcesApi.createDatasource(
        datasourceConfig,
      );
      yield validateResponse(datasourceResponse);
      yield put({
        type: ReduxActionTypes.CREATE_DATASOURCE_SUCCESS,
        payload: datasourceResponse.data,
      });

      onboardingDatasource = datasourceResponse.data;
    }

    yield put(expandDatasourceEntity(onboardingDatasource.id));

    yield put({
      type: ReduxActionTypes.CREATE_ONBOARDING_DBQUERY_SUCCESS,
    });

    // Navigate to that datasource page
    yield put(changeDatasource(onboardingDatasource));
    yield put(showTooltip(OnboardingStep.EXAMPLE_DATABASE));
    yield put(showIndicator(OnboardingStep.EXAMPLE_DATABASE));
  } catch (error) {
    yield put({
      type: ReduxActionErrorTypes.CREATE_ONBOARDING_DBQUERY_ERROR,
      payload: { error },
    });
  }
}

function* listenForCreateAction() {
  yield take([ReduxActionTypes.CREATE_ACTION_SUCCESS]);
  AnalyticsUtil.logEvent("ONBOARDING_ADD_QUERY");
  yield put(setCurrentStep(OnboardingStep.RUN_QUERY));

  yield put(showTooltip(OnboardingStep.RUN_QUERY));
  yield put(showIndicator(OnboardingStep.RUN_QUERY));

  yield take([
    ReduxActionTypes.UPDATE_ACTION_INIT,
    ReduxActionTypes.QUERY_PANE_CHANGE,
    ReduxActionTypes.RUN_ACTION_INIT,
  ]);
  yield put(showTooltip(OnboardingStep.NONE));

  yield take([ReduxActionTypes.RUN_ACTION_SUCCESS]);
  AnalyticsUtil.logEvent("ONBOARDING_RUN_QUERY");

  yield put(setCurrentStep(OnboardingStep.RUN_QUERY_SUCCESS));
  yield put(showTooltip(OnboardingStep.RUN_QUERY_SUCCESS));
  yield put(showIndicator(OnboardingStep.RUN_QUERY_SUCCESS));
}

function* listenForDeploySaga() {
  while (true) {
    yield take();

    yield take(ReduxActionTypes.PUBLISH_APPLICATION_SUCCESS);
    AnalyticsUtil.logEvent("ONBOARDING_DEPLOY");
    yield put(showTooltip(OnboardingStep.NONE));

    yield put(setCurrentStep(OnboardingStep.FINISH));
    yield put({
      type: ReduxActionTypes.SHOW_ONBOARDING_COMPLETION_DIALOG,
      payload: true,
    });
    yield put(setOnboardingReduxState(false));

    return;
  }
}

function* initiateOnboarding() {
  const currentOnboardingState = yield getOnboardingState();
  if (currentOnboardingState) {
    AnalyticsUtil.logEvent("ONBOARDING_WELCOME");
    yield put(setOnboardingReduxState(true));
    yield put({
      type: ReduxActionTypes.NEXT_ONBOARDING_STEP,
    });
  }
}

function* proceedOnboardingSaga() {
  const isInOnboarding = yield select(inOnboarding);

  if (isInOnboarding) {
    yield put({
      type: ReduxActionTypes.INCREMENT_STEP,
    });

    yield setupOnboardingStep();
  }
}

function* setupOnboardingStep() {
  const currentStep: OnboardingStep = yield select(getCurrentStep);
  const currentConfig = OnboardingConfig[currentStep];
  let actions = currentConfig.setup();

  if (actions.length) {
    actions = actions.map((action) => put(action));
    yield all(actions);
  }
}

function* skipOnboardingSaga() {
  const set = yield setOnboardingState(false);

  if (set) {
    yield put(setOnboardingReduxState(false));
  }
}

export default function* onboardingSagas() {
  yield all([
    takeEvery(ReduxActionTypes.CREATE_APPLICATION_SUCCESS, initiateOnboarding),
    takeEvery(
      ReduxActionTypes.CREATE_ONBOARDING_DBQUERY_INIT,
      createOnboardingDatasource,
    ),
    takeEvery(ReduxActionTypes.NEXT_ONBOARDING_STEP, proceedOnboardingSaga),
    takeEvery(ReduxActionTypes.LISTEN_FOR_CREATE_ACTION, listenForCreateAction),
    takeEvery(ReduxActionTypes.LISTEN_FOR_ADD_WIDGET, listenForWidgetAdditions),
    takeEvery(
      ReduxActionTypes.LISTEN_FOR_TABLE_WIDGET_BINDING,
      listenForSuccessfullBinding,
    ),
    takeEvery(ReduxActionTypes.SET_CURRENT_STEP, setupOnboardingStep),
    takeEvery(ReduxActionTypes.LISTEN_FOR_DEPLOY, listenForDeploySaga),
  ]);

  yield take(ReduxActionTypes.END_ONBOARDING);
  yield skipOnboardingSaga();
  yield cancel();
}<|MERGE_RESOLUTION|>--- conflicted
+++ resolved
@@ -120,10 +120,7 @@
         const widgetProperties = dataTree[selectedWidget.widgetName];
         const dynamicBindingPathList =
           dataTree[selectedWidget.widgetName].dynamicBindingPathList;
-<<<<<<< HEAD
-=======
         const tableHasData = dataTree[selectedWidget.widgetName].tableData;
->>>>>>> ddad022f
         const hasBinding =
           dynamicBindingPathList && !!dynamicBindingPathList.length;
 
@@ -140,10 +137,7 @@
         }
 
         if (bindSuccessfull) {
-<<<<<<< HEAD
-=======
           yield put(showTooltip(OnboardingStep.NONE));
->>>>>>> ddad022f
           AnalyticsUtil.logEvent("ONBOARDING_SUCCESSFUL_BINDING");
           yield put(setCurrentStep(OnboardingStep.SUCCESSFUL_BINDING));
 
