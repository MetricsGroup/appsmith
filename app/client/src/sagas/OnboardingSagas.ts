--- conflicted
+++ resolved
@@ -63,13 +63,10 @@
 import AnalyticsUtil from "../utils/AnalyticsUtil";
 import { get } from "lodash";
 import { AppIconCollection } from "components/ads/AppIcon";
-<<<<<<< HEAD
 import {
   getDefaultApplicationId,
   getUserApplicationsOrgs,
 } from "selectors/applicationSelectors";
-=======
->>>>>>> 7665ff3c
 import { getAppCardColorPalette } from "selectors/themeSelectors";
 import {
   getRandomPaletteColor,
