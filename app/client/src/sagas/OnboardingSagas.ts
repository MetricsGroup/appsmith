--- conflicted
+++ resolved
@@ -711,13 +711,6 @@
     const defaultApplicationId = yield select(getDefaultApplicationId);
 
     navigateToCanvas(
-<<<<<<< HEAD
-      {
-        defaultApplicationId,
-        pageId,
-      },
-=======
->>>>>>> 5b5986bd
       window.location.pathname,
       pageId,
       newWidget.newWidgetId,
@@ -833,13 +826,6 @@
       const defaultApplicationId = yield select(getDefaultApplicationId);
 
       navigateToCanvas(
-<<<<<<< HEAD
-        {
-          defaultApplicationId,
-          pageId,
-        },
-=======
->>>>>>> 5b5986bd
         window.location.pathname,
         pageId,
         inputWidget.widgetId,
