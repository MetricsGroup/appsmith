--- conflicted
+++ resolved
@@ -1,9 +1,4 @@
-<<<<<<< HEAD
-=======
-import { FetchPageRequest, PageLayout, SavePageResponse } from "api/PageApi";
-import { WidgetOperation } from "widgets/BaseWidget";
 import { WidgetType } from "constants/WidgetConstants";
->>>>>>> 9a4c317f
 import {
   EvaluationReduxAction,
   ReduxAction,
@@ -12,8 +7,7 @@
 } from "constants/ReduxActionConstants";
 import AnalyticsUtil from "utils/AnalyticsUtil";
 import { WidgetOperation } from "widgets/BaseWidget";
-import { WidgetType } from "constants/WidgetConstants";
-import { FetchPageRequest, SavePageResponse } from "api/PageApi";
+import { FetchPageRequest, PageLayout, SavePageResponse } from "api/PageApi";
 import { APP_MODE, UrlDataState } from "reducers/entityReducers/appReducer";
 import { CanvasWidgetsReduxState } from "reducers/entityReducers/canvasWidgetsReducer";
 
