import { ReduxActionTypes } from "constants/ReduxActionConstants";
import { ConnectToGitPayload } from "api/GitSyncAPI";
import { ReduxActionWithCallbacks } from "../constants/ReduxActionConstants";
import { GitSyncModalTab, GitConfig } from "entities/GitSync";
import { GitApplicationMetadata } from "../api/ApplicationApi";

export const setIsGitSyncModalOpen = (payload: {
  isOpen: boolean;
  tab?: GitSyncModalTab;
}) => ({
  type: ReduxActionTypes.SET_IS_GIT_SYNC_MODAL_OPEN,
  payload,
});

export const commitToRepoInit = (payload: {
  commitMessage: string;
  doPush: boolean;
}) => ({
  type: ReduxActionTypes.COMMIT_TO_GIT_REPO_INIT,
  payload,
});

export const commitToRepoSuccess = () => ({
  type: ReduxActionTypes.COMMIT_TO_GIT_REPO_SUCCESS,
});

export const pushToRepoInit = () => ({
  type: ReduxActionTypes.PUSH_TO_GIT_INIT,
});

export const pushToRepoSuccess = () => ({
  type: ReduxActionTypes.PUSH_TO_GIT_SUCCESS,
});

export type ConnectToGitResponse = {
  gitApplicationMetadata: GitApplicationMetadata;
};

type ConnectToGitRequestParams = {
  payload: ConnectToGitPayload;
  onSuccessCallback?: (payload: ConnectToGitResponse) => void;
  onErrorCallback?: (error: string) => void;
};

export type ConnectToGitReduxAction = ReduxActionWithCallbacks<
  ConnectToGitPayload,
  ConnectToGitResponse,
  string
>;

export const connectToGitInit = ({
  onErrorCallback,
  onSuccessCallback,
  payload,
}: ConnectToGitRequestParams): ConnectToGitReduxAction => ({
  type: ReduxActionTypes.CONNECT_TO_GIT_INIT,
  payload,
  onSuccessCallback,
  onErrorCallback,
});

export const connectToGitSuccess = (payload: ConnectToGitResponse) => ({
  type: ReduxActionTypes.CONNECT_TO_GIT_SUCCESS,
  payload,
});

export const switchGitBranchInit = (branchName: string) => ({
  type: ReduxActionTypes.SWITCH_GIT_BRANCH_INIT,
  payload: branchName,
});

export const createNewBranchInit = ({
  branchName,
  onErrorCallback,
  onSuccessCallback,
}: {
  branchName: string;
  onSuccessCallback: () => void;
  onErrorCallback: () => void;
}) => ({
  type: ReduxActionTypes.CREATE_NEW_BRANCH_INIT,
  payload: branchName,
  onErrorCallback,
  onSuccessCallback,
});

export const setIsGitErrorPopupVisible = (payload: { isVisible: boolean }) => ({
  type: ReduxActionTypes.SHOW_ERROR_POPUP,
  payload,
});

export const showCreateBranchPopup = () => ({
  type: ReduxActionTypes.SHOW_CREATE_GIT_BRANCH_POPUP,
});

export const setIsImportAppViaGitModalOpen = (payload: {
  isOpen: boolean;
  organizationId?: string;
}) => ({
  type: ReduxActionTypes.SET_IS_IMPORT_APP_VIA_GIT_MODAL_OPEN,
  payload,
});

export const updateGlobalGitConfigInit = (payload: GitConfig) => ({
  type: ReduxActionTypes.UPDATE_GLOBAL_GIT_CONFIG_INIT,
  payload,
});

export const updateGlobalGitConfigSuccess = (payload: GitConfig) => ({
  type: ReduxActionTypes.UPDATE_GLOBAL_GIT_CONFIG_SUCCESS,
  payload,
});

export const fetchGlobalGitConfigInit = () => ({
  type: ReduxActionTypes.FETCH_GLOBAL_GIT_CONFIG_INIT,
});

export const fetchGlobalGitConfigSuccess = (payload: GitConfig) => ({
  type: ReduxActionTypes.FETCH_GLOBAL_GIT_CONFIG_SUCCESS,
  payload,
});

<<<<<<< HEAD
export const fetchBranchesInit = () => ({
  type: ReduxActionTypes.FETCH_BRANCHES_INIT,
});

export const fetchBranchesSuccess = (payload: any) => ({
  type: ReduxActionTypes.FETCH_BRANCHES_SUCCESS,
=======
// Local Git config is repo level
export const updateLocalGitConfigInit = (payload: GitConfig) => ({
  type: ReduxActionTypes.UPDATE_LOCAL_GIT_CONFIG_INIT,
  payload,
});

export const updateLocalGitConfigSuccess = (payload: GitConfig) => ({
  type: ReduxActionTypes.UPDATE_LOCAL_GIT_CONFIG_SUCCESS,
  payload,
});

export const fetchLocalGitConfigInit = () => ({
  type: ReduxActionTypes.FETCH_LOCAL_GIT_CONFIG_INIT,
});

export const fetchLocalGitConfigSuccess = (payload: GitConfig) => ({
  type: ReduxActionTypes.FETCH_LOCAL_GIT_CONFIG_SUCCESS,
>>>>>>> 3f76855d
  payload,
});<|MERGE_RESOLUTION|>--- conflicted
+++ resolved
@@ -120,14 +120,15 @@
   payload,
 });
 
-<<<<<<< HEAD
 export const fetchBranchesInit = () => ({
   type: ReduxActionTypes.FETCH_BRANCHES_INIT,
 });
 
 export const fetchBranchesSuccess = (payload: any) => ({
   type: ReduxActionTypes.FETCH_BRANCHES_SUCCESS,
-=======
+  payload,
+});
+
 // Local Git config is repo level
 export const updateLocalGitConfigInit = (payload: GitConfig) => ({
   type: ReduxActionTypes.UPDATE_LOCAL_GIT_CONFIG_INIT,
@@ -145,6 +146,5 @@
 
 export const fetchLocalGitConfigSuccess = (payload: GitConfig) => ({
   type: ReduxActionTypes.FETCH_LOCAL_GIT_CONFIG_SUCCESS,
->>>>>>> 3f76855d
   payload,
 });