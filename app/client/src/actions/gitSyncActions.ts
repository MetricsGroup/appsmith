--- conflicted
+++ resolved
@@ -1,30 +1,19 @@
 import { ReduxActionTypes } from "constants/ReduxActionConstants";
 import { ConnectToGitPayload } from "api/GitSyncAPI";
 import { ReduxActionWithCallbacks } from "../constants/ReduxActionConstants";
-<<<<<<< HEAD
-=======
 import { GitSyncModalTab, GitConfig } from "entities/GitSync";
->>>>>>> 373f64c9
 
 export const setIsGitSyncModalOpen = (payload: {
   isOpen: boolean;
   tab?: GitSyncModalTab;
 }) => ({
   type: ReduxActionTypes.SET_IS_GIT_SYNC_MODAL_OPEN,
-<<<<<<< HEAD
-  payload: isOpen,
-=======
   payload,
->>>>>>> 373f64c9
 });
 
 export const commitToRepoInit = (payload: {
   commitMessage: string;
-<<<<<<< HEAD
-  pushImmediately: boolean;
-=======
   doPush: boolean;
->>>>>>> 373f64c9
 }) => ({
   type: ReduxActionTypes.COMMIT_TO_GIT_REPO_INIT,
   payload,
@@ -72,8 +61,6 @@
 export const createNewBranchInit = (branchName: string) => ({
   type: ReduxActionTypes.CREATE_NEW_BRANCH_INIT,
   payload: branchName,
-<<<<<<< HEAD
-=======
 });
 
 export const setIsGitErrorPopupVisible = (payload: { isVisible: boolean }) => ({
@@ -110,5 +97,4 @@
 export const fetchGlobalGitConfigSuccess = (payload: GitConfig) => ({
   type: ReduxActionTypes.FETCH_GLOBAL_GIT_CONFIG_SUCCESS,
   payload,
->>>>>>> 373f64c9
 });