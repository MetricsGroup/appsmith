<<<<<<< HEAD
import {
  ReduxActionTypes
} from "../constants/ReduxActionConstants"
import { WidgetCardProps } from '../widgets/BaseWidget'

export const fetchWidgetCards = () => {
  return {
    type: ReduxActionTypes.FETCH_WIDGET_CARDS
  }
}

export const errorFetchingWidgetCards = (error: any) => {
  return {
    type: ReduxActionTypes.ERROR_FETCHING_WIDGET_CARDS,
    error
  }
}
=======
import { ActionTypes } from "../constants/ActionConstants";
import { WidgetCardProps } from "../widgets/BaseWidget";

export const fetchWidgetCards = () => {
  return {
    type: ActionTypes.FETCH_WIDGET_CARDS,
  };
};

export const errorFetchingWidgetCards = (error: any) => {
  return {
    type: ActionTypes.ERROR_FETCHING_WIDGET_CARDS,
    error,
  };
};
>>>>>>> 8db06d4b

export const successFetchingWidgetCards = (cards: {
  [id: string]: WidgetCardProps[];
}) => {
  return {
<<<<<<< HEAD
    type: ReduxActionTypes.SUCCESS_FETCHING_WIDGET_CARDS,
    cards
  }
}
=======
    type: ActionTypes.SUCCESS_FETCHING_WIDGET_CARDS,
    cards,
  };
};
>>>>>>> 8db06d4b

export default {
  fetchWidgetCards,
  errorFetchingWidgetCards,
  successFetchingWidgetCards,
};<|MERGE_RESOLUTION|>--- conflicted
+++ resolved
@@ -1,54 +1,27 @@
-<<<<<<< HEAD
-import {
-  ReduxActionTypes
-} from "../constants/ReduxActionConstants"
-import { WidgetCardProps } from '../widgets/BaseWidget'
-
-export const fetchWidgetCards = () => {
-  return {
-    type: ReduxActionTypes.FETCH_WIDGET_CARDS
-  }
-}
-
-export const errorFetchingWidgetCards = (error: any) => {
-  return {
-    type: ReduxActionTypes.ERROR_FETCHING_WIDGET_CARDS,
-    error
-  }
-}
-=======
-import { ActionTypes } from "../constants/ActionConstants";
+import { ReduxActionTypes } from "../constants/ReduxActionConstants";
 import { WidgetCardProps } from "../widgets/BaseWidget";
 
 export const fetchWidgetCards = () => {
   return {
-    type: ActionTypes.FETCH_WIDGET_CARDS,
+    type: ReduxActionTypes.FETCH_WIDGET_CARDS,
   };
 };
 
 export const errorFetchingWidgetCards = (error: any) => {
   return {
-    type: ActionTypes.ERROR_FETCHING_WIDGET_CARDS,
+    type: ReduxActionTypes.ERROR_FETCHING_WIDGET_CARDS,
     error,
   };
 };
->>>>>>> 8db06d4b
 
 export const successFetchingWidgetCards = (cards: {
   [id: string]: WidgetCardProps[];
 }) => {
   return {
-<<<<<<< HEAD
     type: ReduxActionTypes.SUCCESS_FETCHING_WIDGET_CARDS,
-    cards
-  }
-}
-=======
-    type: ActionTypes.SUCCESS_FETCHING_WIDGET_CARDS,
     cards,
   };
 };
->>>>>>> 8db06d4b
 
 export default {
   fetchWidgetCards,
