--- conflicted
+++ resolved
@@ -8,35 +8,20 @@
 import { CreateJSCollectionRequest } from "api/JSActionAPI";
 
 export type FetchJSCollectionsPayload = {
-<<<<<<< HEAD
-  applicationId: string;
-=======
   defaultApplicationId: string;
->>>>>>> 5b5986bd
   branchName?: string;
 };
 
 export const fetchJSCollections = ({
-<<<<<<< HEAD
-  applicationId,
-  branchName,
-}: {
-  applicationId: string;
-=======
   branchName,
   defaultApplicationId,
 }: {
   defaultApplicationId: string;
->>>>>>> 5b5986bd
   branchName?: string;
 }): EvaluationReduxAction<unknown> => {
   return {
     type: ReduxActionTypes.FETCH_JS_ACTIONS_INIT,
-<<<<<<< HEAD
-    payload: { applicationId, branchName },
-=======
     payload: { defaultApplicationId, branchName },
->>>>>>> 5b5986bd
   };
 };
 
@@ -152,26 +137,15 @@
 };
 
 export const fetchJSCollectionsForView = ({
-<<<<<<< HEAD
-  applicationId,
-  branchName,
-}: {
-  applicationId: string;
-=======
   branchName,
   defaultApplicationId,
 }: {
   defaultApplicationId: string;
->>>>>>> 5b5986bd
   branchName?: string;
 }): ReduxAction<FetchJSCollectionsPayload> => {
   return {
     type: ReduxActionTypes.FETCH_JS_ACTIONS_VIEW_MODE_INIT,
-<<<<<<< HEAD
-    payload: { applicationId, branchName },
-=======
     payload: { defaultApplicationId, branchName },
->>>>>>> 5b5986bd
   };
 };
 
