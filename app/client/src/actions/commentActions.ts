import { ReduxAction, ReduxActionTypes } from "constants/ReduxActionConstants";
import { COMMENT_EVENTS_CHANNEL } from "constants/CommentConstants";
import { options as filterOptions } from "comments/AppComments/AppCommentsFilterPopover";

import {
  CommentThread,
  CommentEventPayload,
  CreateCommentThreadPayload,
  CreateCommentThreadRequest,
  AddCommentToCommentThreadSuccessPayload,
  AddCommentToCommentThreadRequestPayload,
  NewCommentEventPayload,
  NewCommentThreadPayload,
  DraggedCommentThread,
} from "entities/Comments/CommentsInterfaces";

import { RawDraftContentState } from "draft-js";

export const setCommentThreadsRequest = () => ({
  type: ReduxActionTypes.SET_COMMENT_THREADS_REQUEST,
});

export const commentEvent = (payload: CommentEventPayload) => ({
  type: COMMENT_EVENTS_CHANNEL,
  payload,
});

export const createUnpublishedCommentThreadRequest = (
  payload: Partial<CreateCommentThreadRequest>,
) => ({
  type: ReduxActionTypes.CREATE_UNPUBLISHED_COMMENT_THREAD_REQUEST,
  payload,
});

export const createUnpublishedCommentThreadSuccess = (
  payload: Record<string, Partial<CreateCommentThreadRequest>>,
) => ({
  type: ReduxActionTypes.CREATE_UNPUBLISHED_COMMENT_THREAD_SUCCESS,
  payload,
});

export const removeUnpublishedCommentThreads = () => ({
  type: ReduxActionTypes.REMOVE_UNPUBLISHED_COMMENT_THREAD_REQUEST,
  payload: null,
});

export const unsubscribeCommentThreadAction = (threadId: string) => ({
  type: ReduxActionTypes.UNSUBSCRIBE_COMMENT_THREAD_REQUEST,
  payload: threadId,
});

export const createCommentThreadRequest = (
  payload: CreateCommentThreadPayload,
) => ({
  type: ReduxActionTypes.CREATE_COMMENT_THREAD_REQUEST,
  payload,
});

export const createCommentThreadSuccess = (payload: CommentThread) => ({
  type: ReduxActionTypes.CREATE_COMMENT_THREAD_SUCCESS,
  payload,
});

export const addCommentToThreadRequest = (
  payload: AddCommentToCommentThreadRequestPayload,
) => ({
  type: ReduxActionTypes.ADD_COMMENT_TO_THREAD_REQUEST,
  payload,
});

export const addCommentToThreadSuccess = (
  payload: AddCommentToCommentThreadSuccessPayload,
) => ({
  type: ReduxActionTypes.ADD_COMMENT_TO_THREAD_SUCCESS,
  payload,
});

export const setCommentMode = (payload: boolean) => ({
  type: ReduxActionTypes.SET_COMMENT_MODE,
  payload,
});

export const fetchApplicationCommentsRequest = () => ({
  type: ReduxActionTypes.FETCH_APPLICATION_COMMENTS_REQUEST,
});

export const fetchApplicationCommentsSuccess = (
  payload: Array<CommentThread>,
) => ({
  type: ReduxActionTypes.FETCH_APPLICATION_COMMENTS_SUCCESS,
  payload,
});

export const newCommentEvent = (payload: NewCommentEventPayload) => ({
  type: ReduxActionTypes.NEW_COMMENT_EVENT,
  payload,
});

export const newCommentThreadEvent = (payload: NewCommentThreadPayload) => ({
  type: ReduxActionTypes.NEW_COMMENT_THREAD_EVENT,
  payload,
});

export const setCommentResolutionRequest = (payload: {
  threadId: string;
  resolved: boolean;
}) => ({
  type: ReduxActionTypes.SET_COMMENT_THREAD_RESOLUTION_REQUEST,
  payload,
});

export const updateCommentThreadSuccess = (
  payload: Partial<CommentThread>,
) => ({
  type: ReduxActionTypes.UPDATE_COMMENT_THREAD_SUCCESS,
  payload,
});

export const updateCommentThreadEvent = (payload: Partial<CommentThread>) => ({
  type: ReduxActionTypes.UPDATE_COMMENT_THREAD_EVENT,
  payload,
});

export const dragCommentThread = (payload: DraggedCommentThread) => ({
  type: ReduxActionTypes.DRAG_COMMENT_THREAD,
  payload,
});

export const unsubscribedCommentThreadSuccess = () => ({
  type: ReduxActionTypes.UNSUBSCRIBE_COMMENT_THREAD_SUCCESS,
  payload: null,
});

export const pinCommentThreadRequest = (payload: {
  threadId: string;
  pin: boolean;
}) => ({
  type: ReduxActionTypes.PIN_COMMENT_THREAD_REQUEST,
  payload,
});

export const pinCommentThreadSuccess = (payload: {
  threadId: string;
  applicationId: string;
}) => ({
  type: ReduxActionTypes.PIN_COMMENT_THREAD_SUCCESS,
  payload,
});

export const deleteCommentRequest = (payload: {
  commentId: string;
  threadId: string;
}) => ({
  type: ReduxActionTypes.DELETE_COMMENT_REQUEST,
  payload,
});

export const deleteCommentSuccess = (payload: {
  threadId: string;
  commentId: string;
}) => ({
  type: ReduxActionTypes.DELETE_COMMENT_SUCCESS,
  payload,
});

export const setShouldShowResolvedComments = (payload: boolean) => ({
  type: ReduxActionTypes.SET_SHOULD_SHOW_RESOLVED_COMMENTS,
  payload,
});

export const setAppCommentsFilter = (
  payload: typeof filterOptions[number]["value"],
) => ({
  type: ReduxActionTypes.SET_APP_COMMENTS_FILTER,
  payload,
});

export const resetVisibleThread = (threadId?: string) => ({
  type: ReduxActionTypes.RESET_VISIBLE_THREAD,
  payload: threadId,
});

export const setVisibleThread = (threadId: string) => ({
  type: ReduxActionTypes.SET_VISIBLE_THREAD,
  payload: threadId,
});

export const markThreadAsReadRequest = (threadId: string) => ({
  type: ReduxActionTypes.MARK_THREAD_AS_READ_REQUEST,
  payload: { threadId },
});

export const editCommentRequest = ({
  body,
  commentId,
  commentThreadId,
}: {
  commentThreadId: string;
  commentId: string;
  body: RawDraftContentState;
}) => ({
  type: ReduxActionTypes.EDIT_COMMENT_REQUEST,
  payload: {
    body,
    commentId,
    commentThreadId,
  },
});

export const updateCommentSuccess = (payload: {
  comment: Comment;
  commentThreadId: string;
}) => ({
  type: ReduxActionTypes.EDIT_COMMENT_SUCCESS,
  payload,
});

export const deleteCommentThreadRequest = (commentThreadId: string) => ({
  type: ReduxActionTypes.DELETE_THREAD_REQUEST,
  payload: commentThreadId,
});

export const deleteCommentThreadSuccess = (payload: {
  commentThreadId: string;
  appId: string;
}) => ({
  type: ReduxActionTypes.DELETE_THREAD_SUCCESS,
  payload,
});

export const addCommentReaction = (payload: {
  emoji: string;
  commentId: string;
}) => ({
  type: ReduxActionTypes.ADD_COMMENT_REACTION,
  payload,
});

export const removeCommentReaction = (payload: {
  emoji: string;
  commentId: string;
}) => ({
  type: ReduxActionTypes.REMOVE_COMMENT_REACTION,
  payload,
});

export const updateCommentEvent = (payload: Comment) => ({
  type: ReduxActionTypes.UPDATE_COMMENT_EVENT,
  payload,
});

export const showCommentsIntroCarousel = () => ({
  type: ReduxActionTypes.SHOW_COMMENTS_INTRO_CAROUSEL,
  payload: undefined,
});

export const hideCommentsIntroCarousel = () => ({
  type: ReduxActionTypes.HIDE_COMMENTS_INTRO_CAROUSEL,
  payload: undefined,
});

export const fetchUnreadCommentThreadsCountSuccess = (count?: number) => ({
  type: ReduxActionTypes.FETCH_UNREAD_COMMENT_THREADS_COUNT_SUCCESS,
  payload: count,
});

export const incrementThreadUnreadCount = () => ({
  type: ReduxActionTypes.INCREMENT_COMMENT_THREAD_UNREAD_COUNT,
});

export const decrementThreadUnreadCount = () => ({
  type: ReduxActionTypes.DECREMENT_COMMENT_THREAD_UNREAD_COUNT,
});

export const deleteCommentThreadEvent = (thread: CommentThread) => ({
  type: ReduxActionTypes.DELETE_COMMENT_THREAD_EVENT,
  payload: thread,
});

export const deleteCommentEvent = (comment: Comment) => ({
  type: ReduxActionTypes.DELETE_COMMENT_EVENT,
  payload: comment,
<<<<<<< HEAD
=======
});

export const setDraggingCommentThread = (
  threadId: string,
  offset: {
    x: number;
    y: number;
  } | null,
): ReduxAction<{
  threadId: string;
  offset: {
    x: number;
    y: number;
  } | null;
}> => ({
  type: ReduxActionTypes.SET_DRAGGING_COMMENT_THREAD,
  payload: { threadId, offset },
});

export const setHasDroppedCommentThread = () => ({
  type: ReduxActionTypes.SET_HAS_DROPPED_COMMENT_THREAD,
  payload: {},
>>>>>>> 47344bbd
});<|MERGE_RESOLUTION|>--- conflicted
+++ resolved
@@ -280,8 +280,6 @@
 export const deleteCommentEvent = (comment: Comment) => ({
   type: ReduxActionTypes.DELETE_COMMENT_EVENT,
   payload: comment,
-<<<<<<< HEAD
-=======
 });
 
 export const setDraggingCommentThread = (
@@ -304,5 +302,4 @@
 export const setHasDroppedCommentThread = () => ({
   type: ReduxActionTypes.SET_HAS_DROPPED_COMMENT_THREAD,
   payload: {},
->>>>>>> 47344bbd
 });