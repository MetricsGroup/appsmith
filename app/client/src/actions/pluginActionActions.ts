--- conflicted
+++ resolved
@@ -25,57 +25,34 @@
 };
 
 export type FetchActionsPayload = {
-<<<<<<< HEAD
-  applicationId: string;
-=======
   defaultApplicationId: string;
->>>>>>> 5b5986bd
   branchName?: string;
 };
 
 export const fetchActions = (
-<<<<<<< HEAD
-  { applicationId, branchName }: { applicationId: string; branchName?: string },
-=======
   {
     branchName,
     defaultApplicationId,
   }: { defaultApplicationId: string; branchName?: string },
->>>>>>> 5b5986bd
   postEvalActions: Array<ReduxAction<unknown> | ReduxActionWithoutPayload>,
 ): EvaluationReduxAction<unknown> => {
   return {
     type: ReduxActionTypes.FETCH_ACTIONS_INIT,
-<<<<<<< HEAD
-    payload: { applicationId, branchName },
-=======
     payload: { defaultApplicationId, branchName },
->>>>>>> 5b5986bd
     postEvalActions,
   };
 };
 
 export const fetchActionsForView = ({
-<<<<<<< HEAD
-  applicationId,
-  branchName,
-}: {
-  applicationId: string;
-=======
   branchName,
   defaultApplicationId,
 }: {
   defaultApplicationId: string;
->>>>>>> 5b5986bd
   branchName?: string;
 }): ReduxAction<FetchActionsPayload> => {
   return {
     type: ReduxActionTypes.FETCH_ACTIONS_VIEW_MODE_INIT,
-<<<<<<< HEAD
-    payload: { applicationId, branchName },
-=======
     payload: { defaultApplicationId, branchName },
->>>>>>> 5b5986bd
   };
 };
 
