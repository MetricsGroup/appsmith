--- conflicted
+++ resolved
@@ -25,11 +25,7 @@
 };
 
 export interface FetchApplicationPayload {
-<<<<<<< HEAD
-  applicationId: string;
-=======
   defaultApplicationId: string;
->>>>>>> 5b5986bd
   branchName?: string;
   mode: APP_MODE;
 }
