import BaseWidget, { WidgetState } from "widgets/BaseWidget";
import {
  selectedTabValidation,
  TabContainerWidgetProps,
  TabsWidgetProps,
} from "./TabsWidget";
import { WidgetType, WidgetTypes } from "constants/WidgetConstants";
import withMeta from "widgets/MetaHOC";
import * as Sentry from "@sentry/react";
import { migrateTabsData } from "utils/WidgetPropsUtils";
<<<<<<< HEAD
import { cloneDeep } from "lodash";
import { ValidationTypes } from "constants/WidgetValidation";
import { generateReactKey } from "utils/generators";
=======
import { cloneDeep, get } from "lodash";
import { VALIDATION_TYPES } from "constants/WidgetValidation";
import { EVAL_VALUE_PATH } from "utils/DynamicBindingUtils";
>>>>>>> 3fb00b6c

class TabsMigratorWidget extends BaseWidget<
  TabsWidgetProps<TabContainerWidgetProps>,
  WidgetState
> {
  getPageView() {
    return null;
  }
  static getPropertyPaneConfig() {
    return [
      {
        sectionName: "General",
        children: [
          {
            helpText: "Takes an array of tab names to render tabs",
            propertyName: "tabs",
            isJSConvertible: true,
            label: "Tabs",
            controlType: "TABS_INPUT",
            isBindProperty: true,
            isTriggerProperty: false,
            validation: {
              type: ValidationTypes.ARRAY,
              params: {
                children: {
                  type: ValidationTypes.OBJECT,
                  params: {
                    allowedKeys: [
                      {
                        name: "label",
                        type: ValidationTypes.TEXT,
                      },
                      {
                        name: "id",
                        type: ValidationTypes.TEXT,
                        default: generateReactKey(),
                      },
                      {
                        name: "widgetId",
                        type: ValidationTypes.TEXT,
                        default: generateReactKey(),
                      },
                    ],
                  },
                },
              },
            },
          },
          {
            propertyName: "shouldShowTabs",
            helpText:
              "Hides the tabs so that different widgets can be displayed based on the default tab",
            label: "Show Tabs",
            controlType: "SWITCH",
            isBindProperty: false,
            isTriggerProperty: false,
          },
          {
            propertyName: "defaultTab",
            helpText: "Selects a tab name specified by default",
            placeholderText: "Enter tab name",
            label: "Default Tab",
            controlType: "INPUT_TEXT",
            isBindProperty: true,
            isTriggerProperty: false,
            validation: {
              type: ValidationTypes.FUNCTION,
              params: {
                fn: selectedTabValidation,
                expected: {
                  type: "Tab Name (string)",
                  example: "Tab 1",
                },
              },
            },
          },
          {
            propertyName: "shouldScrollContents",
            label: "Scroll Contents",
            controlType: "SWITCH",
            isBindProperty: false,
            isTriggerProperty: false,
          },
          {
            propertyName: "isVisible",
            label: "Visible",
            helpText: "Controls the visibility of the widget",
            controlType: "SWITCH",
            isJSConvertible: true,
            isBindProperty: true,
            isTriggerProperty: false,
            validation: { type: ValidationTypes.BOOLEAN },
          },
        ],
      },
      {
        sectionName: "Actions",
        children: [
          {
            helpText: "Triggers an action when the button is clicked",
            propertyName: "onTabSelected",
            label: "onTabSelected",
            controlType: "ACTION_SELECTOR",
            isJSConvertible: true,
            isBindProperty: true,
            isTriggerProperty: true,
          },
        ],
      },
    ];
  }
  componentDidMount() {
    if (get(this.props, EVAL_VALUE_PATH, false)) {
      const tabsDsl = cloneDeep(this.props);
      const migratedTabsDsl = migrateTabsData(tabsDsl);
      this.batchUpdateWidgetProperty({
        modify: {
          tabsObj: migratedTabsDsl.tabsObj,
          type: WidgetTypes.TABS_WIDGET,
          version: 2,
          dynamicPropertyPathList: migratedTabsDsl.dynamicPropertyPathList,
          dynamicBindingPathList: migratedTabsDsl.dynamicBindingPathList,
        },
        remove: ["tabs"],
      });
    }
  }
  getWidgetType(): WidgetType {
    return "TABS_MIGRATOR_WIDGET";
  }
}
export default TabsMigratorWidget;
export const ProfiledTabsMigratorWidget = Sentry.withProfiler(
  withMeta(TabsMigratorWidget),
);<|MERGE_RESOLUTION|>--- conflicted
+++ resolved
@@ -8,15 +8,10 @@
 import withMeta from "widgets/MetaHOC";
 import * as Sentry from "@sentry/react";
 import { migrateTabsData } from "utils/WidgetPropsUtils";
-<<<<<<< HEAD
-import { cloneDeep } from "lodash";
+import { cloneDeep, get } from "lodash";
 import { ValidationTypes } from "constants/WidgetValidation";
 import { generateReactKey } from "utils/generators";
-=======
-import { cloneDeep, get } from "lodash";
-import { VALIDATION_TYPES } from "constants/WidgetValidation";
 import { EVAL_VALUE_PATH } from "utils/DynamicBindingUtils";
->>>>>>> 3fb00b6c
 
 class TabsMigratorWidget extends BaseWidget<
   TabsWidgetProps<TabContainerWidgetProps>,
