import BaseWidget, { WidgetState } from "widgets/BaseWidget";
<<<<<<< HEAD
import {
  selectedTabValidation,
  TabContainerWidgetProps,
  TabsWidgetProps,
} from "./TabsWidget";
import React from "react";
=======
import { TabContainerWidgetProps, TabsWidgetProps } from "./TabsWidget";
>>>>>>> 7c0f46a1
import { WidgetType, WidgetTypes } from "constants/WidgetConstants";
import withMeta from "widgets/MetaHOC";
import * as Sentry from "@sentry/react";
import { migrateTabsData } from "utils/WidgetPropsUtils";
import { cloneDeep } from "lodash";
import { ValidationTypes } from "constants/WidgetValidation";
import { generateReactKey } from "utils/generators";

class TabsMigratorWidget extends BaseWidget<
  TabsWidgetProps<TabContainerWidgetProps>,
  WidgetState
> {
  getPageView() {
    return null;
  }
  static getPropertyPaneConfig() {
    return [
      {
        sectionName: "General",
        children: [
          {
            helpText: "Takes an array of tab names to render tabs",
            propertyName: "tabs",
            isJSConvertible: true,
            label: "Tabs",
            controlType: "TABS_INPUT",
            isBindProperty: true,
            isTriggerProperty: false,
            validation: {
              type: ValidationTypes.ARRAY,
              params: {
                children: {
                  type: ValidationTypes.OBJECT,
                  params: {
                    allowedKeys: [
                      {
                        name: "label",
                        type: ValidationTypes.TEXT,
                      },
                      {
                        name: "id",
                        type: ValidationTypes.TEXT,
                        default: generateReactKey(),
                      },
                      {
                        name: "widgetId",
                        type: ValidationTypes.TEXT,
                        default: generateReactKey(),
                      },
                    ],
                  },
                },
              },
            },
          },
          {
            propertyName: "shouldShowTabs",
            helpText:
              "Hides the tabs so that different widgets can be displayed based on the default tab",
            label: "Show Tabs",
            controlType: "SWITCH",
            isBindProperty: false,
            isTriggerProperty: false,
          },
          {
            propertyName: "defaultTab",
            helpText: "Selects a tab name specified by default",
            placeholderText: "Enter tab name",
            label: "Default Tab",
            controlType: "INPUT_TEXT",
            isBindProperty: true,
            isTriggerProperty: false,
            validation: {
              type: ValidationTypes.FUNCTION,
              params: {
                fnString: selectedTabValidation.toString(),
              },
            },
          },
          {
            propertyName: "shouldScrollContents",
            label: "Scroll Contents",
            controlType: "SWITCH",
            isBindProperty: false,
            isTriggerProperty: false,
          },
          {
            propertyName: "isVisible",
            label: "Visible",
            helpText: "Controls the visibility of the widget",
            controlType: "SWITCH",
            isJSConvertible: true,
            isBindProperty: true,
            isTriggerProperty: false,
            validation: { type: ValidationTypes.BOOLEAN },
          },
        ],
      },
      {
        sectionName: "Actions",
        children: [
          {
            helpText: "Triggers an action when the button is clicked",
            propertyName: "onTabSelected",
            label: "onTabSelected",
            controlType: "ACTION_SELECTOR",
            isJSConvertible: true,
            isBindProperty: true,
            isTriggerProperty: true,
          },
        ],
      },
    ];
  }
  componentDidMount() {
    if (this.props.evaluatedValues) {
      const tabsDsl = cloneDeep(this.props);
      const migratedTabsDsl = migrateTabsData(tabsDsl);
      this.batchUpdateWidgetProperty({
        modify: {
          tabsObj: migratedTabsDsl.tabsObj,
          type: WidgetTypes.TABS_WIDGET,
          version: 2,
          dynamicPropertyPathList: migratedTabsDsl.dynamicPropertyPathList,
          dynamicBindingPathList: migratedTabsDsl.dynamicBindingPathList,
        },
        remove: ["tabs"],
      });
    }
  }
  getWidgetType(): WidgetType {
    return "TABS_MIGRATOR_WIDGET";
  }
}
export default TabsMigratorWidget;
export const ProfiledTabsMigratorWidget = Sentry.withProfiler(
  withMeta(TabsMigratorWidget),
);<|MERGE_RESOLUTION|>--- conflicted
+++ resolved
@@ -1,14 +1,10 @@
 import BaseWidget, { WidgetState } from "widgets/BaseWidget";
-<<<<<<< HEAD
 import {
   selectedTabValidation,
   TabContainerWidgetProps,
   TabsWidgetProps,
 } from "./TabsWidget";
 import React from "react";
-=======
-import { TabContainerWidgetProps, TabsWidgetProps } from "./TabsWidget";
->>>>>>> 7c0f46a1
 import { WidgetType, WidgetTypes } from "constants/WidgetConstants";
 import withMeta from "widgets/MetaHOC";
 import * as Sentry from "@sentry/react";
