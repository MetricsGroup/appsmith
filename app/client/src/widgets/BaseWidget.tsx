--- conflicted
+++ resolved
@@ -139,7 +139,6 @@
       );
     }
 
-<<<<<<< HEAD
     /**
      * this functions wraps the widget in a component that shows a setting control at the top right
      * which gets shown on hover. A widget can enable/disable this by setting `disablePropertyPane` prop
@@ -167,71 +166,16 @@
         </>
       );
     }
-=======
-  /**
-   * this function is responsive for making the widget resizable.
-   * A widget can be made by non-resizable by passing resizeDisabled prop.
-   *
-   * @param content
-   */
-  makeResizable(content: ReactNode) {
-    return (
-      <ResizableComponent
-        {...this.props}
-        paddingOffset={PositionedContainer.padding}
-      >
-        {content}
-      </ResizableComponent>
-    );
-  }
-
-  /**
-   * this functions wraps the widget in a component that shows a setting control at the top right
-   * which gets shown on hover. A widget can enable/disable this by setting `disablePropertyPane` prop
-   *
-   * @param content
-   * @param showControls
-   */
-  showWidgetName(content: ReactNode, showControls = false) {
-    return (
-      <>
-        {!this.props.disablePropertyPane && (
-          <WidgetNameComponent
-            errorCount={this.getErrorCount(
-              get(this.props, EVAL_ERROR_PATH, {}),
-            )}
-            parentId={this.props.parentId}
-            showControls={showControls}
-            topRow={this.props.detachFromLayout ? 4 : this.props.topRow}
-            type={this.props.type}
-            widgetId={this.props.widgetId}
-            widgetName={this.props.widgetName}
-          />
-        )}
-        {content}
-      </>
-    );
-  }
-
-  /**
-   * wraps the widget in a draggable component.
-   * Note: widget drag can be disabled by setting `dragDisabled` prop to true
-   *
-   * @param content
-   */
-  makeDraggable(content: ReactNode) {
-    return <DraggableComponent {...this.props}>{content}</DraggableComponent>;
-  }
-  /**
-   * wraps the widget in a draggable component.
-   * Note: widget drag can be disabled by setting `dragDisabled` prop to true
-   *
-   * @param content
-   */
-  makeSnipeable(content: ReactNode) {
-    return <SnipeableComponent {...this.props}>{content}</SnipeableComponent>;
-  }
->>>>>>> 9dbb1674
+
+    /**
+     * wraps the widget in a draggable component.
+     * Note: widget drag can be disabled by setting `dragDisabled` prop to true
+     *
+     * @param content
+     */
+    makeSnipeable(content: ReactNode) {
+      return <SnipeableComponent {...this.props}>{content}</SnipeableComponent>;
+    }
 
     /**
      * wraps the widget in a draggable component.
@@ -281,7 +225,6 @@
       );
     }
 
-<<<<<<< HEAD
     addPreventInteractionOverlay(content: ReactNode) {
       return (
         <PreventInteractionsOverlay widgetType={this.props.type}>
@@ -289,25 +232,6 @@
         </PreventInteractionsOverlay>
       );
     }
-=======
-  private getWidgetView(): ReactNode {
-    let content: ReactNode;
-
-    switch (this.props.renderMode) {
-      case RenderModes.CANVAS:
-        content = this.getCanvasView();
-        content = this.addPreventInteractionOverlay(content);
-        content = this.addOverlayComments(content);
-        if (!this.props.detachFromLayout) {
-          if (!this.props.resizeDisabled) content = this.makeResizable(content);
-          content = this.showWidgetName(content);
-          content = this.makeDraggable(content);
-          content = this.makeSnipeable(content);
-          // NOTE: In sniping mode we are not blocking onClick events from PositionWrapper.
-          content = this.makePositioned(content);
-        }
-        return content;
->>>>>>> 9dbb1674
 
     private getWidgetView(content: ReactNode): ReactNode {
       switch (this.props.renderMode) {
@@ -319,6 +243,8 @@
               content = this.makeResizable(content);
             content = this.showWidgetName(content);
             content = this.makeDraggable(content);
+            content = this.makeSnipeable(content);
+            // NOTE: In sniping mode we are not blocking onClick events from PositionWrapper.
             content = this.makePositioned(content);
           }
           return content;
