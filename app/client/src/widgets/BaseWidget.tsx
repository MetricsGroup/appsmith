--- conflicted
+++ resolved
@@ -104,8 +104,9 @@
 
     render() {
       console.log(
-        "=====Connected Widget, Rendering Widget......",
+        "Connected Widgets, Rendering Widget......",
         this.props.widgetName,
+        { props: this.props },
       );
       return this.getWidgetView(<Widget {...this.props} />);
     }
@@ -195,7 +196,6 @@
       return <ErrorBoundary>{content}</ErrorBoundary>;
     }
 
-<<<<<<< HEAD
     /**
      * These comments are rendered using position: absolute over the widget borders,
      * they are not aware of the component structure.
@@ -205,30 +205,14 @@
      */
     addOverlayComments(content: ReactNode) {
       return (
-        <OverlayCommentsWrapper refId={this.props.widgetId}>
+        <OverlayCommentsWrapper
+          refId={this.props.widgetId}
+          widgetType={this.props.type}
+        >
           {content}
         </OverlayCommentsWrapper>
       );
     }
-=======
-  /**
-   * These comments are rendered using position: absolute over the widget borders,
-   * they are not aware of the component structure.
-   * For additional component specific contexts, for eg.
-   * a comment bound to the scroll position or a specific section
-   * we would pass comments as props to the components
-   */
-  addOverlayComments(content: ReactNode) {
-    return (
-      <OverlayCommentsWrapper
-        refId={this.props.widgetId}
-        widgetType={this.props.type}
-      >
-        {content}
-      </OverlayCommentsWrapper>
-    );
-  }
->>>>>>> 9f29dd02
 
     addPreventInteractionOverlay(content: ReactNode) {
       return (
@@ -267,29 +251,6 @@
       }
     }
 
-    // TODO(abhinav): Maybe make this a pure component to bailout from updating altogether.
-    // This would involve making all widgets which have "states" to not have states,
-    // as they're extending this one.
-    // shouldComponentUpdate(nextProps: WidgetProps): boolean {
-    //   const start = performance.now();
-    //   const isDifferent =
-    //     JSON.stringify(nextProps) !== JSON.stringify(this.props);
-    //   console.log(
-    //     "Connected Widgets prop diff calculations took",
-    //     performance.now() - start,
-    //     "ms",
-    //     "widget",
-    //     this.props,
-    //     "are they different",
-    //     isDifferent,
-    //   );
-    //   return isDifferent;
-    //   // return (
-    //   //   !shallowequal(nextProps, this.props) ||
-    //   //   !shallowequal(nextState, this.state)
-    //   // );
-    // }
-
     /**
      * generates styles that positions the widget
      */
@@ -419,7 +380,7 @@
 };
 
 export type WidgetOperation = typeof WidgetOperations[keyof typeof WidgetOperations];
-// const mapStateToProps = getWidgetProps;
+
 const makeMapStateToProps = () => {
   const getWidgetProps = makeGetWidgetProps();
   const mapStateToProps = (state: AppState, props: { widgetId: string }) => {
@@ -428,63 +389,75 @@
   return mapStateToProps;
 };
 
-export const mapDispatchToProps = (
-  dispatch: any,
-  ownProps: { widgetId: string },
-) => ({
-  executeAction: (actionPayload: WidgetExecuteActionPayload): void => {
-    dispatch(executeAction({ ...actionPayload, widgetId: ownProps.widgetId }));
+const resolver = (dispatch: any, ownProps: { widgetId: string }) =>
+  ownProps.widgetId;
+export const mapDispatchToProps = memoize(
+  (dispatch: any, ownProps: { widgetId: string }) => {
+    console.log(
+      "Connected Widgets, creating dispatch props....",
+      ownProps.widgetId,
+    );
+    return {
+      executeAction: (actionPayload: WidgetExecuteActionPayload): void => {
+        dispatch(
+          executeAction({ ...actionPayload, widgetId: ownProps.widgetId }),
+        );
+      },
+      disableDrag: (disable: boolean) => {
+        disable !== undefined && dispatch(disableDragAction(disable));
+      },
+      updateWidget: (
+        operationName: string,
+        widgetId: string,
+        widgetProperties: any,
+      ) => {
+        dispatch(updateWidget(operationName, widgetId, widgetProperties));
+      },
+      deleteWidgetProperty: (propertyPaths: string[]) => {
+        if (ownProps.widgetId) {
+          dispatch(deleteWidgetProperty(ownProps.widgetId, propertyPaths));
+        }
+      },
+      batchUpdateWidgetProperty: (updates: BatchPropertyUpdatePayload) => {
+        if (ownProps.widgetId) {
+          dispatch(batchUpdateWidgetProperty(ownProps.widgetId, updates));
+        }
+      },
+      updateWidgetProperty: (propertyName: string, propertyValue: any) => {
+        if (ownProps.widgetId) {
+          dispatch(
+            batchUpdateWidgetProperty(ownProps.widgetId, {
+              modify: { [propertyName]: propertyValue },
+            }),
+          );
+        }
+      },
+      resetChildrenMetaProperty: (widgetId: string) => {
+        dispatch(resetChildrenMetaProperty(widgetId));
+      },
+      updateWidgetMetaProperty: (
+        widgetId: string,
+        propertyPath: string,
+        propertyValue: any,
+      ) => {
+        dispatch(
+          updateWidgetMetaProperty(widgetId, propertyPath, propertyValue),
+        );
+      },
+      showPropertyPane: (
+        widgetId?: string,
+        callForDragOrResize?: boolean,
+        force = false,
+      ) => {
+        dispatch({
+          type:
+            widgetId || callForDragOrResize
+              ? ReduxActionTypes.SHOW_PROPERTY_PANE
+              : ReduxActionTypes.HIDE_PROPERTY_PANE,
+          payload: { widgetId, callForDragOrResize, force },
+        });
+      },
+    };
   },
-  disableDrag: (disable: boolean) => {
-    disable !== undefined && dispatch(disableDragAction(disable));
-  },
-  updateWidget: (
-    operationName: string,
-    widgetId: string,
-    widgetProperties: any,
-  ) => {
-    dispatch(updateWidget(operationName, widgetId, widgetProperties));
-  },
-  deleteWidgetProperty: (propertyPaths: string[]) => {
-    if (ownProps.widgetId) {
-      dispatch(deleteWidgetProperty(ownProps.widgetId, propertyPaths));
-    }
-  },
-  batchUpdateWidgetProperty: (updates: BatchPropertyUpdatePayload) => {
-    if (ownProps.widgetId) {
-      dispatch(batchUpdateWidgetProperty(ownProps.widgetId, updates));
-    }
-  },
-  updateWidgetProperty: (propertyName: string, propertyValue: any) => {
-    if (ownProps.widgetId) {
-      dispatch(
-        batchUpdateWidgetProperty(ownProps.widgetId, {
-          modify: { [propertyName]: propertyValue },
-        }),
-      );
-    }
-  },
-  resetChildrenMetaProperty: (widgetId: string) => {
-    dispatch(resetChildrenMetaProperty(widgetId));
-  },
-  updateWidgetMetaProperty: (
-    widgetId: string,
-    propertyPath: string,
-    propertyValue: any,
-  ) => {
-    dispatch(updateWidgetMetaProperty(widgetId, propertyPath, propertyValue));
-  },
-  showPropertyPane: (
-    widgetId?: string,
-    callForDragOrResize?: boolean,
-    force = false,
-  ) => {
-    dispatch({
-      type:
-        widgetId || callForDragOrResize
-          ? ReduxActionTypes.SHOW_PROPERTY_PANE
-          : ReduxActionTypes.HIDE_PROPERTY_PANE,
-      payload: { widgetId, callForDragOrResize, force },
-    });
-  },
-});+  resolver,
+);