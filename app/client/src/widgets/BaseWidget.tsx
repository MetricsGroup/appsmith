/**
 * Widget are responsible for accepting the abstraction layer inputs, interpretting them into rederable props and
 * spawing components based on those props
 * Widgets are also responsible for dispatching actions and updating the state tree
 */
import {
  WidgetType,
  RenderMode,
  RenderModes,
  CSSUnits,
} from "constants/WidgetConstants";
import React, { Component, ReactNode } from "react";
import {
  PositionType,
  CSSUnit,
  CONTAINER_GRID_PADDING,
} from "constants/WidgetConstants";
import DraggableComponent from "components/editorComponents/DraggableComponent";
import ResizableComponent from "components/editorComponents/ResizableComponent";
import { ExecuteActionPayload } from "constants/ActionConstants";
import PositionedContainer from "components/designSystems/appsmith/PositionedContainer";
import WidgetNameComponent from "components/editorComponents/WidgetNameComponent";
import shallowequal from "shallowequal";
import { PositionTypes } from "constants/WidgetConstants";
import { EditorContext } from "components/editorComponents/EditorContextProvider";
import ErrorBoundary from "components/editorComponents/ErrorBoundry";
import {
  BASE_WIDGET_VALIDATION,
  WidgetPropertyValidationType,
} from "utils/WidgetValidation";
import { DerivedPropertiesMap } from "utils/WidgetFactory";
import {
  WidgetDynamicPathListProps,
  WidgetEvaluatedProps,
} from "../utils/DynamicBindingUtils";
import { BatchPropertyUpdatePayload } from "actions/controlActions";
import { ControlType } from "constants/PropertyControlConstants";

/***
 * BaseWidget
 *
 * The abstract class which is extended/implemented by all widgets.
 * Widgets must adhere to the abstractions provided by BaseWidget.
 *
 * Do not:
 * 1) Use the context directly in the widgets
 * 2) Update or access the dsl in the widgets
 * 3) Call actions in widgets or connect the widgets to the entity reducers
 *
 */
abstract class BaseWidget<
  T extends WidgetProps,
  K extends WidgetState
> extends Component<T, K> {
  static contextType = EditorContext;

  // Needed to send a default no validation option. In case a widget needs
  // validation implement this in the widget class again
  static getPropertyValidationMap(): WidgetPropertyValidationType {
    return BASE_WIDGET_VALIDATION;
  }

  static getDerivedPropertiesMap(): DerivedPropertiesMap {
    return {};
  }

  static getDefaultPropertiesMap(): Record<string, string> {
    return {};
  }
  // TODO Find a way to enforce this, (dont let it be set)
  static getMetaPropertiesMap(): Record<string, any> {
    return {};
  }

  /**
   *  Widget abstraction to register the widget type
   *  ```javascript
   *   getWidgetType() {
   *     return "MY_AWESOME_WIDGET",
   *   }
   *  ```
   */
  abstract getWidgetType(): WidgetType;

  /**
   *  Widgets can execute actions using this `executeAction` method.
   *  Triggers may be specific to the widget
   */
  executeAction(actionPayload: ExecuteActionPayload): void {
    const { executeAction } = this.context;
    executeAction && executeAction(actionPayload);
  }

  disableDrag(disable: boolean) {
    const { disableDrag } = this.context;
    disableDrag && disable !== undefined && disableDrag(disable);
  }

  updateWidget(
    operationName: string,
    widgetId: string,
    widgetProperties: any,
  ): void {
    const { updateWidget } = this.context;
    updateWidget && updateWidget(operationName, widgetId, widgetProperties);
  }

  deleteWidgetProperty(propertyPaths: string[]): void {
    const { deleteWidgetProperty } = this.context;
    const { widgetId } = this.props;
    if (deleteWidgetProperty && widgetId) {
      deleteWidgetProperty(widgetId, propertyPaths);
    }
  }

  batchUpdateWidgetProperty(updates: BatchPropertyUpdatePayload): void {
    const { batchUpdateWidgetProperty } = this.context;
    const { widgetId } = this.props;
    if (batchUpdateWidgetProperty && widgetId) {
      batchUpdateWidgetProperty(widgetId, updates);
    }
  }

  updateWidgetProperty(propertyName: string, propertyValue: any): void {
    this.batchUpdateWidgetProperty({
      modify: { [propertyName]: propertyValue },
    });
  }

  resetChildrenMetaProperty(widgetId: string) {
    const { resetChildrenMetaProperty } = this.context;
    resetChildrenMetaProperty(widgetId);
  }

  /* eslint-disable @typescript-eslint/no-empty-function */
  /* eslint-disable @typescript-eslint/no-unused-vars */
  componentDidUpdate(prevProps: T) {}

  componentDidMount(): void {}
  /* eslint-enable @typescript-eslint/no-empty-function */

  getComponentDimensions = () => {
    return this.calculateWidgetBounds(
      this.props.rightColumn,
      this.props.leftColumn,
      this.props.topRow,
      this.props.bottomRow,
      this.props.parentColumnSpace,
      this.props.parentRowSpace,
    );
  };

  calculateWidgetBounds(
    rightColumn: number,
    leftColumn: number,
    topRow: number,
    bottomRow: number,
    parentColumnSpace: number,
    parentRowSpace: number,
  ): {
    componentWidth: number;
    componentHeight: number;
  } {
    return {
      componentWidth: (rightColumn - leftColumn) * parentColumnSpace,
      componentHeight: (bottomRow - topRow) * parentRowSpace,
    };
  }

  render() {
    return this.getWidgetView();
  }

  /**
   * this function is responsive for making the widget resizable.
   * A widget can be made by non-resizable by passing resizeDisabled prop.
   *
   * @param content
   */
  makeResizable(content: ReactNode) {
    return (
      <ResizableComponent
        {...this.props}
        paddingOffset={PositionedContainer.padding}
      >
        {content}
      </ResizableComponent>
    );
  }

  /**
   * this functions wraps the widget in a component that shows a setting control at the top right
   * which gets shown on hover. A widget can enable/disable this by setting `settingsControlDisabled` prop
   *
   * @param content
   * @param showControls
   */
  showWidgetName(content: ReactNode, showControls = false) {
    return (
      <>
        {!this.props.settingsControlDisabled && (
          <WidgetNameComponent
            widgetName={this.props.widgetName}
            widgetId={this.props.widgetId}
            parentId={this.props.parentId}
            type={this.props.type}
            showControls={showControls}
          />
        )}
        {content}
      </>
    );
  }

  /**
   * wraps the widget in a draggable component.
   * Note: widget drag can be disabled by setting `dragDisabled` prop to true
   *
   * @param content
   */
  makeDraggable(content: ReactNode) {
    return <DraggableComponent {...this.props}>{content}</DraggableComponent>;
  }

  makePositioned(content: ReactNode) {
    const style = this.getPositionStyle();
    return (
      <PositionedContainer
        widgetId={this.props.widgetId}
        widgetType={this.props.type}
        style={style}
      >
        {content}
      </PositionedContainer>
    );
  }

  addErrorBoundary(content: ReactNode) {
    return <ErrorBoundary>{content}</ErrorBoundary>;
  }

  private getWidgetView(): ReactNode {
    let content: ReactNode;

    switch (this.props.renderMode) {
      case RenderModes.CANVAS:
        content = this.getCanvasView();
        if (!this.props.detachFromLayout) {
          if (!this.props.resizeDisabled) content = this.makeResizable(content);
          content = this.showWidgetName(content);
          if (!this.props.dragDisabled) content = this.makeDraggable(content);
          content = this.makePositioned(content);
        }
        return content;

      // return this.getCanvasView();
      case RenderModes.PAGE:
        content = this.getPageView();
        if (this.props.isVisible) {
          content = this.addErrorBoundary(content);
          if (!this.props.detachFromLayout) {
            content = this.makePositioned(content);
          }
          return content;
        }
        return <React.Fragment />;
      default:
        throw Error("RenderMode not defined");
    }
  }

  abstract getPageView(): ReactNode;

  getCanvasView(): ReactNode {
    const content = this.getPageView();
    return this.addErrorBoundary(content);
  }

  // TODO(abhinav): Maybe make this a pure component to bailout from updating altogether.
  // This would involve making all widgets which have "states" to not have states,
  // as they're extending this one.
  shouldComponentUpdate(nextProps: WidgetProps, nextState: WidgetState) {
    return (
      !shallowequal(nextProps, this.props) ||
      !shallowequal(nextState, this.state)
    );
  }

  /**
   * generates styles that positions the widget
   */
  private getPositionStyle(): BaseStyle {
    const { paddingEnabled } = this.props;
    const { componentHeight, componentWidth } = this.getComponentDimensions();

    return {
      positionType: PositionTypes.ABSOLUTE,
      componentHeight,
      componentWidth,
      yPosition:
        this.props.topRow * this.props.parentRowSpace +
        (this.props.noContainerOffset ? 0 : CONTAINER_GRID_PADDING),
      xPosition:
        this.props.leftColumn * this.props.parentColumnSpace +
        (this.props.noContainerOffset ? 0 : CONTAINER_GRID_PADDING),
      xPositionUnit: CSSUnits.PIXEL,
      yPositionUnit: CSSUnits.PIXEL,
    };
  }

  // TODO(abhinav): These defaultProps seem unneccessary. Check it out.
  static defaultProps: Partial<WidgetProps> | undefined = {
    parentRowSpace: 1,
    parentColumnSpace: 1,
    topRow: 0,
    leftColumn: 0,
<<<<<<< HEAD
    dragDisabled: false,
    dropDisabled: false,
    isDeletable: true,
    resizeDisabled: false,
    paddingEnabled: true,
    virtualizedEnabled: false,
    settingsControlDisabled: false,
=======
    isLoading: false,
    renderMode: RenderModes.CANVAS,
>>>>>>> 49952888
  };
}

export interface BaseStyle {
  componentHeight: number;
  componentWidth: number;
  positionType: PositionType;
  xPosition: number;
  yPosition: number;
  xPositionUnit: CSSUnit;
  yPositionUnit: CSSUnit;
  heightUnit?: CSSUnit;
  widthUnit?: CSSUnit;
}

export type WidgetState = Record<string, unknown>;

export interface WidgetBuilder<T extends WidgetProps, S extends WidgetState> {
  buildWidget(widgetProps: T): JSX.Element;
}

export interface WidgetBaseProps {
  widgetId: string;
  type: WidgetType;
  widgetName: string;
  parentId?: string;
  renderMode: RenderMode;
  version: number;
}

export type WidgetRowCols = {
  leftColumn: number;
  rightColumn: number;
  topRow: number;
  bottomRow: number;
  minHeight?: number; // Required to reduce the size of CanvasWidgets.
};

export interface WidgetPositionProps extends WidgetRowCols {
  parentColumnSpace: number;
  parentRowSpace: number;
  // The detachFromLayout flag tells use about the following properties when enabled
  // 1) Widget does not drag/resize
  // 2) Widget CAN (but not neccessarily) be a dropTarget
  // Examples: MainContainer is detached from layout,
  // MODAL_WIDGET is also detached from layout.
  detachFromLayout?: boolean;
  noContainerOffset?: boolean; // This won't offset the child in parent
}

export const WIDGET_STATIC_PROPS = {
  leftColumn: true,
  rightColumn: true,
  topRow: true,
  bottomRow: true,
  minHeight: true,
  parentColumnSpace: true,
  parentRowSpace: true,
  children: true,
  type: true,
  widgetId: true,
  widgetName: true,
  parentId: true,
  renderMode: true,
  detachFromLayout: true,
  noContainerOffset: false,
};

export interface WidgetDisplayProps {
  //TODO(abhinav): Some of these props are mandatory
  isVisible?: boolean;
  isLoading: boolean;
  isDisabled?: boolean;
  backgroundColor?: string;
}

export interface WidgetDataProps
  extends WidgetBaseProps,
    WidgetPositionProps,
    WidgetDisplayProps {}

export interface WidgetProps
  extends WidgetDataProps,
    WidgetDynamicPathListProps,
    WidgetEvaluatedProps {
  key?: string;
  isDefaultClickDisabled?: boolean;
  [key: string]: any;
}

export interface WidgetCardProps {
  type: WidgetType;
  key?: string;
  widgetCardName: string;
  isBeta?: boolean;
}

export const WidgetOperations = {
  MOVE: "MOVE",
  RESIZE: "RESIZE",
  ADD_CHILD: "ADD_CHILD",
  UPDATE_PROPERTY: "UPDATE_PROPERTY",
  DELETE: "DELETE",
  ADD_CHILDREN: "ADD_CHILDREN",
};

export type WidgetOperation = typeof WidgetOperations[keyof typeof WidgetOperations];

export default BaseWidget;<|MERGE_RESOLUTION|>--- conflicted
+++ resolved
@@ -314,7 +314,8 @@
     parentColumnSpace: 1,
     topRow: 0,
     leftColumn: 0,
-<<<<<<< HEAD
+    isLoading: false,
+    renderMode: RenderModes.CANVAS,
     dragDisabled: false,
     dropDisabled: false,
     isDeletable: true,
@@ -322,10 +323,6 @@
     paddingEnabled: true,
     virtualizedEnabled: false,
     settingsControlDisabled: false,
-=======
-    isLoading: false,
-    renderMode: RenderModes.CANVAS,
->>>>>>> 49952888
   };
 }
 
