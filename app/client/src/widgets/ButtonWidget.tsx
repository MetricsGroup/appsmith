--- conflicted
+++ resolved
@@ -1,17 +1,8 @@
-<<<<<<< HEAD
-import * as React from "react"
-import BaseWidget, { IWidgetProps, IWidgetState } from "./BaseWidget"
-import { WidgetType } from "../constants/WidgetConstants"
-import ButtonComponent from "../editorComponents/ButtonComponent"
-import { ActionPayload } from '../constants/ActionConstants';
-
-class ButtonWidget extends BaseWidget<ButtonWidgetProps, IWidgetState> {
-=======
 import * as React from "react";
 import BaseWidget, { WidgetProps, WidgetState } from "./BaseWidget";
 import { WidgetType } from "../constants/WidgetConstants";
 import ButtonComponent from "../editorComponents/ButtonComponent";
->>>>>>> 8db06d4b
+import { ActionPayload } from "../constants/ActionConstants";
 
 class ButtonWidget extends BaseWidget<ButtonWidgetProps, WidgetState> {
   getPageView() {
@@ -38,12 +29,8 @@
 
 export interface ButtonWidgetProps extends WidgetProps {
   text?: string;
-<<<<<<< HEAD
-  buttonStyle?: ButtonStyle
-  onClick?: ActionPayload[]
-=======
   buttonStyle?: ButtonStyle;
->>>>>>> 8db06d4b
+  onClick?: ActionPayload[];
 }
 
 export default ButtonWidget;