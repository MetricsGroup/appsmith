--- conflicted
+++ resolved
@@ -155,7 +155,6 @@
       derivedColumns,
       sortedColumn,
     } = this.props;
-<<<<<<< HEAD
     if (primaryColumns && primaryColumns.length) {
       const allColumns = derivedColumns
         ? [...primaryColumns, ...derivedColumns]
@@ -172,27 +171,6 @@
           fontStyle: columnProperties.fontStyle,
           textColor: columnProperties.textColor,
         };
-=======
-    if (tableData.length) {
-      const columnKeys: string[] = getAllTableColumnKeys(tableData);
-      const sortedColumn = this.props.sortedColumn;
-      for (let index = 0; index < columnKeys.length; index++) {
-        const i = columnKeys[index];
-        const columnName: string =
-          columnNameMap && columnNameMap[i] ? columnNameMap[i] : i;
-        const columnType: {
-          type: string;
-          format?: string;
-          inputFormat?: string;
-        } =
-          columnTypeMap && columnTypeMap[i]
-            ? columnTypeMap[i]
-            : { type: ColumnTypes.TEXT };
-        const columnSize: number =
-          columnSizeMap && columnSizeMap[i] ? columnSizeMap[i] : 150;
-        const isHidden =
-          !!this.props.hiddenColumns && this.props.hiddenColumns.includes(i);
->>>>>>> a8a28835
         const columnData = {
           Header: columnProperties.label,
           accessor: columnProperties.id,
@@ -205,15 +183,10 @@
           isDerived: columnProperties.isDerived,
           metaProperties: {
             isHidden: isHidden,
-<<<<<<< HEAD
             type: columnProperties.type,
             format: columnProperties?.format?.output || "",
+            inputFormat: columnProperties?.format?.input || "",
             cellProperties: cellProperties,
-=======
-            type: columnType.type,
-            format: columnType.format,
-            inputFormat: columnType.inputFormat,
->>>>>>> a8a28835
           },
           Cell: (props: any) => {
             return renderCell(
@@ -440,19 +413,11 @@
     }, 0);
   }
   componentDidUpdate(prevProps: TableWidgetProps) {
-<<<<<<< HEAD
     const tableDataModified =
       JSON.stringify(this.props.tableData) !==
       JSON.stringify(prevProps.tableData);
     if (
       tableDataModified ||
-=======
-    const tableDataUpdated =
-      JSON.stringify(this.props.tableData) !==
-      JSON.stringify(prevProps.tableData);
-    if (
-      tableDataUpdated ||
->>>>>>> a8a28835
       JSON.stringify(this.props.filters) !==
         JSON.stringify(prevProps.filters) ||
       this.props.searchText !== prevProps.searchText ||
@@ -476,18 +441,14 @@
         );
       }
     }
-<<<<<<< HEAD
     if (tableDataModified) {
       //Setting this propery in next event loop to avoid infinite loop
       setTimeout(() => {
         this.createTablePrimaryColumns();
       }, 0);
-=======
-    if (tableDataUpdated) {
       super.updateWidgetMetaProperty("selectedRowIndices", []);
       super.updateWidgetMetaProperty("selectedRows", []);
       super.updateWidgetMetaProperty("selectedRowIndex", -1);
->>>>>>> a8a28835
     }
     if (this.props.multiRowSelection !== prevProps.multiRowSelection) {
       if (this.props.multiRowSelection) {
@@ -774,12 +735,9 @@
 export interface TableColumnMetaProps {
   isHidden: boolean;
   format?: string;
+  inputFormat?: string;
   type: string;
-<<<<<<< HEAD
   cellProperties: CellLayoutProperties;
-=======
-  inputFormat?: string;
->>>>>>> a8a28835
 }
 export interface ReactTableColumnProps {
   Header: string;
