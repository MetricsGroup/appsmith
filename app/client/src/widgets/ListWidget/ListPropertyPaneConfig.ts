import { get } from "lodash";
import { WidgetProps } from "widgets/BaseWidget";
import { ListWidgetProps } from "./ListWidget";
<<<<<<< HEAD
import { ValidationTypes } from "constants/WidgetValidation";
=======
import { VALIDATION_TYPES } from "constants/WidgetValidation";
import { EvaluationSubstitutionType } from "entities/DataTree/dataTreeFactory";
>>>>>>> 7c0f46a1

const PropertyPaneConfig = [
  {
    sectionName: "General",
    children: [
      {
        helpText: "Takes in an array of objects to display items in the list.",
        propertyName: "items",
        label: "Items",
        controlType: "INPUT_TEXT",
        placeholderText: 'Enter [{ "col1": "val1" }]',
        inputType: "ARRAY",
        isBindProperty: true,
        isTriggerProperty: false,
<<<<<<< HEAD
        validation: { type: ValidationTypes.OBJECT_ARRAY },
=======
        validation: VALIDATION_TYPES.LIST_DATA,
        evaluationSubstitutionType: EvaluationSubstitutionType.SMART_SUBSTITUTE,
>>>>>>> 7c0f46a1
      },
      {
        propertyName: "backgroundColor",
        label: "Background",
        controlType: "COLOR_PICKER",
        isJSConvertible: true,
        isBindProperty: true,
        isTriggerProperty: false,
      },
      {
        propertyName: "itemBackgroundColor",
        label: "Item Background",
        controlType: "COLOR_PICKER",
        isJSConvertible: true,
        isBindProperty: true,
        isTriggerProperty: false,
      },

      {
        helpText: "Spacing between items in Pixels",
        placeholderText: "0",
        propertyName: "gridGap",
        label: "Item Spacing (px)",
        controlType: "INPUT_TEXT",
        isBindProperty: true,
        isTriggerProperty: false,
        inputType: "INTEGER",
        validation: VALIDATION_TYPES.NUMBER,
      },
      {
        propertyName: "isVisible",
        label: "Visible",
        helpText: "Controls the visibility of the widget",
        controlType: "SWITCH",
        isJSConvertible: true,
        isBindProperty: true,
        isTriggerProperty: false,
      },
    ],
  },
  {
    sectionName: "Actions",
    children: [
      {
        helpText: "Triggers an action when a grid list item is clicked",
        propertyName: "onListItemClick",
        label: "onListItemClick",
        controlType: "ACTION_SELECTOR",
        isJSConvertible: true,
        isBindProperty: true,
        isTriggerProperty: true,
        additionalAutoComplete: (props: ListWidgetProps<WidgetProps>) => {
          let items = get(props, "evaluatedValues.items", []);

          if (Array.isArray(items)) {
            items = items.filter(Boolean);
          } else {
            items = [];
          }

          return {
            currentItem: Object.assign(
              {},
              ...Object.keys(get(items, "0", {})).map((key) => ({
                [key]: "",
              })),
            ),
          };
        },
      },
    ],
  },
];

export { PropertyPaneConfig as default };<|MERGE_RESOLUTION|>--- conflicted
+++ resolved
@@ -1,12 +1,8 @@
 import { get } from "lodash";
 import { WidgetProps } from "widgets/BaseWidget";
 import { ListWidgetProps } from "./ListWidget";
-<<<<<<< HEAD
 import { ValidationTypes } from "constants/WidgetValidation";
-=======
-import { VALIDATION_TYPES } from "constants/WidgetValidation";
 import { EvaluationSubstitutionType } from "entities/DataTree/dataTreeFactory";
->>>>>>> 7c0f46a1
 
 const PropertyPaneConfig = [
   {
@@ -21,12 +17,8 @@
         inputType: "ARRAY",
         isBindProperty: true,
         isTriggerProperty: false,
-<<<<<<< HEAD
         validation: { type: ValidationTypes.OBJECT_ARRAY },
-=======
-        validation: VALIDATION_TYPES.LIST_DATA,
         evaluationSubstitutionType: EvaluationSubstitutionType.SMART_SUBSTITUTE,
->>>>>>> 7c0f46a1
       },
       {
         propertyName: "backgroundColor",
@@ -54,7 +46,7 @@
         isBindProperty: true,
         isTriggerProperty: false,
         inputType: "INTEGER",
-        validation: VALIDATION_TYPES.NUMBER,
+        validation: { type: ValidationTypes.NUMBER, params: { min: 0 } },
       },
       {
         propertyName: "isVisible",
