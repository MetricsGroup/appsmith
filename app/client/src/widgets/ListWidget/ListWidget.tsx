import React from "react";
import log from "loglevel";
import {
  compact,
  get,
  set,
  xor,
  isNumber,
  range,
  toString,
  isBoolean,
  omit,
  floor,
} from "lodash";
import * as Sentry from "@sentry/react";

import WidgetFactory from "utils/WidgetFactory";
import { removeFalsyEntries } from "utils/helpers";
import BaseWidget, { WidgetProps, WidgetState } from "../BaseWidget";
import {
  RenderModes,
  WidgetType,
  WidgetTypes,
} from "constants/WidgetConstants";
import ListComponent, {
  ListComponentEmpty,
  ListComponentLoading,
} from "./ListComponent";
import { ContainerStyle } from "components/designSystems/appsmith/ContainerComponent";
import { ContainerWidgetProps } from "../ContainerWidget";
import propertyPaneConfig from "./ListPropertyPaneConfig";
import { EventType } from "constants/AppsmithActionConstants/ActionConstants";
import { getDynamicBindings } from "utils/DynamicBindingUtils";
import ListPagination, { ServerSideListPagination } from "./ListPagination";
import withMeta from "./../MetaHOC";
import { GridDefaults, WIDGET_PADDING } from "constants/WidgetConstants";
import { ValidationTypes } from "constants/WidgetValidation";
import derivedProperties from "./parseDerivedProperties";
import { entityDefinitions } from "utils/autocomplete/EntityDefinitions";

const LIST_WIDGEY_PAGINATION_HEIGHT = 36;
class ListWidget extends BaseWidget<ListWidgetProps<WidgetProps>, WidgetState> {
  state = {
    page: 1,
  };

  /**
   * returns the property pane config of the widget
   */
  static getPropertyPaneConfig() {
    return propertyPaneConfig;
  }

  static getDerivedPropertiesMap() {
    return {
      selectedItem: `{{(()=>{${derivedProperties.getSelectedItem}})()}}`,
      items: `{{(() => {${derivedProperties.getItems}})()}}`,
    };
  }

  /**
   * creates object of keys
   *
   * @param items
   */
  getCurrentItemStructure = (listData: Array<Record<string, unknown>>) => {
    return Array.isArray(listData) && listData.length > 0
      ? Object.assign(
          {},
          ...Object.keys(listData[0]).map((key) => ({
            [key]: "",
          })),
        )
      : {};
  };

  componentDidMount() {
    if (
      !this.props.childAutoComplete ||
      (Object.keys(this.props.childAutoComplete).length === 0 &&
        this.props.listData &&
        Array.isArray(this.props.listData))
    ) {
      const structure = this.getCurrentItemStructure(this.props.listData || []);
      this.props.updateWidgetMetaProperty("childAutoComplete", {
        currentItem: structure,
        currentIndex: "",
      });
    }

    // generate childMetaPropertyMap
    this.generateChildrenDefaultPropertiesMap(this.props);
    this.generateChildrenMetaPropertiesMap(this.props);
    this.generateChildrenEntityDefinitions(this.props);
  }

  /**
   * generates the children entity definitions for children
   *
   * by entity definition we mean properties that will be open for users for autocomplete
   *
   * @param props
   */
  generateChildrenEntityDefinitions(props: ListWidgetProps<WidgetProps>) {
    const template = props.template;
    const childrenEntityDefinitions: Record<string, any> = {};

    if (template) {
      Object.keys(template).map((key: string) => {
        const currentTemplate = template[key];
        const widgetType = currentTemplate.type;

        childrenEntityDefinitions[widgetType] = Object.keys(
          omit(get(entityDefinitions, `${widgetType}`), ["!doc", "!url"]),
        );
      });
    }

    if (this.props.updateWidgetMetaProperty) {
      this.props.updateWidgetMetaProperty(
        "childrenEntityDefinitions",
        childrenEntityDefinitions,
      );
    }
  }

  generateChildrenDefaultPropertiesMap = (
    props: ListWidgetProps<WidgetProps>,
  ) => {
    const template = props.template;
    let childrenDefaultPropertiesMap = {};

    if (template) {
      Object.keys(template).map((key: string) => {
        const currentTemplate = template[key];
        const defaultProperties = WidgetFactory.getWidgetDefaultPropertiesMap(
          currentTemplate.type,
        );

        Object.keys(defaultProperties).map((defaultPropertyKey: string) => {
          childrenDefaultPropertiesMap = {
            ...childrenDefaultPropertiesMap,
            [`${key}.${defaultPropertyKey}`]: defaultProperties[
              defaultPropertyKey
            ],
          };
        });
      });
    }

    if (this.props.updateWidgetMetaProperty) {
      this.props.updateWidgetMetaProperty(
        "childrenDefaultPropertiesMap",
        childrenDefaultPropertiesMap,
      );
    }
  };

  generateChildrenMetaPropertiesMap = (props: ListWidgetProps<WidgetProps>) => {
    const template = props.template;
    let childrenMetaPropertiesMap = {};

    if (template) {
      Object.keys(template).map((key: string) => {
        const currentTemplate = template[key];
        const metaProperties = WidgetFactory.getWidgetMetaPropertiesMap(
          currentTemplate.type,
        );

        Object.keys(metaProperties).map((metaPropertyKey: string) => {
          childrenMetaPropertiesMap = {
            ...childrenMetaPropertiesMap,
            [`${key}.${metaPropertyKey}`]: currentTemplate[metaPropertyKey],
          };
        });
      });
    }

    if (this.props.updateWidgetMetaProperty) {
      this.props.updateWidgetMetaProperty(
        "childrenMetaPropertiesMap",
        Object.keys(childrenMetaPropertiesMap),
      );
    }
  };

  componentDidUpdate(prevProps: ListWidgetProps<WidgetProps>) {
    const oldRowStructure = this.getCurrentItemStructure(
      prevProps.listData || [],
    );
    const newRowStructure = this.getCurrentItemStructure(
      this.props.listData || [],
    );

    if (
      xor(Object.keys(oldRowStructure), Object.keys(newRowStructure)).length > 0
    ) {
      this.props.updateWidgetMetaProperty("childAutoComplete", {
        currentItem: newRowStructure,
        currentIndex: "",
      });
    }

    if (
      xor(
        Object.keys(get(prevProps, "template", {})),
        Object.keys(get(this.props, "template", {})),
      ).length > 0
    ) {
      this.generateChildrenDefaultPropertiesMap(this.props);
      this.generateChildrenMetaPropertiesMap(this.props);
      this.generateChildrenEntityDefinitions(this.props);
    }
  }

  static getDefaultPropertiesMap(): Record<string, string> {
    return {};
  }

  static getMetaPropertiesMap(): Record<string, any> {
    return {
      pageNo: 1,
      pageSize: 2,
    };
  }

  onPageChange = (page: number) => {
    this.props.updateWidgetMetaProperty("pageNo", page, {
      triggerPropertyName: "onPageChange",
      dynamicString: this.props.onPageChange,
      event: {
        type: EventType.ON_LIST_PAGE_CHANGE,
      },
    });
  };

  /**
   * on click item action
   *
   * @param rowIndex
   * @param action
   * @param onComplete
   */
  onItemClick = (rowIndex: number, action: string | undefined) => {
    // setting selectedItemIndex on click of container
    const selectedItemIndex = isNumber(this.props.selectedItemIndex)
      ? this.props.selectedItemIndex
      : -1;

    if (selectedItemIndex !== rowIndex) {
      this.props.updateWidgetMetaProperty("selectedItemIndex", rowIndex, {
        dynamicString: this.props.onRowSelected,
        event: {
          type: EventType.ON_ROW_SELECTED,
        },
      });
    } else {
      this.props.updateWidgetMetaProperty("selectedItemIndex", undefined);
    }

    if (!action) return;

    try {
      const rowData = [this.props.listData?.[rowIndex]] || [];
      const { jsSnippets } = getDynamicBindings(action);
      const modifiedAction = jsSnippets.reduce((prev: string, next: string) => {
        return prev + `{{(currentItem) => { ${next} }}} `;
      }, "");

      super.executeAction({
        dynamicString: modifiedAction,
        event: {
          type: EventType.ON_CLICK,
        },
        responseData: rowData,
      });
    } catch (error) {
      log.debug("Error parsing row action", error);
    }
  };

  renderChild = (childWidgetData: WidgetProps) => {
    const { shouldPaginate } = this.shouldPaginate();
    const { componentHeight, componentWidth } = this.getComponentDimensions();

    childWidgetData.parentId = this.props.widgetId;
    // childWidgetData.shouldScrollContents = this.props.shouldScrollContents;
    childWidgetData.canExtend = undefined;
    childWidgetData.isVisible = this.props.isVisible;
    childWidgetData.minHeight = componentHeight;
    childWidgetData.rightColumn = componentWidth;
    childWidgetData.noPad = true;
    childWidgetData.bottomRow = shouldPaginate
      ? componentHeight - LIST_WIDGEY_PAGINATION_HEIGHT
      : componentHeight;

    return WidgetFactory.createWidget(childWidgetData, this.props.renderMode);
  };

  /**
   * here we are updating the position of each items and disabled resizing for
   * all items except template ( first item )
   *
   * @param children
   */
  updatePosition = (
    children: ContainerWidgetProps<WidgetProps>[],
  ): ContainerWidgetProps<WidgetProps>[] => {
    const gridGap = this.props.gridGap || 0;
    return children.map((child: ContainerWidgetProps<WidgetProps>, index) => {
      const gap = gridGap;

      return {
        ...child,
        gap,
        backgroundColor: this.props.itemBackgroundColor,
        topRow:
          index * children[0].bottomRow +
          index * (gap / GridDefaults.DEFAULT_GRID_ROW_HEIGHT),
        bottomRow:
          (index + 1) * children[0].bottomRow +
          index * (gap / GridDefaults.DEFAULT_GRID_ROW_HEIGHT),
        resizeDisabled:
          index > 0 && this.props.renderMode === RenderModes.CANVAS,
      };
    });
  };

  updateTemplateWidgetProperties = (widget: WidgetProps, itemIndex: number) => {
    const {
      dynamicBindingPathList,
      dynamicTriggerPathList,
      template,
    } = this.props;
    const { widgetName = "" } = widget;
    // Update properties if they're dynamic
    // `template` property should have an array of values
    // if it is a dynamicbinding

    if (
      Array.isArray(dynamicBindingPathList) &&
      dynamicBindingPathList.length > 0
    ) {
      // Get all paths in the dynamicBindingPathList sans the List Widget name prefix
      const dynamicPaths: string[] = compact(
        dynamicBindingPathList.map((path: Record<"key", string>) =>
          path.key.replace(`template.${widgetName}.`, ""),
        ),
      );

      // Update properties in the widget based on the paths
      // By picking the correct value from the evaluated values in the template
      dynamicPaths.forEach((path: string) => {
        const evaluatedProperty = get(template, `${widgetName}.${path}`);

        if (
          Array.isArray(evaluatedProperty) &&
          evaluatedProperty.length > itemIndex
        ) {
          const evaluatedValue = evaluatedProperty[itemIndex];
          const validationPath = get(widget, `validationPaths`)[path];

          if (
            (validationPath?.type === ValidationTypes.BOOLEAN &&
              isBoolean(evaluatedValue)) ||
            validationPath?.type === ValidationTypes.OBJECT
          ) {
            set(widget, path, evaluatedValue);
            set(widget, `validationMessages.${path}`, "");
            set(widget, `invalidProps.${path}`, "");
          } else {
            set(widget, path, toString(evaluatedValue));
          }
        }
      });
    }

    // add default value
    Object.keys(widget.defaultProps).map((key: string) => {
      const defaultPropertyValue = get(widget, `${widget.defaultProps[key]}`);

      set(widget, `${key}`, defaultPropertyValue);
    });

    widget.defaultMetaProps.map((key: string) => {
      const metaPropertyValue = get(
        this.props.childMetaProperties,
        `${widget.widgetName}.${key}.${itemIndex}`,
        undefined,
      );

      if (
        typeof metaPropertyValue !== "undefined" &&
        metaPropertyValue !== null
      ) {
        set(widget, key, metaPropertyValue);
      }
    });

    if (
      Array.isArray(dynamicTriggerPathList) &&
      dynamicTriggerPathList.length > 0
    ) {
      // Get all paths in the dynamicBindingPathList sans the List Widget name prefix
      const triggerPaths: string[] = compact(
        dynamicTriggerPathList.map((path: Record<"key", string>) =>
          path.key.indexOf(`template.${widgetName}`) === 0
            ? path.key.split(".").pop()
            : undefined,
        ),
      );

      triggerPaths.forEach((path: string) => {
        const propertyValue = get(this.props.template[widget.widgetName], path);

        if (
          propertyValue.indexOf("currentItem") > -1 &&
          propertyValue.indexOf("{{((currentItem) => {") === -1
        ) {
          const { jsSnippets } = getDynamicBindings(propertyValue);
          const listItem = this.props.listData?.[itemIndex] || {};

          const newPropertyValue = jsSnippets.reduce(
            (prev: string, next: string) => {
              if (next.indexOf("currentItem") > -1) {
                return (
                  prev +
                  `{{((currentItem) => { ${next}})(JSON.parse('${JSON.stringify(
                    listItem,
                  )}'))}}`
                );
              }
              return prev + `{{${next}}}`;
            },
            "",
          );
          set(widget, path, newPropertyValue);
        }

        if (
          propertyValue.indexOf("currentIndex") > -1 &&
          propertyValue.indexOf("{{((currentIndex) => {") === -1
        ) {
          const { jsSnippets } = getDynamicBindings(propertyValue);

          const newPropertyValue = jsSnippets.reduce(
            (prev: string, next: string) => {
              if (next.indexOf("currentIndex") > -1) {
                return (
                  prev +
                  `{{((currentIndex) => { ${next}})(JSON.parse('${itemIndex}'))}}`
                );
              }
              return prev + `{{${next}}}`;
            },
            "",
          );
          set(widget, path, newPropertyValue);
        }
      });
    }

    return this.updateNonTemplateWidgetProperties(widget, itemIndex);
  };

  updateNonTemplateWidgetProperties = (
    widget: WidgetProps,
    itemIndex: number,
  ) => {
    const { page } = this.state;
    const { perPage } = this.shouldPaginate();
    const originalIndex = ((page - 1) * perPage - itemIndex) * -1;

    if (originalIndex !== 0) {
      set(
        widget,
        `widgetId`,
        `list-widget-child-id-${itemIndex}-${widget.widgetName}`,
      );

      if (this.props.renderMode === RenderModes.CANVAS) {
        set(widget, `resizeDisabled`, true);
        set(widget, `disablePropertyPane`, true);
        set(widget, `dragDisabled`, true);
        set(widget, `dropDisabled`, true);
      }
    }

    set(widget, `__metaOptions`, {
      widgetName: this.props.widgetName,
      widgetId: this.props.widgetId,
      metaPropPrefix: `childMetaProperties`,
      index: itemIndex,
    });

    return widget;
  };

  /**
   * @param children
   */
  useNewValues = (children: ContainerWidgetProps<WidgetProps>[]) => {
    const updatedChildren = children.map(
      (
        listItemContainer: ContainerWidgetProps<WidgetProps>,
        listItemIndex: number,
      ) => {
        let updatedListItemContainer = listItemContainer;
        // Get an array of children in the current list item
        const listItemChildren = get(
          updatedListItemContainer,
          "children[0].children",
          [],
        );

        // If children exist
        if (listItemChildren.length > 0) {
          // Update the properties of all the children
          const updatedListItemChildren = listItemChildren.map(
            (templateWidget: WidgetProps) => {
              // This will return the updated child widget
              return this.updateTemplateWidgetProperties(
                templateWidget,
                listItemIndex,
              );
            },
          );
          // Set the update list of children as the new children for the current list item
          set(
            updatedListItemContainer,
            "children[0].children",
            updatedListItemChildren,
          );
        }
        // Get the item container's canvas child widget
        const listItemContainerCanvas = get(
          updatedListItemContainer,
          "children[0]",
        );
        // Set properties of the container's canvas child widget
        const updatedListItemContainerCanvas = this.updateNonTemplateWidgetProperties(
          listItemContainerCanvas,
          listItemIndex,
        );
        // Set the item container's canvas child widget
        set(
          updatedListItemContainer,
          "children[0]",
          updatedListItemContainerCanvas,
        );
        // Set properties of the item container
        updatedListItemContainer = this.updateNonTemplateWidgetProperties(
          listItemContainer,
          listItemIndex,
        );

        set(updatedListItemContainer, `disabledResizeHandles`, [
          "left",
          "top",
          "right",
          "bottomRight",
          "topLeft",
          "topRight",
          "bottomLeft",
        ]);

        set(updatedListItemContainer, "ignoreCollision", true);
        set(updatedListItemContainer, "shouldScrollContents", undefined);

        return updatedListItemContainer;
      },
    );

    return updatedChildren;
  };

  updateGridChildrenProps = (children: ContainerWidgetProps<WidgetProps>[]) => {
    let updatedChildren = this.useNewValues(children);
    updatedChildren = this.updateActions(updatedChildren);
    updatedChildren = this.paginateItems(updatedChildren);
    updatedChildren = this.updatePosition(updatedChildren);

    return updatedChildren;
  };

  updateActions = (children: ContainerWidgetProps<WidgetProps>[]) => {
    return children.map((child: ContainerWidgetProps<WidgetProps>, index) => {
      return {
        ...child,
        onClickCapture: () =>
          this.onItemClick(index, this.props.onListItemClick),
        selected: this.props.selectedItemIndex === index,
        focused: index === 0 && this.props.renderMode === RenderModes.CANVAS,
      };
    });
  };

  /**
   * paginate items
   *
   * @param children
   */
  paginateItems = (children: ContainerWidgetProps<WidgetProps>[]) => {
    // return all children if serverside pagination
    // if (this.props.serverSidePaginationEnabled) return children;
    // else calculate and paginate based on size
    const { page } = this.state;
    const { perPage, shouldPaginate } = this.shouldPaginate();

    if (shouldPaginate) {
      return children.slice((page - 1) * perPage, page * perPage);
    }

    return children;
  };

  // {
  //   list: {
  //     children: [ <--- children
  //       {
  //         canvas: { <--- childCanvas
  //           children: [ <---- canvasChildren
  //             {
  //               container: {
  //                 children: [
  //                   0: {
  //                     canvas: [
  //                       {
  //                         button
  //                         image
  //                       }
  //                     ]
  //                   },
  //                   1: {
  //                     canvas: [
  //                       {
  //                         button
  //                         image
  //                       }
  //                     ]
  //                   }
  //                 ]
  //               }
  //             }
  //           ]
  //         }
  //       }
  //     ]
  //   }
  // }

  /**
   * renders children
   */
  renderChildren = () => {
    const numberOfItemsInGrid = this.props.listData?.length ?? 0;
    if (this.props.children && this.props.children.length > 0) {
      const children = removeFalsyEntries(this.props.children);
      const childCanvas = children[0];
      let canvasChildren = childCanvas.children;

      try {
        // here we are duplicating the template for each items in the data array
        // first item of the canvasChildren acts as a template
        const template = canvasChildren.slice(0, 1).shift();

        for (let i = 0; i < numberOfItemsInGrid; i++) {
          canvasChildren[i] = JSON.parse(JSON.stringify(template));
        }

        // TODO(pawan): This is recalculated everytime for not much reason
        // We should either use https://reactjs.org/docs/react-component.html#static-getderivedstatefromprops
        // Or use memoization https://reactjs.org/blog/2018/06/07/you-probably-dont-need-derived-state.html#what-about-memoization
        // In particular useNewValues can be memoized, if others can't.
        canvasChildren = this.updateGridChildrenProps(canvasChildren);

        childCanvas.children = canvasChildren;
      } catch (e) {
        log.error(e);
      }

      return this.renderChild(childCanvas);
    }
  };

  /**
   * 400
   * 200
   * can data be paginated
   */
  shouldPaginate = () => {
    let { gridGap } = this.props;
    const { children, listData, serverSidePaginationEnabled } = this.props;

    if (!listData?.length) {
      return {
        shouldPaginate: serverSidePaginationEnabled || false,
        perPage: 0,
      };
    }
    const { componentHeight } = this.getComponentDimensions();
    const templateBottomRow = get(children, "0.children.0.bottomRow");
    const templateHeight =
      templateBottomRow * GridDefaults.DEFAULT_GRID_ROW_HEIGHT;

    try {
      gridGap = parseInt(gridGap);

      if (!isNumber(gridGap) || isNaN(gridGap)) {
        gridGap = 0;
      }
    } catch {
      gridGap = 0;
    }

    const shouldPaginate = serverSidePaginationEnabled
      ? true
      : templateHeight * listData.length +
          parseInt(gridGap) * (listData.length - 1) >
        componentHeight;

    const totalSpaceAvailable =
      componentHeight - (LIST_WIDGEY_PAGINATION_HEIGHT + WIDGET_PADDING * 2);
    const spaceTakenByOneContainer =
      templateHeight + (gridGap * (listData.length - 1)) / listData.length;

    let perPage = totalSpaceAvailable / spaceTakenByOneContainer;
    perPage = isNaN(perPage) ? 0 : floor(perPage);

    this.props.updateWidgetMetaProperty("pageSize", perPage, {
      triggerPropertyName: "onPageSizeChanged",
      dynamicString: this.props.onPageSizeChanged,
      event: {
        type: EventType.ON_PAGE_SIZE_CHANGE,
      },
    });

    return { shouldPaginate, perPage };
  };

  /**
   * view that is rendered in editor
   */
  getPageView() {
    const children = this.renderChildren();
    const { componentHeight } = this.getComponentDimensions();
    const { perPage, shouldPaginate } = this.shouldPaginate();
    const { pageNo, serverSidePaginationEnabled } = this.props;
    const templateBottomRow = get(
      this.props.children,
      "0.children.0.bottomRow",
    );
    const templateHeight =
      templateBottomRow * GridDefaults.DEFAULT_GRID_ROW_HEIGHT;

    if (this.props.isLoading) {
      return (
        <ListComponentLoading className="">
          {range(10).map((i) => (
            <div className="bp3-card bp3-skeleton" key={`skeleton-${i}`}>
              <h5 className="bp3-heading">
                <a className=".modifier" href="#">
                  Card heading
                </a>
              </h5>
              <p className=".modifier">
                Lorem ipsum dolor sit amet, consectetur adipiscing elit. Quisque
                eget tortor felis. Fusce dapibus metus in dapibus mollis.
                Quisque eget ex diam.
              </p>
              <button
                className="bp3-button bp3-icon-add .modifier"
                type="button"
              >
                Submit
              </button>
            </div>
          ))}
        </ListComponentLoading>
      );
    }

    if (
      Array.isArray(this.props.listData) &&
      this.props.listData.length === 0 &&
      this.props.renderMode === RenderModes.PAGE
    ) {
      return <ListComponentEmpty>No data to display</ListComponentEmpty>;
    }

    if (isNaN(templateHeight) || templateHeight > componentHeight - 45) {
      return (
        <ListComponentEmpty>
          Please make sure the list widget height is greater than the template
          container height.
        </ListComponentEmpty>
      );
    }

    return (
      <ListComponent
        {...this.props}
        hasPagination={shouldPaginate}
        key={`list-widget-page-${this.state.page}`}
        listData={this.props.listData || []}
      >
        {children}

<<<<<<< HEAD
        {shouldPaginate &&
          (serverSidePaginationEnabled ? (
            <ServerSideListPagination
              nextPageClick={() => this.onPageChange(pageNo + 1)}
              pageNo={this.props.pageNo}
              prevPageClick={() => this.onPageChange(pageNo - 1)}
            />
          ) : (
            <ListPagination
              current={this.state.page}
              disabled={false && this.props.renderMode === RenderModes.CANVAS}
              onChange={(page: number) => this.setState({ page })}
              perPage={perPage}
              total={this.props.listData.length}
            />
          ))}
=======
        {shouldPaginate && (
          <ListPagination
            current={this.state.page}
            disabled={false && this.props.renderMode === RenderModes.CANVAS}
            onChange={(page: number) => this.setState({ page })}
            perPage={perPage}
            total={(this.props.listData || []).length}
          />
        )}
>>>>>>> c197ddc8
      </ListComponent>
    );
  }

  /**
   * returns type of the widget
   */
  getWidgetType(): WidgetType {
    return WidgetTypes.LIST_WIDGET;
  }
}

export interface ListWidgetProps<T extends WidgetProps> extends WidgetProps {
  children?: T[];
  containerStyle?: ContainerStyle;
  shouldScrollContents?: boolean;
  onListItemClick?: string;
  listData?: Array<Record<string, unknown>>;
  currentItemStructure?: Record<string, string>;
}

export default ListWidget;
export const ProfiledListWidget = Sentry.withProfiler(withMeta(ListWidget));<|MERGE_RESOLUTION|>--- conflicted
+++ resolved
@@ -806,7 +806,6 @@
       >
         {children}
 
-<<<<<<< HEAD
         {shouldPaginate &&
           (serverSidePaginationEnabled ? (
             <ServerSideListPagination
@@ -820,20 +819,9 @@
               disabled={false && this.props.renderMode === RenderModes.CANVAS}
               onChange={(page: number) => this.setState({ page })}
               perPage={perPage}
-              total={this.props.listData.length}
+              total={(this.props.listData || []).length}
             />
           ))}
-=======
-        {shouldPaginate && (
-          <ListPagination
-            current={this.state.page}
-            disabled={false && this.props.renderMode === RenderModes.CANVAS}
-            onChange={(page: number) => this.setState({ page })}
-            perPage={perPage}
-            total={(this.props.listData || []).length}
-          />
-        )}
->>>>>>> c197ddc8
       </ListComponent>
     );
   }
