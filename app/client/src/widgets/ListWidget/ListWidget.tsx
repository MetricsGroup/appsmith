--- conflicted
+++ resolved
@@ -33,11 +33,8 @@
 import ListPagination from "./ListPagination";
 import withMeta from "./../MetaHOC";
 import { GridDefaults, WIDGET_PADDING } from "constants/WidgetConstants";
-<<<<<<< HEAD
 import { ValidationTypes } from "constants/WidgetValidation";
-=======
 import derivedProperties from "./parseDerivedProperties";
->>>>>>> 598a48ce
 
 class ListWidget extends BaseWidget<ListWidgetProps<WidgetProps>, WidgetState> {
   state = {
@@ -307,14 +304,8 @@
           const validationPath = get(widget, `validationPaths`)[path];
 
           if (
-<<<<<<< HEAD
             validationPath.type === ValidationTypes.BOOLEAN &&
             isBoolean(evaluatedValue)
-=======
-            (validationPath === VALIDATION_TYPES.BOOLEAN &&
-              isBoolean(evaluatedValue)) ||
-            validationPath === VALIDATION_TYPES.CHART_SERIES_DATA
->>>>>>> 598a48ce
           ) {
             set(widget, path, evaluatedValue);
             set(widget, `validationMessages.${path}`, "");
