import React from "react";
import log from "loglevel";
import {
  compact,
  get,
  set,
  xor,
  isNumber,
  round,
  range,
  toString,
  isBoolean,
} from "lodash";
import * as Sentry from "@sentry/react";

import WidgetFactory from "utils/WidgetFactory";
import { removeFalsyEntries } from "utils/helpers";
import BaseWidget, { WidgetProps, WidgetState } from "../BaseWidget";
import {
  RenderModes,
  WidgetType,
  WidgetTypes,
} from "constants/WidgetConstants";
import ListComponent, {
  ListComponentEmpty,
  ListComponentLoading,
} from "./ListComponent";
import { ContainerStyle } from "components/designSystems/appsmith/ContainerComponent";
import { ContainerWidgetProps } from "../ContainerWidget";
import propertyPaneConfig from "./ListPropertyPaneConfig";
import { EventType } from "constants/AppsmithActionConstants/ActionConstants";
import { getDynamicBindings } from "utils/DynamicBindingUtils";
import ListPagination from "./ListPagination";
import withMeta from "./../MetaHOC";
import { VALIDATION_TYPES } from "constants/WidgetValidation";
import { GridDefaults, WIDGET_PADDING } from "constants/WidgetConstants";

class ListWidget extends BaseWidget<ListWidgetProps<WidgetProps>, WidgetState> {
  state = {
    page: 1,
  };

  /**
   * returns the property pane config of the widget
   */
  static getPropertyPaneConfig() {
    return propertyPaneConfig;
  }

  static getDerivedPropertiesMap() {
    return {
      selectedItem: `{{(()=>{
        const selectedItemIndex =
          this.selectedItemIndex === undefined ||
          Number.isNaN(parseInt(this.selectedItemIndex))
            ? -1
            : parseInt(this.selectedItemIndex);
        const items = this.items || [];
        if (selectedItemIndex === -1) {
          const emptyRow = { ...items[0] };
          Object.keys(emptyRow).forEach((key) => {
            emptyRow[key] = "";
          });
          return emptyRow;
        }
        const selectedItem = { ...items[selectedItemIndex] };
        return selectedItem;
      })()}}`,
    };
  }

  /**
   * creates object of keys
   *
   * @param items
   */
  getCurrentItemStructure = (items: Array<Record<string, unknown>>) => {
    return Array.isArray(items) && items.length > 0
      ? Object.assign(
          {},
          ...Object.keys(items[0]).map((key) => ({
            [key]: "",
          })),
        )
      : {};
  };

  componentDidMount() {
    if (
      !this.props.childAutoComplete ||
      (Object.keys(this.props.childAutoComplete).length === 0 &&
        this.props.items &&
        Array.isArray(this.props.items))
    ) {
      const structure = this.getCurrentItemStructure(this.props.items);
      super.updateWidgetProperty("childAutoComplete", {
        currentItem: structure,
      });
    }

    // generate childMetaPropertyMap
    this.generateChildrenDefaultPropertiesMap(this.props);
    this.generateChildrenMetaPropertiesMap(this.props);
  }

  generateChildrenDefaultPropertiesMap = (
    props: ListWidgetProps<WidgetProps>,
  ) => {
    const template = props.template;
    let childrenDefaultPropertiesMap = {};

    if (template) {
      Object.keys(template).map((key: string) => {
        const currentTemplate = template[key];
        const defaultProperties = WidgetFactory.getWidgetDefaultPropertiesMap(
          currentTemplate.type,
        )(currentTemplate);

        Object.keys(defaultProperties).map((defaultPropertyKey: string) => {
          childrenDefaultPropertiesMap = {
            ...childrenDefaultPropertiesMap,
            [`${key}.${defaultPropertyKey}`]: defaultProperties[
              defaultPropertyKey
            ],
          };
        });
      });
    }

    this.props.updateWidgetMetaProperty(
      "childrenDefaultPropertiesMap",
      childrenDefaultPropertiesMap,
    );
  };

  generateChildrenMetaPropertiesMap = (props: ListWidgetProps<WidgetProps>) => {
    const template = props.template;
    let childrenMetaPropertiesMap = {};

    if (template) {
      Object.keys(template).map((key: string) => {
        const currentTemplate = template[key];
        const metaProperties = WidgetFactory.getWidgetMetaPropertiesMap(
          currentTemplate.type,
        )(currentTemplate);

        Object.keys(metaProperties).map((metaPropertyKey: string) => {
          childrenMetaPropertiesMap = {
            ...childrenMetaPropertiesMap,
            [`${key}.${metaPropertyKey}`]: currentTemplate[metaPropertyKey],
          };
        });
      });
    }

    this.props.updateWidgetMetaProperty(
      "childrenMetaPropertiesMap",
      Object.keys(childrenMetaPropertiesMap),
    );
  };

  componentDidUpdate(prevProps: ListWidgetProps<WidgetProps>) {
    const oldRowStructure = this.getCurrentItemStructure(prevProps.items);
    const newRowStructure = this.getCurrentItemStructure(this.props.items);

    if (
      xor(Object.keys(oldRowStructure), Object.keys(newRowStructure)).length > 0
    ) {
      super.updateWidgetProperty("childAutoComplete", {
        currentItem: newRowStructure,
      });
    }

    if (
      xor(Object.keys(prevProps.template), Object.keys(this.props.template))
        .length > 0
    ) {
      this.generateChildrenDefaultPropertiesMap(this.props);
      this.generateChildrenMetaPropertiesMap(this.props);
    }
  }

  static getDefaultPropertiesMap(props: WidgetProps): Record<string, string> {
    return {};
  }

  static getMetaPropertiesMap(props: WidgetProps): Record<string, string> {
    return {};
  }

  /**
   * on click item action
   *
   * @param rowIndex
   * @param action
   * @param onComplete
   */
  onItemClick = (rowIndex: number, action: string | undefined) => {
    // setting selectedItemIndex on click of container
    const selectedItemIndex = isNumber(this.props.selectedItemIndex)
      ? this.props.selectedItemIndex
      : -1;

    if (selectedItemIndex !== rowIndex) {
      this.props.updateWidgetMetaProperty("selectedItemIndex", rowIndex, {
        dynamicString: this.props.onRowSelected,
        event: {
          type: EventType.ON_ROW_SELECTED,
        },
      });
    }

    if (!action) return;

    try {
      const rowData = [this.props.items[rowIndex]];
      const { jsSnippets } = getDynamicBindings(action);
      const modifiedAction = jsSnippets.reduce((prev: string, next: string) => {
        return prev + `{{(currentItem) => { ${next} }}} `;
      }, "");

      super.executeAction({
        dynamicString: modifiedAction,
        event: {
          type: EventType.ON_CLICK,
        },
        responseData: rowData,
      });
    } catch (error) {
      log.debug("Error parsing row action", error);
    }
  };

  renderChild = (childWidgetData: WidgetProps) => {
    const { componentHeight, componentWidth } = this.getComponentDimensions();

    childWidgetData.parentId = this.props.widgetId;
    childWidgetData.shouldScrollContents = this.props.shouldScrollContents;
    childWidgetData.canExtend =
      childWidgetData.virtualizedEnabled && false
        ? true
        : this.props.shouldScrollContents;
    childWidgetData.isVisible = this.props.isVisible;
    childWidgetData.minHeight = componentHeight;
    childWidgetData.rightColumn = componentWidth;
    childWidgetData.noPad = true;
    // dynamically created path

    // step 1 - dynamic create meta property path
    // step 2 - pass options to createWidget factory method
    return WidgetFactory.createWidget(childWidgetData, this.props.renderMode);
  };

  /**
   * here we are updating the position of each items and disabled resizing for
   * all items except template ( first item )
   *
   * @param children
   */
  updatePosition = (
    children: ContainerWidgetProps<WidgetProps>[],
  ): ContainerWidgetProps<WidgetProps>[] => {
    const gridGap = this.props.gridGap || 0;
    return children.map((child: ContainerWidgetProps<WidgetProps>, index) => {
      const gap = gridGap - 8;

      return {
        ...child,
        gap,
        backgroundColor: this.props.itemBackgroundColor,
        topRow:
          index * children[0].bottomRow +
          index * (gap / GridDefaults.DEFAULT_GRID_ROW_HEIGHT),
        bottomRow:
          (index + 1) * children[0].bottomRow +
          index * (gap / GridDefaults.DEFAULT_GRID_ROW_HEIGHT),
        resizeDisabled:
          index > 0 && this.props.renderMode === RenderModes.CANVAS,
      };
    });
  };

  updateTemplateWidgetProperties = (widget: WidgetProps, itemIndex: number) => {
    const {
      dynamicBindingPathList,
      dynamicTriggerPathList,
      template,
    } = this.props;
    const { widgetName = "" } = widget;
    // Update properties if they're dynamic
    // `template` property should have an array of values
    // if it is a dynamicbinding

    if (
      Array.isArray(dynamicBindingPathList) &&
      dynamicBindingPathList.length > 0
    ) {
      // Get all paths in the dynamicBindingPathList sans the List Widget name prefix
      const dynamicPaths: string[] = compact(
        dynamicBindingPathList.map((path: Record<"key", string>) =>
          path.key.split(".").pop(),
        ),
      );

      // Update properties in the widget based on the paths
      // By picking the correct value from the evaluated values in the template
      dynamicPaths.forEach((path: string) => {
        const evaluatedProperty = get(template, `${widgetName}.${path}`);

        if (
          Array.isArray(evaluatedProperty) &&
          evaluatedProperty.length > itemIndex
        ) {
          const evaluatedValue = evaluatedProperty[itemIndex];
<<<<<<< HEAD

          if (isPlainObject(evaluatedValue) || Array.isArray(evaluatedValue))
            set(widget, path, JSON.stringify(evaluatedValue));
          else set(widget, path, toString(evaluatedValue));
=======
          const validationPath = get(widget, `validationPaths.${path}`);

          if (
            validationPath === VALIDATION_TYPES.BOOLEAN &&
            isBoolean(evaluatedValue)
          ) {
            set(widget, path, evaluatedValue);
          } else {
            set(widget, path, toString(evaluatedValue));
          }
>>>>>>> ae287319
        }
      });
    }

    // add default value
    Object.keys(widget.defaultPropertiesMap).map((key: string) => {
      // text -> defaultText
      const defaultPropertyValue = get(
        widget,
        `${widget.defaultPropertiesMap[key]}`,
      );

      if (defaultPropertyValue) {
        set(widget, `${key}`, defaultPropertyValue);
      }
    });

    Object.keys(widget.defaultMetaProps).map((key: string) => {
      // text -> defaultText
      const metaPropertyValue = get(
        this.props.childMetaProperties,
        `${widget.widgetName}.${key}.${itemIndex}`,
      );

      if (metaPropertyValue !== undefined) {
        set(widget, `${key}`, metaPropertyValue);
      }

      console.log({
        itemIndex,
        key,
        widget,
        metaPropertyValue,
        childMetaProperties: this.props.childMetaProperties,
      });
    });

    if (
      Array.isArray(dynamicTriggerPathList) &&
      dynamicTriggerPathList.length > 0
    ) {
      // Get all paths in the dynamicBindingPathList sans the List Widget name prefix
      const triggerPaths: string[] = compact(
        dynamicTriggerPathList.map((path: Record<"key", string>) =>
          path.key.indexOf(`template.${widgetName}`) === 0
            ? path.key.split(".").pop()
            : undefined,
        ),
      );

      triggerPaths.forEach((path: string) => {
        const propertyValue = get(this.props.template[widget.widgetName], path);

        if (
          propertyValue.indexOf("currentItem") > -1 &&
          propertyValue.indexOf("{{((currentItem) => {") === -1
        ) {
          const { jsSnippets } = getDynamicBindings(propertyValue);
          const listItem = this.props.items[itemIndex];

          const newPropertyValue = jsSnippets.reduce(
            (prev: string, next: string) => {
              if (next.indexOf("currentItem") > -1) {
                return (
                  prev +
                  `{{((currentItem) => { ${next}})(JSON.parse('${JSON.stringify(
                    listItem,
                  )}'))}}`
                );
              }
              return prev + `{{${next}}}`;
            },
            "",
          );
          set(widget, path, newPropertyValue);
        }
      });
    }

    return this.updateNonTemplateWidgetProperties(widget, itemIndex);
  };

  updateNonTemplateWidgetProperties = (
    widget: WidgetProps,
    itemIndex: number,
  ) => {
    const { page } = this.state;
    const { perPage } = this.shouldPaginate();
    const originalIndex = ((page - 1) * perPage - itemIndex) * -1;

    if (this.props.renderMode === RenderModes.PAGE) {
      set(
        widget,
        `widgetId`,
        `list-widget-child-id-${itemIndex}-${widget.widgetName}`,
      );
    }

    if (originalIndex !== 0) {
      set(
        widget,
        `widgetId`,
        `list-widget-child-id-${itemIndex}-${widget.widgetName}`,
      );

      if (this.props.renderMode === RenderModes.CANVAS) {
        set(widget, `resizeDisabled`, true);
        set(widget, `disablePropertyPane`, true);
        set(widget, `dragDisabled`, true);
        set(widget, `dropDisabled`, true);
      }
    }

    set(widget, `__metaOptions`, {
      widgetName: this.props.widgetName,
      widgetId: this.props.widgetId,
      metaPropPrefix: `childMetaProperties`,
      index: itemIndex,
    });

    return widget;
  };

  /**
   * @param children
   */
  useNewValues = (children: ContainerWidgetProps<WidgetProps>[]) => {
    const updatedChildren = children.map(
      (
        listItemContainer: ContainerWidgetProps<WidgetProps>,
        listItemIndex: number,
      ) => {
        let updatedListItemContainer = listItemContainer;
        // Get an array of children in the current list item
        const listItemChildren = get(
          updatedListItemContainer,
          "children[0].children",
          [],
        );
        // If children exist
        if (listItemChildren.length > 0) {
          // Update the properties of all the children
          const updatedListItemChildren = listItemChildren.map(
            (templateWidget: WidgetProps) => {
              // This will return the updated child widget
              return this.updateTemplateWidgetProperties(
                templateWidget,
                listItemIndex,
              );
            },
          );
          // Set the update list of children as the new children for the current list item
          set(
            updatedListItemContainer,
            "children[0].children",
            updatedListItemChildren,
          );
        }
        // Get the item container's canvas child widget
        const listItemContainerCanvas = get(
          updatedListItemContainer,
          "children[0]",
        );
        // Set properties of the container's canvas child widget
        const updatedListItemContainerCanvas = this.updateNonTemplateWidgetProperties(
          listItemContainerCanvas,
          listItemIndex,
        );
        // Set the item container's canvas child widget
        set(
          updatedListItemContainer,
          "children[0]",
          updatedListItemContainerCanvas,
        );
        // Set properties of the item container
        updatedListItemContainer = this.updateNonTemplateWidgetProperties(
          listItemContainer,
          listItemIndex,
        );
        return updatedListItemContainer;
      },
    );

    return updatedChildren;
  };

  updateGridChildrenProps = (children: ContainerWidgetProps<WidgetProps>[]) => {
    let updatedChildren = this.useNewValues(children);
    updatedChildren = this.updateActions(updatedChildren);
    updatedChildren = this.paginateItems(updatedChildren);
    updatedChildren = this.updatePosition(updatedChildren);

    return updatedChildren;
  };

  updateActions = (children: ContainerWidgetProps<WidgetProps>[]) => {
    return children.map((child: ContainerWidgetProps<WidgetProps>, index) => {
      return {
        ...child,
        onClickCapture: () =>
          this.onItemClick(index, this.props.onListItemClick),
        selected: this.props.selectedItemIndex === index,
        focused: index === 0 && this.props.renderMode === RenderModes.CANVAS,
      };
    });
  };

  /**
   * paginate items
   *
   * @param children
   */
  paginateItems = (children: ContainerWidgetProps<WidgetProps>[]) => {
    const { page } = this.state;
    const { perPage, shouldPaginate } = this.shouldPaginate();

    if (shouldPaginate) {
      return children.slice((page - 1) * perPage, page * perPage);
    }

    return children;
  };

  // {
  //   list: {
  //     children: [ <--- children
  //       {
  //         canvas: { <--- childCanvas
  //           children: [ <---- canvasChildren
  //             {
  //               container: {
  //                 children: [
  //                   0: {
  //                     canvas: [
  //                       {
  //                         button
  //                         image
  //                       }
  //                     ]
  //                   },
  //                   1: {
  //                     canvas: [
  //                       {
  //                         button
  //                         image
  //                       }
  //                     ]
  //                   }
  //                 ]
  //               }
  //             }
  //           ]
  //         }
  //       }
  //     ]
  //   }
  // }

  /**
   * renders children
   */
  renderChildren = () => {
    const numberOfItemsInGrid = this.props.items.length;
    if (this.props.children && this.props.children.length > 0) {
      const children = removeFalsyEntries(this.props.children);
      const childCanvas = children[0];
      let canvasChildren = childCanvas.children;

      try {
        // here we are duplicating the template for each items in the data array
        // first item of the canvasChildren acts as a template
        const template = canvasChildren.slice(0, 1).shift();

        for (let i = 0; i < numberOfItemsInGrid; i++) {
          canvasChildren[i] = JSON.parse(JSON.stringify(template));
        }

        // TODO(pawan): This is recalculated everytime for not much reason
        // We should either use https://reactjs.org/docs/react-component.html#static-getderivedstatefromprops
        // Or use memoization https://reactjs.org/blog/2018/06/07/you-probably-dont-need-derived-state.html#what-about-memoization
        // In particular useNewValues can be memoized, if others can't.
        canvasChildren = this.updateGridChildrenProps(canvasChildren);

        childCanvas.children = canvasChildren;
      } catch (e) {
        console.log({ error: e });
      }

      return this.renderChild(childCanvas);
    }
  };

  /**
   * 400
   * 200
   * can data be paginated
   */
  shouldPaginate = () => {
    let { gridGap } = this.props;
    const { children, items } = this.props;
    const { componentHeight } = this.getComponentDimensions();
    const templateBottomRow = get(children, "0.children.0.bottomRow");
    const templateHeight =
      templateBottomRow * GridDefaults.DEFAULT_GRID_ROW_HEIGHT;

    try {
      gridGap = parseInt(gridGap);

      if (!isNumber(gridGap) || isNaN(gridGap)) {
        gridGap = 0;
      }
    } catch {
      gridGap = 0;
    }

    const shouldPaginate =
      templateHeight * items.length + parseInt(gridGap) * (items.length - 1) >
      componentHeight;

    const totalSpaceAvailable = componentHeight - (100 + WIDGET_PADDING * 2);
    const spaceTakenByOneContainer =
      templateHeight + (gridGap * (items.length - 1)) / items.length;

    const perPage = totalSpaceAvailable / spaceTakenByOneContainer;

    return { shouldPaginate, perPage: round(perPage) };
  };

  /**
   * view that is rendered in editor
   */
  getPageView() {
    const children = this.renderChildren();
    const { perPage, shouldPaginate } = this.shouldPaginate();

    if (this.props.isLoading) {
      return (
        <ListComponentLoading className="">
          {range(10).map((i) => (
            <div className="bp3-card bp3-skeleton" key={`skeleton-${i}`}>
              <h5 className="bp3-heading">
                <a className=".modifier" href="#">
                  Card heading
                </a>
              </h5>
              <p className=".modifier">
                Lorem ipsum dolor sit amet, consectetur adipiscing elit. Quisque
                eget tortor felis. Fusce dapibus metus in dapibus mollis.
                Quisque eget ex diam.
              </p>
              <button
                className="bp3-button bp3-icon-add .modifier"
                type="button"
              >
                Submit
              </button>
            </div>
          ))}
        </ListComponentLoading>
      );
    }

    if (!isNumber(perPage) || perPage === 0) {
      return (
        <ListComponentEmpty>
          Please make sure the list widget size is greater than the template
        </ListComponentEmpty>
      );
    }

    if (
      Array.isArray(this.props.items) &&
      this.props.items.length === 0 &&
      this.props.renderMode === RenderModes.PAGE
    ) {
      return <ListComponentEmpty>No data to display</ListComponentEmpty>;
    }

    return (
      <ListComponent {...this.props} hasPagination={shouldPaginate}>
        {children}

        {shouldPaginate && (
          <ListPagination
            current={this.state.page}
            disabled={false && this.props.renderMode === RenderModes.CANVAS}
            onChange={(page: number) => this.setState({ page })}
            perPage={perPage}
            total={this.props.items.length}
          />
        )}
      </ListComponent>
    );
  }

  /**
   * returns type of the widget
   */
  getWidgetType(): WidgetType {
    return WidgetTypes.LIST_WIDGET;
  }
}

export interface ListWidgetProps<T extends WidgetProps> extends WidgetProps {
  children?: T[];
  containerStyle?: ContainerStyle;
  shouldScrollContents?: boolean;
  onListItemClick?: string;
  items: Array<Record<string, unknown>>;
  currentItemStructure?: Record<string, string>;
}

export default ListWidget;
export const ProfiledListWidget = Sentry.withProfiler(withMeta(ListWidget));<|MERGE_RESOLUTION|>--- conflicted
+++ resolved
@@ -10,6 +10,7 @@
   range,
   toString,
   isBoolean,
+  isEmpty,
 } from "lodash";
 import * as Sentry from "@sentry/react";
 
@@ -49,6 +50,84 @@
 
   static getDerivedPropertiesMap() {
     return {
+      updatedItems: `{{(() => {
+        let item = {};
+        Object.keys(this.template).map(widgetName => {
+          item[widgetName] = {...this.template[widgetName] };
+        });
+
+        let updatedItems = Array.from({ length: this.items.length }, i => item);
+
+        for (let itemIndex = 0; itemIndex < updatedItems.length; itemIndex++) {
+          const currentItem = updatedItems[itemIndex];
+
+          const widgetKeys = Object.keys(currentItem);
+
+          widgetKeys.map(currentWidgetName => {
+            const currentWidget = currentItem[currentWidgetName];
+
+            const dynamicPaths = _.compact(
+              currentWidget.dynamicBindingPathList?.map((path) =>
+                path.key,
+              ),
+            );
+
+
+            dynamicPaths.forEach((path) => {
+              const evaluatedProperty = _.get(this.template, currentWidget.widgetName + "." + path);
+
+              if (
+                Array.isArray(evaluatedProperty)
+              ) {
+                const evaluatedValue = evaluatedProperty[itemIndex];
+
+
+                _.set(currentWidget, path, evaluatedValue);
+              }
+            });
+
+
+             if (this.childrenDefaultPropertiesMap) {
+              Object.keys(this.childrenDefaultPropertiesMap).map((key) => {
+                const defaultKey = this.childrenDefaultPropertiesMap[key];
+                const defaultPropertyValue = _.get(
+                  this.template,
+                  currentWidget.widgetName + "." + defaultKey + "." + itemIndex
+                );
+
+
+
+                if (Array.isArray(defaultPropertyValue)) {
+                  const evaluatedValue = defaultPropertyValue[itemIndex];
+
+                  _.set(currentWidget, key.split(".").pop(), evaluatedValue);
+                  _.set(currentWidget, defaultKey, evaluatedValue);
+                } else if(defaultPropertyValue) {
+                  _.set(currentWidget, key.split(".").pop(), defaultPropertyValue);
+                  _.set(currentWidget, defaultKey, defaultPropertyValue);
+                }
+              });
+             }
+
+             if (this.childrenMetaPropertiesMap) {
+              this.childrenMetaPropertiesMap.map((metaKey) => {
+
+                const metaPropertyValue = _.get(
+                  this.childMetaProperties,
+                  metaKey + "." + itemIndex,
+                );
+
+                if (metaPropertyValue !== undefined) {
+                  _.set(currentWidget, metaKey.split(".").pop(), metaPropertyValue);
+                }
+
+              });
+             }
+          });
+        }
+
+        return updatedItems;
+      })()}}`,
       selectedItem: `{{(()=>{
         const selectedItemIndex =
           this.selectedItemIndex === undefined ||
@@ -312,12 +391,6 @@
           evaluatedProperty.length > itemIndex
         ) {
           const evaluatedValue = evaluatedProperty[itemIndex];
-<<<<<<< HEAD
-
-          if (isPlainObject(evaluatedValue) || Array.isArray(evaluatedValue))
-            set(widget, path, JSON.stringify(evaluatedValue));
-          else set(widget, path, toString(evaluatedValue));
-=======
           const validationPath = get(widget, `validationPaths.${path}`);
 
           if (
@@ -328,7 +401,6 @@
           } else {
             set(widget, path, toString(evaluatedValue));
           }
->>>>>>> ae287319
         }
       });
     }
@@ -347,23 +419,14 @@
     });
 
     Object.keys(widget.defaultMetaProps).map((key: string) => {
-      // text -> defaultText
       const metaPropertyValue = get(
         this.props.childMetaProperties,
         `${widget.widgetName}.${key}.${itemIndex}`,
       );
 
-      if (metaPropertyValue !== undefined) {
+      if (!isEmpty(metaPropertyValue)) {
         set(widget, `${key}`, metaPropertyValue);
       }
-
-      console.log({
-        itemIndex,
-        key,
-        widget,
-        metaPropertyValue,
-        childMetaProperties: this.props.childMetaProperties,
-      });
     });
 
     if (
