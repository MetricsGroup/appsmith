--- conflicted
+++ resolved
@@ -24,11 +24,7 @@
             placeholderText: "Enter URL / Base64",
             isBindProperty: true,
             isTriggerProperty: false,
-<<<<<<< HEAD
             validation: { type: ValidationTypes.TEXT },
-=======
-            validation: VALIDATION_TYPES.IMAGE,
->>>>>>> 7c0f46a1
           },
           {
             helpText: "Renders the url or Base64 when no image is provided",
