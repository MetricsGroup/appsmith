--- conflicted
+++ resolved
@@ -24,7 +24,7 @@
             placeholderText: "Enter URL / Base64",
             isBindProperty: true,
             isTriggerProperty: false,
-            validation: VALIDATION_TYPES.TEXT,
+            validation: VALIDATION_TYPES.IMAGE,
           },
           {
             helpText: "Renders the url or Base64 when no image is provided",
@@ -97,18 +97,7 @@
       },
     ];
   }
-<<<<<<< HEAD
-  static getPropertyValidationMap(): WidgetPropertyValidationType {
-    return {
-      ...BASE_WIDGET_VALIDATION,
-      image: VALIDATION_TYPES.IMAGE,
-      imageShape: VALIDATION_TYPES.TEXT,
-      defaultImage: VALIDATION_TYPES.TEXT,
-      maxZoomLevel: VALIDATION_TYPES.NUMBER,
-    };
-  }
-=======
->>>>>>> 806574a0
+
   getPageView() {
     const { maxZoomLevel } = this.props;
     return (
