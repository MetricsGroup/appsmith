--- conflicted
+++ resolved
@@ -1,10 +1,6 @@
 import { ChartWidgetProps } from "widgets/ChartWidget";
-<<<<<<< HEAD
 import { ValidationTypes } from "constants/WidgetValidation";
-=======
-import { VALIDATION_TYPES } from "constants/WidgetValidation";
 import { EvaluationSubstitutionType } from "entities/DataTree/dataTreeFactory";
->>>>>>> 7c0f46a1
 
 export default [
   {
@@ -154,7 +150,6 @@
             controlType: "INPUT_TEXT_AREA",
             isBindProperty: true,
             isTriggerProperty: false,
-<<<<<<< HEAD
             validation: {
               type: ValidationTypes.ARRAY,
               children: {
@@ -173,11 +168,8 @@
                 },
               },
             },
-=======
-            validation: VALIDATION_TYPES.CHART_SERIES_DATA,
             evaluationSubstitutionType:
               EvaluationSubstitutionType.SMART_SUBSTITUTE,
->>>>>>> 7c0f46a1
           },
         ],
       },
