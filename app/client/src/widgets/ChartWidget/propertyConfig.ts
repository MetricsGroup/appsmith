--- conflicted
+++ resolved
@@ -245,10 +245,6 @@
         controlType: "SWITCH",
         isBindProperty: false,
         isTriggerProperty: false,
-<<<<<<< HEAD
-        hidden: (x: any) => x.chartType === "CUSTOM_FUSION_CHART",
-        dependencies: ["chartType"],
-=======
         hidden: (x: ChartWidgetProps) => x.chartType === "CUSTOM_FUSION_CHART",
         dependencies: ["chartType"],
       },
@@ -280,7 +276,6 @@
             value: LabelOrientation.STAGGER,
           },
         ],
->>>>>>> 47344bbd
       },
     ],
   },
