/* eslint-disable @typescript-eslint/no-namespace */
import { isString, get } from "lodash";

import config from "./propertyConfig";
import { PropertyPaneControlConfig } from "constants/PropertyControlConstants";

declare global {
  namespace jest {
    interface Matchers<R> {
      toBePropertyPaneConfig(): R;
    }
  }
}
const validateControl = (control: Record<string, unknown>) => {
  if (typeof control !== "object") return false;
  const properties = [
    "propertyName",
    "controlType",
    "isBindProperty",
    "isTriggerProperty",
  ];
  properties.forEach((prop: string) => {
    if (!control.hasOwnProperty(prop)) {
      return false;
    }
    const value = control[prop];
    if (isString(value) && value.length === 0) return false;
  });
  return true;
};

const validateSection = (section: Record<string, unknown>) => {
  if (typeof section !== "object") return false;
  if (!section.hasOwnProperty("sectionName")) return false;
  const name = section.sectionName;
  if ((name as string).length === 0) return false;
  if (section.children) {
    return (section.children as Array<Record<string, unknown>>).forEach(
      (child) => {
        if (!validateControl(child)) return false;
      },
    );
  }
  return true;
};

expect.extend({
  toBePropertyPaneConfig(received) {
    if (Array.isArray(received)) {
      let pass = true;
      received.forEach((section) => {
        if (!validateSection(section) && !validateControl(section))
          pass = false;
      });
      return {
        pass,
        message: () => "Expected value to be a property pane config internal",
      };
    }
    return {
      pass: false,
      message: () => "Expected value to be a property pane config external",
    };
  },
});

describe("Validate Chart Widget's property config", () => {
  it("Validates Chart Widget's property config", () => {
    expect(config).toBePropertyPaneConfig();
  });

  it("Validates config when chartType is CUSTOM_FUSION_CHART", () => {
    const hiddenFn: (props: any) => boolean = get(
      config,
      "[0].children.[2].hidden",
    );
    let result = true;
    if (hiddenFn) result = hiddenFn({ chartType: "CUSTOM_FUSION_CHART" });
    expect(result).toBeFalsy();
  });

  it("Validates that sections are hidden when chartType is CUSTOM_FUSION_CHART", () => {
    const hiddenFns = [
      get(config, "[0].children.[3].hidden"),
      get(config, "[1].children.[0].hidden"),
      get(config, "[1].children.[1].hidden"),
<<<<<<< HEAD
      get(config, "[1].children.[2].hidden"),
=======
      get(config, "[2].children.[0].hidden"),
      get(config, "[2].children.[1].hidden"),
      get(config, "[2].children.[2].hidden"),
>>>>>>> 9b986210
    ];
    hiddenFns.forEach((fn: (props: any) => boolean) => {
      const result = fn({ chartType: "CUSTOM_FUSION_CHART" });
      expect(result).toBeTruthy();
    });
  });

  it("Validates that axis labelOrientation is visible when chartType are LINE_CHART AREA_CHART COLUMN_CHART", () => {
    const allowedChartsTypes = ["LINE_CHART", "AREA_CHART", "COLUMN_CHART"];

    const axisSection = config.find((c) => c.sectionName === "Axis");
    const labelOrientationProperty = ((axisSection?.children as unknown) as PropertyPaneControlConfig[]).find(
      (p) => p.propertyName === "labelOrientation",
    );

    allowedChartsTypes.forEach((chartType) => {
      const result = labelOrientationProperty?.hidden?.({ chartType }, "");
      expect(result).toBeFalsy();
    });
  });
});<|MERGE_RESOLUTION|>--- conflicted
+++ resolved
@@ -84,13 +84,9 @@
       get(config, "[0].children.[3].hidden"),
       get(config, "[1].children.[0].hidden"),
       get(config, "[1].children.[1].hidden"),
-<<<<<<< HEAD
-      get(config, "[1].children.[2].hidden"),
-=======
       get(config, "[2].children.[0].hidden"),
       get(config, "[2].children.[1].hidden"),
       get(config, "[2].children.[2].hidden"),
->>>>>>> 9b986210
     ];
     hiddenFns.forEach((fn: (props: any) => boolean) => {
       const result = fn({ chartType: "CUSTOM_FUSION_CHART" });
