--- conflicted
+++ resolved
@@ -5,13 +5,6 @@
 import propertyConfig from "widgets/ChartWidget/propertyConfig";
 import Skeleton from "components/utils/Skeleton";
 import withMeta, { WithMeta } from "widgets/MetaHOC";
-<<<<<<< HEAD
-import propertyConfig from "widgets/ChartWidget/propertyConfig";
-import {
-  CustomFusionChartConfig,
-  ChartSelectedDataPoint,
-} from "components/designSystems/appsmith/ChartComponent";
-=======
 import {
   ChartComponentProps,
   ChartSelectedDataPoint,
@@ -19,7 +12,6 @@
 import { EventType } from "constants/AppsmithActionConstants/ActionConstants";
 import { retryPromise } from "utils/AppsmithUtils";
 import { WidgetType } from "constants/WidgetConstants";
->>>>>>> 47344bbd
 
 const ChartComponent = lazy(() =>
   retryPromise(() =>
