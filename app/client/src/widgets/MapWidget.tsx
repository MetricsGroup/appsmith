import React from "react";
import BaseWidget, { WidgetProps, WidgetState } from "./BaseWidget";
import { WidgetType } from "constants/WidgetConstants";
import MapComponent from "components/designSystems/appsmith/MapComponent";
import { ValidationTypes } from "constants/WidgetValidation";
import { EventType } from "constants/AppsmithActionConstants/ActionConstants";
import { getAppsmithConfigs } from "configs";
import styled from "styled-components";
import * as Sentry from "@sentry/react";
import withMeta, { WithMeta } from "./MetaHOC";
import { DEFAULT_CENTER } from "constants/WidgetConstants";
import { getBorderCSSShorthand } from "constants/DefaultTheme";
import { EvaluationSubstitutionType } from "entities/DataTree/dataTreeFactory";

const { google } = getAppsmithConfigs();

const DisabledContainer = styled.div`
  background-color: white;
  height: 100%;
  text-align: center;
  display: flex;
  flex-direction: column;
  border: ${(props) => getBorderCSSShorthand(props.theme.borders[2])};
  border-radius: 0;
  h1 {
    margin-top: 15%;
    margin-bottom: 10%;
    color: #7c7c7c;
  }
  p {
    color: #0a0b0e;
  }
`;

const DefaultCenter = { ...DEFAULT_CENTER, long: DEFAULT_CENTER.lng };

type Center = {
  lat: number;
  long: number;
  [x: string]: any;
};
class MapWidget extends BaseWidget<MapWidgetProps, WidgetState> {
  static getPropertyPaneConfig() {
    return [
      {
        sectionName: "General",
        children: [
          {
            propertyName: "mapCenter",
            label: "Initial location",
            isJSConvertible: true,
            controlType: "LOCATION_SEARCH",
            isBindProperty: true,
            isTriggerProperty: false,
            validation: {
              type: ValidationTypes.OBJECT,
              params: {
                allowedKeys: [
                  {
                    name: "lat",
                    type: ValidationTypes.NUMBER,
                    params: {
                      min: -90,
                      max: 90,
                      default: 0,
                    },
                  },
                  {
                    name: "long",
                    type: ValidationTypes.NUMBER,
                    params: {
                      min: -180,
                      max: 180,
                      default: 0,
                    },
                  },
                ],
              },
            },
          },
          {
            propertyName: "defaultMarkers",
            label: "Default markers",
            controlType: "INPUT_TEXT",
            inputType: "ARRAY",
            helpText: "Sets the default markers on the map",
            placeholderText: 'Enter [{ "lat": "val1", "long": "val2" }]',
            isBindProperty: true,
            isTriggerProperty: false,
<<<<<<< HEAD
            validation: {
              type: ValidationTypes.ARRAY,
              params: {
                children: {
                  type: ValidationTypes.OBJECT,
                  allowedKeys: [
                    {
                      name: "lat",
                      type: ValidationTypes.NUMBER,
                      params: {
                        min: -90,
                        max: 90,
                        default: 0,
                      },
                    },
                    {
                      name: "long",
                      type: ValidationTypes.NUMBER,
                      params: {
                        min: -180,
                        max: 180,
                        default: 0,
                      },
                    },
                  ],
                },
              },
            },
=======
            validation: VALIDATION_TYPES.MARKERS,
            evaluationSubstitutionType:
              EvaluationSubstitutionType.SMART_SUBSTITUTE,
>>>>>>> 7c0f46a1
          },
          {
            propertyName: "enableSearch",
            label: "Enable search location",
            helpText: "Enables locaton search",
            controlType: "SWITCH",
            isBindProperty: false,
            isTriggerProperty: false,
          },
          {
            propertyName: "enablePickLocation",
            label: "Enable pick location",
            helpText: "Allows a user to pick their location",
            controlType: "SWITCH",
            isBindProperty: false,
            isTriggerProperty: false,
          },
          {
            propertyName: "enableCreateMarker",
            label: "Create new marker",
            helpText: "Allows users to mark locations on the map",
            controlType: "SWITCH",
            isBindProperty: false,
            isTriggerProperty: false,
          },
          {
            propertyName: "zoomLevel",
            label: "Zoom Level",
            controlType: "STEP",
            helpText: "Changes the default zoom of the map",
            stepType: "ZOOM_PERCENTAGE",
            isBindProperty: false,
            isTriggerProperty: false,
          },
          {
            propertyName: "isVisible",
            label: "Visible",
            helpText: "Controls the visibility of the widget",
            controlType: "SWITCH",
            isJSConvertible: true,
            isBindProperty: true,
            isTriggerProperty: false,
            validation: { type: ValidationTypes.BOOLEAN },
          },
        ],
      },
      {
        sectionName: "Actions",
        children: [
          {
            propertyName: "onMarkerClick",
            label: "onMarkerClick",
            controlType: "ACTION_SELECTOR",
            isJSConvertible: true,
            isBindProperty: true,
            isTriggerProperty: true,
          },
          {
            propertyName: "onCreateMarker",
            label: "onCreateMarker",
            controlType: "ACTION_SELECTOR",
            isJSConvertible: true,
            isBindProperty: true,
            isTriggerProperty: true,
          },
        ],
      },
    ];
  }

  static getDefaultPropertiesMap(): Record<string, string> {
    return {
      markers: "defaultMarkers",
      center: "mapCenter",
    };
  }

  static getMetaPropertiesMap(): Record<string, undefined> {
    return {
      center: undefined,
      markers: undefined,
      selectedMarker: undefined,
    };
  }

  updateCenter = (lat: number, long: number) => {
    this.props.updateWidgetMetaProperty("center", { lat, long });
  };

  updateMarker = (lat: number, long: number, index: number) => {
    const markers: Array<MarkerProps> = [...(this.props.markers || [])].map(
      (marker, i) => {
        if (index === i) {
          marker = { lat, long };
        }
        return marker;
      },
    );
    this.disableDrag(false);
    this.props.updateWidgetMetaProperty("markers", markers);
  };

  onCreateMarker = (lat: number, long: number) => {
    this.disableDrag(true);
    const marker = { lat, long, title: "" };

    const markers = [];
    (this.props.markers || []).forEach((m) => {
      markers.push(m);
    });
    markers.push(marker);
    this.props.updateWidgetMetaProperty("markers", markers);
    this.props.updateWidgetMetaProperty("selectedMarker", marker, {
      triggerPropertyName: "onCreateMarker",
      dynamicString: this.props.onCreateMarker,
      event: {
        type: EventType.ON_CREATE_MARKER,
      },
    });
  };

  unselectMarker = () => {
    this.props.updateWidgetMetaProperty("selectedMarker", undefined);
  };

  onMarkerClick = (lat: number, long: number, title: string) => {
    this.disableDrag(true);
    const selectedMarker = {
      lat: lat,
      long: long,
      title: title,
    };
    this.props.updateWidgetMetaProperty("selectedMarker", selectedMarker, {
      triggerPropertyName: "onMarkerClick",
      dynamicString: this.props.onMarkerClick,
      event: {
        type: EventType.ON_MARKER_CLICK,
      },
    });
  };

  getCenter(): Center {
    return this.props.center || this.props.mapCenter || DefaultCenter;
  }

  componentDidUpdate(prevProps: MapWidgetProps) {
    //remove selectedMarker when map initial location is updated
    if (
      JSON.stringify(prevProps.center) !== JSON.stringify(this.props.center) &&
      this.props.selectedMarker
    ) {
      this.unselectMarker();
    }
  }

  getPageView() {
    return (
      <>
        {!google.enabled && (
          <DisabledContainer>
            <h1>{"Map Widget disabled"}</h1>
            <p>{"Map widget requires a Google Maps API Key"}</p>
            <p>
              {"See our"}
              <a
                href="https://docs.appsmith.com/v/v1.2.1/setup/docker/google-maps"
                rel="noopener noreferrer"
                target="_blank"
              >
                {" documentation "}
              </a>
              {"to configure API Keys"}
            </p>
          </DisabledContainer>
        )}
        {google.enabled && (
          <MapComponent
            allowZoom={this.props.allowZoom}
            apiKey={google.apiKey}
            center={this.getCenter()}
            enableCreateMarker={this.props.enableCreateMarker}
            enableDrag={() => {
              this.disableDrag(false);
            }}
            enablePickLocation={this.props.enablePickLocation}
            enableSearch={this.props.enableSearch}
            isDisabled={this.props.isDisabled}
            isVisible={this.props.isVisible}
            markers={this.props.markers}
            saveMarker={this.onCreateMarker}
            selectMarker={this.onMarkerClick}
            selectedMarker={this.props.selectedMarker}
            unselectMarker={this.unselectMarker}
            updateCenter={this.updateCenter}
            updateMarker={this.updateMarker}
            widgetId={this.props.widgetId}
            zoomLevel={this.props.zoomLevel}
          />
        )}
      </>
    );
  }

  getWidgetType(): WidgetType {
    return "MAP_WIDGET";
  }
}

export interface MarkerProps {
  lat: number;
  long: number;
  title?: string;
  description?: string;
}

export interface MapWidgetProps extends WidgetProps, WithMeta {
  isDisabled?: boolean;
  isVisible?: boolean;
  enableSearch: boolean;
  zoomLevel: number;
  allowZoom: boolean;
  enablePickLocation: boolean;
  mapCenter: {
    lat: number;
    long: number;
    title?: string;
  };
  center?: {
    lat: number;
    long: number;
  };
  defaultMarkers?: Array<MarkerProps>;
  markers?: Array<MarkerProps>;
  selectedMarker?: {
    lat: number;
    long: number;
    title?: string;
  };
  onMarkerClick?: string;
  onCreateMarker?: string;
}

export default MapWidget;
export const ProfiledMapWidget = Sentry.withProfiler(withMeta(MapWidget));<|MERGE_RESOLUTION|>--- conflicted
+++ resolved
@@ -87,7 +87,6 @@
             placeholderText: 'Enter [{ "lat": "val1", "long": "val2" }]',
             isBindProperty: true,
             isTriggerProperty: false,
-<<<<<<< HEAD
             validation: {
               type: ValidationTypes.ARRAY,
               params: {
@@ -116,11 +115,8 @@
                 },
               },
             },
-=======
-            validation: VALIDATION_TYPES.MARKERS,
             evaluationSubstitutionType:
               EvaluationSubstitutionType.SMART_SUBSTITUTE,
->>>>>>> 7c0f46a1
           },
           {
             propertyName: "enableSearch",
