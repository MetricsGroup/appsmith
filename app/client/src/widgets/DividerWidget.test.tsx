--- conflicted
+++ resolved
@@ -23,12 +23,9 @@
       debugger: {
         errors: {},
       },
-<<<<<<< HEAD
-=======
       comments: {
         dragPointerOffset: null,
       },
->>>>>>> 47344bbd
     },
     entities: { canvasWidgets: {}, app: { mode: "canvas" } },
   };
