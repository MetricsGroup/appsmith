import React from "react";
import BaseWidget, { WidgetProps, WidgetState } from "./BaseWidget";
import { WidgetType } from "constants/WidgetConstants";
import InputComponent, {
  InputComponentProps,
} from "components/designSystems/blueprint/InputComponent";
import { EventType } from "constants/ActionConstants";
import {
  WidgetPropertyValidationType,
  BASE_WIDGET_VALIDATION,
} from "utils/ValidationFactory";
import { VALIDATION_TYPES } from "constants/WidgetValidation";
import { FIELD_REQUIRED_ERROR } from "constants/messages";
import {
  DerivedPropertiesMap,
  TriggerPropertiesMap,
} from "utils/WidgetFactory";
import * as Sentry from "@sentry/react";
import withMeta, { WithMeta } from "./MetaHOC";

<<<<<<< HEAD
class InputWidget extends BaseWidget<InputWidgetProps, InputWidgetState> {
  debouncedHandleTextChanged = _.debounce(
    this.handleTextChanged.bind(this),
    200,
  );
  constructor(props: InputWidgetProps) {
    super(props);
    this.state = {
      text: props.text,
    };
  }
  static getPropertyPaneConfig() {
    return [
      {
        sectionName: "General",
        children: [
          {
            helpText: "Changes the type of data captured in the input",
            propertyName: "inputType",
            label: "Data Type",
            controlType: "DROP_DOWN",
            options: [
              {
                label: "Text",
                value: "TEXT",
              },
              {
                label: "Number",
                value: "NUMBER",
              },
              {
                label: "Password",
                value: "PASSWORD",
              },
              {
                label: "Email",
                value: "EMAIL",
              },
            ],
          },
          {
            helpText:
              "Sets the default text of the widget. The text is updated if the default text changes",
            propertyName: "defaultText",
            label: "Default Text",
            controlType: "INPUT_TEXT",
            placeholderText: "Enter default text",
          },
          {
            helpText: "Sets a placeholder text for the input",
            propertyName: "placeholderText",
            label: "Placeholder",
            controlType: "INPUT_TEXT",
            placeholderText: "Enter placeholder text",
          },
          {
            helpText:
              "Adds a validation to the input which displays an error on failure",
            propertyName: "regex",
            label: "Regex",
            controlType: "INPUT_TEXT",
            placeholderText: "^\\w+@[a-zA-Z_]+?\\.[a-zA-Z]{2,3}$",
            inputType: "TEXT",
          },
          {
            helpText:
              "Displays the error message if the regex validation fails",
            propertyName: "errorMessage",
            label: "Error Message",
            controlType: "INPUT_TEXT",
            placeholderText: "Enter error message",
            inputType: "TEXT",
          },
          {
            propertyName: "isRequired",
            label: "Required",
            helpText: "Makes input to the widget mandatory",
            controlType: "SWITCH",
            isJSConvertible: true,
          },
          {
            helpText: "Controls the visibility of the widget",
            propertyName: "isVisible",
            label: "Visible",
            controlType: "SWITCH",
            isJSConvertible: true,
          },
          {
            helpText: "Disables input to this widget",
            propertyName: "isDisabled",
            label: "Disabled",
            controlType: "SWITCH",
            isJSConvertible: true,
          },
        ],
      },
      {
        sectionName: "Actions",
        children: [
          {
            helpText: "Triggers an action when the text is changed",
            propertyName: "onTextChanged",
            label: "onTextChanged",
            controlType: "ACTION_SELECTOR",
            isJSConvertible: true,
          },
        ],
      },
    ];
  }
=======
class InputWidget extends BaseWidget<InputWidgetProps, WidgetState> {
>>>>>>> c839bf52
  static getPropertyValidationMap(): WidgetPropertyValidationType {
    return {
      ...BASE_WIDGET_VALIDATION,
      inputType: VALIDATION_TYPES.TEXT,
      defaultText: VALIDATION_TYPES.TEXT,
      isDisabled: VALIDATION_TYPES.BOOLEAN,
      text: VALIDATION_TYPES.TEXT,
      regex: VALIDATION_TYPES.REGEX,
      errorMessage: VALIDATION_TYPES.TEXT,
      placeholderText: VALIDATION_TYPES.TEXT,
      maxChars: VALIDATION_TYPES.NUMBER,
      minNum: VALIDATION_TYPES.NUMBER,
      maxNum: VALIDATION_TYPES.NUMBER,
      label: VALIDATION_TYPES.TEXT,
      inputValidators: VALIDATION_TYPES.ARRAY,
      focusIndex: VALIDATION_TYPES.NUMBER,
      isAutoFocusEnabled: VALIDATION_TYPES.BOOLEAN,
      // onTextChanged: VALIDATION_TYPES.ACTION_SELECTOR,
      isRequired: VALIDATION_TYPES.BOOLEAN,
      isValid: VALIDATION_TYPES.BOOLEAN,
    };
  }
  static getTriggerPropertyMap(): TriggerPropertiesMap {
    return {
      onTextChanged: true,
    };
  }

  static getDerivedPropertiesMap(): DerivedPropertiesMap {
    return {
      isValid: `{{
        function(){
          let parsedRegex = null;
          if (this.regex) {
            /*
            * break up the regexp pattern into 4 parts: given regex, regex prefix , regex pattern, regex flags
            * Example /appsmith/i will be split into ["/appsmith/gi", "/", "appsmith", "gi"]
            */
            const regexParts = this.regex.match(/(\\/?)(.+)\\1([a-z]*)/i);
            if (regexParts === null) {
              parsedRegex = new RegExp(this.regex);
            }
            /*
            * if we don't have a regex flags (gmisuy), convert provided string into regexp directly
            /*
            if (regexParts[3] && !/^(?!.*?(.).*?\\1)[gmisuy]+$/.test(regexParts[3])) {
              parsedRegex = RegExp(this.regex);
            }
            /*
            * if we have a regex flags, use it to form regexp
            */
            parsedRegex = new RegExp(regexParts[2], regexParts[3]);
          }
          if (this.inputType === "EMAIL") {
            const emailRegex = new RegExp(/^\\w+([\\.-]?\\w+)*@\\w+([\\.-]?\\w+)*(\\.\\w{2,3})+$/);
            return emailRegex.test(this.text);
          }
          else if (this.inputType === "NUMBER") {
            return !isNaN(this.text)
          }
          else if (this.isRequired) {
            if(this.text && this.text.length) {
              if (parsedRegex) {
                return parsedRegex.test(this.text)
              } else {
                return true;
              }
            } else {
              return false;
            }
          } if (parsedRegex) {
            return parsedRegex.test(this.text)
          } else {
            return true;
          }
        }()
      }}`,
      value: `{{this.text}}`,
    };
  }

  static getDefaultPropertiesMap(): Record<string, string> {
    return {
      text: "defaultText",
    };
  }

  static getMetaPropertiesMap(): Record<string, any> {
    return {
      text: undefined,
      isFocused: false,
      isDirty: false,
    };
  }

  onValueChange = (value: string) => {
    this.props.updateWidgetMetaProperty("text", value, {
      dynamicString: this.props.onTextChanged,
      event: {
        type: EventType.ON_TEXT_CHANGE,
      },
    });
    if (!this.props.isDirty) {
      this.props.updateWidgetMetaProperty("isDirty", true);
    }
  };

  handleFocusChange = (focusState: boolean) => {
    this.props.updateWidgetMetaProperty("isFocused", focusState);
  };

  getPageView() {
    const value = this.props.text || "";
    const isInvalid =
      "isValid" in this.props && !this.props.isValid && !!this.props.isDirty;

    const conditionalProps: Partial<InputComponentProps> = {};
    conditionalProps.errorMessage = this.props.errorMessage;
    if (this.props.isRequired && value.length === 0) {
      conditionalProps.errorMessage = FIELD_REQUIRED_ERROR;
    }
    if (this.props.maxChars) conditionalProps.maxChars = this.props.maxChars;
    if (this.props.maxNum) conditionalProps.maxNum = this.props.maxNum;
    if (this.props.minNum) conditionalProps.minNum = this.props.minNum;
    return (
      <InputComponent
        value={value}
        isInvalid={isInvalid}
        onValueChange={this.onValueChange}
        widgetId={this.props.widgetId}
        inputType={this.props.inputType}
        disabled={this.props.isDisabled}
        label={this.props.label}
        defaultValue={this.props.defaultText}
        placeholder={this.props.placeholderText}
        isLoading={this.props.isLoading}
        multiline={
          this.props.bottomRow - this.props.topRow > 1 &&
          this.props.inputType === "TEXT"
        }
        stepSize={1}
        onFocusChange={this.handleFocusChange}
        showError={!!this.props.isFocused}
        {...conditionalProps}
      />
    );
  }

  getWidgetType(): WidgetType {
    return "INPUT_WIDGET";
  }
}

export const InputTypes: { [key: string]: string } = {
  TEXT: "TEXT",
  NUMBER: "NUMBER",
  INTEGER: "INTEGER",
  PHONE_NUMBER: "PHONE_NUMBER",
  EMAIL: "EMAIL",
  PASSWORD: "PASSWORD",
  CURRENCY: "CURRENCY",
  SEARCH: "SEARCH",
};

export type InputType = typeof InputTypes[keyof typeof InputTypes];

export interface InputValidator {
  validationRegex: string;
  errorMessage: string;
}
export interface InputWidgetProps extends WidgetProps, WithMeta {
  inputType: InputType;
  defaultText?: string;
  isDisabled?: boolean;
  text: string;
  regex?: string;
  errorMessage?: string;
  placeholderText?: string;
  maxChars?: number;
  minNum?: number;
  maxNum?: number;
  onTextChanged?: string;
  label: string;
  inputValidators: InputValidator[];
  isValid: boolean;
  focusIndex?: number;
  isAutoFocusEnabled?: boolean;
  isRequired?: boolean;
  isFocused?: boolean;
  isDirty?: boolean;
}

export default InputWidget;
export const ProfiledInputWidget = Sentry.withProfiler(withMeta(InputWidget));<|MERGE_RESOLUTION|>--- conflicted
+++ resolved
@@ -18,12 +18,7 @@
 import * as Sentry from "@sentry/react";
 import withMeta, { WithMeta } from "./MetaHOC";
 
-<<<<<<< HEAD
-class InputWidget extends BaseWidget<InputWidgetProps, InputWidgetState> {
-  debouncedHandleTextChanged = _.debounce(
-    this.handleTextChanged.bind(this),
-    200,
-  );
+class InputWidget extends BaseWidget<InputWidgetProps, WidgetState> {
   constructor(props: InputWidgetProps) {
     super(props);
     this.state = {
@@ -129,9 +124,6 @@
       },
     ];
   }
-=======
-class InputWidget extends BaseWidget<InputWidgetProps, WidgetState> {
->>>>>>> c839bf52
   static getPropertyValidationMap(): WidgetPropertyValidationType {
     return {
       ...BASE_WIDGET_VALIDATION,
