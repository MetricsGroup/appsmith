--- conflicted
+++ resolved
@@ -740,35 +740,7 @@
         validation: { type: ValidationTypes.TEXT },
       },
       {
-<<<<<<< HEAD
-        propertyName: "totalRecordsCount",
-        label: "Total Record Count",
-        controlType: "INPUT_TEXT",
-        placeholderText: "Enter total record count",
-        isBindProperty: true,
-        isTriggerProperty: false,
-        validation: {
-          type: ValidationTypes.NUMBER,
-          params: { min: 0, default: 0 },
-        },
-      },
-      {
-        propertyName: "defaultPageSize",
-        label: "Default Page Size",
-        controlType: "INPUT_TEXT",
-        placeholderText: "Enter default page size",
-        isBindProperty: true,
-        isTriggerProperty: false,
-        validation: {
-          type: ValidationTypes.NUMBER,
-          params: { min: 0, default: 0 },
-        },
-      },
-      {
         helpText: "Selects row(s) by default",
-=======
-        helpText: "Selects the default selected row",
->>>>>>> 40d147d5
         propertyName: "defaultSelectedRow",
         label: "Default Selected Row",
         controlType: "INPUT_TEXT",
