--- conflicted
+++ resolved
@@ -2,8 +2,9 @@
 import { Colors } from "constants/Colors";
 import { ColumnProperties } from "components/designSystems/appsmith/TableComponent/Constants";
 import { TableWidgetProps } from "./TableWidgetConstants";
-<<<<<<< HEAD
 import { ValidationTypes } from "constants/WidgetValidation";
+import { EvaluationSubstitutionType } from "entities/DataTree/dataTreeFactory";
+
 import _ from "lodash";
 
 function defaultSelectedRowValidation(value: unknown, props: string) {
@@ -83,10 +84,6 @@
     parsed: value,
   };
 }
-=======
-import { VALIDATION_TYPES } from "constants/WidgetValidation";
-import { EvaluationSubstitutionType } from "entities/DataTree/dataTreeFactory";
->>>>>>> 7c0f46a1
 
 // A hook to update all column styles when global table styles are updated
 const updateColumnStyles = (
@@ -227,12 +224,8 @@
         inputType: "ARRAY",
         isBindProperty: true,
         isTriggerProperty: false,
-<<<<<<< HEAD
         validation: { type: ValidationTypes.OBJECT_ARRAY },
-=======
-        validation: VALIDATION_TYPES.TABLE_DATA,
         evaluationSubstitutionType: EvaluationSubstitutionType.SMART_SUBSTITUTE,
->>>>>>> 7c0f46a1
       },
       {
         helpText: "Columns",
