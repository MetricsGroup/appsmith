import { get } from "lodash";
import { Colors } from "constants/Colors";
import { ColumnProperties } from "components/designSystems/appsmith/TableComponent/Constants";
import { TableWidgetProps } from "./TableWidgetConstants";
import { ValidationTypes } from "constants/WidgetValidation";
import { EvaluationSubstitutionType } from "entities/DataTree/dataTreeFactory";

import _ from "lodash";

function defaultSelectedRowValidation(value: unknown, props: TableWidgetProps) {
  if (props) {
    if (props.multiRowSelection) {
      if (props && !props.multiRowSelection)
        return { isValid: true, parsed: undefined };

      if (_.isString(value)) {
        const trimmed = value.trim();
        try {
          const parsedArray = JSON.parse(trimmed);
          if (Array.isArray(parsedArray)) {
            const sanitized = parsedArray.filter((entry) => {
              return (
                Number.isInteger(parseInt(entry, 10)) &&
                parseInt(entry, 10) > -1
              );
            });
            return { isValid: true, parsed: sanitized };
          } else {
            throw Error("Not a stringified array");
          }
        } catch (e) {
          // If cannot be parsed as an array
          const arrayEntries = trimmed.split(",");
          const result: number[] = [];
          arrayEntries.forEach((entry) => {
            if (
              Number.isInteger(parseInt(entry, 10)) &&
              parseInt(entry, 10) > -1
            ) {
              if (!_.isNil(entry)) result.push(parseInt(entry, 10));
            }
          });
          return { isValid: true, parsed: result };
        }
      }
      if (Array.isArray(value)) {
        const sanitized = value.filter((entry) => {
          return (
            Number.isInteger(parseInt(entry, 10)) && parseInt(entry, 10) > -1
          );
        });
        return { isValid: true, parsed: sanitized };
      }
      if (Number.isInteger(value) && (value as number) > -1) {
        return { isValid: true, parsed: [value] };
      }
      return {
        isValid: false,
        parsed: [],
        message: `This value does not match type: number[]`,
      };
    } else {
      try {
        const _value: string = value as string;
        if (Number.isInteger(parseInt(_value, 10)) && parseInt(_value, 10) > -1)
          return { isValid: true, parsed: parseInt(_value, 10) };

        return {
          isValid: true,
          parsed: -1,
        };
      } catch (e) {
        return {
          isValid: true,
          parsed: -1,
        };
      }
    }
  }
  return {
    isValid: true,
    parsed: value,
  };
}

// A hook to update all column styles when global table styles are updated
const updateColumnStyles = (
  props: TableWidgetProps,
  propertyPath: string,
  propertyValue: any,
): Array<{ propertyPath: string; propertyValue: any }> | undefined => {
  const { primaryColumns, derivedColumns = {} } = props;
  const propertiesToUpdate: Array<{
    propertyPath: string;
    propertyValue: any;
  }> = [];
  const tokens = propertyPath.split("."); // horizontalAlignment/textStyle
  const currentStyleName = tokens[0];
  // TODO: Figure out how propertyPaths will work when a nested property control is updating another property
  if (primaryColumns && currentStyleName) {
    // The style being updated currently

    // for each primary column
    Object.values(primaryColumns).map((column: ColumnProperties) => {
      // Current column property path
      const propertyPath = `primaryColumns.${column.id}.${currentStyleName}`;
      // Is current column a derived column
      const isDerived = primaryColumns[column.id].isDerived;

      // If it is a derived column and it exists in derivedColumns
      if (isDerived && derivedColumns[column.id]) {
        propertiesToUpdate.push({
          propertyPath: `derivedColumns.${column.id}.${currentStyleName}`,
          propertyValue: propertyValue,
        });
      }
      // Is this a dynamic binding property?
      const notADynamicBinding =
        !props.dynamicBindingPathList ||
        props.dynamicBindingPathList.findIndex(
          (item) => item.key === propertyPath,
        ) === -1;

      if (notADynamicBinding) {
        propertiesToUpdate.push({
          propertyPath: `primaryColumns.${column.id}.${currentStyleName}`,
          propertyValue: propertyValue,
        });
      }
    });
    if (propertiesToUpdate.length > 0) return propertiesToUpdate;
  }
  return;
};

// A hook for handling property updates when the primaryColumns
// has changed and it is supposed to update the derivedColumns
// For example, when we add a new column or update a derived column's name
// The propertyPath will be of the type `primaryColumns.columnId`
const updateDerivedColumnsHook = (
  props: TableWidgetProps,
  propertyPath: string,
  propertyValue: any,
): Array<{ propertyPath: string; propertyValue: any }> | undefined => {
  let propertiesToUpdate: Array<{
    propertyPath: string;
    propertyValue: any;
  }> = [];
  if (props && propertyValue) {
    // If we're adding a column, we need to add it to the `derivedColumns` property as well
    if (/^primaryColumns\.\w+$/.test(propertyPath)) {
      const newId = propertyValue.id;
      if (newId) {
        propertiesToUpdate = [
          {
            propertyPath: `derivedColumns.${newId}`,
            propertyValue,
          },
        ];
      }

      const oldColumnOrder = props.columnOrder || [];
      const newColumnOrder = [...oldColumnOrder, propertyValue.id];
      propertiesToUpdate.push({
        propertyPath: "columnOrder",
        propertyValue: newColumnOrder,
      });
    }
    // If we're updating a columns' name, we need to update the `derivedColumns` property as well.
    const regex = /^primaryColumns\.(\w+)\.(.*)$/;
    if (regex.test(propertyPath)) {
      const matches = propertyPath.match(regex);
      if (matches && matches.length === 3) {
        const columnId = parseInt(matches[1]);
        const columnProperty = matches[2];
        const primaryColumn = props.primaryColumns[columnId];
        const isDerived = primaryColumn ? primaryColumn.isDerived : false;

        const { derivedColumns = {} } = props;

        if (isDerived && derivedColumns && derivedColumns[columnId]) {
          propertiesToUpdate = [
            {
              propertyPath: `derivedColumns.${columnId}.${columnProperty}`,
              propertyValue: propertyValue,
            },
          ];
        }
      }
    }
    if (propertiesToUpdate.length > 0) return propertiesToUpdate;
  }
  return;
};
// Gets the base property path excluding the current property.
// For example, for  `primaryColumns[5].computedValue` it will return
// `primaryColumns[5]`
const getBasePropertyPath = (propertyPath: string): string | undefined => {
  try {
    const propertyPathRegex = /^(.*)\.\w+$/g;
    const matches = [...propertyPath.matchAll(propertyPathRegex)][0];
    if (matches && Array.isArray(matches) && matches.length === 2) {
      return matches[1];
    }
    return;
  } catch (e) {
    return;
  }
};

export default [
  {
    sectionName: "General",
    children: [
      {
        helpText:
          "Takes in an array of objects to display rows in the table. Bind data from an API using {{}}",
        propertyName: "tableData",
        label: "Table Data",
        controlType: "INPUT_TEXT",
        placeholderText: 'Enter [{ "col1": "val1" }]',
        inputType: "ARRAY",
        isBindProperty: true,
        isTriggerProperty: false,
        validation: { type: ValidationTypes.OBJECT_ARRAY },
        evaluationSubstitutionType: EvaluationSubstitutionType.SMART_SUBSTITUTE,
      },
      {
        helpText: "Columns",
        propertyName: "primaryColumns",
        controlType: "PRIMARY_COLUMNS",
        label: "Columns",
        updateHook: updateDerivedColumnsHook,
        isBindProperty: false,
        isTriggerProperty: false,
        panelConfig: {
          editableTitle: true,
          titlePropertyName: "label",
          panelIdPropertyName: "id",
          updateHook: updateDerivedColumnsHook,
          children: [
            {
              sectionName: "Column Control",
              children: [
                {
                  propertyName: "columnType",
                  label: "Column Type",
                  controlType: "DROP_DOWN",
                  customJSControl: "COMPUTE_VALUE",
                  options: [
                    {
                      label: "Plain Text",
                      value: "text",
                    },
                    {
                      label: "URL",
                      value: "url",
                    },
                    {
                      label: "Number",
                      value: "number",
                    },
                    {
                      label: "Image",
                      value: "image",
                    },
                    {
                      label: "Video",
                      value: "video",
                    },
                    {
                      label: "Date",
                      value: "date",
                    },
                    {
                      label: "Button",
                      value: "button",
                    },
                  ],
                  updateHook: updateDerivedColumnsHook,
                  isBindProperty: false,
                  isTriggerProperty: false,
                },
                {
                  propertyName: "displayText",
                  label: "Display Text",
                  controlType: "COMPUTE_VALUE",
                  customJSControl: "COMPUTE_VALUE",
                  updateHook: updateDerivedColumnsHook,
                  hidden: (props: TableWidgetProps, propertyPath: string) => {
                    const baseProperty = getBasePropertyPath(propertyPath);
                    const columnType = get(
                      props,
                      `${baseProperty}.columnType`,
                      "",
                    );
                    return columnType !== "url";
                  },
                  isBindProperty: false,
                  isTriggerProperty: false,
                },
                {
                  propertyName: "computedValue",
                  label: "Computed Value",
                  controlType: "COMPUTE_VALUE",
                  updateHook: updateDerivedColumnsHook,
                  hidden: (props: TableWidgetProps, propertyPath: string) => {
                    const baseProperty = getBasePropertyPath(propertyPath);
                    const columnType = get(
                      props,
                      `${baseProperty}.columnType`,
                      "",
                    );
                    return columnType === "button";
                  },
                  isBindProperty: true,
                  isTriggerProperty: false,
                },
                {
                  propertyName: "inputFormat",
                  label: "Original Date Format",
                  controlType: "DROP_DOWN",
                  options: [
                    {
                      label: "UNIX timestamp (s)",
                      value: "Epoch",
                    },
                    {
                      label: "UNIX timestamp (ms)",
                      value: "Milliseconds",
                    },
                    {
                      label: "YYYY-MM-DD",
                      value: "YYYY-MM-DD",
                    },
                    {
                      label: "YYYY-MM-DD HH:mm",
                      value: "YYYY-MM-DD HH:mm",
                    },
                    {
                      label: "ISO 8601",
                      value: "YYYY-MM-DDTHH:mm:ss.sssZ",
                    },
                    {
                      label: "YYYY-MM-DDTHH:mm:ss",
                      value: "YYYY-MM-DDTHH:mm:ss",
                    },
                    {
                      label: "YYYY-MM-DD hh:mm:ss",
                      value: "YYYY-MM-DD hh:mm:ss",
                    },
                    {
                      label: "Do MMM YYYY",
                      value: "Do MMM YYYY",
                    },
                    {
                      label: "DD/MM/YYYY",
                      value: "DD/MM/YYYY",
                    },
                    {
                      label: "DD/MM/YYYY HH:mm",
                      value: "DD/MM/YYYY HH:mm",
                    },
                    {
                      label: "LLL",
                      value: "LLL",
                    },
                    {
                      label: "LL",
                      value: "LL",
                    },
                    {
                      label: "D MMMM, YYYY",
                      value: "D MMMM, YYYY",
                    },
                    {
                      label: "H:mm A D MMMM, YYYY",
                      value: "H:mm A D MMMM, YYYY",
                    },
                    {
                      label: "MM-DD-YYYY",
                      value: "MM-DD-YYYY",
                    },
                    {
                      label: "DD-MM-YYYY",
                      value: "DD-MM-YYYY",
                    },
                    {
                      label: "MM/DD/YYYY",
                      value: "MM/DD/YYYY",
                    },
                    {
                      label: "DD/MM/YYYY",
                      value: "DD/MM/YYYY",
                    },
                    {
                      label: "DD/MM/YY",
                      value: "DD/MM/YY",
                    },
                    {
                      label: "MM/DD/YY",
                      value: "MM/DD/YY",
                    },
                  ],
                  defaultValue: "YYYY-MM-DD HH:mm",
                  customJSControl: "COMPUTE_VALUE",
                  isJSConvertible: true,
                  updateHook: updateDerivedColumnsHook,
                  hidden: (props: TableWidgetProps, propertyPath: string) => {
                    const baseProperty = getBasePropertyPath(propertyPath);
                    const columnType = get(
                      props,
                      `${baseProperty}.columnType`,
                      "",
                    );
                    return columnType !== "date";
                  },
                  isBindProperty: true,
                  isTriggerProperty: false,
                },
                {
                  propertyName: "outputFormat",
                  label: "Display Date Format",
                  controlType: "DROP_DOWN",
                  customJSControl: "COMPUTE_VALUE",
                  isJSConvertible: true,
                  options: [
                    {
                      label: "UNIX timestamp (s)",
                      value: "Epoch",
                    },
                    {
                      label: "UNIX timestamp (ms)",
                      value: "Milliseconds",
                    },
                    {
                      label: "YYYY-MM-DD",
                      value: "YYYY-MM-DD",
                    },
                    {
                      label: "YYYY-MM-DD HH:mm",
                      value: "YYYY-MM-DD HH:mm",
                    },
                    {
                      label: "ISO 8601",
                      value: "YYYY-MM-DDTHH:mm:ss.sssZ",
                    },
                    {
                      label: "YYYY-MM-DDTHH:mm:ss",
                      value: "YYYY-MM-DDTHH:mm:ss",
                    },
                    {
                      label: "YYYY-MM-DD hh:mm:ss",
                      value: "YYYY-MM-DD hh:mm:ss",
                    },
                    {
                      label: "Do MMM YYYY",
                      value: "Do MMM YYYY",
                    },
                    {
                      label: "DD/MM/YYYY",
                      value: "DD/MM/YYYY",
                    },
                    {
                      label: "DD/MM/YYYY HH:mm",
                      value: "DD/MM/YYYY HH:mm",
                    },
                    {
                      label: "LLL",
                      value: "LLL",
                    },
                    {
                      label: "LL",
                      value: "LL",
                    },
                    {
                      label: "D MMMM, YYYY",
                      value: "D MMMM, YYYY",
                    },
                    {
                      label: "H:mm A D MMMM, YYYY",
                      value: "H:mm A D MMMM, YYYY",
                    },
                    {
                      label: "MM-DD-YYYY",
                      value: "MM-DD-YYYY",
                    },
                    {
                      label: "DD-MM-YYYY",
                      value: "DD-MM-YYYY",
                    },
                    {
                      label: "MM/DD/YYYY",
                      value: "MM/DD/YYYY",
                    },
                    {
                      label: "DD/MM/YYYY",
                      value: "DD/MM/YYYY",
                    },
                    {
                      label: "DD/MM/YY",
                      value: "DD/MM/YY",
                    },
                    {
                      label: "MM/DD/YY",
                      value: "MM/DD/YY",
                    },
                  ],
                  defaultValue: "YYYY-MM-DD HH:mm",
                  updateHook: updateDerivedColumnsHook,
                  hidden: (props: TableWidgetProps, propertyPath: string) => {
                    const baseProperty = getBasePropertyPath(propertyPath);
                    const columnType = get(
                      props,
                      `${baseProperty}.columnType`,
                      "",
                    );
                    return columnType !== "date";
                  },
                  isBindProperty: true,
                  isTriggerProperty: false,
                },
              ],
            },
            {
              sectionName: "Styles",
              hidden: (props: TableWidgetProps, propertyPath: string) => {
                const columnType = get(props, `${propertyPath}.columnType`, "");

                return (
                  columnType === "button" ||
                  columnType === "image" ||
                  columnType === "video"
                );
              },
              children: [
                {
                  propertyName: "horizontalAlignment",
                  label: "Text Align",
                  controlType: "ICON_TABS",
                  options: [
                    {
                      icon: "LEFT_ALIGN",
                      value: "LEFT",
                    },
                    {
                      icon: "CENTER_ALIGN",
                      value: "CENTER",
                    },
                    {
                      icon: "RIGHT_ALIGN",
                      value: "RIGHT",
                    },
                  ],
                  defaultValue: "LEFT",
                  isJSConvertible: true,
                  customJSControl: "COMPUTE_VALUE",
                  updateHook: updateDerivedColumnsHook,
                  isBindProperty: true,
                  isTriggerProperty: false,
                },
                {
                  propertyName: "textSize",
                  label: "Text Size",
                  controlType: "DROP_DOWN",
                  isJSConvertible: true,
                  customJSControl: "COMPUTE_VALUE",
                  options: [
                    {
                      label: "Heading 1",
                      value: "HEADING1",
                      subText: "24px",
                      icon: "HEADING_ONE",
                    },
                    {
                      label: "Heading 2",
                      value: "HEADING2",
                      subText: "18px",
                      icon: "HEADING_TWO",
                    },
                    {
                      label: "Heading 3",
                      value: "HEADING3",
                      subText: "16px",
                      icon: "HEADING_THREE",
                    },
                    {
                      label: "Paragraph",
                      value: "PARAGRAPH",
                      subText: "14px",
                      icon: "PARAGRAPH",
                    },
                    {
                      label: "Paragraph 2",
                      value: "PARAGRAPH2",
                      subText: "12px",
                      icon: "PARAGRAPH_TWO",
                    },
                  ],
                  updateHook: updateDerivedColumnsHook,
                  isBindProperty: true,
                  isTriggerProperty: false,
                },
                {
                  propertyName: "fontStyle",
                  label: "Font Style",
                  controlType: "BUTTON_TABS",
                  options: [
                    {
                      icon: "BOLD_FONT",
                      value: "BOLD",
                    },
                    {
                      icon: "ITALICS_FONT",
                      value: "ITALIC",
                    },
                  ],
                  isJSConvertible: true,
                  customJSControl: "COMPUTE_VALUE",
                  updateHook: updateDerivedColumnsHook,
                  isBindProperty: true,
                  isTriggerProperty: false,
                },
                {
                  propertyName: "verticalAlignment",
                  label: "Vertical Alignment",
                  controlType: "ICON_TABS",
                  options: [
                    {
                      icon: "VERTICAL_TOP",
                      value: "TOP",
                    },
                    {
                      icon: "VERTICAL_CENTER",
                      value: "CENTER",
                    },
                    {
                      icon: "VERTICAL_BOTTOM",
                      value: "BOTTOM",
                    },
                  ],
                  defaultValue: "LEFT",
                  isJSConvertible: true,
                  customJSControl: "COMPUTE_VALUE",
                  updateHook: updateDerivedColumnsHook,
                  isBindProperty: true,
                  isTriggerProperty: false,
                },
                {
                  propertyName: "textColor",
                  label: "Text Color",
                  controlType: "COLOR_PICKER",
                  isJSConvertible: true,
                  customJSControl: "COMPUTE_VALUE",
                  updateHook: updateDerivedColumnsHook,
                  isBindProperty: true,
                  isTriggerProperty: false,
                },
                {
                  propertyName: "cellBackground",
                  label: "Cell Background",
                  controlType: "COLOR_PICKER",
                  isJSConvertible: true,
                  customJSControl: "COMPUTE_VALUE",
                  updateHook: updateDerivedColumnsHook,
                  isBindProperty: true,
                  isTriggerProperty: false,
                },
              ],
            },
            {
              sectionName: "Button Properties",
              hidden: (props: TableWidgetProps, propertyPath: string) => {
                const columnType = get(props, `${propertyPath}.columnType`, "");
                return columnType !== "button";
              },
              children: [
                {
                  propertyName: "buttonLabel",
                  label: "Label",
                  controlType: "COMPUTE_VALUE",
                  defaultValue: "Action",
                  updateHook: updateDerivedColumnsHook,
                  isBindProperty: true,
                  isTriggerProperty: false,
                },
                {
                  propertyName: "buttonStyle",
                  label: "Button Color",
                  controlType: "COLOR_PICKER",
                  helpText: "Changes the color of the button",
                  isJSConvertible: true,
                  customJSControl: "COMPUTE_VALUE",
                  defaultColor: Colors.GREEN,
                  updateHook: updateDerivedColumnsHook,
                  isBindProperty: true,
                  isTriggerProperty: false,
                },
                {
                  propertyName: "buttonLabelColor",
                  label: "Label Color",
                  controlType: "COLOR_PICKER",
                  isJSConvertible: true,
                  customJSControl: "COMPUTE_VALUE",
                  defaultColor: Colors.WHITE,
                  updateHook: updateDerivedColumnsHook,
                  isBindProperty: true,
                  isTriggerProperty: false,
                },
                {
                  helpText: "Triggers an action when the button is clicked",
                  propertyName: "onClick",
                  label: "onClick",
                  controlType: "ACTION_SELECTOR",
                  additionalAutoComplete: (props: TableWidgetProps) => ({
                    currentRow: Object.assign(
                      {},
                      ...Object.keys(props.primaryColumns).map((key) => ({
                        [key]: "",
                      })),
                    ),
                  }),
                  isJSConvertible: true,
                  updateHook: updateDerivedColumnsHook,
                  isBindProperty: true,
                  isTriggerProperty: true,
                },
              ],
            },
          ],
        },
      },
      {
        propertyName: "defaultSearchText",
        label: "Default Search Text",
        controlType: "INPUT_TEXT",
        placeholderText: "Enter default search text",
        isBindProperty: true,
        isTriggerProperty: false,
        validation: { type: ValidationTypes.TEXT },
      },
      {
<<<<<<< HEAD
        helpText: "Selects row(s) by default",
=======
        propertyName: "totalRecordsCount",
        label: "Total Record Count",
        controlType: "INPUT_TEXT",
        placeholderText: "Enter total record count",
        isBindProperty: true,
        isTriggerProperty: false,
        validation: VALIDATION_TYPES.NUMBER,
      },
      {
        propertyName: "defaultPageSize",
        label: "Default Page Size",
        controlType: "INPUT_TEXT",
        placeholderText: "Enter default page size",
        isBindProperty: true,
        isTriggerProperty: false,
        validation: VALIDATION_TYPES.NUMBER,
      },
      {
        helpText: "Selects the default selected row",
>>>>>>> d9bc68ba
        propertyName: "defaultSelectedRow",
        label: "Default Selected Row",
        controlType: "INPUT_TEXT",
        placeholderText: "Enter row index",
        isBindProperty: true,
        isTriggerProperty: false,
        validation: {
          type: ValidationTypes.FUNCTION,
          params: {
            fn: defaultSelectedRowValidation,
            expected: {
              type: "Index of row(s)",
              example: "0 | [0, 1]",
            },
          },
        },
      },
      {
        helpText:
          "Bind the Table.pageNo property in your API and call it onPageChange",
        propertyName: "serverSidePaginationEnabled",
        label: "Server Side Pagination",
        controlType: "SWITCH",
        isBindProperty: false,
        isTriggerProperty: false,
      },
      {
        helpText: "Controls the visibility of the widget",
        propertyName: "isVisible",
        isJSConvertible: true,
        label: "Visible",
        controlType: "SWITCH",
        isBindProperty: true,
        isTriggerProperty: false,
        validation: { type: ValidationTypes.BOOLEAN },
      },
      {
        propertyName: "multiRowSelection",
        label: "Enable multi row selection",
        controlType: "SWITCH",
        isBindProperty: false,
        isTriggerProperty: false,
      },
    ],
  },
  {
    sectionName: "Header options",
    children: [
      {
        helpText: "Toggle visibility of the search box",
        propertyName: "isVisibleSearch",
        label: "Search",
        controlType: "SWITCH",
        isBindProperty: false,
        isTriggerProperty: false,
      },
      {
        helpText: "Toggle visibility of the filters",
        propertyName: "isVisibleFilters",
        label: "Filters",
        controlType: "SWITCH",
        isBindProperty: false,
        isTriggerProperty: false,
      },
      {
        helpText: "Toggle visibility of the data download",
        propertyName: "isVisibleDownload",
        label: "Download",
        controlType: "SWITCH",
        isBindProperty: false,
        isTriggerProperty: false,
      },
      {
        helpText: "Toggle visibility of the compact mode",
        propertyName: "isVisibleCompactMode",
        label: "Compact Mode",
        controlType: "SWITCH",
        isBindProperty: false,
        isTriggerProperty: false,
      },
      {
        helpText: "Toggle visibility of the pagination",
        propertyName: "isVisiblePagination",
        label: "Pagination",
        controlType: "SWITCH",
        isBindProperty: false,
        isTriggerProperty: false,
      },
    ],
  },
  {
    sectionName: "Actions",
    children: [
      {
        helpText: "Triggers an action when a table row is selected",
        propertyName: "onRowSelected",
        label: "onRowSelected",
        controlType: "ACTION_SELECTOR",
        isJSConvertible: true,
        isBindProperty: true,
        isTriggerProperty: true,
      },
      {
        helpText: "Triggers an action when a table page is changed",
        propertyName: "onPageChange",
        label: "onPageChange",
        controlType: "ACTION_SELECTOR",
        isJSConvertible: true,
        isBindProperty: true,
        isTriggerProperty: true,
      },
      {
        helpText: "Triggers an action when a table page size is changed",
        propertyName: "onPageSizeChange",
        label: "onPageSizeChange",
        controlType: "ACTION_SELECTOR",
        isJSConvertible: true,
        isBindProperty: true,
        isTriggerProperty: true,
      },
      {
        propertyName: "onSearchTextChanged",
        label: "onSearchTextChanged",
        controlType: "ACTION_SELECTOR",
        isJSConvertible: true,
        isBindProperty: true,
        isTriggerProperty: true,
      },
    ],
  },
  {
    sectionName: "Styles",
    children: [
      {
        propertyName: "cellBackground",
        label: "Cell Background",
        controlType: "COLOR_PICKER",
        updateHook: updateColumnStyles,
        isBindProperty: false,
        isTriggerProperty: false,
      },
      {
        propertyName: "textColor",
        label: "Text Color",
        controlType: "COLOR_PICKER",
        updateHook: updateColumnStyles,
        isBindProperty: false,
        isTriggerProperty: false,
      },
      {
        propertyName: "textSize",
        label: "Text Size",
        controlType: "DROP_DOWN",
        updateHook: updateColumnStyles,
        options: [
          {
            label: "Heading 1",
            value: "HEADING1",
            subText: "24px",
            icon: "HEADING_ONE",
          },
          {
            label: "Heading 2",
            value: "HEADING2",
            subText: "18px",
            icon: "HEADING_TWO",
          },
          {
            label: "Heading 3",
            value: "HEADING3",
            subText: "16px",
            icon: "HEADING_THREE",
          },
          {
            label: "Paragraph",
            value: "PARAGRAPH",
            subText: "14px",
            icon: "PARAGRAPH",
          },
          {
            label: "Paragraph 2",
            value: "PARAGRAPH2",
            subText: "12px",
            icon: "PARAGRAPH_TWO",
          },
        ],
        isBindProperty: false,
        isTriggerProperty: false,
      },
      {
        propertyName: "fontStyle",
        label: "Font Style",
        controlType: "BUTTON_TABS",
        updateHook: updateColumnStyles,
        options: [
          {
            icon: "BOLD_FONT",
            value: "BOLD",
          },
          {
            icon: "ITALICS_FONT",
            value: "ITALIC",
          },
        ],
        isBindProperty: false,
        isTriggerProperty: false,
      },
      {
        propertyName: "horizontalAlignment",
        label: "Text Align",
        controlType: "ICON_TABS",
        updateHook: updateColumnStyles,
        options: [
          {
            icon: "LEFT_ALIGN",
            value: "LEFT",
          },
          {
            icon: "CENTER_ALIGN",
            value: "CENTER",
          },
          {
            icon: "RIGHT_ALIGN",
            value: "RIGHT",
          },
        ],
        defaultValue: "LEFT",
        isBindProperty: false,
        isTriggerProperty: false,
      },
      {
        propertyName: "verticalAlignment",
        label: "Vertical Alignment",
        controlType: "ICON_TABS",
        updateHook: updateColumnStyles,
        options: [
          {
            icon: "VERTICAL_TOP",
            value: "TOP",
          },
          {
            icon: "VERTICAL_CENTER",
            value: "CENTER",
          },
          {
            icon: "VERTICAL_BOTTOM",
            value: "BOTTOM",
          },
        ],
        defaultValue: "LEFT",
        isBindProperty: false,
        isTriggerProperty: false,
      },
    ],
  },
];<|MERGE_RESOLUTION|>--- conflicted
+++ resolved
@@ -740,16 +740,16 @@
         validation: { type: ValidationTypes.TEXT },
       },
       {
-<<<<<<< HEAD
-        helpText: "Selects row(s) by default",
-=======
         propertyName: "totalRecordsCount",
         label: "Total Record Count",
         controlType: "INPUT_TEXT",
         placeholderText: "Enter total record count",
         isBindProperty: true,
         isTriggerProperty: false,
-        validation: VALIDATION_TYPES.NUMBER,
+        validation: {
+          type: ValidationTypes.NUMBER,
+          params: { min: 0, default: 0 },
+        },
       },
       {
         propertyName: "defaultPageSize",
@@ -758,11 +758,13 @@
         placeholderText: "Enter default page size",
         isBindProperty: true,
         isTriggerProperty: false,
-        validation: VALIDATION_TYPES.NUMBER,
-      },
-      {
-        helpText: "Selects the default selected row",
->>>>>>> d9bc68ba
+        validation: {
+          type: ValidationTypes.NUMBER,
+          params: { min: 0, default: 0 },
+        },
+      },
+      {
+        helpText: "Selects row(s) by default",
         propertyName: "defaultSelectedRow",
         label: "Default Selected Row",
         controlType: "INPUT_TEXT",
