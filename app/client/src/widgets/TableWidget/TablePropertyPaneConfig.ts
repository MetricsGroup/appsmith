/* eslint-disable no-console */
import { get } from "lodash";
import { Colors } from "constants/Colors";
import { ColumnProperties } from "components/designSystems/appsmith/TableComponent/Constants";
import { TableWidgetProps } from "./TableWidgetConstants";
import { ValidationTypes } from "constants/WidgetValidation";
import { EvaluationSubstitutionType } from "entities/DataTree/dataTreeFactory";
import { AutocompleteDataType } from "utils/autocomplete/TernServer";
<<<<<<< HEAD
import { ButtonStyleTypes } from "constants/WidgetConstants";
import { Alignment } from "@blueprintjs/core";
=======
import { PropertyPaneConfig } from "constants/PropertyControlConstants";
import { ButtonBorderRadiusTypes } from "components/propertyControls/BorderRadiusOptionsControl";

enum ColumnTypes {
  TEXT = "text",
  URL = "url",
  NUMBER = "number",
  IMAGE = "image",
  VIDEO = "video",
  DATE = "date",
  BUTTON = "button",
  ICON_BUTTON = "iconButton",
}
>>>>>>> d9905542

function defaultSelectedRowValidation(
  value: unknown,
  props: TableWidgetProps,
  _: any,
) {
  if (props) {
    if (props.multiRowSelection) {
      if (props && !props.multiRowSelection)
        return { isValid: true, parsed: undefined };

      if (_.isString(value)) {
        const trimmed = (value as string).trim();
        try {
          const parsedArray = JSON.parse(trimmed);
          if (Array.isArray(parsedArray)) {
            const sanitized = parsedArray.filter((entry) => {
              return (
                Number.isInteger(parseInt(entry, 10)) &&
                parseInt(entry, 10) > -1
              );
            });
            return { isValid: true, parsed: sanitized };
          } else {
            throw Error("Not a stringified array");
          }
        } catch (e) {
          // If cannot be parsed as an array
          const arrayEntries = trimmed.split(",");
          const result: number[] = [];
          arrayEntries.forEach((entry: string) => {
            if (
              Number.isInteger(parseInt(entry, 10)) &&
              parseInt(entry, 10) > -1
            ) {
              if (!_.isNil(entry)) result.push(parseInt(entry, 10));
            }
          });
          return { isValid: true, parsed: result };
        }
      }
      if (Array.isArray(value)) {
        const sanitized = value.filter((entry) => {
          return (
            Number.isInteger(parseInt(entry, 10)) && parseInt(entry, 10) > -1
          );
        });
        return { isValid: true, parsed: sanitized };
      }
      if (Number.isInteger(value) && (value as number) > -1) {
        return { isValid: true, parsed: [value] };
      }
      return {
        isValid: false,
        parsed: [],
        message: `This value does not match type: number[]`,
      };
    } else {
      try {
        const _value: string = value as string;
        if (Number.isInteger(parseInt(_value, 10)) && parseInt(_value, 10) > -1)
          return { isValid: true, parsed: parseInt(_value, 10) };

        return {
          isValid: true,
          parsed: -1,
        };
      } catch (e) {
        return {
          isValid: true,
          parsed: -1,
        };
      }
    }
  }
  return {
    isValid: true,
    parsed: value,
  };
}

function totalRecordsCountValidation(
  value: unknown,
  props: TableWidgetProps,
  _?: any,
) {
  if (_.isNil(value) || value === "") {
    return {
      isValid: true,
      parsed: 0,
      message: "",
    };
  }
  if (!Number.isFinite(value) && !_.isString(value)) {
    return {
      isValid: false,
      parsed: 0,
      message: "This value must be a number",
    };
  }
  if (_.isString(value) && !/^\d+\.?\d*$/.test(value as string)) {
    return {
      isValid: false,
      parsed: 0,
      message: "This value must be a number",
    };
  }
  return {
    isValid: true,
    parsed: Number(value),
    message: "",
  };
}

// A hook to update all column styles when global table styles are updated
const updateColumnStyles = (
  props: TableWidgetProps,
  propertyPath: string,
  propertyValue: any,
): Array<{ propertyPath: string; propertyValue: any }> | undefined => {
  const { primaryColumns, derivedColumns = {} } = props;
  const propertiesToUpdate: Array<{
    propertyPath: string;
    propertyValue: any;
  }> = [];
  const tokens = propertyPath.split("."); // horizontalAlignment/textStyle
  const currentStyleName = tokens[0];
  // TODO: Figure out how propertyPaths will work when a nested property control is updating another property
  if (primaryColumns && currentStyleName) {
    // The style being updated currently

    // for each primary column
    Object.values(primaryColumns).map((column: ColumnProperties) => {
      // Current column property path
      const propertyPath = `primaryColumns.${column.id}.${currentStyleName}`;
      // Is current column a derived column
      const isDerived = primaryColumns[column.id].isDerived;

      // If it is a derived column and it exists in derivedColumns
      if (isDerived && derivedColumns[column.id]) {
        propertiesToUpdate.push({
          propertyPath: `derivedColumns.${column.id}.${currentStyleName}`,
          propertyValue: propertyValue,
        });
      }
      // Is this a dynamic binding property?
      const notADynamicBinding =
        !props.dynamicBindingPathList ||
        props.dynamicBindingPathList.findIndex(
          (item) => item.key === propertyPath,
        ) === -1;

      if (notADynamicBinding) {
        propertiesToUpdate.push({
          propertyPath: `primaryColumns.${column.id}.${currentStyleName}`,
          propertyValue: propertyValue,
        });
      }
    });
    if (propertiesToUpdate.length > 0) return propertiesToUpdate;
  }
  return;
};

// A hook for handling property updates when the primaryColumns
// has changed and it is supposed to update the derivedColumns
// For example, when we add a new column or update a derived column's name
// The propertyPath will be of the type `primaryColumns.columnId`
const updateDerivedColumnsHook = (
  props: TableWidgetProps,
  propertyPath: string,
  propertyValue: any,
): Array<{ propertyPath: string; propertyValue: any }> | undefined => {
  let propertiesToUpdate: Array<{
    propertyPath: string;
    propertyValue: any;
  }> = [];
  if (props && propertyValue) {
    // If we're adding a column, we need to add it to the `derivedColumns` property as well
    if (/^primaryColumns\.\w+$/.test(propertyPath)) {
      const newId = propertyValue.id;
      if (newId) {
        propertiesToUpdate = [
          {
            propertyPath: `derivedColumns.${newId}`,
            propertyValue,
          },
        ];
      }

      const oldColumnOrder = props.columnOrder || [];
      const newColumnOrder = [...oldColumnOrder, propertyValue.id];
      propertiesToUpdate.push({
        propertyPath: "columnOrder",
        propertyValue: newColumnOrder,
      });
    }
    // If we're updating a columns' name, we need to update the `derivedColumns` property as well.
    const regex = /^primaryColumns\.(\w+)\.(.*)$/;
    if (regex.test(propertyPath)) {
      const matches = propertyPath.match(regex);
      if (matches && matches.length === 3) {
        const columnId = parseInt(matches[1]);
        const columnProperty = matches[2];
        const primaryColumn = props.primaryColumns[columnId];
        const isDerived = primaryColumn ? primaryColumn.isDerived : false;

        const { derivedColumns = {} } = props;

        if (isDerived && derivedColumns && derivedColumns[columnId]) {
          propertiesToUpdate = [
            {
              propertyPath: `derivedColumns.${columnId}.${columnProperty}`,
              propertyValue: propertyValue,
            },
          ];
        }
      }
    }
    if (propertiesToUpdate.length > 0) return propertiesToUpdate;
  }
  return;
};
// Gets the base property path excluding the current property.
// For example, for  `primaryColumns[5].computedValue` it will return
// `primaryColumns[5]`
const getBasePropertyPath = (propertyPath: string): string | undefined => {
  try {
    const propertyPathRegex = /^(.*)\.\w+$/g;
    const matches = [...propertyPath.matchAll(propertyPathRegex)][0];
    if (matches && Array.isArray(matches) && matches.length === 2) {
      return matches[1];
    }
    return;
  } catch (e) {
    return;
  }
};

// Hide column which are not included in the array params
const hideByColumnType = (
  props: TableWidgetProps,
  propertyPath: string,
  columnTypes: ColumnTypes[],
  shouldUsePropertyPath?: boolean,
) => {
  const baseProperty = shouldUsePropertyPath
    ? propertyPath
    : getBasePropertyPath(propertyPath);
  const columnType = get(props, `${baseProperty}.columnType`, "");
  return !columnTypes.includes(columnType);
};

export default [
  {
    sectionName: "General",
    children: [
      {
        helpText:
          "Takes in an array of objects to display rows in the table. Bind data from an API using {{}}",
        propertyName: "tableData",
        label: "Table Data",
        controlType: "INPUT_TEXT",
        placeholderText: 'Enter [{ "col1": "val1" }]',
        inputType: "ARRAY",
        isBindProperty: true,
        isTriggerProperty: false,
        validation: {
          type: ValidationTypes.OBJECT_ARRAY,
          params: {
            default: [],
          },
        },
        evaluationSubstitutionType: EvaluationSubstitutionType.SMART_SUBSTITUTE,
      },
      {
        helpText: "Columns",
        propertyName: "primaryColumns",
        controlType: "PRIMARY_COLUMNS",
        label: "Columns",
        updateHook: updateDerivedColumnsHook,
        dependencies: ["derivedColumns", "columnOrder"],
        isBindProperty: false,
        isTriggerProperty: false,
        panelConfig: {
          editableTitle: true,
          titlePropertyName: "label",
          panelIdPropertyName: "id",
          updateHook: updateDerivedColumnsHook,
          dependencies: ["primaryColumns", "derivedColumns", "columnOrder"],
          children: [
            {
              sectionName: "Column Control",
              children: [
                {
                  propertyName: "columnType",
                  label: "Column Type",
                  controlType: "DROP_DOWN",
                  customJSControl: "COMPUTE_VALUE",
                  options: [
                    {
                      label: "Plain Text",
                      value: "text",
                    },
                    {
                      label: "URL",
                      value: "url",
                    },
                    {
                      label: "Number",
                      value: "number",
                    },
                    {
                      label: "Image",
                      value: "image",
                    },
                    {
                      label: "Video",
                      value: "video",
                    },
                    {
                      label: "Date",
                      value: "date",
                    },
                    {
                      label: "Button",
                      value: "button",
                    },
                    {
<<<<<<< HEAD
                      label: "Menu Button",
                      value: "menuButton",
=======
                      label: "Icon Button",
                      value: "iconButton",
>>>>>>> d9905542
                    },
                  ],
                  updateHook: updateDerivedColumnsHook,
                  dependencies: [
                    "primaryColumns",
                    "derivedColumns",
                    "columnOrder",
                  ],
                  isBindProperty: false,
                  isTriggerProperty: false,
                },
                {
                  propertyName: "displayText",
                  label: "Display Text",
                  controlType: "COMPUTE_VALUE",
                  customJSControl: "COMPUTE_VALUE",
                  updateHook: updateDerivedColumnsHook,
                  hidden: (props: TableWidgetProps, propertyPath: string) => {
                    const baseProperty = getBasePropertyPath(propertyPath);
                    const columnType = get(
                      props,
                      `${baseProperty}.columnType`,
                      "",
                    );
                    return columnType !== "url";
                  },
                  dependencies: [
                    "primaryColumns",
                    "derivedColumns",
                    "columnOrder",
                  ],
                  isBindProperty: false,
                  isTriggerProperty: false,
                },
                {
                  propertyName: "computedValue",
                  label: "Computed Value",
                  controlType: "COMPUTE_VALUE",
                  updateHook: updateDerivedColumnsHook,
                  hidden: (props: TableWidgetProps, propertyPath: string) => {
<<<<<<< HEAD
                    const baseProperty = getBasePropertyPath(propertyPath);
                    const columnType = get(
                      props,
                      `${baseProperty}.columnType`,
                      "",
                    );
                    return (
                      columnType === "button" || columnType === "menuButton"
                    );
=======
                    return hideByColumnType(props, propertyPath, [
                      ColumnTypes.DATE,
                      ColumnTypes.IMAGE,
                      ColumnTypes.NUMBER,
                      ColumnTypes.TEXT,
                      ColumnTypes.VIDEO,
                      ColumnTypes.URL,
                    ]);
>>>>>>> d9905542
                  },
                  dependencies: [
                    "primaryColumns",
                    "derivedColumns",
                    "columnOrder",
                  ],
                  isBindProperty: true,
                  isTriggerProperty: false,
                },
                {
                  propertyName: "isCellVisible",
                  dependencies: [
                    "primaryColumns",
                    "derivedColumns",
                    "columnType",
                  ],
                  label: "Visible",
                  helpText: "Controls the visibility of the cell in the column",
                  updateHook: updateDerivedColumnsHook,
                  defaultValue: true,
                  controlType: "SWITCH",
                  customJSControl: "COMPUTE_VALUE",
                  isJSConvertible: true,
                  isBindProperty: true,
                  isTriggerProperty: false,
                },
                {
                  propertyName: "inputFormat",
                  label: "Original Date Format",
                  controlType: "DROP_DOWN",
                  options: [
                    {
                      label: "UNIX timestamp (s)",
                      value: "Epoch",
                    },
                    {
                      label: "UNIX timestamp (ms)",
                      value: "Milliseconds",
                    },
                    {
                      label: "YYYY-MM-DD",
                      value: "YYYY-MM-DD",
                    },
                    {
                      label: "YYYY-MM-DD HH:mm",
                      value: "YYYY-MM-DD HH:mm",
                    },
                    {
                      label: "ISO 8601",
                      value: "YYYY-MM-DDTHH:mm:ss.sssZ",
                    },
                    {
                      label: "YYYY-MM-DDTHH:mm:ss",
                      value: "YYYY-MM-DDTHH:mm:ss",
                    },
                    {
                      label: "YYYY-MM-DD hh:mm:ss",
                      value: "YYYY-MM-DD hh:mm:ss",
                    },
                    {
                      label: "Do MMM YYYY",
                      value: "Do MMM YYYY",
                    },
                    {
                      label: "DD/MM/YYYY",
                      value: "DD/MM/YYYY",
                    },
                    {
                      label: "DD/MM/YYYY HH:mm",
                      value: "DD/MM/YYYY HH:mm",
                    },
                    {
                      label: "LLL",
                      value: "LLL",
                    },
                    {
                      label: "LL",
                      value: "LL",
                    },
                    {
                      label: "D MMMM, YYYY",
                      value: "D MMMM, YYYY",
                    },
                    {
                      label: "H:mm A D MMMM, YYYY",
                      value: "H:mm A D MMMM, YYYY",
                    },
                    {
                      label: "MM-DD-YYYY",
                      value: "MM-DD-YYYY",
                    },
                    {
                      label: "DD-MM-YYYY",
                      value: "DD-MM-YYYY",
                    },
                    {
                      label: "MM/DD/YYYY",
                      value: "MM/DD/YYYY",
                    },
                    {
                      label: "DD/MM/YYYY",
                      value: "DD/MM/YYYY",
                    },
                    {
                      label: "DD/MM/YY",
                      value: "DD/MM/YY",
                    },
                    {
                      label: "MM/DD/YY",
                      value: "MM/DD/YY",
                    },
                  ],
                  defaultValue: "YYYY-MM-DD HH:mm",
                  customJSControl: "COMPUTE_VALUE",
                  isJSConvertible: true,
                  updateHook: updateDerivedColumnsHook,
                  hidden: (props: TableWidgetProps, propertyPath: string) => {
                    const baseProperty = getBasePropertyPath(propertyPath);
                    const columnType = get(
                      props,
                      `${baseProperty}.columnType`,
                      "",
                    );
                    return columnType !== "date";
                  },
                  dependencies: [
                    "primaryColumns",
                    "derivedColumns",
                    "columnOrder",
                  ],
                  isBindProperty: true,
                  isTriggerProperty: false,
                },
                {
                  propertyName: "outputFormat",
                  label: "Display Date Format",
                  controlType: "DROP_DOWN",
                  customJSControl: "COMPUTE_VALUE",
                  isJSConvertible: true,
                  options: [
                    {
                      label: "UNIX timestamp (s)",
                      value: "Epoch",
                    },
                    {
                      label: "UNIX timestamp (ms)",
                      value: "Milliseconds",
                    },
                    {
                      label: "YYYY-MM-DD",
                      value: "YYYY-MM-DD",
                    },
                    {
                      label: "YYYY-MM-DD HH:mm",
                      value: "YYYY-MM-DD HH:mm",
                    },
                    {
                      label: "ISO 8601",
                      value: "YYYY-MM-DDTHH:mm:ss.sssZ",
                    },
                    {
                      label: "YYYY-MM-DDTHH:mm:ss",
                      value: "YYYY-MM-DDTHH:mm:ss",
                    },
                    {
                      label: "YYYY-MM-DD hh:mm:ss",
                      value: "YYYY-MM-DD hh:mm:ss",
                    },
                    {
                      label: "Do MMM YYYY",
                      value: "Do MMM YYYY",
                    },
                    {
                      label: "DD/MM/YYYY",
                      value: "DD/MM/YYYY",
                    },
                    {
                      label: "DD/MM/YYYY HH:mm",
                      value: "DD/MM/YYYY HH:mm",
                    },
                    {
                      label: "LLL",
                      value: "LLL",
                    },
                    {
                      label: "LL",
                      value: "LL",
                    },
                    {
                      label: "D MMMM, YYYY",
                      value: "D MMMM, YYYY",
                    },
                    {
                      label: "H:mm A D MMMM, YYYY",
                      value: "H:mm A D MMMM, YYYY",
                    },
                    {
                      label: "MM-DD-YYYY",
                      value: "MM-DD-YYYY",
                    },
                    {
                      label: "DD-MM-YYYY",
                      value: "DD-MM-YYYY",
                    },
                    {
                      label: "MM/DD/YYYY",
                      value: "MM/DD/YYYY",
                    },
                    {
                      label: "DD/MM/YYYY",
                      value: "DD/MM/YYYY",
                    },
                    {
                      label: "DD/MM/YY",
                      value: "DD/MM/YY",
                    },
                    {
                      label: "MM/DD/YY",
                      value: "MM/DD/YY",
                    },
                  ],
                  defaultValue: "YYYY-MM-DD HH:mm",
                  updateHook: updateDerivedColumnsHook,
                  hidden: (props: TableWidgetProps, propertyPath: string) => {
                    const baseProperty = getBasePropertyPath(propertyPath);
                    const columnType = get(
                      props,
                      `${baseProperty}.columnType`,
                      "",
                    );
                    return columnType !== "date";
                  },
                  dependencies: [
                    "primaryColumns",
                    "derivedColumns",
                    "columnType",
                  ],
                  isBindProperty: true,
                  isTriggerProperty: false,
                },
                {
                  propertyName: "onClick",
                  label: "onClick",
                  controlType: "ACTION_SELECTOR",
                  updateHook: updateDerivedColumnsHook,
                  hidden: (props: TableWidgetProps, propertyPath: string) => {
                    const baseProperty = getBasePropertyPath(propertyPath);
                    const columnType = get(
                      props,
                      `${baseProperty}.columnType`,
                      "",
                    );
                    return columnType !== "image";
                  },
                  dependencies: [
                    "primaryColumns",
                    "derivedColumns",
                    "columnOrder",
                  ],
                  isJSConvertible: true,
                  isBindProperty: true,
                  isTriggerProperty: true,
                },
              ],
            },
            {
              sectionName: "Styles",
              hidden: (props: TableWidgetProps, propertyPath: string) => {
<<<<<<< HEAD
                const columnType = get(props, `${propertyPath}.columnType`, "");

                return (
                  columnType === "button" ||
                  columnType === "image" ||
                  columnType === "video" ||
                  columnType === "menuButton"
=======
                return hideByColumnType(
                  props,
                  propertyPath,
                  [
                    ColumnTypes.TEXT,
                    ColumnTypes.DATE,
                    ColumnTypes.NUMBER,
                    ColumnTypes.URL,
                  ],
                  true,
>>>>>>> d9905542
                );
              },
              dependencies: ["primaryColumns", "derivedColumns"],
              children: [
                {
                  propertyName: "horizontalAlignment",
                  label: "Text Align",
                  controlType: "ICON_TABS",
                  options: [
                    {
                      icon: "LEFT_ALIGN",
                      value: "LEFT",
                    },
                    {
                      icon: "CENTER_ALIGN",
                      value: "CENTER",
                    },
                    {
                      icon: "RIGHT_ALIGN",
                      value: "RIGHT",
                    },
                  ],
                  defaultValue: "LEFT",
                  isJSConvertible: true,
                  customJSControl: "COMPUTE_VALUE",
                  updateHook: updateDerivedColumnsHook,
                  dependencies: [
                    "primaryColumns",
                    "derivedColumns",
                    "columnOrder",
                  ],
                  isBindProperty: true,
                  isTriggerProperty: false,
                },
                {
                  propertyName: "textSize",
                  label: "Text Size",
                  controlType: "DROP_DOWN",
                  isJSConvertible: true,
                  customJSControl: "COMPUTE_VALUE",
                  options: [
                    {
                      label: "Heading 1",
                      value: "HEADING1",
                      subText: "24px",
                      icon: "HEADING_ONE",
                    },
                    {
                      label: "Heading 2",
                      value: "HEADING2",
                      subText: "18px",
                      icon: "HEADING_TWO",
                    },
                    {
                      label: "Heading 3",
                      value: "HEADING3",
                      subText: "16px",
                      icon: "HEADING_THREE",
                    },
                    {
                      label: "Paragraph",
                      value: "PARAGRAPH",
                      subText: "14px",
                      icon: "PARAGRAPH",
                    },
                    {
                      label: "Paragraph 2",
                      value: "PARAGRAPH2",
                      subText: "12px",
                      icon: "PARAGRAPH_TWO",
                    },
                  ],
                  updateHook: updateDerivedColumnsHook,
                  dependencies: [
                    "primaryColumns",
                    "derivedColumns",
                    "columnOrder",
                  ],
                  isBindProperty: true,
                  isTriggerProperty: false,
                },
                {
                  propertyName: "fontStyle",
                  label: "Font Style",
                  controlType: "BUTTON_TABS",
                  options: [
                    {
                      icon: "BOLD_FONT",
                      value: "BOLD",
                    },
                    {
                      icon: "ITALICS_FONT",
                      value: "ITALIC",
                    },
                  ],
                  isJSConvertible: true,
                  customJSControl: "COMPUTE_VALUE",
                  updateHook: updateDerivedColumnsHook,
                  dependencies: [
                    "primaryColumns",
                    "derivedColumns",
                    "columnOrder",
                  ],
                  isBindProperty: true,
                  isTriggerProperty: false,
                },
                {
                  propertyName: "verticalAlignment",
                  label: "Vertical Alignment",
                  controlType: "ICON_TABS",
                  options: [
                    {
                      icon: "VERTICAL_TOP",
                      value: "TOP",
                    },
                    {
                      icon: "VERTICAL_CENTER",
                      value: "CENTER",
                    },
                    {
                      icon: "VERTICAL_BOTTOM",
                      value: "BOTTOM",
                    },
                  ],
                  defaultValue: "LEFT",
                  isJSConvertible: true,
                  customJSControl: "COMPUTE_VALUE",
                  updateHook: updateDerivedColumnsHook,
                  dependencies: [
                    "primaryColumns",
                    "derivedColumns",
                    "columnOrder",
                  ],
                  isBindProperty: true,
                  isTriggerProperty: false,
                },
                {
                  propertyName: "textColor",
                  label: "Text Color",
                  controlType: "COLOR_PICKER",
                  isJSConvertible: true,
                  customJSControl: "COMPUTE_VALUE",
                  updateHook: updateDerivedColumnsHook,
                  dependencies: [
                    "primaryColumns",
                    "derivedColumns",
                    "columnOrder",
                  ],
                  isBindProperty: true,
                  isTriggerProperty: false,
                },
                {
                  propertyName: "cellBackground",
                  label: "Cell Background",
                  controlType: "COLOR_PICKER",
                  isJSConvertible: true,
                  customJSControl: "COMPUTE_VALUE",
                  updateHook: updateDerivedColumnsHook,
                  dependencies: [
                    "primaryColumns",
                    "derivedColumns",
                    "columnOrder",
                  ],
                  isBindProperty: true,
                  isTriggerProperty: false,
                },
              ],
            },
            {
              sectionName: "Button Properties",
              hidden: (props: TableWidgetProps, propertyPath: string) => {
                const columnType = get(props, `${propertyPath}.columnType`, "");
<<<<<<< HEAD
                return columnType !== "button" && columnType !== "menuButton";
=======
                return columnType !== "button" && columnType !== "iconButton";
>>>>>>> d9905542
              },
              children: [
                {
                  propertyName: "iconName",
                  label: "Icon",
                  helpText: "Sets the icon to be used for the icon button",
                  hidden: (props: TableWidgetProps, propertyPath: string) => {
                    return hideByColumnType(props, propertyPath, [
                      ColumnTypes.ICON_BUTTON,
                    ]);
                  },

                  dependencies: [
                    "primaryColumns",
                    "derivedColumns",
                    "columnOrder",
                  ],
                  controlType: "ICON_SELECT",
                  customJSControl: "COMPUTE_VALUE",
                  isJSConvertible: true,
                  isBindProperty: false,
                  isTriggerProperty: false,
                  validation: {
                    type: ValidationTypes.TEXT,
                    params: {
                      default: "plus",
                    },
                  },
                },
                {
                  propertyName: "iconButtonStyle",
                  label: "Icon Color",
                  controlType: "DROP_DOWN",
                  customJSControl: "COMPUTE_VALUE",
                  isJSConvertible: true,
                  helpText: "Sets the style of the icon button",
                  options: [
                    {
                      label: "Primary",
                      value: "PRIMARY",
                    },
                    {
                      label: "Warning",
                      value: "WARNING",
                    },
                    {
                      label: "Danger",
                      value: "DANGER",
                    },
                    {
                      label: "Info",
                      value: "INFO",
                    },
                    {
                      label: "Secondary",
                      value: "SECONDARY",
                    },
                  ],

                  hidden: (props: TableWidgetProps, propertyPath: string) => {
                    return hideByColumnType(props, propertyPath, [
                      ColumnTypes.ICON_BUTTON,
                    ]);
                  },
                  dependencies: [
                    "primaryColumns",
                    "derivedColumns",
                    "columnOrder",
                  ],
                  isBindProperty: false,
                  isTriggerProperty: false,
                  validation: {
                    type: ValidationTypes.TEXT,
                    params: {
                      default: "plus",
                    },
                  },
                },
                {
                  propertyName: "isDisabled",
                  label: "Disabled",
                  updateHook: updateDerivedColumnsHook,
                  defaultValue: false,
                  controlType: "SWITCH",
                  customJSControl: "COMPUTE_VALUE",
                  isJSConvertible: true,
                  isBindProperty: true,
                  isTriggerProperty: false,
                },
                {
                  propertyName: "buttonLabel",
                  label: "Label",
                  controlType: "COMPUTE_VALUE",
                  defaultValue: "Action",
                  updateHook: updateDerivedColumnsHook,
                  hidden: (props: TableWidgetProps, propertyPath: string) => {
                    return hideByColumnType(props, propertyPath, [
                      ColumnTypes.BUTTON,
                    ]);
                  },
                  dependencies: [
                    "primaryColumns",
                    "derivedColumns",
                    "columnOrder",
                  ],
                  isBindProperty: true,
                  isTriggerProperty: false,
                },
                {
                  propertyName: "isCompact",
                  helpText: "Decides if menu items will consume lesser space",
                  updateHook: updateDerivedColumnsHook,
                  label: "Compact",
                  controlType: "SWITCH",
                  customJSControl: "COMPUTE_VALUE",
                  isJSConvertible: true,
                  isBindProperty: true,
                  isTriggerProperty: false,
                  dependencies: [
                    "primaryColumns",
                    "derivedColumns",
                    "columnOrder",
                  ],
                  hidden: (props: TableWidgetProps, propertyPath: string) => {
                    const property = getBasePropertyPath(propertyPath);
                    return (
                      get(props, `${property}.columnType`, "") !== "menuButton"
                    );
                  },
                },
                {
                  propertyName: "buttonStyle",
                  label: "Button Color",
                  controlType: "COLOR_PICKER",
                  helpText: "Changes the color of the button",
                  isJSConvertible: true,
                  customJSControl: "COMPUTE_VALUE",
                  defaultColor: Colors.GREEN,
                  updateHook: updateDerivedColumnsHook,
                  hidden: (props: TableWidgetProps, propertyPath: string) => {
                    return hideByColumnType(props, propertyPath, [
                      ColumnTypes.BUTTON,
                    ]);
                  },
                  dependencies: [
                    "primaryColumns",
                    "derivedColumns",
                    "columnOrder",
                  ],
                  isBindProperty: true,
                  isTriggerProperty: false,
                  hidden: (props: TableWidgetProps, propertyPath: string) => {
                    const property = getBasePropertyPath(propertyPath);
                    return (
                      get(props, `${property}.columnType`, "") !== "button"
                    );
                  },
                },
                {
                  propertyName: "buttonVariant",
                  label: "Button Variant",
                  controlType: "DROP_DOWN",
                  customJSControl: "COMPUTE_VALUE",
                  isJSConvertible: true,
                  helpText: "Sets the variant of the icon button",
                  hidden: (props: TableWidgetProps, propertyPath: string) => {
                    return hideByColumnType(props, propertyPath, [
                      ColumnTypes.ICON_BUTTON,
                    ]);
                  },
                  dependencies: [
                    "primaryColumns",
                    "derivedColumns",
                    "columnOrder",
                  ],
                  options: [
                    {
                      label: "Solid",
                      value: "SOLID",
                    },
                    {
                      label: "Outline",
                      value: "OUTLINE",
                    },
                    {
                      label: "Ghost",
                      value: "GHOST",
                    },
                  ],
                  isBindProperty: false,
                  isTriggerProperty: false,
                },
                {
                  propertyName: "borderRadius",
                  label: "Border Radius",
                  customJSControl: "COMPUTE_VALUE",
                  isJSConvertible: true,
                  helpText:
                    "Rounds the corners of the icon button's outer border edge",
                  controlType: "BORDER_RADIUS_OPTIONS",
                  hidden: (props: TableWidgetProps, propertyPath: string) => {
                    return hideByColumnType(props, propertyPath, [
                      ColumnTypes.ICON_BUTTON,
                    ]);
                  },
                  options: [
                    ButtonBorderRadiusTypes.SHARP,
                    ButtonBorderRadiusTypes.ROUNDED,
                    ButtonBorderRadiusTypes.CIRCLE,
                  ],
                  dependencies: [
                    "primaryColumns",
                    "derivedColumns",
                    "columnOrder",
                  ],
                  isBindProperty: false,
                  isTriggerProperty: false,
                  validation: {
                    type: ValidationTypes.TEXT,
                    params: {
                      allowedValues: ["CIRCLE", "SHARP", "ROUNDED"],
                    },
                  },
                },
                {
                  propertyName: "boxShadow",
                  label: "Box Shadow",
                  helpText:
                    "Enables you to cast a drop shadow from the frame of the widget",
                  controlType: "BOX_SHADOW_OPTIONS",
                  customJSControl: "COMPUTE_VALUE",
                  isJSConvertible: true,
                  hidden: (props: TableWidgetProps, propertyPath: string) => {
                    return hideByColumnType(props, propertyPath, [
                      ColumnTypes.ICON_BUTTON,
                    ]);
                  },
                  dependencies: [
                    "primaryColumns",
                    "derivedColumns",
                    "columnOrder",
                  ],
                  isBindProperty: false,
                  isTriggerProperty: false,
                  validation: {
                    type: ValidationTypes.TEXT,
                    params: {
                      allowedValues: [
                        "NONE",
                        "VARIANT1",
                        "VARIANT2",
                        "VARIANT3",
                        "VARIANT4",
                        "VARIANT5",
                      ],
                    },
                  },
                },
                {
                  propertyName: "boxShadowColor",
                  helpText: "Sets the shadow color of the widget",
                  label: "Shadow Color",
                  controlType: "COLOR_PICKER",
                  customJSControl: "COMPUTE_VALUE",
                  isJSConvertible: true,
                  hidden: (props: TableWidgetProps, propertyPath: string) => {
                    return hideByColumnType(props, propertyPath, [
                      ColumnTypes.ICON_BUTTON,
                    ]);
                  },
                  dependencies: [
                    "primaryColumns",
                    "derivedColumns",
                    "columnOrder",
                  ],
                  isBindProperty: false,
                  isTriggerProperty: false,
                },
                {
                  propertyName: "buttonLabelColor",
                  label: "Label Color",
                  controlType: "COLOR_PICKER",
                  isJSConvertible: true,
                  customJSControl: "COMPUTE_VALUE",
                  defaultColor: Colors.WHITE,
                  hidden: (props: TableWidgetProps, propertyPath: string) => {
                    return hideByColumnType(props, propertyPath, [
                      ColumnTypes.BUTTON,
                    ]);
                  },
                  dependencies: [
                    "primaryColumns",
                    "derivedColumns",
                    "columnOrder",
                  ],
                  updateHook: updateDerivedColumnsHook,
                  isBindProperty: true,
                  isTriggerProperty: false,
                  hidden: (props: TableWidgetProps, propertyPath: string) => {
                    const property = getBasePropertyPath(propertyPath);
                    return (
                      get(props, `${property}.columnType`, "") !== "button"
                    );
                  },
                },
                {
                  helpText: "Triggers an action when the button is clicked",
                  propertyName: "onClick",
                  label: "onClick",
                  controlType: "ACTION_SELECTOR",
                  additionalAutoComplete: (props: TableWidgetProps) => ({
                    currentRow: Object.assign(
                      {},
                      ...Object.keys(props.primaryColumns).map((key) => ({
                        [key]: "",
                      })),
                    ),
                  }),
                  isJSConvertible: true,
                  updateHook: updateDerivedColumnsHook,
                  dependencies: [
                    "primaryColumns",
                    "derivedColumns",
                    "columnOrder",
                  ],
                  isBindProperty: true,
                  isTriggerProperty: true,
                  hidden: (props: TableWidgetProps, propertyPath: string) => {
                    const property = getBasePropertyPath(propertyPath);
                    return (
                      get(props, `${property}.columnType`, "") !== "button"
                    );
                  },
                },
                {
                  propertyName: "menuStyle",
                  label: "Menu Style",
                  controlType: "DROP_DOWN",
                  helpText: "Changes the style of the menu button",
                  hidden: (props: TableWidgetProps, propertyPath: string) => {
                    const property = getBasePropertyPath(propertyPath);
                    return (
                      get(props, `${property}.columnType`, "") !== "menuButton"
                    );
                  },
                  options: [
                    {
                      label: "Primary",
                      value: "PRIMARY",
                    },
                    {
                      label: "Warning",
                      value: "WARNING",
                    },
                    {
                      label: "Danger",
                      value: "DANGER",
                    },
                    {
                      label: "Info",
                      value: "INFO",
                    },
                    {
                      label: "Secondary",
                      value: "SECONDARY",
                    },
                    {
                      label: "Custom",
                      value: "CUSTOM",
                    },
                  ],
                  updateHook: (
                    props: TableWidgetProps,
                    propertyPath: string,
                    propertyValue: string,
                  ) => {
                    let propertiesToUpdate = [
                      { propertyPath, propertyValue },
                      { propertyPath: "prevMenuStyle", propertyValue },
                    ];

                    if (propertyValue === "CUSTOM") {
                      propertiesToUpdate = [{ propertyPath, propertyValue }];
                    }

                    propertiesToUpdate.push({
                      propertyPath: "menuColor",
                      propertyValue: "",
                    });

                    return propertiesToUpdate;
                  },
                  dependencies: [
                    "primaryColumns",
                    "derivedColumns",
                    "columnOrder",
                  ],
                  isBindProperty: false,
                  isTriggerProperty: false,
                  validation: {
                    type: ValidationTypes.TEXT,
                    params: {
                      default: "PRIMARY",
                      allowedValues: [
                        "PRIMARY",
                        "WARNING",
                        "DANGER",
                        "INFO",
                        "SECONDARY",
                        "CUSTOM",
                      ],
                    },
                  },
                },
                {
                  propertyName: "menuColor",
                  helpText:
                    "Sets the custom color preset based on the menu button variant",
                  label: "Menu Color",
                  controlType: "COLOR_PICKER",
                  isBindProperty: false,
                  isTriggerProperty: false,
                  placeholderText: "#FFFFFF / Gray / rgb(255, 99, 71)",
                  validation: { type: ValidationTypes.TEXT },
                  hidden: (props: TableWidgetProps, propertyPath: string) => {
                    const property = getBasePropertyPath(propertyPath);
                    const menuStyle = get(props, `${property}.menuStyle`, "");
                    const columnType = get(props, `${property}.columnType`, "");
                    return (
                      menuStyle !== ButtonStyleTypes.CUSTOM ||
                      columnType !== "menuButton"
                    );
                  },
                  dependencies: [
                    "menuStyle",
                    "primaryColumns",
                    "derivedColumns",
                    "columnOrder",
                  ],
                  updateHook: (
                    props: TableWidgetProps,
                    propertyPath: string,
                    propertyValue: string,
                  ) => {
                    const property = getBasePropertyPath(propertyPath);
                    const prevMenuStyle = get(
                      props,
                      `${property}.prevMenuStyle`,
                      "",
                    );
                    let propertiesToUpdate = [{ propertyPath, propertyValue }];
                    const updateDerivedColumnsHookArr = updateDerivedColumnsHook(
                      props,
                      propertyPath,
                      propertyValue,
                    );
                    if (updateDerivedColumnsHookArr) {
                      propertiesToUpdate = [
                        ...updateDerivedColumnsHookArr,
                        ...propertiesToUpdate,
                      ];
                    }
                    if (prevMenuStyle) {
                      propertiesToUpdate.push({
                        propertyPath: "prevMenuStyle",
                        propertyValue: "",
                      });
                    }
                    return propertiesToUpdate;
                  },
                },
                {
                  propertyName: "menuVariant",
                  label: "Menu Variant",
                  controlType: "DROP_DOWN",
                  helpText: "Sets the variant of the menu button",
                  options: [
                    {
                      label: "Solid",
                      value: "SOLID",
                    },
                    {
                      label: "Outline",
                      value: "OUTLINE",
                    },
                    {
                      label: "Ghost",
                      value: "GHOST",
                    },
                  ],
                  isJSConvertible: true,
                  updateHook: (
                    props: TableWidgetProps,
                    propertyPath: string,
                    propertyValue: string,
                  ) => {
                    let propertiesToUpdate = [{ propertyPath, propertyValue }];
                    const updateDerivedColumnsHookArr = updateDerivedColumnsHook(
                      props,
                      propertyPath,
                      propertyValue,
                    );
                    if (updateDerivedColumnsHookArr) {
                      propertiesToUpdate = [
                        ...updateDerivedColumnsHookArr,
                        ...propertiesToUpdate,
                      ];
                    }
                    return propertiesToUpdate;
                  },
                  dependencies: [
                    "primaryColumns",
                    "derivedColumns",
                    "columnOrder",
                  ],
                  hidden: (props: TableWidgetProps, propertyPath: string) => {
                    const property = getBasePropertyPath(propertyPath);
                    return (
                      get(props, `${property}.columnType`, "") !== "menuButton"
                    );
                  },
                  isBindProperty: false,
                  isTriggerProperty: false,
                  validation: {
                    type: ValidationTypes.TEXT,
                    params: {
                      default: "SOLID",
                      allowedValues: ["SOLID", "OUTLINE", "GHOST"],
                    },
                  },
                },
                {
                  propertyName: "borderRadius",
                  label: "Border Radius",
                  helpText:
                    "Rounds the corners of the icon button's outer border edge",
                  controlType: "BUTTON_BORDER_RADIUS_OPTIONS",
                  isBindProperty: false,
                  isTriggerProperty: false,
                  updateHook: (
                    props: TableWidgetProps,
                    propertyPath: string,
                    propertyValue: string,
                  ) => {
                    let propertiesToUpdate = [{ propertyPath, propertyValue }];
                    const updateDerivedColumnsHookArr = updateDerivedColumnsHook(
                      props,
                      propertyPath,
                      propertyValue,
                    );
                    if (updateDerivedColumnsHookArr) {
                      propertiesToUpdate = [
                        ...updateDerivedColumnsHookArr,
                        ...propertiesToUpdate,
                      ];
                    }
                    return propertiesToUpdate;
                  },
                  dependencies: [
                    "primaryColumns",
                    "derivedColumns",
                    "columnOrder",
                  ],
                  hidden: (props: TableWidgetProps, propertyPath: string) => {
                    const property = getBasePropertyPath(propertyPath);
                    return (
                      get(props, `${property}.columnType`, "") !== "menuButton"
                    );
                  },
                  validation: {
                    type: ValidationTypes.TEXT,
                    params: {
                      allowedValues: ["CIRCLE", "SHARP", "ROUNDED"],
                    },
                  },
                },
                {
                  propertyName: "boxShadow",
                  label: "Box Shadow",
                  helpText:
                    "Enables you to cast a drop shadow from the frame of the widget",
                  controlType: "BOX_SHADOW_OPTIONS",
                  isBindProperty: false,
                  isTriggerProperty: false,
                  updateHook: (
                    props: TableWidgetProps,
                    propertyPath: string,
                    propertyValue: string,
                  ) => {
                    let propertiesToUpdate = [{ propertyPath, propertyValue }];
                    const updateDerivedColumnsHookArr = updateDerivedColumnsHook(
                      props,
                      propertyPath,
                      propertyValue,
                    );
                    if (updateDerivedColumnsHookArr) {
                      propertiesToUpdate = [
                        ...updateDerivedColumnsHookArr,
                        ...propertiesToUpdate,
                      ];
                    }
                    return propertiesToUpdate;
                  },
                  hidden: (props: TableWidgetProps, propertyPath: string) => {
                    const property = getBasePropertyPath(propertyPath);
                    return (
                      get(props, `${property}.columnType`, "") !== "menuButton"
                    );
                  },
                  dependencies: [
                    "primaryColumns",
                    "derivedColumns",
                    "columnOrder",
                  ],
                  validation: {
                    type: ValidationTypes.TEXT,
                    params: {
                      allowedValues: [
                        "NONE",
                        "VARIANT1",
                        "VARIANT2",
                        "VARIANT3",
                        "VARIANT4",
                        "VARIANT5",
                      ],
                    },
                  },
                },
                {
                  propertyName: "boxShadowColor",
                  helpText: "Sets the shadow color of the widget",
                  label: "Shadow Color",
                  controlType: "COLOR_PICKER",
                  isBindProperty: false,
                  isTriggerProperty: false,
                  updateHook: (
                    props: TableWidgetProps,
                    propertyPath: string,
                    propertyValue: string,
                  ) => {
                    let propertiesToUpdate = [{ propertyPath, propertyValue }];
                    const updateDerivedColumnsHookArr = updateDerivedColumnsHook(
                      props,
                      propertyPath,
                      propertyValue,
                    );
                    if (updateDerivedColumnsHookArr) {
                      propertiesToUpdate = [
                        ...updateDerivedColumnsHookArr,
                        ...propertiesToUpdate,
                      ];
                    }
                    return propertiesToUpdate;
                  },
                  hidden: (props: TableWidgetProps, propertyPath: string) => {
                    const property = getBasePropertyPath(propertyPath);
                    return (
                      get(props, `${property}.columnType`, "") !== "menuButton"
                    );
                  },
                  dependencies: [
                    "primaryColumns",
                    "derivedColumns",
                    "columnOrder",
                  ],
                  validation: {
                    type: ValidationTypes.TEXT,
                    params: {
                      regex: /^(?![<|{{]).+/,
                    },
                  },
                },
                {
                  propertyName: "iconName",
                  label: "Icon",
                  helpText: "Sets the icon to be used for the menu button",
                  controlType: "ICON_SELECT",
                  isBindProperty: false,
                  isTriggerProperty: false,
                  dependencies: [
                    "primaryColumns",
                    "derivedColumns",
                    "columnOrder",
                  ],
                  updateHook: (
                    props: TableWidgetProps,
                    propertyPath: string,
                    propertyValue: string,
                  ) => {
                    const property = getBasePropertyPath(propertyPath);
                    const iconAlign = get(props, `${property}.iconAlign`, "");
                    let propertiesToUpdate = [{ propertyPath, propertyValue }];
                    const updateDerivedColumnsHookArr = updateDerivedColumnsHook(
                      props,
                      propertyPath,
                      propertyValue,
                    );
                    if (updateDerivedColumnsHookArr) {
                      propertiesToUpdate = [
                        ...updateDerivedColumnsHookArr,
                        ...propertiesToUpdate,
                      ];
                    }

                    if (iconAlign) {
                      propertiesToUpdate.push({
                        propertyPath: "iconAlign",
                        propertyValue: Alignment.LEFT,
                      });
                    }
                    return propertiesToUpdate;
                  },
                  validation: {
                    type: ValidationTypes.TEXT,
                  },
                },
                {
                  propertyName: "iconAlign",
                  label: "Icon Alignment",
                  helpText: "Sets the icon alignment of the menu button",
                  controlType: "ICON_ALIGN",
                  isBindProperty: false,
                  isTriggerProperty: false,
                  updateHook: (
                    props: TableWidgetProps,
                    propertyPath: string,
                    propertyValue: string,
                  ) => {
                    let propertiesToUpdate = [{ propertyPath, propertyValue }];
                    const updateDerivedColumnsHookArr = updateDerivedColumnsHook(
                      props,
                      propertyPath,
                      propertyValue,
                    );
                    if (updateDerivedColumnsHookArr) {
                      propertiesToUpdate = [
                        ...updateDerivedColumnsHookArr,
                        ...propertiesToUpdate,
                      ];
                    }
                    return propertiesToUpdate;
                  },
                  hidden: (props: TableWidgetProps, propertyPath: string) => {
                    const property = getBasePropertyPath(propertyPath);
                    return (
                      get(props, `${property}.columnType`, "") !== "menuButton"
                    );
                  },
                  dependencies: [
                    "primaryColumns",
                    "derivedColumns",
                    "columnOrder",
                  ],
                  validation: {
                    type: ValidationTypes.TEXT,
                    params: {
                      allowedValues: ["center", "left", "right"],
                    },
                  },
                },
              ],
            },
            {
              sectionName: "Menu Items",
              hidden: (props: TableWidgetProps, propertyPath: string) => {
                const columnType = get(props, `${propertyPath}.columnType`, "");
                return columnType !== "menuButton";
              },
              updateHook: updateDerivedColumnsHook,
              children: [
                {
                  helpText: "Menu items",
                  propertyName: "menuItems",
                  controlType: "MENU_ITEMS",
                  label: "",
                  isBindProperty: false,
                  isTriggerProperty: false,
                  dependencies: ["derivedColumns", "columnOrder"],
                  panelConfig: {
                    editableTitle: true,
                    titlePropertyName: "label",
                    panelIdPropertyName: "id",
                    updateHook: updateDerivedColumnsHook,
                    dependencies: [
                      "primaryColumns",
                      "derivedColumns",
                      "columnOrder",
                    ],
                    children: [
                      {
                        sectionName: "General",
                        children: [
                          {
                            propertyName: "label",
                            helpText: "Sets the label of a menu item",
                            label: "Label",
                            controlType: "INPUT_TEXT",
                            placeholderText: "Enter label",
                            isBindProperty: true,
                            isTriggerProperty: false,
                            validation: { type: ValidationTypes.TEXT },
                            updateHook: (
                              props: TableWidgetProps,
                              propertyPath: string,
                              propertyValue: string,
                            ) => {
                              let propertiesToUpdate = [
                                { propertyPath, propertyValue },
                              ];
                              const updateDerivedColumnsHookArr = updateDerivedColumnsHook(
                                props,
                                propertyPath,
                                propertyValue,
                              );
                              if (updateDerivedColumnsHookArr) {
                                propertiesToUpdate = [
                                  ...updateDerivedColumnsHookArr,
                                  ...propertiesToUpdate,
                                ];
                              }
                              return propertiesToUpdate;
                            },
                            dependencies: [
                              "primaryColumns",
                              "derivedColumns",
                              "columnOrder",
                            ],
                          },
                          {
                            propertyName: "backgroundColor",
                            helpText:
                              "Sets the background color of a menu item",
                            label: "Background color",
                            controlType: "COLOR_PICKER",
                            isBindProperty: false,
                            isTriggerProperty: false,
                            updateHook: (
                              props: TableWidgetProps,
                              propertyPath: string,
                              propertyValue: string,
                            ) => {
                              let propertiesToUpdate = [
                                { propertyPath, propertyValue },
                              ];
                              const updateDerivedColumnsHookArr = updateDerivedColumnsHook(
                                props,
                                propertyPath,
                                propertyValue,
                              );
                              if (updateDerivedColumnsHookArr) {
                                propertiesToUpdate = [
                                  ...updateDerivedColumnsHookArr,
                                  ...propertiesToUpdate,
                                ];
                              }
                              return propertiesToUpdate;
                            },
                            dependencies: [
                              "primaryColumns",
                              "derivedColumns",
                              "columnOrder",
                            ],
                          },
                          {
                            propertyName: "textColor",
                            helpText: "Sets the text color of a menu item",
                            label: "Text color",
                            controlType: "COLOR_PICKER",
                            isBindProperty: false,
                            isTriggerProperty: false,
                            updateHook: (
                              props: TableWidgetProps,
                              propertyPath: string,
                              propertyValue: string,
                            ) => {
                              let propertiesToUpdate = [
                                { propertyPath, propertyValue },
                              ];
                              const updateDerivedColumnsHookArr = updateDerivedColumnsHook(
                                props,
                                propertyPath,
                                propertyValue,
                              );
                              if (updateDerivedColumnsHookArr) {
                                propertiesToUpdate = [
                                  ...updateDerivedColumnsHookArr,
                                  ...propertiesToUpdate,
                                ];
                              }
                              return propertiesToUpdate;
                            },
                            dependencies: [
                              "primaryColumns",
                              "derivedColumns",
                              "columnOrder",
                            ],
                          },
                          {
                            propertyName: "isDisabled",
                            helpText: "Disables input to the widget",
                            label: "Disabled",
                            controlType: "SWITCH",
                            isJSConvertible: true,
                            isBindProperty: true,
                            isTriggerProperty: false,
                            validation: { type: ValidationTypes.BOOLEAN },
                            updateHook: (
                              props: TableWidgetProps,
                              propertyPath: string,
                              propertyValue: string,
                            ) => {
                              let propertiesToUpdate = [
                                { propertyPath, propertyValue },
                              ];
                              const updateDerivedColumnsHookArr = updateDerivedColumnsHook(
                                props,
                                propertyPath,
                                propertyValue,
                              );
                              if (updateDerivedColumnsHookArr) {
                                propertiesToUpdate = [
                                  ...updateDerivedColumnsHookArr,
                                  ...propertiesToUpdate,
                                ];
                              }
                              return propertiesToUpdate;
                            },
                            dependencies: [
                              "primaryColumns",
                              "derivedColumns",
                              "columnOrder",
                            ],
                          },
                          {
                            propertyName: "isVisible",
                            helpText: "Controls the visibility of the widget",
                            label: "Visible",
                            controlType: "SWITCH",
                            isJSConvertible: true,
                            isBindProperty: true,
                            isTriggerProperty: false,
                            validation: { type: ValidationTypes.BOOLEAN },
                            updateHook: (
                              props: TableWidgetProps,
                              propertyPath: string,
                              propertyValue: string,
                            ) => {
                              let propertiesToUpdate = [
                                { propertyPath, propertyValue },
                              ];
                              const updateDerivedColumnsHookArr = updateDerivedColumnsHook(
                                props,
                                propertyPath,
                                propertyValue,
                              );
                              if (updateDerivedColumnsHookArr) {
                                propertiesToUpdate = [
                                  ...updateDerivedColumnsHookArr,
                                  ...propertiesToUpdate,
                                ];
                              }
                              return propertiesToUpdate;
                            },
                            dependencies: [
                              "primaryColumns",
                              "derivedColumns",
                              "columnOrder",
                            ],
                          },
                        ],
                      },
                      {
                        sectionName: "Icon Options",
                        children: [
                          {
                            propertyName: "iconName",
                            label: "Icon",
                            helpText:
                              "Sets the icon to be used for a menu item",
                            controlType: "ICON_SELECT",
                            isBindProperty: false,
                            isTriggerProperty: false,
                            validation: { type: ValidationTypes.TEXT },
                            updateHook: updateDerivedColumnsHook,
                            dependencies: [
                              "primaryColumns",
                              "derivedColumns",
                              "columnOrder",
                            ],
                          },
                          {
                            propertyName: "iconColor",
                            helpText: "Sets the icon color of a menu item",
                            label: "Icon color",
                            controlType: "COLOR_PICKER",
                            isBindProperty: false,
                            isTriggerProperty: false,
                            updateHook: (
                              props: TableWidgetProps,
                              propertyPath: string,
                              propertyValue: string,
                            ) => {
                              let propertiesToUpdate = [
                                { propertyPath, propertyValue },
                              ];
                              const updateDerivedColumnsHookArr = updateDerivedColumnsHook(
                                props,
                                propertyPath,
                                propertyValue,
                              );
                              if (updateDerivedColumnsHookArr) {
                                propertiesToUpdate = [
                                  ...updateDerivedColumnsHookArr,
                                  ...propertiesToUpdate,
                                ];
                              }
                              return propertiesToUpdate;
                            },
                            dependencies: [
                              "primaryColumns",
                              "derivedColumns",
                              "columnOrder",
                            ],
                          },
                          {
                            propertyName: "iconAlign",
                            label: "Icon alignment",
                            helpText: "Sets the icon alignment of a menu item",
                            controlType: "ICON_ALIGN",
                            isBindProperty: false,
                            isTriggerProperty: false,
                            validation: { type: ValidationTypes.TEXT },
                            updateHook: (
                              props: TableWidgetProps,
                              propertyPath: string,
                              propertyValue: string,
                            ) => {
                              let propertiesToUpdate = [
                                { propertyPath, propertyValue },
                              ];
                              const updateDerivedColumnsHookArr = updateDerivedColumnsHook(
                                props,
                                propertyPath,
                                propertyValue,
                              );
                              if (updateDerivedColumnsHookArr) {
                                propertiesToUpdate = [
                                  ...updateDerivedColumnsHookArr,
                                  ...propertiesToUpdate,
                                ];
                              }
                              return propertiesToUpdate;
                            },
                            dependencies: [
                              "primaryColumns",
                              "derivedColumns",
                              "columnOrder",
                            ],
                          },
                        ],
                      },
                      {
                        sectionName: "Actions",
                        children: [
                          {
                            helpText:
                              "Triggers an action when the menu item is clicked",
                            propertyName: "onClick",
                            label: "onItemClick",
                            controlType: "ACTION_SELECTOR",
                            isJSConvertible: true,
                            isBindProperty: true,
                            isTriggerProperty: true,
                            updateHook: updateDerivedColumnsHook,
                            dependencies: [
                              "primaryColumns",
                              "derivedColumns",
                              "columnOrder",
                            ],
                          },
                        ],
                      },
                    ],
                  },
                },
              ],
            },
          ],
        },
      },
      {
        propertyName: "defaultSearchText",
        label: "Default Search Text",
        controlType: "INPUT_TEXT",
        placeholderText: "Enter default search text",
        isBindProperty: true,
        isTriggerProperty: false,
        validation: { type: ValidationTypes.TEXT },
      },
      {
        helpText: "Selects row(s) by default",
        propertyName: "defaultSelectedRow",
        label: "Default Selected Row",
        controlType: "INPUT_TEXT",
        placeholderText: "Enter row index",
        isBindProperty: true,
        isTriggerProperty: false,
        validation: {
          type: ValidationTypes.FUNCTION,
          params: {
            fn: defaultSelectedRowValidation,
            expected: {
              type: "Index of row(s)",
              example: "0 | [0, 1]",
              autocompleteDataType: AutocompleteDataType.STRING,
            },
          },
        },
        dependencies: ["multiRowSelection"],
      },
      {
        helpText:
          "Bind the Table.pageNo property in your API and call it onPageChange",
        propertyName: "serverSidePaginationEnabled",
        label: "Server Side Pagination",
        controlType: "SWITCH",
        isBindProperty: false,
        isTriggerProperty: false,
      },
      {
        helpText:
          "Bind the Table.pageSize and Table.pageNo property in your API and call it onPageChange. Without this the Table widget cannot calculate the number of pages and disable page buttons.",
        propertyName: "totalRecordsCount",
        label: "Total Record Count",
        controlType: "INPUT_TEXT",
        placeholderText: "Enter total record count",
        isBindProperty: true,
        isTriggerProperty: false,
        validation: {
          type: ValidationTypes.FUNCTION,
          params: {
            fn: totalRecordsCountValidation,
            expected: {
              type: "Number",
              example: "10",
              autocompleteDataType: AutocompleteDataType.STRING,
            },
          },
        },
        hidden: (props: TableWidgetProps) =>
          !!!props.serverSidePaginationEnabled,
        dependencies: ["serverSidePaginationEnabled"],
      },
      {
        helpText: "Controls the visibility of the widget",
        propertyName: "isVisible",
        isJSConvertible: true,
        label: "Visible",
        controlType: "SWITCH",
        isBindProperty: true,
        isTriggerProperty: false,
        validation: { type: ValidationTypes.BOOLEAN },
      },
      {
        propertyName: "multiRowSelection",
        label: "Enable multi row selection",
        controlType: "SWITCH",
        isBindProperty: false,
        isTriggerProperty: false,
      },
    ],
  },
  {
    sectionName: "Actions",
    children: [
      {
        helpText: "Triggers an action when a table row is selected",
        propertyName: "onRowSelected",
        label: "onRowSelected",
        controlType: "ACTION_SELECTOR",
        isJSConvertible: true,
        isBindProperty: true,
        isTriggerProperty: true,
      },
      {
        helpText: "Triggers an action when a table page is changed",
        propertyName: "onPageChange",
        label: "onPageChange",
        controlType: "ACTION_SELECTOR",
        isJSConvertible: true,
        isBindProperty: true,
        isTriggerProperty: true,
      },
      {
        helpText: "Triggers an action when a table page size is changed",
        propertyName: "onPageSizeChange",
        label: "onPageSizeChange",
        controlType: "ACTION_SELECTOR",
        isJSConvertible: true,
        isBindProperty: true,
        isTriggerProperty: true,
      },
      {
        propertyName: "onSearchTextChanged",
        label: "onSearchTextChanged",
        controlType: "ACTION_SELECTOR",
        isJSConvertible: true,
        isBindProperty: true,
        isTriggerProperty: true,
      },
      {
        helpText: "Triggers an action when a table column is sorted",
        propertyName: "onSort",
        label: "onSort",
        controlType: "ACTION_SELECTOR",
        isJSConvertible: true,
        isBindProperty: true,
        isTriggerProperty: true,
      },
    ],
  },
  {
    sectionName: "Header options",
    children: [
      {
        helpText: "Toggle visibility of the search box",
        propertyName: "isVisibleSearch",
        label: "Search",
        controlType: "SWITCH",
        isBindProperty: false,
        isTriggerProperty: false,
      },
      {
        helpText: "Toggle visibility of the filters",
        propertyName: "isVisibleFilters",
        label: "Filters",
        controlType: "SWITCH",
        isBindProperty: false,
        isTriggerProperty: false,
      },
      {
        helpText: "Toggle visibility of the data download",
        propertyName: "isVisibleDownload",
        label: "Download",
        controlType: "SWITCH",
        isBindProperty: false,
        isTriggerProperty: false,
      },
      {
        helpText: "Toggle visibility of the row height",
        propertyName: "isVisibleCompactMode",
        label: "Row Height",
        controlType: "SWITCH",
        isBindProperty: false,
        isTriggerProperty: false,
      },
      {
        helpText: "Toggle visibility of the pagination",
        propertyName: "isVisiblePagination",
        label: "Pagination",
        controlType: "SWITCH",
        isBindProperty: false,
        isTriggerProperty: false,
      },
      {
        propertyName: "delimiter",
        label: "CSV Separator",
        controlType: "INPUT_TEXT",
        placeholderText: "Enter CSV separator",
        helpText: "The character used for separating the CSV download file.",
        isBindProperty: true,
        isTriggerProperty: false,
        defaultValue: ",",
        validation: {
          type: ValidationTypes.TEXT,
        },
        hidden: (props: TableWidgetProps) => !props.isVisibleDownload,
        dependencies: ["isVisibleDownload"],
      },
    ],
  },
  {
    sectionName: "Styles",
    children: [
      {
        propertyName: "cellBackground",
        label: "Cell Background",
        controlType: "COLOR_PICKER",
        updateHook: updateColumnStyles,
        dependencies: ["primaryColumns", "derivedColumns"],
        isBindProperty: false,
        isTriggerProperty: false,
      },
      {
        propertyName: "textColor",
        label: "Text Color",
        controlType: "COLOR_PICKER",
        updateHook: updateColumnStyles,
        dependencies: ["primaryColumns", "derivedColumns"],
        isBindProperty: false,
        isTriggerProperty: false,
      },
      {
        propertyName: "textSize",
        label: "Text Size",
        controlType: "DROP_DOWN",
        updateHook: updateColumnStyles,
        dependencies: ["primaryColumns", "derivedColumns"],
        options: [
          {
            label: "Heading 1",
            value: "HEADING1",
            subText: "24px",
            icon: "HEADING_ONE",
          },
          {
            label: "Heading 2",
            value: "HEADING2",
            subText: "18px",
            icon: "HEADING_TWO",
          },
          {
            label: "Heading 3",
            value: "HEADING3",
            subText: "16px",
            icon: "HEADING_THREE",
          },
          {
            label: "Paragraph",
            value: "PARAGRAPH",
            subText: "14px",
            icon: "PARAGRAPH",
          },
          {
            label: "Paragraph 2",
            value: "PARAGRAPH2",
            subText: "12px",
            icon: "PARAGRAPH_TWO",
          },
        ],
        isBindProperty: false,
        isTriggerProperty: false,
      },
      {
        propertyName: "fontStyle",
        label: "Font Style",
        controlType: "BUTTON_TABS",
        updateHook: updateColumnStyles,
        dependencies: ["primaryColumns", "derivedColumns"],
        options: [
          {
            icon: "BOLD_FONT",
            value: "BOLD",
          },
          {
            icon: "ITALICS_FONT",
            value: "ITALIC",
          },
        ],
        isBindProperty: false,
        isTriggerProperty: false,
      },
      {
        propertyName: "horizontalAlignment",
        label: "Text Align",
        controlType: "ICON_TABS",
        updateHook: updateColumnStyles,
        dependencies: ["primaryColumns", "derivedColumns"],
        options: [
          {
            icon: "LEFT_ALIGN",
            value: "LEFT",
          },
          {
            icon: "CENTER_ALIGN",
            value: "CENTER",
          },
          {
            icon: "RIGHT_ALIGN",
            value: "RIGHT",
          },
        ],
        defaultValue: "LEFT",
        isBindProperty: false,
        isTriggerProperty: false,
      },
      {
        propertyName: "verticalAlignment",
        label: "Vertical Alignment",
        controlType: "ICON_TABS",
        updateHook: updateColumnStyles,
        dependencies: ["primaryColumns", "derivedColumns"],
        options: [
          {
            icon: "VERTICAL_TOP",
            value: "TOP",
          },
          {
            icon: "VERTICAL_CENTER",
            value: "CENTER",
          },
          {
            icon: "VERTICAL_BOTTOM",
            value: "BOTTOM",
          },
        ],
        defaultValue: "LEFT",
        isBindProperty: false,
        isTriggerProperty: false,
      },
    ],
  },
] as PropertyPaneConfig[];<|MERGE_RESOLUTION|>--- conflicted
+++ resolved
@@ -1,4 +1,3 @@
-/* eslint-disable no-console */
 import { get } from "lodash";
 import { Colors } from "constants/Colors";
 import { ColumnProperties } from "components/designSystems/appsmith/TableComponent/Constants";
@@ -6,10 +5,8 @@
 import { ValidationTypes } from "constants/WidgetValidation";
 import { EvaluationSubstitutionType } from "entities/DataTree/dataTreeFactory";
 import { AutocompleteDataType } from "utils/autocomplete/TernServer";
-<<<<<<< HEAD
 import { ButtonStyleTypes } from "constants/WidgetConstants";
 import { Alignment } from "@blueprintjs/core";
-=======
 import { PropertyPaneConfig } from "constants/PropertyControlConstants";
 import { ButtonBorderRadiusTypes } from "components/propertyControls/BorderRadiusOptionsControl";
 
@@ -22,8 +19,8 @@
   DATE = "date",
   BUTTON = "button",
   ICON_BUTTON = "iconButton",
+  MENU_BUTTON = "menuButton",
 }
->>>>>>> d9905542
 
 function defaultSelectedRowValidation(
   value: unknown,
@@ -353,13 +350,12 @@
                       value: "button",
                     },
                     {
-<<<<<<< HEAD
                       label: "Menu Button",
                       value: "menuButton",
-=======
+                    },
+                    {
                       label: "Icon Button",
                       value: "iconButton",
->>>>>>> d9905542
                     },
                   ],
                   updateHook: updateDerivedColumnsHook,
@@ -400,17 +396,6 @@
                   controlType: "COMPUTE_VALUE",
                   updateHook: updateDerivedColumnsHook,
                   hidden: (props: TableWidgetProps, propertyPath: string) => {
-<<<<<<< HEAD
-                    const baseProperty = getBasePropertyPath(propertyPath);
-                    const columnType = get(
-                      props,
-                      `${baseProperty}.columnType`,
-                      "",
-                    );
-                    return (
-                      columnType === "button" || columnType === "menuButton"
-                    );
-=======
                     return hideByColumnType(props, propertyPath, [
                       ColumnTypes.DATE,
                       ColumnTypes.IMAGE,
@@ -419,7 +404,6 @@
                       ColumnTypes.VIDEO,
                       ColumnTypes.URL,
                     ]);
->>>>>>> d9905542
                   },
                   dependencies: [
                     "primaryColumns",
@@ -688,15 +672,6 @@
             {
               sectionName: "Styles",
               hidden: (props: TableWidgetProps, propertyPath: string) => {
-<<<<<<< HEAD
-                const columnType = get(props, `${propertyPath}.columnType`, "");
-
-                return (
-                  columnType === "button" ||
-                  columnType === "image" ||
-                  columnType === "video" ||
-                  columnType === "menuButton"
-=======
                 return hideByColumnType(
                   props,
                   propertyPath,
@@ -707,7 +682,6 @@
                     ColumnTypes.URL,
                   ],
                   true,
->>>>>>> d9905542
                 );
               },
               dependencies: ["primaryColumns", "derivedColumns"],
@@ -879,12 +853,16 @@
             {
               sectionName: "Button Properties",
               hidden: (props: TableWidgetProps, propertyPath: string) => {
-                const columnType = get(props, `${propertyPath}.columnType`, "");
-<<<<<<< HEAD
-                return columnType !== "button" && columnType !== "menuButton";
-=======
-                return columnType !== "button" && columnType !== "iconButton";
->>>>>>> d9905542
+                return hideByColumnType(
+                  props,
+                  propertyPath,
+                  [
+                    ColumnTypes.BUTTON,
+                    ColumnTypes.MENU_BUTTON,
+                    ColumnTypes.ICON_BUTTON,
+                  ],
+                  true,
+                );
               },
               children: [
                 {
@@ -1009,10 +987,9 @@
                     "columnOrder",
                   ],
                   hidden: (props: TableWidgetProps, propertyPath: string) => {
-                    const property = getBasePropertyPath(propertyPath);
-                    return (
-                      get(props, `${property}.columnType`, "") !== "menuButton"
-                    );
+                    return hideByColumnType(props, propertyPath, [
+                      ColumnTypes.MENU_BUTTON,
+                    ]);
                   },
                 },
                 {
@@ -1036,12 +1013,6 @@
                   ],
                   isBindProperty: true,
                   isTriggerProperty: false,
-                  hidden: (props: TableWidgetProps, propertyPath: string) => {
-                    const property = getBasePropertyPath(propertyPath);
-                    return (
-                      get(props, `${property}.columnType`, "") !== "button"
-                    );
-                  },
                 },
                 {
                   propertyName: "buttonVariant",
@@ -1183,41 +1154,6 @@
                   updateHook: updateDerivedColumnsHook,
                   isBindProperty: true,
                   isTriggerProperty: false,
-                  hidden: (props: TableWidgetProps, propertyPath: string) => {
-                    const property = getBasePropertyPath(propertyPath);
-                    return (
-                      get(props, `${property}.columnType`, "") !== "button"
-                    );
-                  },
-                },
-                {
-                  helpText: "Triggers an action when the button is clicked",
-                  propertyName: "onClick",
-                  label: "onClick",
-                  controlType: "ACTION_SELECTOR",
-                  additionalAutoComplete: (props: TableWidgetProps) => ({
-                    currentRow: Object.assign(
-                      {},
-                      ...Object.keys(props.primaryColumns).map((key) => ({
-                        [key]: "",
-                      })),
-                    ),
-                  }),
-                  isJSConvertible: true,
-                  updateHook: updateDerivedColumnsHook,
-                  dependencies: [
-                    "primaryColumns",
-                    "derivedColumns",
-                    "columnOrder",
-                  ],
-                  isBindProperty: true,
-                  isTriggerProperty: true,
-                  hidden: (props: TableWidgetProps, propertyPath: string) => {
-                    const property = getBasePropertyPath(propertyPath);
-                    return (
-                      get(props, `${property}.columnType`, "") !== "button"
-                    );
-                  },
                 },
                 {
                   propertyName: "menuStyle",
@@ -1225,10 +1161,9 @@
                   controlType: "DROP_DOWN",
                   helpText: "Changes the style of the menu button",
                   hidden: (props: TableWidgetProps, propertyPath: string) => {
-                    const property = getBasePropertyPath(propertyPath);
-                    return (
-                      get(props, `${property}.columnType`, "") !== "menuButton"
-                    );
+                    return hideByColumnType(props, propertyPath, [
+                      ColumnTypes.MENU_BUTTON,
+                    ]);
                   },
                   options: [
                     {
@@ -1401,10 +1336,9 @@
                     "columnOrder",
                   ],
                   hidden: (props: TableWidgetProps, propertyPath: string) => {
-                    const property = getBasePropertyPath(propertyPath);
-                    return (
-                      get(props, `${property}.columnType`, "") !== "menuButton"
-                    );
+                    return hideByColumnType(props, propertyPath, [
+                      ColumnTypes.MENU_BUTTON,
+                    ]);
                   },
                   isBindProperty: false,
                   isTriggerProperty: false,
@@ -1449,10 +1383,9 @@
                     "columnOrder",
                   ],
                   hidden: (props: TableWidgetProps, propertyPath: string) => {
-                    const property = getBasePropertyPath(propertyPath);
-                    return (
-                      get(props, `${property}.columnType`, "") !== "menuButton"
-                    );
+                    return hideByColumnType(props, propertyPath, [
+                      ColumnTypes.MENU_BUTTON,
+                    ]);
                   },
                   validation: {
                     type: ValidationTypes.TEXT,
@@ -1489,10 +1422,9 @@
                     return propertiesToUpdate;
                   },
                   hidden: (props: TableWidgetProps, propertyPath: string) => {
-                    const property = getBasePropertyPath(propertyPath);
-                    return (
-                      get(props, `${property}.columnType`, "") !== "menuButton"
-                    );
+                    return hideByColumnType(props, propertyPath, [
+                      ColumnTypes.MENU_BUTTON,
+                    ]);
                   },
                   dependencies: [
                     "primaryColumns",
@@ -1540,10 +1472,9 @@
                     return propertiesToUpdate;
                   },
                   hidden: (props: TableWidgetProps, propertyPath: string) => {
-                    const property = getBasePropertyPath(propertyPath);
-                    return (
-                      get(props, `${property}.columnType`, "") !== "menuButton"
-                    );
+                    return hideByColumnType(props, propertyPath, [
+                      ColumnTypes.MENU_BUTTON,
+                    ]);
                   },
                   dependencies: [
                     "primaryColumns",
@@ -1569,6 +1500,12 @@
                     "derivedColumns",
                     "columnOrder",
                   ],
+                  hidden: (props: TableWidgetProps, propertyPath: string) => {
+                    return hideByColumnType(props, propertyPath, [
+                      ColumnTypes.MENU_BUTTON,
+                      ColumnTypes.ICON_BUTTON,
+                    ]);
+                  },
                   updateHook: (
                     props: TableWidgetProps,
                     propertyPath: string,
@@ -1628,10 +1565,9 @@
                     return propertiesToUpdate;
                   },
                   hidden: (props: TableWidgetProps, propertyPath: string) => {
-                    const property = getBasePropertyPath(propertyPath);
-                    return (
-                      get(props, `${property}.columnType`, "") !== "menuButton"
-                    );
+                    return hideByColumnType(props, propertyPath, [
+                      ColumnTypes.MENU_BUTTON,
+                    ]);
                   },
                   dependencies: [
                     "primaryColumns",
@@ -1643,6 +1579,35 @@
                     params: {
                       allowedValues: ["center", "left", "right"],
                     },
+                  },
+                },
+                {
+                  helpText: "Triggers an action when the button is clicked",
+                  propertyName: "onClick",
+                  label: "onClick",
+                  controlType: "ACTION_SELECTOR",
+                  additionalAutoComplete: (props: TableWidgetProps) => ({
+                    currentRow: Object.assign(
+                      {},
+                      ...Object.keys(props.primaryColumns).map((key) => ({
+                        [key]: "",
+                      })),
+                    ),
+                  }),
+                  isJSConvertible: true,
+                  updateHook: updateDerivedColumnsHook,
+                  dependencies: [
+                    "primaryColumns",
+                    "derivedColumns",
+                    "columnOrder",
+                  ],
+                  isBindProperty: true,
+                  isTriggerProperty: true,
+                  hidden: (props: TableWidgetProps, propertyPath: string) => {
+                    return hideByColumnType(props, propertyPath, [
+                      ColumnTypes.BUTTON,
+                      ColumnTypes.ICON_BUTTON,
+                    ]);
                   },
                 },
               ],
@@ -1650,8 +1615,12 @@
             {
               sectionName: "Menu Items",
               hidden: (props: TableWidgetProps, propertyPath: string) => {
-                const columnType = get(props, `${propertyPath}.columnType`, "");
-                return columnType !== "menuButton";
+                return hideByColumnType(
+                  props,
+                  propertyPath,
+                  [ColumnTypes.MENU_BUTTON],
+                  true,
+                );
               },
               updateHook: updateDerivedColumnsHook,
               children: [
