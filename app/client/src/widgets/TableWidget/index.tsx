import React, { lazy, Suspense } from "react";
import log from "loglevel";
import moment from "moment";
import {
  isNumber,
  isString,
  isNil,
  isEqual,
  xor,
  without,
  isBoolean,
  cloneDeep,
  set,
  get,
  isArray,
} from "lodash";
import * as Sentry from "@sentry/react";

import BaseWidget, { WidgetState } from "../BaseWidget";
import { RenderModes, WidgetType } from "constants/WidgetConstants";
import { EventType } from "constants/AppsmithActionConstants/ActionConstants";
import {
  getDefaultColumnProperties,
  getTableStyles,
  renderCell,
  renderDropdown,
  renderActions,
  EditableCell,
} from "components/designSystems/appsmith/TableComponent/TableUtilities";
import { getAllTableColumnKeys } from "components/designSystems/appsmith/TableComponent/TableHelpers";
import Skeleton from "components/utils/Skeleton";
import { noop, retryPromise } from "utils/AppsmithUtils";
import withMeta from "../MetaHOC";
import { getDynamicBindings } from "utils/DynamicBindingUtils";
import {
  OperatorTypes,
  ReactTableFilter,
} from "components/designSystems/appsmith/TableComponent/Constants";
import { TableWidgetProps } from "./TableWidgetConstants";
import derivedProperties from "./parseDerivedProperties";

import {
  ColumnProperties,
  CellLayoutProperties,
  ReactTableColumnProps,
  ColumnTypes,
  CompactModeTypes,
  CompactMode,
  SortOrderTypes,
} from "components/designSystems/appsmith/TableComponent/Constants";
import tablePropertyPaneConfig from "./TablePropertyPaneConfig";
import { BatchPropertyUpdatePayload } from "actions/controlActions";

const ReactTableComponent = lazy(() =>
  retryPromise(() =>
    import("components/designSystems/appsmith/TableComponent"),
  ),
);

class TableWidget extends BaseWidget<TableWidgetProps, WidgetState> {
  static getPropertyPaneConfig() {
    return tablePropertyPaneConfig;
  }

  static getMetaPropertiesMap(): Record<string, any> {
    return {
      pageNo: 1,
      selectedRowIndex: undefined,
      selectedRowIndices: undefined,
      searchText: undefined,
      // The following meta property is used for rendering the table.
      filters: [],
<<<<<<< HEAD
      // The following meta property is used for keep inline changed data for temp.
      isRowEditing: -1,
      editedRowTempData: {}, // update when handleInputChange called
      editedRowData: {}, // update when save button clicked
=======
      sortOrder: {
        column: "",
        order: null,
      },
>>>>>>> 6de7e05c
    };
  }

  static getDerivedPropertiesMap() {
    return {
      selectedRow: `{{(()=>{${derivedProperties.getSelectedRow}})()}}`,
      selectedRows: `{{(()=>{${derivedProperties.getSelectedRows}})()}}`,
      pageSize: `{{(()=>{${derivedProperties.getPageSize}})()}}`,
      triggerRowSelection: "{{!!this.onRowSelected}}",
      sanitizedTableData: `{{(()=>{${derivedProperties.getSanitizedTableData}})()}}`,
      tableColumns: `{{(()=>{${derivedProperties.getTableColumns}})()}}`,
      filteredTableData: `{{(()=>{ ${derivedProperties.getFilteredTableData}})()}}`,
    };
  }

  static getDefaultPropertiesMap(): Record<string, string> {
    return {
      searchText: "defaultSearchText",
      selectedRowIndex: "defaultSelectedRow",
      selectedRowIndices: "defaultSelectedRow",
    };
  }

  getPropertyValue = (value: any, index: number, preserveCase = false) => {
    if (isBoolean(value)) {
      return value;
    }
    if (Array.isArray(value) && isBoolean(value[index])) {
      return value[index];
    }
    if (value && Array.isArray(value) && value[index]) {
      return preserveCase
        ? value[index].toString()
        : value[index].toString().toUpperCase();
    } else if (value) {
      return preserveCase ? value.toString() : value.toString().toUpperCase();
    } else {
      return value;
    }
  };

  getCellProperties = (
    columnProperties: ColumnProperties,
    rowIndex: number,
  ) => {
    const cellProperties: CellLayoutProperties = {
      horizontalAlignment: this.getPropertyValue(
        columnProperties.horizontalAlignment,
        rowIndex,
      ),
      verticalAlignment: this.getPropertyValue(
        columnProperties.verticalAlignment,
        rowIndex,
      ),
      cellBackground: this.getPropertyValue(
        columnProperties.cellBackground,
        rowIndex,
      ),
      buttonStyle: this.getPropertyValue(
        columnProperties.buttonStyle,
        rowIndex,
      ),
      buttonLabelColor: this.getPropertyValue(
        columnProperties.buttonLabelColor,
        rowIndex,
      ),
      buttonLabel: this.getPropertyValue(
        columnProperties.buttonLabel,
        rowIndex,
        true,
      ),
      textSize: this.getPropertyValue(columnProperties.textSize, rowIndex),
      textColor: this.getPropertyValue(columnProperties.textColor, rowIndex),
      fontStyle: this.getPropertyValue(columnProperties.fontStyle, rowIndex), //Fix this
      isVisible: this.getPropertyValue(columnProperties.isVisible, rowIndex),
      isDisabled: this.getPropertyValue(columnProperties.isDisabled, rowIndex),
      isCellVisible: this.getPropertyValue(
        columnProperties.isCellVisible,
        rowIndex,
      ),
      displayText: this.getPropertyValue(
        columnProperties.displayText,
        rowIndex,
        true,
      ),
    };
    return cellProperties;
  };

  handleRowEdit = (rowIndex: number) => {
    // set editing index
    this.props.updateWidgetMetaProperty("isRowEditing", rowIndex);
    // set same index for selectedRowIndex, stopPropagation will not call handleRowClick
    this.props.updateWidgetMetaProperty("selectedRowIndex", rowIndex);
  };

  handleInputChange = (fieldName: string, value: any) => {
    const editedRowTempData = cloneDeep(this.props.editedRowTempData);
    set(
      editedRowTempData,
      `${this.props.selectedRowIndex}.${fieldName}`,
      value,
    );
    this.props.updateWidgetMetaProperty("editedRowTempData", editedRowTempData);
  };

  handleRowSave = () => {
    let isRowUpdated = false;
    for (const [key, value] of Object.entries(this.props.selectedRow)) {
      const editedValue = get(
        this.props,
        `editedRowTempData.${this.props.isRowEditing}.${key}`,
      );
      if (!isNil(editedValue)) {
        isRowUpdated = editedValue !== value;
        if (isRowUpdated) break;
      }
    }
    // fire action if data is updated
    if (isRowUpdated) {
      this.props.updateWidgetMetaProperty(
        "editedRowData",
        this.props.editedRowTempData,
        {
          triggerPropertyName: "onRowUpdate",
          dynamicString: this.props.onRowUpdate,
          event: {
            type: EventType.ON_ROW_UPDATE,
          },
        },
      );
    }
    this.props.updateWidgetMetaProperty("isRowEditing", -1);
  };

  handleRowReset = (rowIndex: number) => {
    // reset temparaty meta data
    const editedRowData = cloneDeep(this.props.editedRowData);
    const editedRowTempData = cloneDeep(this.props.editedRowTempData);
    set(editedRowTempData, rowIndex, cloneDeep(editedRowData[rowIndex]));
    // set editedRowData into editedRowTempData
    this.props.updateWidgetMetaProperty("editedRowTempData", editedRowTempData);
    // reset if clicked row is selected
    this.props.updateWidgetMetaProperty("isRowEditing", -1);
  };

  getTableColumns = () => {
    let columns: ReactTableColumnProps[] = [];
    const hiddenColumns: ReactTableColumnProps[] = [];
    const { columnSizeMap } = this.props;
    const { componentWidth } = this.getComponentDimensions();
    let totalColumnSizes = 0;
    const defaultColumnWidth = 150;
    const allColumnProperties = this.props.tableColumns || [];

    for (let index = 0; index < allColumnProperties.length; index++) {
      const isAllCellVisible: boolean | boolean[] =
        allColumnProperties[index].isCellVisible;
      const columnProperties = allColumnProperties[index];
      const isHidden = !columnProperties.isVisible;
      const accessor = columnProperties.id;
      const columnData = {
        Header: columnProperties.label,
        accessor: accessor,
        width:
          columnSizeMap && columnSizeMap[accessor]
            ? columnSizeMap[accessor]
            : defaultColumnWidth,
        minWidth: 60,
        draggable: true,
        isHidden: false,
        isAscOrder: columnProperties.isAscOrder,
        isDerived: columnProperties.isDerived,
        metaProperties: {
          isHidden: isHidden,
          type: columnProperties.columnType,
          format: columnProperties?.outputFormat || "",
          inputFormat: columnProperties?.inputFormat || "",
        },
        columnProperties: columnProperties,
        Cell: (props: any) => {
          let rowIndex: number = props.cell.row.index;
          const data = this.props.filteredTableData[rowIndex];
          if (data && data.__originalIndex__) rowIndex = data.__originalIndex__;

          const cellProperties = this.getCellProperties(
            columnProperties,
            rowIndex,
          );
          if (columnProperties.columnType === "button") {
            const buttonProps = {
              isSelected: !!props.row.isSelected,
              onCommandClick: (action: string, onComplete: () => void) =>
                this.onCommandClick(rowIndex, action, onComplete),
              backgroundColor: cellProperties.buttonStyle || "rgb(3, 179, 101)",
              buttonLabelColor: cellProperties.buttonLabelColor || "#FFFFFF",
              isDisabled: cellProperties.isDisabled || false,
              isCellVisible: cellProperties.isCellVisible ?? true,
              columnActions: [
                {
                  id: columnProperties.id,
                  label: cellProperties.buttonLabel || "Action",
                  dynamicTrigger: columnProperties.onClick || "",
                },
              ],
            };
            return renderActions(buttonProps, isHidden, cellProperties);
          } else if (columnProperties.columnType === "dropdown") {
            let options = [];
            try {
              options = JSON.parse(columnProperties.dropdownOptions || "");
            } catch (e) {}
            return renderDropdown({
              options: options,
              onItemSelect: this.onItemSelect,
              isCellVisible: cellProperties.isCellVisible ?? true,
              onOptionChange: columnProperties.onOptionChange || "",
              selectedIndex: isNumber(props.cell.value)
                ? props.cell.value
                : undefined,
            });
          } else if (columnProperties.columnType === "image") {
            const isSelected = !!props.row.isSelected;
            const isCellVisible = cellProperties.isCellVisible ?? true;
            const onClick = columnProperties.onClick
              ? () =>
                  this.onCommandClick(rowIndex, columnProperties.onClick, noop)
              : noop;
            return renderCell(
              props.cell.value,
              columnProperties.columnType,
              isHidden,
              cellProperties,
              componentWidth,
              isCellVisible,
              onClick,
              isSelected,
            );
          } else {
            const isCellVisible = cellProperties.isCellVisible ?? true;

            const showInputField =
              this.props.isRowEditing === rowIndex &&
              columnProperties.columnType !== ColumnTypes.VIDEO;

            if (showInputField) {
              return (
                <EditableCell
                  cellProperties={cellProperties}
                  columnType={columnProperties.columnType}
                  dateOutputFormat={columnProperties.outputFormat}
                  fieldName={accessor}
                  handleInputChange={this.handleInputChange}
                  initialValue={props.cell.value}
                  isCellVisible={isCellVisible}
                  isHidden={isHidden}
                  widgetId={this.props.widgetId}
                />
              );
            }
            return renderCell(
              props.cell.value,
              columnProperties.columnType,
              isHidden,
              cellProperties,
              componentWidth,
              isCellVisible,
            );
          }
        },
      };

      // Hide Column when All cells are hidden
      if (
        (isBoolean(isAllCellVisible) && !isAllCellVisible) ||
        (isArray(isAllCellVisible) &&
          isAllCellVisible.every((v) => v === false)) ||
        isHidden
      ) {
        columnData.isHidden = true;
        hiddenColumns.push(columnData);
      } else {
        totalColumnSizes += columnData.width;
        columns.push(columnData);
      }
    }
    if (totalColumnSizes < componentWidth) {
      const lastColumnIndex = columns.length - 1;
      let remainingColumnsSize = 0;
      for (let i = 0; i < columns.length - 1; i++) {
        remainingColumnsSize += columns[i].width || defaultColumnWidth;
      }
      if (columns[lastColumnIndex]) {
        columns[lastColumnIndex].width =
          componentWidth - remainingColumnsSize < defaultColumnWidth
            ? defaultColumnWidth
            : componentWidth - remainingColumnsSize; //Min remaining width to be defaultColumnWidth
      }
    }
    if (hiddenColumns.length && this.props.renderMode === RenderModes.CANVAS) {
      columns = columns.concat(hiddenColumns);
    }
    return columns.filter((column: ReactTableColumnProps) => column.accessor);
  };

  transformData = (
    tableData: Array<Record<string, unknown>>,
    columns: ReactTableColumnProps[],
  ) => {
    const updatedTableData = [];
    // For each row in the tableData (filteredTableData)
    for (let row = 0; row < tableData.length; row++) {
      // Get the row object
      const data: { [key: string]: any } = tableData[row];
      if (data) {
        const tableRow: { [key: string]: any } = {};
        // For each column in the expected columns of the table
        for (let colIndex = 0; colIndex < columns.length; colIndex++) {
          // Get the column properties
          const column = columns[colIndex];
          const { accessor } = column;
          let value = data[accessor];
          if (column.metaProperties) {
            const type = column.metaProperties.type;
            switch (type) {
              case ColumnTypes.DATE:
                let isValidDate = true;
                let outputFormat = Array.isArray(column.metaProperties.format)
                  ? column.metaProperties.format[row]
                  : column.metaProperties.format;
                let inputFormat;
                try {
                  const type = Array.isArray(column.metaProperties.inputFormat)
                    ? column.metaProperties.inputFormat[row]
                    : column.metaProperties.inputFormat;
                  if (type !== "Epoch" && type !== "Milliseconds") {
                    inputFormat = type;
                    moment(value, inputFormat);
                  } else if (!isNumber(value)) {
                    isValidDate = false;
                  }
                } catch (e) {
                  isValidDate = false;
                }
                if (isValidDate) {
                  try {
                    if (outputFormat === "SAME_AS_INPUT") {
                      outputFormat = inputFormat;
                    }
                    if (column.metaProperties.inputFormat === "Milliseconds") {
                      value = Number(value);
                    } else if (column.metaProperties.inputFormat === "Epoch") {
                      value = 1000 * Number(value);
                    }
                    tableRow[accessor] = moment(value, inputFormat).format(
                      outputFormat,
                    );
                  } catch (e) {
                    log.debug("Unable to parse Date:", { e });
                    tableRow[accessor] = "";
                  }
                } else if (value) {
                  tableRow[accessor] = "Invalid Value";
                } else {
                  tableRow[accessor] = "";
                }
                break;
              default:
                const data =
                  isString(value) || isNumber(value)
                    ? value
                    : isNil(value)
                    ? ""
                    : JSON.stringify(value);
                tableRow[accessor] = data;
                break;
            }
          }
        }

        updatedTableData.push(tableRow);
      }
    }

    return updatedTableData;
  };

  getParsedComputedValues = (value: string | Array<unknown>) => {
    let computedValues: Array<unknown> = [];
    if (isString(value)) {
      try {
        computedValues = JSON.parse(value);
      } catch (e) {
        log.debug("Error parsing column value: ", value);
      }
    } else if (Array.isArray(value)) {
      computedValues = value;
    } else {
      log.debug("Error parsing column values:", value);
    }
    return computedValues;
  };

  getEmptyRow = () => {
    const columnKeys: string[] = getAllTableColumnKeys(
      this.props.sanitizedTableData,
    );
    const selectedRow: { [key: string]: any } = {};
    for (let i = 0; i < columnKeys.length; i++) {
      selectedRow[columnKeys[i]] = "";
    }
    return selectedRow;
  };

  getDerivedColumns = (
    derivedColumns: Record<string, ColumnProperties>,
    tableColumnCount: number,
  ) => {
    if (!derivedColumns) return [];
    //update index property of all columns in new derived columns
    return (
      Object.keys(derivedColumns)?.map((columnId: string, index: number) => {
        return {
          ...derivedColumns[columnId],
          index: index + tableColumnCount,
        };
      }) || []
    );
  };

  createTablePrimaryColumns = ():
    | Record<string, ColumnProperties>
    | undefined => {
    const {
      sanitizedTableData = [],
      primaryColumns = {},
      columnNameMap = {},
      columnTypeMap = {},
      derivedColumns = {},
      hiddenColumns = [],
      migrated,
    } = this.props;
    // Bail out if the data doesn't exist.
    // This is a temporary measure,
    // to solve for the scenario where the column properties are getting reset
    // Repurcussion: The primary columns control will never go into the "no data" state.
    if (isString(sanitizedTableData) || sanitizedTableData.length === 0) return;

    const previousColumnIds = Object.keys(primaryColumns);
    const tableColumns: Record<string, ColumnProperties> = {};
    //Get table level styles
    const tableStyles = getTableStyles(this.props);
    const columnKeys: string[] = getAllTableColumnKeys(sanitizedTableData);
    // Generate default column properties for all columns
    // But donot replace existing columns with the same id
    for (let index = 0; index < columnKeys.length; index++) {
      const i = columnKeys[index];
      const prevIndex = previousColumnIds.indexOf(i);
      if (prevIndex > -1) {
        // we found an existing property with the same column id use the previous properties
        tableColumns[i] = primaryColumns[i];
      } else {
        const columnProperties = getDefaultColumnProperties(
          i,
          index,
          this.props.widgetName,
        );
        if (migrated === false) {
          // Update column names using the names from the table before migration
          if ((columnNameMap as Record<string, string>)[i]) {
            columnProperties.label = columnNameMap[i];
          }
          // Update column types using types from the table before migration
          if (
            (columnTypeMap as Record<
              string,
              { type: ColumnTypes; inputFormat?: string; format?: string }
            >)[i]
          ) {
            columnProperties.columnType = columnTypeMap[i].type;
            columnProperties.inputFormat = columnTypeMap[i].inputFormat;
            columnProperties.outputFormat = columnTypeMap[i].format;
          }
          // Hide columns which were hidden in the table before migration
          if (hiddenColumns.indexOf(i) > -1) {
            columnProperties.isVisible = false;
          }
        }
        //add column properties along with table level styles
        tableColumns[columnProperties.id] = {
          ...columnProperties,
          ...tableStyles,
        };
      }
    }
    // Get derived columns
    const updatedDerivedColumns = this.getDerivedColumns(
      derivedColumns,
      Object.keys(tableColumns).length,
    );

    //add derived columns to primary columns
    updatedDerivedColumns.forEach((derivedColumn: ColumnProperties) => {
      tableColumns[derivedColumn.id] = derivedColumn;
    });

    const newColumnIds = Object.keys(tableColumns);

    if (xor(previousColumnIds, newColumnIds).length > 0) return tableColumns;
    else return;
  };

  updateColumnProperties = (
    tableColumns?: Record<string, ColumnProperties>,
  ) => {
    const { primaryColumns = {} } = this.props;
    const { columnOrder, migrated } = this.props;
    if (tableColumns) {
      const previousColumnIds = Object.keys(primaryColumns);
      const newColumnIds = Object.keys(tableColumns);

      if (xor(previousColumnIds, newColumnIds).length > 0) {
        const columnIdsToAdd = without(newColumnIds, ...previousColumnIds);

        const propertiesToAdd: Record<string, unknown> = {};
        columnIdsToAdd.forEach((id: string) => {
          Object.entries(tableColumns[id]).forEach(([key, value]) => {
            propertiesToAdd[`primaryColumns.${id}.${key}`] = value;
          });
        });

        // If new columnOrders have different values from the original columnOrders
        if (xor(newColumnIds, columnOrder).length > 0) {
          propertiesToAdd["columnOrder"] = newColumnIds;
        }

        const pathsToDelete: string[] = [];
        if (migrated === false) {
          propertiesToAdd["migrated"] = true;
        }
        const propertiesToUpdate: BatchPropertyUpdatePayload = {
          modify: propertiesToAdd,
        };

        const columnsIdsToDelete = without(previousColumnIds, ...newColumnIds);
        if (columnsIdsToDelete.length > 0) {
          columnsIdsToDelete.forEach((id: string) => {
            pathsToDelete.push(`primaryColumns.${id}`);
          });
          propertiesToUpdate.remove = pathsToDelete;
        }

        super.batchUpdateWidgetProperty(propertiesToUpdate);
      }
    }
  };

  componentDidMount() {
    const { sanitizedTableData } = this.props;
    let newPrimaryColumns;
    // When we have tableData, the primaryColumns order is unlikely to change
    // When we don't have tableData primaryColumns will not be available, so let's let it be.

    if (Array.isArray(sanitizedTableData) && sanitizedTableData.length > 0) {
      newPrimaryColumns = this.createTablePrimaryColumns();
      if (newPrimaryColumns) this.updateColumnProperties(newPrimaryColumns);
    }
  }

  componentDidUpdate(prevProps: TableWidgetProps) {
    const { primaryColumns = {} } = this.props;

    // Bail out if santizedTableData is a string. This signifies an error in evaluations
    // Since, it is an error in evaluations, we should not attempt to process the data
    if (isString(this.props.sanitizedTableData)) return;

    // Check if data is modifed by comparing the stringified versions of the previous and next tableData
    const tableDataModified =
      JSON.stringify(this.props.sanitizedTableData) !==
      JSON.stringify(prevProps.sanitizedTableData);

    if (tableDataModified) {
      this.updateSelectedRowIndex();
    }

    // If the user has changed the tableData OR
    // The binding has returned a new value
    if (tableDataModified && this.props.renderMode === RenderModes.CANVAS) {
      // Set filter to default
      const defaultFilter = [
        {
          column: "",
          operator: OperatorTypes.OR,
          value: "",
          condition: "",
        },
      ];
      this.applyFilters(defaultFilter);
      // Get columns keys from this.props.tableData
      const columnIds: string[] = getAllTableColumnKeys(this.props.tableData);
      // Get column keys from columns except for derivedColumns
      const primaryColumnIds = Object.keys(primaryColumns).filter(
        (id: string) => {
          return !primaryColumns[id].isDerived; // Filter out the derived columns
        },
      );
      // If the keys which exist in the tableData are different from the ones available in primaryColumns
      if (xor(columnIds, primaryColumnIds).length > 0) {
        const newTableColumns = this.createTablePrimaryColumns(); // This updates the widget
        this.updateColumnProperties(newTableColumns);
      }
    }

    if (!this.props.pageNo) this.props.updateWidgetMetaProperty("pageNo", 1);

    //handle selected pageNo does not exist due to change of totalRecordsCount
    if (
      this.props.serverSidePaginationEnabled &&
      this.props.totalRecordsCount
    ) {
      const maxAllowedPageNumber = Math.ceil(
        this.props.totalRecordsCount / this.props.pageSize,
      );
      if (this.props.pageNo > maxAllowedPageNumber) {
        this.props.updateWidgetMetaProperty("pageNo", maxAllowedPageNumber);
      }
    } else if (
      this.props.serverSidePaginationEnabled !==
      prevProps.serverSidePaginationEnabled
    ) {
      //reset pageNo when serverSidePaginationEnabled is toggled
      this.props.updateWidgetMetaProperty("pageNo", 1);
    }

    // If the user has switched the mutiple row selection feature
    if (this.props.multiRowSelection !== prevProps.multiRowSelection) {
      // It is switched ON:
      if (this.props.multiRowSelection) {
        // Use the selectedRowIndex if available as default selected index
        const selectedRowIndices = this.props.selectedRowIndex
          ? [this.props.selectedRowIndex]
          : []; // Else use an empty array
        this.props.updateWidgetMetaProperty(
          "selectedRowIndices",
          selectedRowIndices,
        );
        this.props.updateWidgetMetaProperty("selectedRowIndex", -1);
      } else {
        this.props.updateWidgetMetaProperty("selectedRowIndices", []);
      }
    }

    // if user has enabled editing and now disable it
    if (this.props.enableInlineEditing !== prevProps.enableInlineEditing) {
      if (!this.props.enableInlineEditing) {
        // clear meta props related to editing
        this.props.updateWidgetMetaProperty("isRowEditing", -1);
        this.props.updateWidgetMetaProperty("editedRowTempData", {});
        this.props.updateWidgetMetaProperty("editedRowData", {});
      }
    }

    // If the user changed the defaultSelectedRow(s)
    if (!isEqual(this.props.defaultSelectedRow, prevProps.defaultSelectedRow)) {
      //Runs only when defaultSelectedRow is changed from property pane
      this.updateSelectedRowIndex();
    }

    if (this.props.pageSize !== prevProps.pageSize) {
      //reset current page number when page size changes
      this.props.updateWidgetMetaProperty("pageNo", 1);
      if (this.props.onPageSizeChange) {
        super.executeAction({
          triggerPropertyName: "onPageSizeChange",
          dynamicString: this.props.onPageSizeChange,
          event: {
            type: EventType.ON_PAGE_SIZE_CHANGE,
          },
        });
      }
    }
  }

  updateSelectedRowIndex = () => {
    if (!this.props.multiRowSelection) {
      const selectedRowIndex = isNumber(this.props.defaultSelectedRow)
        ? this.props.defaultSelectedRow
        : -1;
      this.props.updateWidgetMetaProperty("selectedRowIndex", selectedRowIndex);
    } else {
      const selectedRowIndices = Array.isArray(this.props.defaultSelectedRow)
        ? this.props.defaultSelectedRow
        : [];
      this.props.updateWidgetMetaProperty(
        "selectedRowIndices",
        selectedRowIndices,
      );
    }
  };

  getSelectedRowIndices = () => {
    let selectedRowIndices: number[] | undefined = this.props
      .selectedRowIndices;
    if (!this.props.multiRowSelection) selectedRowIndices = undefined;
    else {
      if (!Array.isArray(selectedRowIndices)) {
        if (Number.isInteger(selectedRowIndices))
          selectedRowIndices = [selectedRowIndices];
        else selectedRowIndices = [];
      }
    }
    return selectedRowIndices;
  };

  applyFilters = (filters: ReactTableFilter[]) => {
    this.resetSelectedRowIndex();
    this.props.updateWidgetMetaProperty("filters", filters);
  };

  toggleDrag = (disable: boolean) => {
    this.disableDrag(disable);
  };

  getPageView() {
    const {
      totalRecordsCount,
      delimiter,
      pageSize,
      filteredTableData = [],
      isVisibleCompactMode,
      isVisibleDownload,
      isVisibleFilters,
      isVisiblePagination,
      isVisibleSearch,
    } = this.props;
    const tableColumns = this.getTableColumns() || [];
    const transformedData = this.transformData(filteredTableData, tableColumns);
    const { componentHeight, componentWidth } = this.getComponentDimensions();
    const isVisibleHeaderOptions =
      isVisibleCompactMode ||
      isVisibleDownload ||
      isVisibleFilters ||
      isVisiblePagination ||
      isVisibleSearch;

    return (
      <Suspense fallback={<Skeleton />}>
        <ReactTableComponent
          applyFilter={this.applyFilters}
          columnSizeMap={this.props.columnSizeMap}
          columns={tableColumns}
          compactMode={this.props.compactMode || CompactModeTypes.DEFAULT}
          delimiter={delimiter}
          disableDrag={this.toggleDrag}
          editMode={this.props.renderMode === RenderModes.CANVAS}
          enableInlineEditing={this.props.enableInlineEditing}
          filters={this.props.filters}
          handleReorderColumn={this.handleReorderColumn}
          handleResizeColumn={this.handleResizeColumn}
          handleRowEdit={this.handleRowEdit}
          handleRowReset={this.handleRowReset}
          handleRowSave={this.handleRowSave}
          height={componentHeight}
          isLoading={this.props.isLoading}
          isRowEditing={this.props.isRowEditing}
          isVisibleCompactMode={isVisibleCompactMode}
          isVisibleDownload={isVisibleDownload}
          isVisibleFilters={isVisibleFilters}
          isVisiblePagination={isVisiblePagination}
          isVisibleSearch={isVisibleSearch}
          multiRowSelection={this.props.multiRowSelection}
          nextPageClick={this.handleNextPageClick}
          onCommandClick={this.onCommandClick}
          onRowClick={this.handleRowClick}
          pageNo={this.props.pageNo}
          pageSize={
            isVisibleHeaderOptions ? Math.max(1, pageSize) : pageSize + 1
          }
          prevPageClick={this.handlePrevPageClick}
          searchKey={this.props.searchText}
          searchTableData={this.handleSearchTable}
          selectAllRow={this.handleAllRowSelect}
          selectedRowIndex={
            this.props.selectedRowIndex === undefined
              ? -1
              : this.props.selectedRowIndex
          }
          selectedRowIndices={this.getSelectedRowIndices()}
          serverSidePaginationEnabled={!!this.props.serverSidePaginationEnabled}
          sortTableColumn={this.handleColumnSorting}
          tableData={transformedData}
          totalRecordsCount={totalRecordsCount}
          triggerRowSelection={this.props.triggerRowSelection}
          unSelectAllRow={this.resetSelectedRowIndex}
          updateCompactMode={this.handleCompactModeChange}
          updatePageNo={this.updatePageNumber}
          widgetId={this.props.widgetId}
          widgetName={this.props.widgetName}
          width={componentWidth}
        />
      </Suspense>
    );
  }

  handleCompactModeChange = (compactMode: CompactMode) => {
    if (this.props.renderMode === RenderModes.CANVAS) {
      super.updateWidgetProperty("compactMode", compactMode);
    } else {
      this.props.updateWidgetMetaProperty("compactMode", compactMode);
    }
  };

  handleReorderColumn = (columnOrder: string[]) => {
    if (this.props.renderMode === RenderModes.CANVAS) {
      super.updateWidgetProperty("columnOrder", columnOrder);
    } else this.props.updateWidgetMetaProperty("columnOrder", columnOrder);
  };

  handleColumnSorting = (column: string, asc: boolean) => {
    this.resetSelectedRowIndex();
    const sortOrderProps =
      column === ""
        ? {
            column: "",
            order: null,
          }
        : {
            column: column,
            order: asc ? SortOrderTypes.asc : SortOrderTypes.desc,
          };
    this.props.updateWidgetMetaProperty("sortOrder", sortOrderProps, {
      triggerPropertyName: "onSort",
      dynamicString: this.props.onSort,
      event: {
        type: EventType.ON_SORT,
      },
    });
  };

  handleResizeColumn = (columnSizeMap: { [key: string]: number }) => {
    if (this.props.renderMode === RenderModes.CANVAS) {
      super.updateWidgetProperty("columnSizeMap", columnSizeMap);
    } else {
      this.props.updateWidgetMetaProperty("columnSizeMap", columnSizeMap);
    }
  };

  handleSearchTable = (searchKey: any) => {
    const { onSearchTextChanged } = this.props;
    this.resetSelectedRowIndex();
    this.props.updateWidgetMetaProperty("pageNo", 1);
    this.props.updateWidgetMetaProperty("searchText", searchKey, {
      triggerPropertyName: "onSearchTextChanged",
      dynamicString: onSearchTextChanged,
      event: {
        type: EventType.ON_SEARCH,
      },
    });
  };

  onCommandClick = (
    rowIndex: number,
    action: string,
    onComplete: () => void,
  ) => {
    try {
      const rowData = [this.props.filteredTableData[rowIndex]];
      const { jsSnippets } = getDynamicBindings(action);
      const modifiedAction = jsSnippets.reduce((prev: string, next: string) => {
        return prev + `{{(currentRow) => { ${next} }}} `;
      }, "");

      super.executeAction({
        triggerPropertyName: "onClick",
        dynamicString: modifiedAction,
        event: {
          type: EventType.ON_CLICK,
          callback: onComplete,
        },
        responseData: rowData,
      });
    } catch (error) {
      log.debug("Error parsing row action", error);
    }
  };

  onItemSelect = (action: string) => {
    super.executeAction({
      dynamicString: action,
      event: {
        type: EventType.ON_OPTION_CHANGE,
      },
    });
  };

  handleAllRowSelect = (pageData: Record<string, unknown>[]) => {
    if (this.props.multiRowSelection) {
      const selectedRowIndices = pageData.map(
        (row: Record<string, unknown>) => row.index,
      );
      this.props.updateWidgetMetaProperty(
        "selectedRowIndices",
        selectedRowIndices,
      );
    }
  };

  handleRowClick = (rowData: Record<string, unknown>, index: number) => {
    if (this.props.multiRowSelection) {
      const selectedRowIndices = this.props.selectedRowIndices
        ? [...this.props.selectedRowIndices]
        : [];
      if (selectedRowIndices.includes(index)) {
        const rowIndex = selectedRowIndices.indexOf(index);
        selectedRowIndices.splice(rowIndex, 1);
      } else {
        selectedRowIndices.push(index);
      }
      this.props.updateWidgetMetaProperty(
        "selectedRowIndices",
        selectedRowIndices,
      );
    } else {
      const selectedRowIndex = isNumber(this.props.selectedRowIndex)
        ? this.props.selectedRowIndex
        : -1;

      if (selectedRowIndex !== index) {
        // on new row clicked, disable row editing
        if (this.props.isRowEditing !== index) {
          this.props.updateWidgetMetaProperty("isRowEditing", -1);
        }
        this.props.updateWidgetMetaProperty("selectedRowIndex", index, {
          triggerPropertyName: "onRowSelected",
          dynamicString: this.props.onRowSelected,
          event: {
            type: EventType.ON_ROW_SELECTED,
          },
        });
      }
    }
  };

  updatePageNumber = (pageNo: number, event?: EventType) => {
    if (event) {
      this.props.updateWidgetMetaProperty("pageNo", pageNo, {
        triggerPropertyName: "onPageChange",
        dynamicString: this.props.onPageChange,
        event: {
          type: event,
        },
      });
    } else {
      this.props.updateWidgetMetaProperty("pageNo", pageNo);
    }
    if (this.props.onPageChange) {
      this.resetSelectedRowIndex();
    }
  };

  handleNextPageClick = () => {
    let pageNo = this.props.pageNo || 1;
    pageNo = pageNo + 1;
    this.props.updateWidgetMetaProperty("pageNo", pageNo, {
      triggerPropertyName: "onPageChange",
      dynamicString: this.props.onPageChange,
      event: {
        type: EventType.ON_NEXT_PAGE,
      },
    });
    if (this.props.onPageChange) {
      this.resetSelectedRowIndex();
    }
  };

  resetSelectedRowIndex = () => {
    if (!this.props.multiRowSelection) {
      const selectedRowIndex = isNumber(this.props.defaultSelectedRow)
        ? this.props.defaultSelectedRow
        : -1;
      this.props.updateWidgetMetaProperty("selectedRowIndex", selectedRowIndex);
    } else {
      const selectedRowIndices = Array.isArray(this.props.defaultSelectedRow)
        ? this.props.defaultSelectedRow
        : [];
      this.props.updateWidgetMetaProperty(
        "selectedRowIndices",
        selectedRowIndices,
      );
    }
    // revert editing when index reset
    this.props.updateWidgetMetaProperty("isRowEditing", -1);
  };

  handlePrevPageClick = () => {
    let pageNo = this.props.pageNo || 1;
    pageNo = pageNo - 1;
    if (pageNo >= 1) {
      this.props.updateWidgetMetaProperty("pageNo", pageNo, {
        triggerPropertyName: "onPageChange",
        dynamicString: this.props.onPageChange,
        event: {
          type: EventType.ON_PREV_PAGE,
        },
      });
      if (this.props.onPageChange) {
        this.resetSelectedRowIndex();
      }
    }
  };

  getWidgetType(): WidgetType {
    return "TABLE_WIDGET";
  }
}

export default TableWidget;
export const ProfiledTableWidget = Sentry.withProfiler(withMeta(TableWidget));<|MERGE_RESOLUTION|>--- conflicted
+++ resolved
@@ -70,17 +70,14 @@
       searchText: undefined,
       // The following meta property is used for rendering the table.
       filters: [],
-<<<<<<< HEAD
       // The following meta property is used for keep inline changed data for temp.
       isRowEditing: -1,
       editedRowTempData: {}, // update when handleInputChange called
       editedRowData: {}, // update when save button clicked
-=======
       sortOrder: {
         column: "",
         order: null,
       },
->>>>>>> 6de7e05c
     };
   }
 
