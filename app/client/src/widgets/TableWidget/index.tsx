import React, { lazy, Suspense } from "react";
import log from "loglevel";
import moment from "moment";
import {
  isNumber,
  isString,
  isNil,
  isEqual,
  xor,
  without,
  isBoolean,
  cloneDeep,
  size,
  setWith,
} from "lodash";
import * as Sentry from "@sentry/react";

import BaseWidget, { WidgetState } from "../BaseWidget";
import { RenderModes, WidgetType } from "constants/WidgetConstants";
import { EventType } from "constants/AppsmithActionConstants/ActionConstants";
import {
  getDefaultColumnProperties,
  getTableStyles,
  renderCell,
  renderDropdown,
  renderActions,
<<<<<<< HEAD
  SelectCell,
=======
  renderIconButton,
>>>>>>> 370a4800
} from "components/designSystems/appsmith/TableComponent/TableUtilities";
import { getAllTableColumnKeys } from "components/designSystems/appsmith/TableComponent/TableHelpers";
import Skeleton from "components/utils/Skeleton";
import { noop, retryPromise } from "utils/AppsmithUtils";
import withMeta from "../MetaHOC";
import { getDynamicBindings } from "utils/DynamicBindingUtils";
import {
  OperatorTypes,
  ReactTableFilter,
} from "components/designSystems/appsmith/TableComponent/Constants";
import { TableWidgetProps } from "./TableWidgetConstants";
import derivedProperties from "./parseDerivedProperties";
import { DropdownOption } from "widgets/DropdownWidget";

import {
  ColumnProperties,
  CellLayoutProperties,
  ReactTableColumnProps,
  ColumnTypes,
  CompactModeTypes,
  SortOrderTypes,
} from "components/designSystems/appsmith/TableComponent/Constants";
import tablePropertyPaneConfig from "./TablePropertyPaneConfig";
import { BatchPropertyUpdatePayload } from "actions/controlActions";
import { IconName } from "@blueprintjs/icons";
import { isArray } from "lodash";

const ReactTableComponent = lazy(() =>
  retryPromise(() =>
    import("components/designSystems/appsmith/TableComponent"),
  ),
);

class TableWidget extends BaseWidget<TableWidgetProps, WidgetState> {
  static getPropertyPaneConfig() {
    return tablePropertyPaneConfig;
  }

  static getMetaPropertiesMap(): Record<string, any> {
    return {
      pageNo: 1,
      selectedRowIndex: undefined,
      selectedRowIndices: undefined,
      searchText: undefined,
      // The following meta property is used for rendering the table.
      filters: [],
      sortOrder: {
        column: "",
        order: null,
      },
      // shape : { [columnId]: { [rowIndex]: value, ... }, ...}
      editedColumnData: {},
      editedRowIndex: -1,
    };
  }

  static getDerivedPropertiesMap() {
    return {
      selectedRow: `{{(()=>{${derivedProperties.getSelectedRow}})()}}`,
      selectedRows: `{{(()=>{${derivedProperties.getSelectedRows}})()}}`,
      pageSize: `{{(()=>{${derivedProperties.getPageSize}})()}}`,
      triggerRowSelection: "{{!!this.onRowSelected}}",
      sanitizedTableData: `{{(()=>{${derivedProperties.getSanitizedTableData}})()}}`,
      tableColumns: `{{(()=>{${derivedProperties.getTableColumns}})()}}`,
      filteredTableData: `{{(()=>{ ${derivedProperties.getFilteredTableData}})()}}`,
    };
  }

  static getDefaultPropertiesMap(): Record<string, string> {
    return {
      searchText: "defaultSearchText",
      selectedRowIndex: "defaultSelectedRow",
      selectedRowIndices: "defaultSelectedRow",
    };
  }

  getBooleanPropertyValue = (value: any, index: number) => {
    if (isBoolean(value)) {
      return value;
    }
    if (Array.isArray(value) && isBoolean(value[index])) {
      return value[index];
    }
    return value;
  };

  getPropertyValue = (value: any, index: number, preserveCase = false) => {
    if (value && Array.isArray(value) && value[index]) {
      return preserveCase
        ? value[index].toString()
        : value[index].toString().toUpperCase();
    } else if (value) {
      return preserveCase ? value.toString() : value.toString().toUpperCase();
    } else {
      return value;
    }
  };

  getCellProperties = (
    columnProperties: ColumnProperties,
    rowIndex: number,
  ) => {
    const cellProperties: CellLayoutProperties = {
      horizontalAlignment: this.getPropertyValue(
        columnProperties.horizontalAlignment,
        rowIndex,
      ),
      verticalAlignment: this.getPropertyValue(
        columnProperties.verticalAlignment,
        rowIndex,
      ),
      cellBackground: this.getPropertyValue(
        columnProperties.cellBackground,
        rowIndex,
      ),
      buttonStyle: this.getPropertyValue(
        columnProperties.buttonStyle,
        rowIndex,
      ),
      buttonLabelColor: this.getPropertyValue(
        columnProperties.buttonLabelColor,
        rowIndex,
      ),
      buttonLabel: this.getPropertyValue(
        columnProperties.buttonLabel,
        rowIndex,
        true,
      ),
      iconName: this.getPropertyValue(
        columnProperties.iconName,
        rowIndex,
        true,
      ),
      buttonVariant: this.getPropertyValue(
        columnProperties.buttonVariant,
        rowIndex,
        true,
      ),
      borderRadius: this.getPropertyValue(
        columnProperties.borderRadius,
        rowIndex,
        true,
      ),
      boxShadow: this.getPropertyValue(
        columnProperties.boxShadow,
        rowIndex,
        true,
      ),
      boxShadowColor: this.getPropertyValue(
        columnProperties.boxShadowColor,
        rowIndex,
        true,
      ),
      iconButtonStyle: this.getPropertyValue(
        columnProperties.iconButtonStyle,
        rowIndex,
        true,
      ),
      textSize: this.getPropertyValue(columnProperties.textSize, rowIndex),
      textColor: this.getPropertyValue(columnProperties.textColor, rowIndex),
      fontStyle: this.getPropertyValue(columnProperties.fontStyle, rowIndex), //Fix this
      isVisible: this.getBooleanPropertyValue(
        columnProperties.isVisible,
        rowIndex,
      ),
      isDisabled: this.getBooleanPropertyValue(
        columnProperties.isDisabled,
        rowIndex,
      ),
      isCellVisible: this.getBooleanPropertyValue(
        columnProperties.isCellVisible,
        rowIndex,
      ),
      displayText: this.getPropertyValue(
        columnProperties.displayText,
        rowIndex,
        true,
      ),
    };
    return cellProperties;
  };

  handleDropdowOptionChange = (
    columnId: string,
    rowIndex: number,
    action: string,
    optionSelected: DropdownOption,
  ) => {
    const editedColumnData = cloneDeep(this.props.editedColumnData);
    setWith(
      editedColumnData,
      [columnId, rowIndex],
      optionSelected.value,
      Object,
    );

    this.props.updateWidgetMetaProperty("editedColumnData", editedColumnData, {
      triggerPropertyName: "onOptionChange",
      dynamicString: action,
      event: {
        type: EventType.ON_OPTION_CHANGE,
      },
    });

    this.props.updateWidgetMetaProperty("editedRowIndex", rowIndex);
  };

  getTableColumns = () => {
    let columns: ReactTableColumnProps[] = [];
    const hiddenColumns: ReactTableColumnProps[] = [];
    const { columnSizeMap } = this.props;
    const { componentWidth } = this.getComponentDimensions();
    let totalColumnSizes = 0;
    const defaultColumnWidth = 150;
    const allColumnProperties = this.props.tableColumns || [];

    for (let index = 0; index < allColumnProperties.length; index++) {
      const isAllCellVisible: boolean | boolean[] =
        allColumnProperties[index].isCellVisible;
      const columnProperties = allColumnProperties[index];
      const isHidden = !columnProperties.isVisible;
      const accessor = columnProperties.id;
      const columnData = {
        Header: columnProperties.label,
        accessor: accessor,
        width:
          columnSizeMap && columnSizeMap[accessor]
            ? columnSizeMap[accessor]
            : defaultColumnWidth,
        minWidth: 60,
        draggable: true,
        isHidden: false,
        isAscOrder: columnProperties.isAscOrder,
        isDerived: columnProperties.isDerived,
        metaProperties: {
          isHidden: isHidden,
          type: columnProperties.columnType,
          format: columnProperties?.outputFormat || "",
          inputFormat: columnProperties?.inputFormat || "",
        },
        columnProperties: columnProperties,
        Cell: (props: any) => {
          let rowIndex: number = props.cell.row.index;
          const data = this.props.filteredTableData[rowIndex];
          if (data && data.__originalIndex__) rowIndex = data.__originalIndex__;

          const cellProperties = this.getCellProperties(
            columnProperties,
            rowIndex,
          );
          if (columnProperties.columnType === "button") {
            const buttonProps = {
              isSelected: !!props.row.isSelected,
              onCommandClick: (action: string, onComplete: () => void) =>
                this.onCommandClick(rowIndex, action, onComplete),
              backgroundColor: cellProperties.buttonStyle || "rgb(3, 179, 101)",
              buttonLabelColor: cellProperties.buttonLabelColor || "#FFFFFF",
              isDisabled: cellProperties.isDisabled || false,
              isCellVisible: cellProperties.isCellVisible ?? true,
              columnActions: [
                {
                  id: columnProperties.id,
                  label: cellProperties.buttonLabel || "Action",
                  dynamicTrigger: columnProperties.onClick || "",
                },
              ],
            };
            return renderActions(buttonProps, isHidden, cellProperties);
          } else if (columnProperties.columnType === "dropdown") {
            let options = [];
            try {
              options = JSON.parse(columnProperties.dropdownOptions || "");
            } catch (e) {}
            return renderDropdown({
              options: options,
              onItemSelect: this.onItemSelect,
              isCellVisible: cellProperties.isCellVisible ?? true,
              onOptionChange: columnProperties.onOptionChange || "",
              selectedIndex: isNumber(props.cell.value)
                ? props.cell.value
                : undefined,
            });
          } else if (columnProperties.columnType === "image") {
            const isSelected = !!props.row.isSelected;
            const isCellVisible = cellProperties.isCellVisible ?? true;
            const onClick = columnProperties.onClick
              ? () =>
                  this.onCommandClick(rowIndex, columnProperties.onClick, noop)
              : noop;
            return renderCell(
              props.cell.value,
              columnProperties.columnType,
              isHidden,
              cellProperties,
              componentWidth,
              isCellVisible,
              onClick,
              isSelected,
            );
<<<<<<< HEAD
          } else if (columnProperties.columnType === "select") {
            let options = [];
            try {
              options = JSON.parse(columnProperties.options || "");
            } catch (e) {
              if (Array.isArray(columnProperties.options)) {
                options = columnProperties.options;
              }
            }
            const isCellVisible = cellProperties.isCellVisible ?? true;
            return (
              <SelectCell
                action={columnProperties.onOptionChange}
                cellProperties={cellProperties}
                columnId={accessor}
                defaultOptionValue={columnProperties.defaultOptionValue}
                isCellVisible={isCellVisible}
                isDisabled={columnProperties.isDisabled}
                isHidden={isHidden}
                onOptionChange={this.handleDropdowOptionChange}
                options={options}
                placeholderText={columnProperties.placeholderText}
                rowIndex={rowIndex}
                serverSideFiltering={columnProperties.serverSideFiltering}
                value={props.cell.value}
                widgetId={this.props.widgetId}
              />
            );
=======
          } else if (columnProperties.columnType === "iconButton") {
            const iconButtonProps = {
              isSelected: !!props.row.isSelected,
              onCommandClick: (action: string, onComplete: () => void) =>
                this.onCommandClick(rowIndex, action, onComplete),
              columnActions: [
                {
                  id: columnProperties.id,
                  dynamicTrigger: columnProperties.onClick || "",
                },
              ],
              iconName: cellProperties.iconName as IconName,
              buttonStyle: cellProperties.iconButtonStyle,
              buttonVariant: cellProperties.buttonVariant,
              borderRadius: cellProperties.borderRadius,
              boxShadow: cellProperties.boxShadow,
              boxShadowColor: cellProperties.boxShadowColor,
              isCellVisible: cellProperties.isCellVisible ?? true,
            };
            return renderIconButton(iconButtonProps, isHidden, cellProperties);
>>>>>>> 370a4800
          } else {
            const isCellVisible = cellProperties.isCellVisible ?? true;

            return renderCell(
              props.cell.value,
              columnProperties.columnType,
              isHidden,
              cellProperties,
              componentWidth,
              isCellVisible,
            );
          }
        },
      };

      // Hide Column when All cells are hidden
      if (
        (isBoolean(isAllCellVisible) && !isAllCellVisible) ||
        (isArray(isAllCellVisible) &&
          isAllCellVisible.every((v) => v === false)) ||
        isHidden
      ) {
        columnData.isHidden = true;
        hiddenColumns.push(columnData);
      } else {
        totalColumnSizes += columnData.width;
        columns.push(columnData);
      }
    }
    if (totalColumnSizes < componentWidth) {
      const lastColumnIndex = columns.length - 1;
      let remainingColumnsSize = 0;
      for (let i = 0; i < columns.length - 1; i++) {
        remainingColumnsSize += columns[i].width || defaultColumnWidth;
      }
      if (columns[lastColumnIndex]) {
        columns[lastColumnIndex].width =
          componentWidth - remainingColumnsSize < defaultColumnWidth
            ? defaultColumnWidth
            : componentWidth - remainingColumnsSize; //Min remaining width to be defaultColumnWidth
      }
    }
    if (hiddenColumns.length && this.props.renderMode === RenderModes.CANVAS) {
      columns = columns.concat(hiddenColumns);
    }
    return columns.filter((column: ReactTableColumnProps) => column.accessor);
  };

  transformData = (
    tableData: Array<Record<string, unknown>>,
    columns: ReactTableColumnProps[],
  ) => {
    const updatedTableData = [];
    // For each row in the tableData (filteredTableData)
    for (let row = 0; row < tableData.length; row++) {
      // Get the row object
      const data: { [key: string]: any } = tableData[row];
      if (data) {
        const tableRow: { [key: string]: any } = {};
        // For each column in the expected columns of the table
        for (let colIndex = 0; colIndex < columns.length; colIndex++) {
          // Get the column properties
          const column = columns[colIndex];
          const { accessor } = column;
          let value = data[accessor];
          if (column.metaProperties) {
            const type = column.metaProperties.type;
            switch (type) {
              case ColumnTypes.DATE:
                let isValidDate = true;
                let outputFormat = Array.isArray(column.metaProperties.format)
                  ? column.metaProperties.format[row]
                  : column.metaProperties.format;
                let inputFormat;
                try {
                  const type = Array.isArray(column.metaProperties.inputFormat)
                    ? column.metaProperties.inputFormat[row]
                    : column.metaProperties.inputFormat;
                  if (type !== "Epoch" && type !== "Milliseconds") {
                    inputFormat = type;
                    moment(value, inputFormat);
                  } else if (!isNumber(value)) {
                    isValidDate = false;
                  }
                } catch (e) {
                  isValidDate = false;
                }
                if (isValidDate) {
                  try {
                    if (outputFormat === "SAME_AS_INPUT") {
                      outputFormat = inputFormat;
                    }
                    if (column.metaProperties.inputFormat === "Milliseconds") {
                      value = Number(value);
                    } else if (column.metaProperties.inputFormat === "Epoch") {
                      value = 1000 * Number(value);
                    }
                    tableRow[accessor] = moment(value, inputFormat).format(
                      outputFormat,
                    );
                  } catch (e) {
                    log.debug("Unable to parse Date:", { e });
                    tableRow[accessor] = "";
                  }
                } else if (value) {
                  tableRow[accessor] = "Invalid Value";
                } else {
                  tableRow[accessor] = "";
                }
                break;
              default:
                const data =
                  isString(value) || isNumber(value)
                    ? value
                    : isNil(value)
                    ? ""
                    : JSON.stringify(value);
                tableRow[accessor] = data;
                break;
            }
          }
        }

        updatedTableData.push(tableRow);
      }
    }

    return updatedTableData;
  };

  getParsedComputedValues = (value: string | Array<unknown>) => {
    let computedValues: Array<unknown> = [];
    if (isString(value)) {
      try {
        computedValues = JSON.parse(value);
      } catch (e) {
        log.debug("Error parsing column value: ", value);
      }
    } else if (Array.isArray(value)) {
      computedValues = value;
    } else {
      log.debug("Error parsing column values:", value);
    }
    return computedValues;
  };

  getEmptyRow = () => {
    const columnKeys: string[] = getAllTableColumnKeys(
      this.props.sanitizedTableData,
    );
    const selectedRow: { [key: string]: any } = {};
    for (let i = 0; i < columnKeys.length; i++) {
      selectedRow[columnKeys[i]] = "";
    }
    return selectedRow;
  };

  getDerivedColumns = (
    derivedColumns: Record<string, ColumnProperties>,
    tableColumnCount: number,
  ) => {
    if (!derivedColumns) return [];
    //update index property of all columns in new derived columns
    return (
      Object.keys(derivedColumns)?.map((columnId: string, index: number) => {
        return {
          ...derivedColumns[columnId],
          index: index + tableColumnCount,
        };
      }) || []
    );
  };

  createTablePrimaryColumns = ():
    | Record<string, ColumnProperties>
    | undefined => {
    const {
      sanitizedTableData = [],
      primaryColumns = {},
      columnNameMap = {},
      columnTypeMap = {},
      derivedColumns = {},
      hiddenColumns = [],
      migrated,
    } = this.props;
    // Bail out if the data doesn't exist.
    // This is a temporary measure,
    // to solve for the scenario where the column properties are getting reset
    // Repurcussion: The primary columns control will never go into the "no data" state.
    if (isString(sanitizedTableData) || sanitizedTableData.length === 0) return;

    const previousColumnIds = Object.keys(primaryColumns);
    const tableColumns: Record<string, ColumnProperties> = {};
    //Get table level styles
    const tableStyles = getTableStyles(this.props);
    const columnKeys: string[] = getAllTableColumnKeys(sanitizedTableData);
    // Generate default column properties for all columns
    // But donot replace existing columns with the same id
    for (let index = 0; index < columnKeys.length; index++) {
      const i = columnKeys[index];
      const prevIndex = previousColumnIds.indexOf(i);
      if (prevIndex > -1) {
        // we found an existing property with the same column id use the previous properties
        tableColumns[i] = primaryColumns[i];
      } else {
        const columnProperties = getDefaultColumnProperties(
          i,
          index,
          this.props.widgetName,
        );
        if (migrated === false) {
          // Update column names using the names from the table before migration
          if ((columnNameMap as Record<string, string>)[i]) {
            columnProperties.label = columnNameMap[i];
          }
          // Update column types using types from the table before migration
          if (
            (columnTypeMap as Record<
              string,
              { type: ColumnTypes; inputFormat?: string; format?: string }
            >)[i]
          ) {
            columnProperties.columnType = columnTypeMap[i].type;
            columnProperties.inputFormat = columnTypeMap[i].inputFormat;
            columnProperties.outputFormat = columnTypeMap[i].format;
          }
          // Hide columns which were hidden in the table before migration
          if (hiddenColumns.indexOf(i) > -1) {
            columnProperties.isVisible = false;
          }
        }
        //add column properties along with table level styles
        tableColumns[columnProperties.id] = {
          ...columnProperties,
          ...tableStyles,
        };
      }
    }
    // Get derived columns
    const updatedDerivedColumns = this.getDerivedColumns(
      derivedColumns,
      Object.keys(tableColumns).length,
    );

    //add derived columns to primary columns
    updatedDerivedColumns.forEach((derivedColumn: ColumnProperties) => {
      tableColumns[derivedColumn.id] = derivedColumn;
    });

    const newColumnIds = Object.keys(tableColumns);

    if (xor(previousColumnIds, newColumnIds).length > 0) return tableColumns;
    else return;
  };

  updateColumnProperties = (
    tableColumns?: Record<string, ColumnProperties>,
  ) => {
    const { primaryColumns = {} } = this.props;
    const { columnOrder, migrated } = this.props;
    if (tableColumns) {
      const previousColumnIds = Object.keys(primaryColumns);
      const newColumnIds = Object.keys(tableColumns);

      if (xor(previousColumnIds, newColumnIds).length > 0) {
        const columnIdsToAdd = without(newColumnIds, ...previousColumnIds);

        const propertiesToAdd: Record<string, unknown> = {};
        columnIdsToAdd.forEach((id: string) => {
          Object.entries(tableColumns[id]).forEach(([key, value]) => {
            propertiesToAdd[`primaryColumns.${id}.${key}`] = value;
          });
        });

        // If new columnOrders have different values from the original columnOrders
        if (xor(newColumnIds, columnOrder).length > 0) {
          propertiesToAdd["columnOrder"] = newColumnIds;
        }

        const pathsToDelete: string[] = [];
        if (migrated === false) {
          propertiesToAdd["migrated"] = true;
        }
        const propertiesToUpdate: BatchPropertyUpdatePayload = {
          modify: propertiesToAdd,
        };

        const columnsIdsToDelete = without(previousColumnIds, ...newColumnIds);
        if (columnsIdsToDelete.length > 0) {
          columnsIdsToDelete.forEach((id: string) => {
            pathsToDelete.push(`primaryColumns.${id}`);
          });
          propertiesToUpdate.remove = pathsToDelete;
        }

        super.batchUpdateWidgetProperty(propertiesToUpdate);
      }
    }
  };

  componentDidMount() {
    const { sanitizedTableData } = this.props;
    let newPrimaryColumns;
    // When we have tableData, the primaryColumns order is unlikely to change
    // When we don't have tableData primaryColumns will not be available, so let's let it be.

    if (Array.isArray(sanitizedTableData) && sanitizedTableData.length > 0) {
      newPrimaryColumns = this.createTablePrimaryColumns();
      if (newPrimaryColumns) this.updateColumnProperties(newPrimaryColumns);
    }

    // set defaultOptionValue for column type "select" if exist
    const columnIds = Object.keys(this.props.primaryColumns);
    const editedColumnData = cloneDeep(this.props.editedColumnData);
    for (let index = 0; index < columnIds.length; index++) {
      const column = this.props.primaryColumns[columnIds[index]];
      if (column.columnType === "select") {
        // set default value if exist
        if (column?.defaultOptionValue) {
          setWith(
            editedColumnData,
            [column.id, "defaultOptionValue"],
            column?.defaultOptionValue,
            Object,
          );
        }
      }
    }

    this.props.updateWidgetMetaProperty("editedColumnData", editedColumnData);
  }

  componentDidUpdate(prevProps: TableWidgetProps) {
    const { primaryColumns = {} } = this.props;

    // Bail out if santizedTableData is a string. This signifies an error in evaluations
    // Since, it is an error in evaluations, we should not attempt to process the data
    if (isString(this.props.sanitizedTableData)) return;

    // Check if data is modifed by comparing the stringified versions of the previous and next tableData
    const tableDataModified =
      JSON.stringify(this.props.sanitizedTableData) !==
      JSON.stringify(prevProps.sanitizedTableData);

    if (tableDataModified) {
      this.updateSelectedRowIndex();
    }

    // If the user has changed the tableData OR
    // The binding has returned a new value
    if (tableDataModified && this.props.renderMode === RenderModes.CANVAS) {
      // Set filter to default
      const defaultFilter = [
        {
          column: "",
          operator: OperatorTypes.OR,
          value: "",
          condition: "",
        },
      ];
      this.applyFilters(defaultFilter);
      // Get columns keys from this.props.tableData
      const columnIds: string[] = getAllTableColumnKeys(this.props.tableData);
      // Get column keys from columns except for derivedColumns
      const primaryColumnIds = Object.keys(primaryColumns).filter(
        (id: string) => {
          return !primaryColumns[id].isDerived; // Filter out the derived columns
        },
      );
      // If the keys which exist in the tableData are different from the ones available in primaryColumns
      if (xor(columnIds, primaryColumnIds).length > 0) {
        const newTableColumns = this.createTablePrimaryColumns(); // This updates the widget
        this.updateColumnProperties(newTableColumns);
      }
    }

    if (!this.props.pageNo) this.props.updateWidgetMetaProperty("pageNo", 1);

    //handle selected pageNo does not exist due to change of totalRecordsCount
    if (
      this.props.serverSidePaginationEnabled &&
      this.props.totalRecordsCount
    ) {
      const maxAllowedPageNumber = Math.ceil(
        this.props.totalRecordsCount / this.props.pageSize,
      );
      if (this.props.pageNo > maxAllowedPageNumber) {
        this.props.updateWidgetMetaProperty("pageNo", maxAllowedPageNumber);
      }
    } else if (
      this.props.serverSidePaginationEnabled !==
      prevProps.serverSidePaginationEnabled
    ) {
      //reset pageNo when serverSidePaginationEnabled is toggled
      this.props.updateWidgetMetaProperty("pageNo", 1);
    }

    // If the user has switched the mutiple row selection feature
    if (this.props.multiRowSelection !== prevProps.multiRowSelection) {
      // It is switched ON:
      if (this.props.multiRowSelection) {
        // Use the selectedRowIndex if available as default selected index
        const selectedRowIndices = this.props.selectedRowIndex
          ? [this.props.selectedRowIndex]
          : []; // Else use an empty array
        this.props.updateWidgetMetaProperty(
          "selectedRowIndices",
          selectedRowIndices,
        );
        this.props.updateWidgetMetaProperty("selectedRowIndex", -1);
      } else {
        this.props.updateWidgetMetaProperty("selectedRowIndices", []);
      }
    }

    // If the user changed the defaultSelectedRow(s)
    if (!isEqual(this.props.defaultSelectedRow, prevProps.defaultSelectedRow)) {
      //Runs only when defaultSelectedRow is changed from property pane
      this.updateSelectedRowIndex();
    }

    if (this.props.pageSize !== prevProps.pageSize) {
      //reset current page number when page size changes
      this.props.updateWidgetMetaProperty("pageNo", 1);
      if (this.props.onPageSizeChange) {
        super.executeAction({
          triggerPropertyName: "onPageSizeChange",
          dynamicString: this.props.onPageSizeChange,
          event: {
            type: EventType.ON_PAGE_SIZE_CHANGE,
          },
        });
      }
    }

    //Runs only when column properties are updated,
    // basically column type or column deleted
    if (!isEqual(this.props.primaryColumns, prevProps.primaryColumns)) {
      const columnIds = Object.keys(this.props.primaryColumns);
      const editedColumnData = cloneDeep(this.props.editedColumnData);
      for (let index = 0; index < columnIds.length; index++) {
        const column = this.props.primaryColumns[columnIds[index]];
        if (column.columnType === "select") {
          // set default value if exist
          if (column?.defaultOptionValue) {
            setWith(
              editedColumnData,
              [column.id, "defaultOptionValue"],
              column?.defaultOptionValue,
              Object,
            );
          }
        } else {
          // clean column data if column type change
          delete editedColumnData[column.id];
        }
      }
      // clean column data if column is deleted
      const editedColumnDataKeys = Object.keys(editedColumnData);
      for (let index = 0; index < editedColumnDataKeys.length; index++) {
        const editedKey = editedColumnDataKeys[index];
        if (!columnIds.includes(editedKey)) {
          delete editedColumnData[editedKey];
        }
      }
      this.props.updateWidgetMetaProperty("editedColumnData", editedColumnData);
      // if column edited by "select", do not reset selectedRowIndex
      // keep selectedRowIndex as last selected edited row
      if (size(editedColumnData)) {
        if (this.props.editedRowIndex !== this.props.selectedRowIndex) {
          this.props.updateWidgetMetaProperty(
            "selectedRowIndex",
            this.props.editedRowIndex,
          );
        }
      }
    }
  }

  updateSelectedRowIndex = () => {
    if (!this.props.multiRowSelection) {
      const selectedRowIndex = isNumber(this.props.defaultSelectedRow)
        ? this.props.defaultSelectedRow
        : -1;
      this.props.updateWidgetMetaProperty("selectedRowIndex", selectedRowIndex);
    } else {
      const selectedRowIndices = Array.isArray(this.props.defaultSelectedRow)
        ? this.props.defaultSelectedRow
        : [];
      this.props.updateWidgetMetaProperty(
        "selectedRowIndices",
        selectedRowIndices,
      );
    }
  };

  getSelectedRowIndices = () => {
    let selectedRowIndices: number[] | undefined = this.props
      .selectedRowIndices;
    if (!this.props.multiRowSelection) selectedRowIndices = undefined;
    else {
      if (!Array.isArray(selectedRowIndices)) {
        if (Number.isInteger(selectedRowIndices))
          selectedRowIndices = [selectedRowIndices];
        else selectedRowIndices = [];
      }
    }
    return selectedRowIndices;
  };

  applyFilters = (filters: ReactTableFilter[]) => {
    this.resetSelectedRowIndex();
    this.props.updateWidgetMetaProperty("filters", filters);
  };

  toggleDrag = (disable: boolean) => {
    this.disableDrag(disable);
  };

  getPageView() {
    const {
      totalRecordsCount,
      delimiter,
      pageSize,
      filteredTableData = [],
      isVisibleDownload,
      isVisibleFilters,
      isVisiblePagination,
      isVisibleSearch,
    } = this.props;
    const tableColumns = this.getTableColumns() || [];
    const transformedData = this.transformData(filteredTableData, tableColumns);
    const { componentHeight, componentWidth } = this.getComponentDimensions();
    const isVisibleHeaderOptions =
      isVisibleDownload ||
      isVisibleFilters ||
      isVisiblePagination ||
      isVisibleSearch;

    return (
      <Suspense fallback={<Skeleton />}>
        <ReactTableComponent
          applyFilter={this.applyFilters}
          columnSizeMap={this.props.columnSizeMap}
          columns={tableColumns}
          compactMode={this.props.compactMode || CompactModeTypes.DEFAULT}
          delimiter={delimiter}
          disableDrag={this.toggleDrag}
          editMode={this.props.renderMode === RenderModes.CANVAS}
          filters={this.props.filters}
          handleReorderColumn={this.handleReorderColumn}
          handleResizeColumn={this.handleResizeColumn}
          height={componentHeight}
          isLoading={this.props.isLoading}
          isVisibleDownload={isVisibleDownload}
          isVisibleFilters={isVisibleFilters}
          isVisiblePagination={isVisiblePagination}
          isVisibleSearch={isVisibleSearch}
          multiRowSelection={this.props.multiRowSelection}
          nextPageClick={this.handleNextPageClick}
          onCommandClick={this.onCommandClick}
          onRowClick={this.handleRowClick}
          pageNo={this.props.pageNo}
          pageSize={
            isVisibleHeaderOptions ? Math.max(1, pageSize) : pageSize + 1
          }
          prevPageClick={this.handlePrevPageClick}
          searchKey={this.props.searchText}
          searchTableData={this.handleSearchTable}
          selectAllRow={this.handleAllRowSelect}
          selectedRowIndex={
            this.props.selectedRowIndex === undefined
              ? -1
              : this.props.selectedRowIndex
          }
          selectedRowIndices={this.getSelectedRowIndices()}
          serverSidePaginationEnabled={!!this.props.serverSidePaginationEnabled}
          sortTableColumn={this.handleColumnSorting}
          tableData={transformedData}
          totalRecordsCount={totalRecordsCount}
          triggerRowSelection={this.props.triggerRowSelection}
          unSelectAllRow={this.resetSelectedRowIndex}
          updatePageNo={this.updatePageNumber}
          widgetId={this.props.widgetId}
          widgetName={this.props.widgetName}
          width={componentWidth}
        />
      </Suspense>
    );
  }

  handleReorderColumn = (columnOrder: string[]) => {
    if (this.props.renderMode === RenderModes.CANVAS) {
      super.updateWidgetProperty("columnOrder", columnOrder);
    } else this.props.updateWidgetMetaProperty("columnOrder", columnOrder);
  };

  handleColumnSorting = (column: string, asc: boolean) => {
    this.resetSelectedRowIndex();
    const sortOrderProps =
      column === ""
        ? {
            column: "",
            order: null,
          }
        : {
            column: column,
            order: asc ? SortOrderTypes.asc : SortOrderTypes.desc,
          };
    this.props.updateWidgetMetaProperty("sortOrder", sortOrderProps, {
      triggerPropertyName: "onSort",
      dynamicString: this.props.onSort,
      event: {
        type: EventType.ON_SORT,
      },
    });
  };

  handleResizeColumn = (columnSizeMap: { [key: string]: number }) => {
    if (this.props.renderMode === RenderModes.CANVAS) {
      super.updateWidgetProperty("columnSizeMap", columnSizeMap);
    } else {
      this.props.updateWidgetMetaProperty("columnSizeMap", columnSizeMap);
    }
  };

  handleSearchTable = (searchKey: any) => {
    const { onSearchTextChanged } = this.props;
    this.resetSelectedRowIndex();
    this.props.updateWidgetMetaProperty("pageNo", 1);
    this.props.updateWidgetMetaProperty("searchText", searchKey, {
      triggerPropertyName: "onSearchTextChanged",
      dynamicString: onSearchTextChanged,
      event: {
        type: EventType.ON_SEARCH,
      },
    });
  };

  onCommandClick = (
    rowIndex: number,
    action: string,
    onComplete: () => void,
  ) => {
    try {
      const rowData = [this.props.filteredTableData[rowIndex]];
      const { jsSnippets } = getDynamicBindings(action);
      const modifiedAction = jsSnippets.reduce((prev: string, next: string) => {
        return prev + `{{(currentRow) => { ${next} }}} `;
      }, "");

      super.executeAction({
        triggerPropertyName: "onClick",
        dynamicString: modifiedAction,
        event: {
          type: EventType.ON_CLICK,
          callback: onComplete,
        },
        responseData: rowData,
      });
    } catch (error) {
      log.debug("Error parsing row action", error);
    }
  };

  onItemSelect = (action: string) => {
    super.executeAction({
      dynamicString: action,
      event: {
        type: EventType.ON_OPTION_CHANGE,
      },
    });
  };

  handleAllRowSelect = (pageData: Record<string, unknown>[]) => {
    if (this.props.multiRowSelection) {
      const selectedRowIndices = pageData.map(
        (row: Record<string, unknown>) => row.index,
      );
      this.props.updateWidgetMetaProperty(
        "selectedRowIndices",
        selectedRowIndices,
      );
    }
  };

  handleRowClick = (rowData: Record<string, unknown>, index: number) => {
    if (this.props.multiRowSelection) {
      const selectedRowIndices = this.props.selectedRowIndices
        ? [...this.props.selectedRowIndices]
        : [];
      if (selectedRowIndices.includes(index)) {
        const rowIndex = selectedRowIndices.indexOf(index);
        selectedRowIndices.splice(rowIndex, 1);
      } else {
        selectedRowIndices.push(index);
      }
      this.props.updateWidgetMetaProperty(
        "selectedRowIndices",
        selectedRowIndices,
      );
    } else {
      const selectedRowIndex = isNumber(this.props.selectedRowIndex)
        ? this.props.selectedRowIndex
        : -1;

      if (selectedRowIndex !== index) {
        this.props.updateWidgetMetaProperty("selectedRowIndex", index, {
          triggerPropertyName: "onRowSelected",
          dynamicString: this.props.onRowSelected,
          event: {
            type: EventType.ON_ROW_SELECTED,
          },
        });
      }
    }
  };

  updatePageNumber = (pageNo: number, event?: EventType) => {
    if (event) {
      this.props.updateWidgetMetaProperty("pageNo", pageNo, {
        triggerPropertyName: "onPageChange",
        dynamicString: this.props.onPageChange,
        event: {
          type: event,
        },
      });
    } else {
      this.props.updateWidgetMetaProperty("pageNo", pageNo);
    }
    if (this.props.onPageChange) {
      this.resetSelectedRowIndex();
    }
  };

  handleNextPageClick = () => {
    let pageNo = this.props.pageNo || 1;
    pageNo = pageNo + 1;
    this.props.updateWidgetMetaProperty("pageNo", pageNo, {
      triggerPropertyName: "onPageChange",
      dynamicString: this.props.onPageChange,
      event: {
        type: EventType.ON_NEXT_PAGE,
      },
    });
    if (this.props.onPageChange) {
      this.resetSelectedRowIndex();
    }
  };

  resetSelectedRowIndex = () => {
    if (!this.props.multiRowSelection) {
      const selectedRowIndex = isNumber(this.props.defaultSelectedRow)
        ? this.props.defaultSelectedRow
        : -1;
      this.props.updateWidgetMetaProperty("selectedRowIndex", selectedRowIndex);
    } else {
      const selectedRowIndices = Array.isArray(this.props.defaultSelectedRow)
        ? this.props.defaultSelectedRow
        : [];
      this.props.updateWidgetMetaProperty(
        "selectedRowIndices",
        selectedRowIndices,
      );
    }
  };

  handlePrevPageClick = () => {
    let pageNo = this.props.pageNo || 1;
    pageNo = pageNo - 1;
    if (pageNo >= 1) {
      this.props.updateWidgetMetaProperty("pageNo", pageNo, {
        triggerPropertyName: "onPageChange",
        dynamicString: this.props.onPageChange,
        event: {
          type: EventType.ON_PREV_PAGE,
        },
      });
      if (this.props.onPageChange) {
        this.resetSelectedRowIndex();
      }
    }
  };

  getWidgetType(): WidgetType {
    return "TABLE_WIDGET";
  }
}

export default TableWidget;
export const ProfiledTableWidget = Sentry.withProfiler(withMeta(TableWidget));<|MERGE_RESOLUTION|>--- conflicted
+++ resolved
@@ -24,11 +24,8 @@
   renderCell,
   renderDropdown,
   renderActions,
-<<<<<<< HEAD
   SelectCell,
-=======
   renderIconButton,
->>>>>>> 370a4800
 } from "components/designSystems/appsmith/TableComponent/TableUtilities";
 import { getAllTableColumnKeys } from "components/designSystems/appsmith/TableComponent/TableHelpers";
 import Skeleton from "components/utils/Skeleton";
@@ -328,7 +325,6 @@
               onClick,
               isSelected,
             );
-<<<<<<< HEAD
           } else if (columnProperties.columnType === "select") {
             let options = [];
             try {
@@ -357,7 +353,6 @@
                 widgetId={this.props.widgetId}
               />
             );
-=======
           } else if (columnProperties.columnType === "iconButton") {
             const iconButtonProps = {
               isSelected: !!props.row.isSelected,
@@ -378,7 +373,6 @@
               isCellVisible: cellProperties.isCellVisible ?? true,
             };
             return renderIconButton(iconButtonProps, isHidden, cellProperties);
->>>>>>> 370a4800
           } else {
             const isCellVisible = cellProperties.isCellVisible ?? true;
 
