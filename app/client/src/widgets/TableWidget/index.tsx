--- conflicted
+++ resolved
@@ -208,10 +208,8 @@
                 ? props.cell.value
                 : undefined,
             });
-<<<<<<< HEAD
           } else if (columnProperties.columnType === "label") {
             return renderTags(props.cell.value, cellProperties);
-=======
           } else if (columnProperties.columnType === "image") {
             const isSelected = !!props.row.isSelected;
             const onClick = columnProperties.onClick
@@ -227,7 +225,6 @@
               onClick,
               isSelected,
             );
->>>>>>> f19ebbaf
           } else {
             return renderCell(
               props.cell.value,
