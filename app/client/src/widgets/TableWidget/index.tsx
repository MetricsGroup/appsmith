--- conflicted
+++ resolved
@@ -22,12 +22,9 @@
   renderCell,
   renderDropdown,
   renderActions,
-<<<<<<< HEAD
   renderMenuButton,
   RenderMenuButtonProps,
-=======
   renderIconButton,
->>>>>>> d9905542
 } from "components/designSystems/appsmith/TableComponent/TableUtilities";
 import { getAllTableColumnKeys } from "components/designSystems/appsmith/TableComponent/TableHelpers";
 import Skeleton from "components/utils/Skeleton";
@@ -196,27 +193,9 @@
         rowIndex,
         true,
       ),
-      borderRadius: this.getPropertyValue(
-        columnProperties.borderRadius,
-        rowIndex,
-        true,
-      ),
-      boxShadow: this.getPropertyValue(
-        columnProperties.boxShadow,
-        rowIndex,
-        true,
-      ),
-      boxShadowColor: this.getPropertyValue(
-        columnProperties.boxShadowColor,
-        rowIndex,
-      ),
+
       iconAlign: this.getPropertyValue(
         columnProperties.iconAlign,
-        rowIndex,
-        true,
-      ),
-      iconName: this.getPropertyValue(
-        columnProperties.iconName,
         rowIndex,
         true,
       ),
@@ -334,7 +313,6 @@
               onClick,
               isSelected,
             );
-<<<<<<< HEAD
           } else if (columnProperties.columnType === "menuButton") {
             const menuButtonProps: RenderMenuButtonProps = {
               isSelected: !!props.row.isSelected,
@@ -356,7 +334,6 @@
               label: cellProperties.buttonLabel || "Action",
             };
             return renderMenuButton(menuButtonProps, isHidden, cellProperties);
-=======
           } else if (columnProperties.columnType === "iconButton") {
             const iconButtonProps = {
               isSelected: !!props.row.isSelected,
@@ -371,13 +348,12 @@
               iconName: cellProperties.iconName as IconName,
               buttonStyle: cellProperties.iconButtonStyle,
               buttonVariant: cellProperties.buttonVariant,
-              borderRadius: cellProperties.borderRadius,
-              boxShadow: cellProperties.boxShadow,
-              boxShadowColor: cellProperties.boxShadowColor,
+              borderRadius: cellProperties.borderRadius || "SHARP",
+              boxShadow: cellProperties.boxShadow || "NONE",
+              boxShadowColor: cellProperties.boxShadowColor || "",
               isCellVisible: cellProperties.isCellVisible ?? true,
             };
             return renderIconButton(iconButtonProps, isHidden, cellProperties);
->>>>>>> d9905542
           } else {
             const isCellVisible = cellProperties.isCellVisible ?? true;
 
