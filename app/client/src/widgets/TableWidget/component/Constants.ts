import { isString } from "lodash";
import moment from "moment";
import { TextSize } from "constants/WidgetConstants";
import { IconName } from "@blueprintjs/icons";
import {
  ButtonBorderRadius,
  ButtonBoxShadow,
  ButtonVariant,
} from "components/constants";
import { DropdownOption } from "widgets/DropdownWidget/constants";

export type TableSizes = {
  COLUMN_HEADER_HEIGHT: number;
  TABLE_HEADER_HEIGHT: number;
  ROW_HEIGHT: number;
  ROW_FONT_SIZE: number;
};

export enum CompactModeTypes {
  SHORT = "SHORT",
  DEFAULT = "DEFAULT",
  TALL = "TALL",
}

export enum CellAlignmentTypes {
  LEFT = "LEFT",
  RIGHT = "RIGHT",
  CENTER = "CENTER",
}

export enum VerticalAlignmentTypes {
  TOP = "TOP",
  BOTTOM = "BOTTOM",
  CENTER = "CENTER",
}

export const TABLE_SIZES: { [key: string]: TableSizes } = {
  [CompactModeTypes.DEFAULT]: {
    COLUMN_HEADER_HEIGHT: 32,
    TABLE_HEADER_HEIGHT: 38,
    ROW_HEIGHT: 40,
    ROW_FONT_SIZE: 14,
  },
  [CompactModeTypes.SHORT]: {
    COLUMN_HEADER_HEIGHT: 32,
    TABLE_HEADER_HEIGHT: 38,
    ROW_HEIGHT: 20,
    ROW_FONT_SIZE: 12,
  },
  [CompactModeTypes.TALL]: {
    COLUMN_HEADER_HEIGHT: 32,
    TABLE_HEADER_HEIGHT: 38,
    ROW_HEIGHT: 60,
    ROW_FONT_SIZE: 18,
  },
};

export enum ColumnTypes {
  DATE = "date",
  VIDEO = "video",
  IMAGE = "image",
  TEXT = "text",
  NUMBER = "number",
  URL = "url",
}

export enum OperatorTypes {
  OR = "OR",
  AND = "AND",
}

export enum SortOrderTypes {
  asc = "asc",
  desc = "desc",
}

export interface TableStyles {
  cellBackground?: string;
  textColor?: string;
  textSize?: TextSize;
  fontStyle?: string;
  horizontalAlignment?: CellAlignment;
  verticalAlignment?: VerticalAlignment;
}

export type CompactMode = keyof typeof CompactModeTypes;
export type Condition = keyof typeof ConditionFunctions | "";
export type Operator = keyof typeof OperatorTypes;
export type CellAlignment = keyof typeof CellAlignmentTypes;
export type VerticalAlignment = keyof typeof VerticalAlignmentTypes;

export interface ReactTableFilter {
  column: string;
  operator: Operator;
  condition: Condition;
  value: any;
}

export interface CellLayoutProperties {
  horizontalAlignment?: CellAlignment;
  verticalAlignment?: VerticalAlignment;
  textSize?: TextSize;
  fontStyle?: string;
  textColor?: string;
  cellBackground?: string;
  buttonColor?: string;
  buttonLabelColor?: string;
  buttonLabel?: string;
  isVisible?: boolean;
  isDisabled?: boolean;
  displayText?: string;
  iconName?: IconName;
  buttonVariant: ButtonVariant;
  borderRadius: ButtonBorderRadius;
  boxShadow: ButtonBoxShadow;
  boxShadowColor: string;
  isCellVisible: boolean;
  // column type select related properties
  placeholderText?: string;
}

export interface TableColumnMetaProps {
  isHidden: boolean;
  format?: string;
  inputFormat?: string;
  type: string;
}

export interface TableColumnProps {
  Header: string;
  accessor: string;
  width?: number;
  minWidth: number;
  draggable: boolean;
  isHidden?: boolean;
  isAscOrder?: boolean;
  metaProperties?: TableColumnMetaProps;
  isDerived?: boolean;
  columnProperties: ColumnProperties;
}
export interface ReactTableColumnProps extends TableColumnProps {
  Cell: (props: any) => JSX.Element;
}

export interface ColumnProperties {
  id: string;
  label?: string;
  columnType: string;
  isVisible: boolean;
  isDisabled?: boolean;
  index: number;
  width: number;
  cellBackground?: string;
  horizontalAlignment?: CellAlignment;
  verticalAlignment?: VerticalAlignment;
  textSize?: TextSize;
  fontStyle?: string;
  textColor?: string;
  enableFilter?: boolean;
  enableSort?: boolean;
  isDerived: boolean;
  computedValue: string;
  buttonLabel?: string;
  buttonColor?: string;
  buttonLabelColor?: string;
  onClick?: string;
  outputFormat?: string;
  inputFormat?: string;
  dropdownOptions?: string;
  displayText?: string;
  iconName?: IconName;
  buttonVariant?: ButtonVariant;
  borderRadius?: ButtonBorderRadius;
  boxShadow?: ButtonBoxShadow;
  boxShadowColor?: string;
  isCellVisible?: boolean;
<<<<<<< HEAD
  defaultOptionValue?: string;
  defaultSwitchState?: boolean;
=======
  // column type select related properties
  options?: DropdownOption[];
  defaultOptionValue?: string[];
  placeholderText?: string[];
  onOptionChange?: string;
>>>>>>> 786c7d1b
}

export const ConditionFunctions: {
  [key: string]: (a: any, b: any) => boolean;
} = {
  isExactly: (a: any, b: any) => {
    return a.toString() === b.toString();
  },
  empty: (a: any) => {
    return a === "" || a === undefined || a === null;
  },
  notEmpty: (a: any) => {
    return a !== "" && a !== undefined && a !== null;
  },
  notEqualTo: (a: any, b: any) => {
    return a.toString() !== b.toString();
  },
  isEqualTo: (a: any, b: any) => {
    return a.toString() === b.toString();
  },
  lessThan: (a: any, b: any) => {
    const numericB = Number(b);
    const numericA = Number(a);
    return numericA < numericB;
  },
  lessThanEqualTo: (a: any, b: any) => {
    const numericB = Number(b);
    const numericA = Number(a);
    return numericA <= numericB;
  },
  greaterThan: (a: any, b: any) => {
    const numericB = Number(b);
    const numericA = Number(a);
    return numericA > numericB;
  },
  greaterThanEqualTo: (a: any, b: any) => {
    const numericB = Number(b);
    const numericA = Number(a);
    return numericA >= numericB;
  },
  contains: (a: any, b: any) => {
    if (isString(a) && isString(b)) {
      return a.includes(b);
    }
    return false;
  },
  doesNotContain: (a: any, b: any) => {
    if (isString(a) && isString(b)) {
      return !a.includes(b);
    }
    return false;
  },
  startsWith: (a: any, b: any) => {
    if (isString(a) && isString(b)) {
      return a.indexOf(b) === 0;
    }
    return false;
  },
  endsWith: (a: any, b: any) => {
    if (isString(a) && isString(b)) {
      return a.length === a.lastIndexOf(b) + b.length;
    }
    return false;
  },
  is: (a: any, b: any) => {
    return moment(a).isSame(moment(b), "d");
  },
  isNot: (a: any, b: any) => {
    return !moment(a).isSame(moment(b), "d");
  },
  isAfter: (a: any, b: any) => {
    return !moment(a).isAfter(moment(b), "d");
  },
  isBefore: (a: any, b: any) => {
    return !moment(a).isBefore(moment(b), "d");
  },
};<|MERGE_RESOLUTION|>--- conflicted
+++ resolved
@@ -174,16 +174,14 @@
   boxShadow?: ButtonBoxShadow;
   boxShadowColor?: string;
   isCellVisible?: boolean;
-<<<<<<< HEAD
-  defaultOptionValue?: string;
+  // column type switch related properties
   defaultSwitchState?: boolean;
-=======
   // column type select related properties
   options?: DropdownOption[];
-  defaultOptionValue?: string[];
   placeholderText?: string[];
   onOptionChange?: string;
->>>>>>> 786c7d1b
+  // used in column type select and switch
+  defaultOptionValue?: string[];
 }
 
 export const ConditionFunctions: {
