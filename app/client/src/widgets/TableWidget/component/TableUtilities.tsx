<<<<<<< HEAD
import React, { useState, useCallback } from "react";
import { MenuItem, Classes, Button as BButton } from "@blueprintjs/core";
=======
import React, { useState } from "react";
import {
  MenuItem,
  Classes,
  Button as BButton,
  Alignment,
} from "@blueprintjs/core";
>>>>>>> e60b01cc
import {
  CellWrapper,
  CellCheckboxWrapper,
  CellCheckbox,
  ActionWrapper,
  SortIconWrapper,
  DraggableHeaderWrapper,
} from "./TableStyledWrappers";
import { ColumnAction } from "components/propertyControls/ColumnActionSelectorControl";

import {
  ColumnTypes,
  CellAlignmentTypes,
  VerticalAlignmentTypes,
  ColumnProperties,
  CellLayoutProperties,
  TableStyles,
  MenuItems,
} from "./Constants";
import { isString, isEmpty, findIndex } from "lodash";
import PopoverVideo from "widgets/VideoWidget/component/PopoverVideo";
import Button from "components/editorComponents/Button";
import AutoToolTipComponent from "widgets/TableWidget/component/AutoToolTipComponent";
import { ControlIcons } from "icons/ControlIcons";
import { AnyStyledComponent } from "styled-components";
import styled from "constants/DefaultTheme";
import { Colors } from "constants/Colors";
import { DropdownOption } from "widgets/DropdownWidget/constants";
import { IconName, IconNames } from "@blueprintjs/icons";
import { Select, IItemRendererProps } from "@blueprintjs/select";
import { FontStyleTypes, TextSizes } from "constants/WidgetConstants";
import { noop } from "utils/AppsmithUtils";

import {
  ButtonVariant,
  ButtonBoxShadow,
  ButtonBorderRadius,
} from "components/constants";

//TODO(abstraction leak)
import { StyledButton } from "widgets/IconButtonWidget/component";
<<<<<<< HEAD
import DropDownComponent from "widgets/DropdownWidget/component";
=======
import MenuButtonTableComponent from "./components/menuButtonTableComponent";
>>>>>>> e60b01cc
import { stopClickEventPropagation } from "utils/helpers";

export const renderCell = (
  value: any,
  columnType: string,
  isHidden: boolean,
  cellProperties: CellLayoutProperties,
  tableWidth: number,
  isCellVisible: boolean,
  onClick: () => void = noop,
  isSelected?: boolean,
) => {
  switch (columnType) {
    case ColumnTypes.IMAGE:
      if (!value) {
        return (
          <CellWrapper
            cellProperties={cellProperties}
            isCellVisible={isCellVisible}
            isHidden={isHidden}
          />
        );
      } else if (!isString(value)) {
        return (
          <CellWrapper
            cellProperties={cellProperties}
            isCellVisible={isCellVisible}
            isHidden={isHidden}
          >
            <div>Invalid Image </div>
          </CellWrapper>
        );
      }
      // better regex: /(?<!base64),/g ; can't use due to safari incompatibility
      const imageSplitRegex = /[^(base64)],/g;
      const imageUrlRegex = /(http(s?):)([/|.|\w|\s|-])*\.(?:jpeg|jpg|gif|png)??(?:&?[^=&]*=[^=&]*)*/;
      const base64ImageRegex = /^data:image\/.*;base64/;
      return (
        <CellWrapper
          cellProperties={cellProperties}
          isCellVisible={isCellVisible}
          isHidden={isHidden}
        >
          {value
            .toString()
            // imageSplitRegex matched "," and char before it, so add space before ","
            .replace(imageSplitRegex, (match) =>
              match.length > 1 ? `${match.charAt(0)} ,` : " ,",
            )
            .split(imageSplitRegex)
            .map((item: string, index: number) => {
              if (imageUrlRegex.test(item) || base64ImageRegex.test(item)) {
                return (
                  <div
                    className="image-cell-wrapper"
                    key={index}
                    onClick={(e) => {
                      if (isSelected) {
                        e.stopPropagation();
                      }
                      onClick();
                    }}
                  >
                    <div
                      className="image-cell"
                      style={{ backgroundImage: `url("${item}")` }}
                    />
                  </div>
                );
              } else {
                return <div key={index}>Invalid Image</div>;
              }
            })}
        </CellWrapper>
      );
    case ColumnTypes.VIDEO:
      const youtubeRegex = /^.*(youtu.be\/|v\/|u\/\w\/|embed\/|watch\?v=|&v=|\?v=)([^#&?]*).*/;
      if (!value) {
        return (
          <CellWrapper
            cellProperties={cellProperties}
            isCellVisible={isCellVisible}
            isHidden={isHidden}
          />
        );
      } else if (isString(value) && youtubeRegex.test(value)) {
        return (
          <CellWrapper
            cellProperties={cellProperties}
            className="video-cell"
            isCellVisible={isCellVisible}
            isHidden={isHidden}
          >
            <PopoverVideo url={value} />
          </CellWrapper>
        );
      } else {
        return (
          <CellWrapper
            cellProperties={cellProperties}
            isCellVisible={isCellVisible}
            isHidden={isHidden}
          >
            Invalid Video Link
          </CellWrapper>
        );
      }
    default:
      return (
        <AutoToolTipComponent
          cellProperties={cellProperties}
          columnType={columnType}
          isCellVisible={isCellVisible}
          isHidden={isHidden}
          tableWidth={tableWidth}
          title={!!value ? value.toString() : ""}
        >
          {value && columnType === ColumnTypes.URL && cellProperties.displayText
            ? cellProperties.displayText
            : !!value
            ? value.toString()
            : ""}
        </AutoToolTipComponent>
      );
  }
};

interface RenderIconButtonProps {
  isSelected: boolean;
  columnActions?: ColumnAction[];
  iconName?: IconName;
  buttonVariant: ButtonVariant;
  buttonColor: string;
  borderRadius: ButtonBorderRadius;
  boxShadow: ButtonBoxShadow;
  boxShadowColor: string;
  onCommandClick: (dynamicTrigger: string, onComplete: () => void) => void;
  isCellVisible: boolean;
}
export const renderIconButton = (
  props: RenderIconButtonProps,
  isHidden: boolean,
  cellProperties: CellLayoutProperties,
) => {
  if (!props.columnActions)
    return <CellWrapper cellProperties={cellProperties} isHidden={isHidden} />;

  return (
    <CellWrapper
      cellProperties={cellProperties}
      isCellVisible={props.isCellVisible}
      isHidden={isHidden}
    >
      {props.columnActions.map((action: ColumnAction, index: number) => {
        return (
          <IconButton
            action={action}
            borderRadius={props.borderRadius}
            boxShadow={props.boxShadow}
            boxShadowColor={props.boxShadowColor}
            buttonColor={props.buttonColor}
            buttonVariant={props.buttonVariant}
            iconName={props.iconName}
            isSelected={props.isSelected}
            key={index}
            onCommandClick={props.onCommandClick}
          />
        );
      })}
    </CellWrapper>
  );
};
function IconButton(props: {
  iconName?: IconName;
  onCommandClick: (dynamicTrigger: string, onComplete: () => void) => void;
  isSelected: boolean;
  action: ColumnAction;
  buttonColor: string;
  buttonVariant: ButtonVariant;
  borderRadius: ButtonBorderRadius;
  boxShadow: ButtonBoxShadow;
  boxShadowColor: string;
}): JSX.Element {
  const [loading, setLoading] = useState(false);
  const onComplete = () => {
    setLoading(false);
  };
  const handlePropagation = (
    e: React.MouseEvent<HTMLDivElement, MouseEvent>,
  ) => {
    if (props.isSelected) {
      e.stopPropagation();
    }
  };
  const handleClick = () => {
    if (props.action.dynamicTrigger) {
      setLoading(true);
      props.onCommandClick(props.action.dynamicTrigger, onComplete);
    }
  };
  return (
    <div onClick={handlePropagation}>
      <StyledButton
        borderRadius={props.borderRadius}
        boxShadow={props.boxShadow}
        boxShadowColor={props.boxShadowColor}
        buttonColor={props.buttonColor}
        buttonVariant={props.buttonVariant}
        icon={props.iconName}
        loading={loading}
        onClick={handleClick}
      />
    </div>
  );
}

interface RenderActionProps {
  isSelected: boolean;
  columnActions?: ColumnAction[];
  backgroundColor: string;
  buttonLabelColor: string;
  isDisabled: boolean;
  isCellVisible: boolean;
  onCommandClick: (dynamicTrigger: string, onComplete: () => void) => void;
}
export interface RenderMenuButtonProps {
  isSelected: boolean;
  // columnActions?: ColumnAction[];
  label: string;
  isDisabled: boolean;
  isCellVisible: boolean;
  onCommandClick: (dynamicTrigger: string, onComplete?: () => void) => void;
  isCompact?: boolean;
  menuItems: MenuItems;
  menuVariant?: ButtonVariant;
  menuColor?: string;
  borderRadius?: ButtonBorderRadius;
  boxShadow?: ButtonBoxShadow;
  boxShadowColor?: string;
  iconName?: IconName;
  iconAlign?: Alignment;
}

export const renderActions = (
  props: RenderActionProps,
  isHidden: boolean,
  cellProperties: CellLayoutProperties,
) => {
  if (!props.columnActions)
    return (
      <CellWrapper
        cellProperties={cellProperties}
        isCellVisible={props.isCellVisible}
        isHidden={isHidden}
      />
    );

  return (
    <CellWrapper
      cellProperties={cellProperties}
      isCellVisible={props.isCellVisible}
      isHidden={isHidden}
    >
      {props.columnActions.map((action: ColumnAction, index: number) => {
        return (
          <TableAction
            action={action}
            backgroundColor={props.backgroundColor}
            buttonLabelColor={props.buttonLabelColor}
            isCellVisible={props.isCellVisible}
            isDisabled={props.isDisabled}
            isSelected={props.isSelected}
            key={index}
            onCommandClick={props.onCommandClick}
          />
        );
      })}
    </CellWrapper>
  );
};

export const renderMenuButton = (
  props: RenderMenuButtonProps,
  isHidden: boolean,
  cellProperties: CellLayoutProperties,
) => {
  return (
    <CellWrapper
      cellProperties={cellProperties}
      isCellVisible={props.isCellVisible}
      isHidden={isHidden}
    >
      <MenuButton {...props} />
    </CellWrapper>
  );
};

interface MenuButtonProps extends Omit<RenderMenuButtonProps, "columnActions"> {
  action?: ColumnAction;
}
function MenuButton({
  borderRadius,
  boxShadow,
  boxShadowColor,
  iconAlign,
  iconName,
  isCompact,
  isDisabled,
  isSelected,
  label,
  menuColor,
  menuItems,
  menuVariant,
  onCommandClick,
}: MenuButtonProps): JSX.Element {
  const handlePropagation = (
    e: React.MouseEvent<HTMLDivElement, MouseEvent>,
  ) => {
    if (isSelected) {
      e.stopPropagation();
    }
  };
  const onItemClicked = (onClick?: string) => {
    if (onClick) {
      onCommandClick(onClick);
    }
  };

  return (
    <div onClick={handlePropagation}>
      <MenuButtonTableComponent
        borderRadius={borderRadius}
        boxShadow={boxShadow}
        boxShadowColor={boxShadowColor}
        iconAlign={iconAlign}
        iconName={iconName}
        isCompact={isCompact}
        isDisabled={isDisabled}
        label={label}
        menuColor={menuColor}
        menuItems={{ ...menuItems }}
        menuVariant={menuVariant}
        onItemClicked={onItemClicked}
      />
    </div>
  );
}

function TableAction(props: {
  isSelected: boolean;
  action: ColumnAction;
  backgroundColor: string;
  buttonLabelColor: string;
  isDisabled: boolean;
  isCellVisible: boolean;
  onCommandClick: (dynamicTrigger: string, onComplete: () => void) => void;
}) {
  const [loading, setLoading] = useState(false);
  const onComplete = () => {
    setLoading(false);
  };

  return (
    <ActionWrapper
      background={props.backgroundColor}
      buttonLabelColor={props.buttonLabelColor}
      onClick={(e) => {
        if (props.isSelected) {
          e.stopPropagation();
        }
      }}
    >
      {props.isCellVisible ? (
        <Button
          disabled={props.isDisabled}
          filled
          intent="PRIMARY_BUTTON"
          loading={loading}
          onClick={() => {
            setLoading(true);
            props.onCommandClick(props.action.dynamicTrigger, onComplete);
          }}
          size="small"
          text={props.action.label}
        />
      ) : null}
    </ActionWrapper>
  );
}

function CheckBoxLineIcon() {
  return (
    <svg
      className="th-svg t--table-multiselect-header-half-check-svg"
      fill="none"
      height="15"
      width="15"
    >
      <path
        d="M11.183673404886235,7.5 H3.81632661819458 "
        stroke="white"
        strokeLinecap="round"
        strokeLinejoin="round"
        strokeOpacity="0.9"
      />
    </svg>
  );
}

function CheckBoxCheckIcon() {
  return (
    <svg className="th-svg" fill="none" height="15" width="15">
      <path
        d="M3.523326302644791,8.068102895600848 L5.7957131234862,10.340476082148596 L11.476673358442884,4.659524027768102 "
        stroke="white"
        strokeLinecap="round"
        strokeLinejoin="round"
        strokeOpacity="0.9"
      />
    </svg>
  );
}

export const renderCheckBoxCell = (isChecked: boolean) => (
  <CellCheckboxWrapper
    className="td t--table-multiselect"
    isCellVisible
    isChecked={isChecked}
  >
    <CellCheckbox>{isChecked && <CheckBoxCheckIcon />}</CellCheckbox>
  </CellCheckboxWrapper>
);

export const renderCheckBoxHeaderCell = (
  onClick: (e: React.MouseEvent<HTMLDivElement, MouseEvent>) => void,
  checkState: number | null,
) => (
  <CellCheckboxWrapper
    className="th header-reorder t--table-multiselect-header"
    isChecked={!!checkState}
    onClick={onClick}
    role="columnheader"
    style={{ padding: "0px", justifyContent: "center" }}
  >
    <CellCheckbox>
      {checkState === 1 && <CheckBoxCheckIcon />}
      {checkState === 2 && <CheckBoxLineIcon />}
    </CellCheckbox>
  </CellCheckboxWrapper>
);

export const renderEmptyRows = (
  rowCount: number,
  columns: any,
  tableWidth: number,
  page: any,
  prepareRow: any,
  multiRowSelection = false,
) => {
  const rows: string[] = new Array(rowCount).fill("");
  if (page.length) {
    const row = page[0];
    return rows.map((item: string, index: number) => {
      prepareRow(row);
      const rowProps = {
        ...row.getRowProps(),
        style: { display: "flex" },
      };
      return (
        <div {...rowProps} className="tr" key={index}>
          {multiRowSelection && renderCheckBoxCell(false)}
          {row.cells.map((cell: any, cellIndex: number) => {
            const cellProps = cell.getCellProps();
            if (columns[0]?.columnProperties?.cellBackground) {
              cellProps.style.background =
                columns[0].columnProperties.cellBackground;
            }
            return <div {...cellProps} className="td" key={cellIndex} />;
          })}
        </div>
      );
    });
  } else {
    const tableColumns = columns.length
      ? columns
      : new Array(3).fill({ width: tableWidth / 3, isHidden: false });
    return (
      <>
        {rows.map((row: string, index: number) => {
          return (
            <div
              className="tr"
              key={index}
              style={{
                display: "flex",
                flex: "1 0 auto",
              }}
            >
              {multiRowSelection && renderCheckBoxCell(false)}
              {tableColumns.map((column: any, colIndex: number) => {
                return (
                  <div
                    className="td"
                    key={colIndex}
                    style={{
                      width: column.width + "px",
                      boxSizing: "border-box",
                      flex: `${column.width} 0 auto`,
                    }}
                  />
                );
              })}
            </div>
          );
        })}
      </>
    );
  }
};

const AscendingIcon = styled(ControlIcons.SORT_CONTROL as AnyStyledComponent)`
  padding: 0;
  position: relative;
  top: 12px;
  cursor: pointer;
  transform: rotate(180deg);
  && svg {
    path {
      fill: ${(props) => props.theme.colors.secondary};
    }
  }
`;

const DescendingIcon = styled(ControlIcons.SORT_CONTROL as AnyStyledComponent)`
  padding: 0;
  position: relative;
  top: 3px;
  cursor: pointer;
  && svg {
    path {
      fill: ${(props) => props.theme.colors.secondary};
    }
  }
`;

export function TableHeaderCell(props: {
  columnName: string;
  columnIndex: number;
  isHidden: boolean;
  isAscOrder?: boolean;
  sortTableColumn: (columnIndex: number, asc: boolean) => void;
  isResizingColumn: boolean;
  column: any;
}) {
  const { column } = props;
  const handleSortColumn = () => {
    if (props.isResizingColumn) return;
    let columnIndex = props.columnIndex;
    if (props.isAscOrder === true) {
      columnIndex = -1;
    }
    const sortOrder =
      props.isAscOrder === undefined ? false : !props.isAscOrder;
    props.sortTableColumn(columnIndex, sortOrder);
  };

  return (
    <div
      {...column.getHeaderProps()}
      className="th header-reorder"
      onClick={handleSortColumn}
    >
      {props.isAscOrder !== undefined ? (
        <SortIconWrapper>
          {props.isAscOrder ? (
            <AscendingIcon height={16} width={16} />
          ) : (
            <DescendingIcon height={16} width={16} />
          )}
        </SortIconWrapper>
      ) : null}
      <DraggableHeaderWrapper
        className={
          !props.isHidden
            ? `draggable-header ${
                props.isAscOrder !== undefined ? "sorted" : ""
              }`
            : "hidden-header"
        }
        horizontalAlignment={column.columnProperties.horizontalAlignment}
      >
        {props.columnName}
      </DraggableHeaderWrapper>
      <div
        {...column.getResizerProps()}
        className={`resizer ${column.isResizing ? "isResizing" : ""}`}
        onClick={(e: React.MouseEvent<HTMLElement>) => {
          e.preventDefault();
          e.stopPropagation();
        }}
      />
    </div>
  );
}

export function getDefaultColumnProperties(
  accessor: string,
  index: number,
  widgetName: string,
  isDerived?: boolean,
): ColumnProperties {
  const columnProps = {
    index: index,
    width: 150,
    id: accessor,
    horizontalAlignment: CellAlignmentTypes.LEFT,
    verticalAlignment: VerticalAlignmentTypes.CENTER,
    columnType: ColumnTypes.TEXT,
    textColor: Colors.THUNDER,
    textSize: TextSizes.PARAGRAPH,
    fontStyle: FontStyleTypes.REGULAR,
    enableFilter: true,
    enableSort: true,
    isVisible: true,
    isDisabled: false,
    isCellVisible: true,
    isDerived: !!isDerived,
    label: accessor,
    computedValue: isDerived
      ? ""
      : `{{${widgetName}.sanitizedTableData.map((currentRow) => ( currentRow.${accessor}))}}`,
  };

  return columnProps;
}

export function getTableStyles(props: TableStyles) {
  return {
    textColor: props.textColor,
    textSize: props.textSize,
    fontStyle: props.fontStyle,
    cellBackground: props.cellBackground,
    verticalAlignment: props.verticalAlignment,
    horizontalAlignment: props.horizontalAlignment,
  };
}

const SingleDropDown = Select.ofType<DropdownOption>();

const StyledSingleDropDown = styled(SingleDropDown)`
  div {
    padding: 0 10px;
    display: flex;
    justify-content: center;
    align-items: center;
    height: 100%;
  }
  span {
    width: 100%;
    height: 100%;
    position: relative;
  }
  .${Classes.BUTTON} {
    display: flex;
    width: 100%;
    align-items: center;
    justify-content: space-between;
    box-shadow: none;
    background: transparent;
    min-height: 32px;
  }
  .${Classes.BUTTON_TEXT} {
    text-overflow: ellipsis;
    text-align: left;
    overflow: hidden;
    display: -webkit-box;
    -webkit-line-clamp: 1;
    -webkit-box-orient: vertical;
  }
  && {
    .${Classes.ICON} {
      width: fit-content;
      color: ${Colors.SLATE_GRAY};
    }
  }
`;

export const renderDropdown = (props: {
  options: DropdownOption[];
  isCellVisible: boolean;
  onItemSelect: (onOptionChange: string, item: DropdownOption) => void;
  onOptionChange: string;
  selectedIndex?: number;
}) => {
  const isOptionSelected = (selectedOption: DropdownOption) => {
    const optionIndex = findIndex(props.options, (option) => {
      return option.value === selectedOption.value;
    });
    return optionIndex === props.selectedIndex;
  };
  const renderSingleSelectItem = (
    option: DropdownOption,
    itemProps: IItemRendererProps,
  ) => {
    if (!itemProps.modifiers.matchesPredicate) {
      return null;
    }
    if (!props.isCellVisible) {
      return null;
    }
    const isSelected: boolean = isOptionSelected(option);
    return (
      <MenuItem
        active={isSelected}
        className="single-select"
        key={option.value}
        onClick={itemProps.handleClick}
        text={option.label}
      />
    );
  };
  return (
    <div onClick={stopClickEventPropagation} style={{ height: "100%" }}>
      <StyledSingleDropDown
        filterable={false}
        itemRenderer={renderSingleSelectItem}
        items={props.options}
        onItemSelect={(item: DropdownOption) => {
          props.onItemSelect(props.onOptionChange, item);
        }}
        popoverProps={{
          minimal: true,
          usePortal: true,
          popoverClassName: "select-popover-wrapper",
        }}
      >
        <BButton
          rightIcon={IconNames.CHEVRON_DOWN}
          text={
            !isEmpty(props.options) &&
            props.selectedIndex !== undefined &&
            props.selectedIndex > -1
              ? props.options[props.selectedIndex].label
              : "-- Select --"
          }
        />
      </StyledSingleDropDown>
    </div>
  );
};

const StyledDropDownComponent = styled.div`
  width: 100%;
`;

/**
 * renders select component for each cell where column type is "select"
 * column properties have additional props related to select i.e. options, defaultOptionValue, onOptionChange
 * onOptionChange call, parent handler set new data into meta properties
 */
export function SelectCell(props: {
  value: any;
  action: string;
  columnId: string;
  options: DropdownOption[];
  placeholderText: string | undefined;
  isDisabled: boolean;
  isHidden: boolean;
  onOptionChange: (
    columnId: string,
    rowIndex: number,
    action: string,
    optionSelected: DropdownOption,
  ) => void;
  cellProperties: CellLayoutProperties;
  isCellVisible: boolean;
  widgetId: string;
  rowIndex: number;
}) {
  const selectedIndex = findIndex(
    props.options,
    (option) => option.value === props.value,
  );
  const handleOptionChange = useCallback(
    (optionSelected) => {
      props.onOptionChange(
        props.columnId,
        props.rowIndex,
        props.action,
        optionSelected,
      );
    },
    [props.columnId, props.rowIndex, props.action],
  );
  return (
    <CellWrapper
      cellProperties={props.cellProperties}
      isCellVisible={props.isCellVisible}
      isHidden={props.isHidden}
      onClick={stopClickEventPropagation}
    >
      <StyledDropDownComponent>
        <DropDownComponent
          disabled={Boolean(props.isDisabled)}
          height={0}
          isFilterable={false}
          isLoading={false}
          onFilterChange={noop}
          onOptionSelected={handleOptionChange}
          options={props.options}
          placeholder={props.placeholderText}
          selectedIndex={selectedIndex}
          serverSideFiltering={false}
          widgetId={`dropdown-${props.widgetId}`}
          width={0}
        />
      </StyledDropDownComponent>
    </CellWrapper>
  );
}<|MERGE_RESOLUTION|>--- conflicted
+++ resolved
@@ -1,15 +1,10 @@
-<<<<<<< HEAD
 import React, { useState, useCallback } from "react";
-import { MenuItem, Classes, Button as BButton } from "@blueprintjs/core";
-=======
-import React, { useState } from "react";
 import {
   MenuItem,
   Classes,
   Button as BButton,
   Alignment,
 } from "@blueprintjs/core";
->>>>>>> e60b01cc
 import {
   CellWrapper,
   CellCheckboxWrapper,
@@ -51,11 +46,8 @@
 
 //TODO(abstraction leak)
 import { StyledButton } from "widgets/IconButtonWidget/component";
-<<<<<<< HEAD
 import DropDownComponent from "widgets/DropdownWidget/component";
-=======
 import MenuButtonTableComponent from "./components/menuButtonTableComponent";
->>>>>>> e60b01cc
 import { stopClickEventPropagation } from "utils/helpers";
 
 export const renderCell = (
