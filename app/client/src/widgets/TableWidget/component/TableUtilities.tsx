--- conflicted
+++ resolved
@@ -715,28 +715,18 @@
   width: 100%;
 `;
 
-<<<<<<< HEAD
-=======
 /**
  * renders select component for each cell where column type is "select"
  * column properties have additional props related to select i.e. options, defaultOptionValue, onOptionChange
  * onOptionChange call, parent handler set new data into meta properties
  */
->>>>>>> 786c7d1b
 export function SelectCell(props: {
   value: any;
   action: string;
   columnId: string;
   options: DropdownOption[];
-<<<<<<< HEAD
-  defaultOptionValue: string | undefined;
   placeholderText: string | undefined;
   isDisabled: boolean;
-  serverSideFiltering: boolean;
-=======
-  placeholderText: string | undefined;
-  isDisabled: boolean;
->>>>>>> 786c7d1b
   isHidden: boolean;
   onOptionChange: (
     columnId: string,
@@ -753,8 +743,6 @@
     props.options,
     (option) => option.value === props.value,
   );
-<<<<<<< HEAD
-=======
   const handleOptionChange = useCallback(
     (optionSelected) => {
       props.onOptionChange(
@@ -766,16 +754,12 @@
     },
     [props.columnId, props.rowIndex, props.action],
   );
->>>>>>> 786c7d1b
   return (
     <CellWrapper
       cellProperties={props.cellProperties}
       isCellVisible={props.isCellVisible}
       isHidden={props.isHidden}
-<<<<<<< HEAD
-=======
       onClick={stopClickEventPropagation}
->>>>>>> 786c7d1b
     >
       <StyledDropDownComponent>
         <DropDownComponent
@@ -784,33 +768,17 @@
           isFilterable={false}
           isLoading={false}
           onFilterChange={noop}
-<<<<<<< HEAD
-          onOptionSelected={(optionSelected) => {
-            props.onOptionChange(
-              props.columnId,
-              props.rowIndex,
-              props.action,
-              optionSelected,
-            );
-          }}
-          options={props.options}
-          placeholder={props.placeholderText}
-          selectedIndex={selectedIndex}
-          serverSideFiltering={props.serverSideFiltering}
-=======
           onOptionSelected={handleOptionChange}
           options={props.options}
           placeholder={props.placeholderText}
           selectedIndex={selectedIndex}
           serverSideFiltering={false}
->>>>>>> 786c7d1b
           widgetId={`dropdown-${props.widgetId}`}
           width={0}
         />
       </StyledDropDownComponent>
     </CellWrapper>
   );
-<<<<<<< HEAD
 }
 
 export function SwitchCell(props: {
@@ -864,6 +832,4 @@
       />
     </SwitchCellWrapper>
   );
-=======
->>>>>>> 786c7d1b
 }