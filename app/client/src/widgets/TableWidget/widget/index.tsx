import React, { lazy, Suspense } from "react";
import log from "loglevel";
import moment from "moment";
import {
  isNumber,
  isString,
  isNil,
  isEqual,
  xor,
  without,
  isBoolean,
<<<<<<< HEAD
=======
  cloneDeep,
>>>>>>> 786c7d1b
  size,
  setWith,
  isArray,
} from "lodash";

import BaseWidget, { WidgetState } from "widgets/BaseWidget";
import { RenderModes, WidgetType } from "constants/WidgetConstants";
import { EventType } from "constants/AppsmithActionConstants/ActionConstants";
import {
  getDefaultColumnProperties,
  getTableStyles,
  renderCell,
  renderDropdown,
  renderActions,
  SelectCell,
  renderIconButton,
  SwitchCell,
} from "../component/TableUtilities";
import { getAllTableColumnKeys } from "../component/TableHelpers";
import Skeleton from "components/utils/Skeleton";
import { noop, retryPromise } from "utils/AppsmithUtils";

import { getDynamicBindings } from "utils/DynamicBindingUtils";
import { ReactTableFilter, OperatorTypes } from "../component/Constants";
import { TableWidgetProps } from "../constants";
import derivedProperties from "./parseDerivedProperties";
import { DropdownOption } from "components/constants";
import {
  ColumnProperties,
  CellLayoutProperties,
  ReactTableColumnProps,
  ColumnTypes,
  CompactModeTypes,
  SortOrderTypes,
} from "../component/Constants";
import tablePropertyPaneConfig from "./propertyConfig";
import { BatchPropertyUpdatePayload } from "actions/controlActions";
import { IconName } from "@blueprintjs/icons";
import { Colors } from "constants/Colors";

const ReactTableComponent = lazy(() =>
  retryPromise(() => import("../component")),
);

class TableWidget extends BaseWidget<TableWidgetProps, WidgetState> {
  static getPropertyValidationMap() {
    throw new Error("Method not implemented.");
  }
  static getPropertyPaneConfig() {
    return tablePropertyPaneConfig;
  }

  static getMetaPropertiesMap(): Record<string, any> {
    return {
      pageNo: 1,
      selectedRowIndex: undefined,
      selectedRowIndices: undefined,
      searchText: undefined,
      triggeredRowIndex: undefined,
      // The following meta property is used for rendering the table.
      filters: [],
      sortOrder: {
        column: "",
        order: null,
      },
      // shape : { [columnId]: { [rowIndex]: value, ... }, ...}
      editedColumnData: {},
      editedRowIndex: -1,
    };
  }

  static getDerivedPropertiesMap() {
    return {
      selectedRow: `{{(()=>{${derivedProperties.getSelectedRow}})()}}`,
      triggeredRow: `{{(()=>{${derivedProperties.getTriggeredRow}})()}}`,
      selectedRows: `{{(()=>{${derivedProperties.getSelectedRows}})()}}`,
      pageSize: `{{(()=>{${derivedProperties.getPageSize}})()}}`,
      triggerRowSelection: "{{!!this.onRowSelected}}",
      sanitizedTableData: `{{(()=>{${derivedProperties.getSanitizedTableData}})()}}`,
      tableColumns: `{{(()=>{${derivedProperties.getTableColumns}})()}}`,
      filteredTableData: `{{(()=>{ ${derivedProperties.getFilteredTableData}})()}}`,
    };
  }

  static getDefaultPropertiesMap(): Record<string, string> {
    return {
      searchText: "defaultSearchText",
      selectedRowIndex: "defaultSelectedRow",
      selectedRowIndices: "defaultSelectedRow",
    };
  }

  getBooleanPropertyValue = (value: any, index: number) => {
    if (isBoolean(value)) {
      return value;
    }
    if (Array.isArray(value) && isBoolean(value[index])) {
      return value[index];
    }
    return value;
  };

  getPropertyValue = (value: any, index: number, preserveCase = false) => {
    if (value && Array.isArray(value) && value[index]) {
      return preserveCase
        ? value[index].toString()
        : value[index].toString().toUpperCase();
    } else if (value) {
      return preserveCase ? value.toString() : value.toString().toUpperCase();
    } else {
      return value;
    }
  };

  getCellProperties = (
    columnProperties: ColumnProperties,
    rowIndex: number,
  ) => {
    const cellProperties: CellLayoutProperties = {
      horizontalAlignment: this.getPropertyValue(
        columnProperties.horizontalAlignment,
        rowIndex,
      ),
      verticalAlignment: this.getPropertyValue(
        columnProperties.verticalAlignment,
        rowIndex,
      ),
      cellBackground: this.getPropertyValue(
        columnProperties.cellBackground,
        rowIndex,
      ),
      buttonColor: this.getPropertyValue(
        columnProperties.buttonColor,
        rowIndex,
      ),
      buttonLabelColor: this.getPropertyValue(
        columnProperties.buttonLabelColor,
        rowIndex,
      ),
      buttonLabel: this.getPropertyValue(
        columnProperties.buttonLabel,
        rowIndex,
        true,
      ),
      iconName: this.getPropertyValue(
        columnProperties.iconName,
        rowIndex,
        true,
      ),
      buttonVariant: this.getPropertyValue(
        columnProperties.buttonVariant,
        rowIndex,
        true,
      ),
      borderRadius: this.getPropertyValue(
        columnProperties.borderRadius,
        rowIndex,
        true,
      ),
      boxShadow: this.getPropertyValue(
        columnProperties.boxShadow,
        rowIndex,
        true,
      ),
      boxShadowColor: this.getPropertyValue(
        columnProperties.boxShadowColor,
        rowIndex,
        true,
      ),
      textSize: this.getPropertyValue(columnProperties.textSize, rowIndex),
      textColor: this.getPropertyValue(columnProperties.textColor, rowIndex),
      fontStyle: this.getPropertyValue(columnProperties.fontStyle, rowIndex), //Fix this
      isVisible: this.getBooleanPropertyValue(
        columnProperties.isVisible,
        rowIndex,
      ),
      isDisabled: this.getBooleanPropertyValue(
        columnProperties.isDisabled,
        rowIndex,
      ),
      isCellVisible: this.getBooleanPropertyValue(
        columnProperties.isCellVisible,
        rowIndex,
      ),
      displayText: this.getPropertyValue(
        columnProperties.displayText,
        rowIndex,
        true,
      ),
      // column type select related properties
      placeholderText: this.getPropertyValue(
        columnProperties.placeholderText,
        rowIndex,
        true,
      ),
    };
    return cellProperties;
  };

  handleDropdowOptionChange = (
    columnId: string,
    rowIndex: number,
<<<<<<< HEAD
    action: string,
    optionSelected: DropdownOption,
  ) => {
    const editedColumnData = { ...this.props.editedColumnData };
=======
    dynamicString: string,
    optionSelected: DropdownOption,
  ) => {
    const editedColumnData = cloneDeep(this.props.editedColumnData);
>>>>>>> 786c7d1b
    setWith(
      editedColumnData,
      [columnId, rowIndex],
      optionSelected.value,
      Object,
    );

<<<<<<< HEAD
    this.props.updateWidgetMetaProperty("editedColumnData", editedColumnData, {
      triggerPropertyName: "onOptionChange",
      dynamicString: action,
      event: {
        type: EventType.ON_OPTION_CHANGE,
      },
    });

    this.props.updateWidgetMetaProperty("editedRowIndex", rowIndex);
  };

  handleSwitchChange = (
    columnId: string,
    rowIndex: number,
    action: string,
    isSwitchedOn: boolean,
  ) => {
    const editedColumnData = { ...this.props.editedColumnData };
    setWith(editedColumnData, [columnId, rowIndex], isSwitchedOn, Object);

    this.props.updateWidgetMetaProperty("editedColumnData", editedColumnData, {
      triggerPropertyName: "onChange",
      dynamicString: action,
      event: {
        type: EventType.ON_SWITCH_CHANGE,
      },
    });

    this.props.updateWidgetMetaProperty("editedRowIndex", rowIndex);
=======
    this.props.updateWidgetMetaProperty("editedColumnData", editedColumnData);
    this.props.updateWidgetMetaProperty("editedRowIndex", rowIndex);
    this.handleColumnAction(
      rowIndex,
      "onOptionChange",
      dynamicString,
      EventType.ON_OPTION_CHANGE,
    );
  };

  handleColumnAction = (
    rowIndex: number,
    triggerPropertyName: string,
    dynamicString: string,
    eventType: EventType,
  ) => {
    try {
      const rowData = [this.props.filteredTableData[rowIndex]];
      const { jsSnippets } = getDynamicBindings(dynamicString);
      const modifiedAction = jsSnippets.reduce((prev: string, next: string) => {
        return prev + `{{(currentRow) => { ${next} }}} `;
      }, "");
      if (modifiedAction) {
        super.executeAction({
          triggerPropertyName,
          dynamicString: modifiedAction,
          event: {
            type: eventType,
          },
          responseData: rowData,
        });
      }
    } catch (error) {
      log.debug("Error parsing row action", error);
    }
>>>>>>> 786c7d1b
  };

  getTableColumns = () => {
    let columns: ReactTableColumnProps[] = [];
    const hiddenColumns: ReactTableColumnProps[] = [];
    const { columnSizeMap } = this.props;
    const { componentWidth } = this.getComponentDimensions();
    let totalColumnSizes = 0;
    const defaultColumnWidth = 150;
    const allColumnProperties = this.props.tableColumns || [];

    for (let index = 0; index < allColumnProperties.length; index++) {
      const isAllCellVisible: boolean | boolean[] =
        allColumnProperties[index].isCellVisible;
      const columnProperties = allColumnProperties[index];
      const isHidden = !columnProperties.isVisible;
      const accessor = columnProperties.id;
      const columnData = {
        Header: columnProperties.label,
        accessor: accessor,
        width:
          columnSizeMap && columnSizeMap[accessor]
            ? columnSizeMap[accessor]
            : defaultColumnWidth,
        minWidth: 60,
        draggable: true,
        isHidden: false,
        isAscOrder: columnProperties.isAscOrder,
        isDerived: columnProperties.isDerived,
        metaProperties: {
          isHidden: isHidden,
          type: columnProperties.columnType,
          format: columnProperties?.outputFormat || "",
          inputFormat: columnProperties?.inputFormat || "",
        },
        columnProperties: columnProperties,
        Cell: (props: any) => {
          const rowIndex: number = props.cell.row.index;
          const data = this.props.filteredTableData[rowIndex];
          const originalIndex = data?.__originalIndex__ || rowIndex;

          // cellProperties order or size does not change when filter/sorting/grouping is applied
          // on the data thus original index is need to identify the column's cell property.
          const cellProperties = this.getCellProperties(
            columnProperties,
            originalIndex,
          );
          if (columnProperties.columnType === "button") {
            let isSelected = false;
            if (this.props.multiRowSelection) {
              isSelected =
                Array.isArray(this.props.selectedRowIndices) &&
                this.props.selectedRowIndices.includes(rowIndex);
            } else {
              isSelected = this.props.selectedRowIndex === rowIndex;
            }
            const buttonProps = {
              isSelected: isSelected,
              onCommandClick: (action: string, onComplete: () => void) =>
                this.onCommandClick(rowIndex, action, onComplete),
              backgroundColor: cellProperties.buttonColor || "rgb(3, 179, 101)",
              buttonLabelColor: cellProperties.buttonLabelColor || "#FFFFFF",
              isDisabled: cellProperties.isDisabled || false,
              isCellVisible: cellProperties.isCellVisible ?? true,
              columnActions: [
                {
                  id: columnProperties.id,
                  label: cellProperties.buttonLabel || "Action",
                  dynamicTrigger: columnProperties.onClick || "",
                },
              ],
            };
            return renderActions(buttonProps, isHidden, cellProperties);
          } else if (columnProperties.columnType === "dropdown") {
            let options = [];
            try {
              options = JSON.parse(columnProperties.dropdownOptions || "");
            } catch (e) {}
            return renderDropdown({
              options: options,
              onItemSelect: this.onItemSelect,
              isCellVisible: cellProperties.isCellVisible ?? true,
              onOptionChange: columnProperties.onOptionChange || "",
              selectedIndex: isNumber(props.cell.value)
                ? props.cell.value
                : undefined,
            });
          } else if (columnProperties.columnType === "image") {
            const isSelected = !!props.row.isSelected;
            const isCellVisible = cellProperties.isCellVisible ?? true;
            const onClick = columnProperties.onClick
              ? () =>
                  this.onCommandClick(rowIndex, columnProperties.onClick, noop)
              : noop;
            return renderCell(
              props.cell.value,
              columnProperties.columnType,
              isHidden,
              cellProperties,
              componentWidth,
              isCellVisible,
              onClick,
              isSelected,
            );
          } else if (columnProperties.columnType === "select") {
            let options = [];
            try {
              options = JSON.parse(columnProperties.options || "");
            } catch (e) {
              if (Array.isArray(columnProperties.options)) {
                options = columnProperties.options;
              }
            }
            const isCellVisible = cellProperties.isCellVisible ?? true;
            return (
              <SelectCell
                action={columnProperties.onOptionChange}
                cellProperties={cellProperties}
                columnId={accessor}
<<<<<<< HEAD
                defaultOptionValue={columnProperties.defaultOptionValue}
                isCellVisible={isCellVisible}
                isDisabled={columnProperties.isDisabled}
                isHidden={isHidden}
                onOptionChange={this.handleDropdowOptionChange}
                options={options}
                placeholderText={columnProperties.placeholderText}
                rowIndex={rowIndex}
                serverSideFiltering={columnProperties.serverSideFiltering}
                value={props.cell.value}
                widgetId={this.props.widgetId}
              />
            );
          } else if (columnProperties.columnType === "switch") {
            const isCellVisible = cellProperties.isCellVisible ?? true;
            return (
              <SwitchCell
                action={columnProperties.onChange}
                alignWidget={columnProperties.alignWidget}
                cellProperties={cellProperties}
                columnId={accessor}
                defaultSwitchState={columnProperties.defaultSwitchState}
                isCellVisible={isCellVisible}
                isDisabled={columnProperties.isDisabled}
                isHidden={isHidden}
                label={columnProperties.switchLabel}
                onChange={this.handleSwitchChange}
=======
                isCellVisible={isCellVisible}
                isDisabled={Boolean(cellProperties.isDisabled)}
                isHidden={isHidden}
                onOptionChange={this.handleDropdowOptionChange}
                options={options}
                placeholderText={cellProperties.placeholderText}
>>>>>>> 786c7d1b
                rowIndex={rowIndex}
                value={props.cell.value}
                widgetId={this.props.widgetId}
              />
            );
          } else if (columnProperties.columnType === "iconButton") {
            const iconButtonProps = {
              isSelected: !!props.row.isSelected,
              onCommandClick: (action: string, onComplete: () => void) =>
                this.onCommandClick(rowIndex, action, onComplete),
              columnActions: [
                {
                  id: columnProperties.id,
                  dynamicTrigger: columnProperties.onClick || "",
                },
              ],
              iconName: cellProperties.iconName as IconName,
              buttonColor: cellProperties.buttonColor || Colors.GREEN,
              buttonVariant: cellProperties.buttonVariant,
              borderRadius: cellProperties.borderRadius,
              boxShadow: cellProperties.boxShadow,
              boxShadowColor: cellProperties.boxShadowColor,
              isCellVisible: cellProperties.isCellVisible ?? true,
            };
            return renderIconButton(iconButtonProps, isHidden, cellProperties);
          } else {
            const isCellVisible = cellProperties.isCellVisible ?? true;

            return renderCell(
              props.cell.value,
              columnProperties.columnType,
              isHidden,
              cellProperties,
              componentWidth,
              isCellVisible,
            );
          }
        },
      };

      // Hide Column when All cells are hidden
      if (
        (isBoolean(isAllCellVisible) && !isAllCellVisible) ||
        (isArray(isAllCellVisible) &&
          isAllCellVisible.every((v) => v === false)) ||
        isHidden
      ) {
        columnData.isHidden = true;
        hiddenColumns.push(columnData);
      } else {
        totalColumnSizes += columnData.width;
        columns.push(columnData);
      }
    }
    if (totalColumnSizes < componentWidth) {
      const lastColumnIndex = columns.length - 1;
      let remainingColumnsSize = 0;
      for (let i = 0; i < columns.length - 1; i++) {
        remainingColumnsSize += columns[i].width || defaultColumnWidth;
      }
      if (columns[lastColumnIndex]) {
        columns[lastColumnIndex].width =
          componentWidth - remainingColumnsSize < defaultColumnWidth
            ? defaultColumnWidth
            : componentWidth - remainingColumnsSize; //Min remaining width to be defaultColumnWidth
      }
    }
    if (hiddenColumns.length && this.props.renderMode === RenderModes.CANVAS) {
      columns = columns.concat(hiddenColumns);
    }
    return columns.filter((column: ReactTableColumnProps) => column.accessor);
  };

  transformData = (
    tableData: Array<Record<string, unknown>>,
    columns: ReactTableColumnProps[],
  ) => {
    const updatedTableData = [];
    // For each row in the tableData (filteredTableData)
    for (let row = 0; row < tableData.length; row++) {
      // Get the row object
      const data: { [key: string]: any } = tableData[row];
      if (data) {
        const tableRow: { [key: string]: any } = {};
        // For each column in the expected columns of the table
        for (let colIndex = 0; colIndex < columns.length; colIndex++) {
          // Get the column properties
          const column = columns[colIndex];
          const { accessor } = column;
          let value = data[accessor];
          if (column.metaProperties) {
            const type = column.metaProperties.type;
            switch (type) {
              case ColumnTypes.DATE:
                let isValidDate = true;
                let outputFormat = Array.isArray(column.metaProperties.format)
                  ? column.metaProperties.format[row]
                  : column.metaProperties.format;
                let inputFormat;
                try {
                  const type = Array.isArray(column.metaProperties.inputFormat)
                    ? column.metaProperties.inputFormat[row]
                    : column.metaProperties.inputFormat;
                  if (type !== "Epoch" && type !== "Milliseconds") {
                    inputFormat = type;
                    moment(value, inputFormat);
                  } else if (!isNumber(value)) {
                    isValidDate = false;
                  }
                } catch (e) {
                  isValidDate = false;
                }
                if (isValidDate) {
                  try {
                    if (outputFormat === "SAME_AS_INPUT") {
                      outputFormat = inputFormat;
                    }
                    if (column.metaProperties.inputFormat === "Milliseconds") {
                      value = Number(value);
                    } else if (column.metaProperties.inputFormat === "Epoch") {
                      value = 1000 * Number(value);
                    }
                    tableRow[accessor] = moment(value, inputFormat).format(
                      outputFormat,
                    );
                  } catch (e) {
                    log.debug("Unable to parse Date:", { e });
                    tableRow[accessor] = "";
                  }
                } else if (value) {
                  tableRow[accessor] = "Invalid Value";
                } else {
                  tableRow[accessor] = "";
                }
                break;
              default:
                const data =
                  isString(value) || isNumber(value)
                    ? value
                    : isNil(value)
                    ? ""
                    : JSON.stringify(value);
                tableRow[accessor] = data;
                break;
            }
          }
        }

        updatedTableData.push(tableRow);
      }
    }

    return updatedTableData;
  };

  getParsedComputedValues = (value: string | Array<unknown>) => {
    let computedValues: Array<unknown> = [];
    if (isString(value)) {
      try {
        computedValues = JSON.parse(value);
      } catch (e) {
        log.debug("Error parsing column value: ", value);
      }
    } else if (Array.isArray(value)) {
      computedValues = value;
    } else {
      log.debug("Error parsing column values:", value);
    }
    return computedValues;
  };

  getDerivedColumns = (
    derivedColumns: Record<string, ColumnProperties>,
    tableColumnCount: number,
  ) => {
    if (!derivedColumns) return [];
    //update index property of all columns in new derived columns
    return (
      Object.keys(derivedColumns)?.map((columnId: string, index: number) => {
        return {
          ...derivedColumns[columnId],
          index: index + tableColumnCount,
        };
      }) || []
    );
  };

  createTablePrimaryColumns = ():
    | Record<string, ColumnProperties>
    | undefined => {
    const {
      sanitizedTableData = [],
      primaryColumns = {},
      columnNameMap = {},
      columnTypeMap = {},
      derivedColumns = {},
      hiddenColumns = [],
      migrated,
    } = this.props;
    // Bail out if the data doesn't exist.
    // This is a temporary measure,
    // to solve for the scenario where the column properties are getting reset
    // Repurcussion: The primary columns control will never go into the "no data" state.
    if (isString(sanitizedTableData) || sanitizedTableData.length === 0) return;

    const previousColumnIds = Object.keys(primaryColumns);
    const tableColumns: Record<string, ColumnProperties> = {};
    //Get table level styles
    const tableStyles = getTableStyles(this.props);
    const columnKeys: string[] = getAllTableColumnKeys(sanitizedTableData);
    // Generate default column properties for all columns
    // But donot replace existing columns with the same id
    for (let index = 0; index < columnKeys.length; index++) {
      const i = columnKeys[index];
      const prevIndex = previousColumnIds.indexOf(i);
      if (prevIndex > -1) {
        // we found an existing property with the same column id use the previous properties
        tableColumns[i] = primaryColumns[i];
      } else {
        const columnProperties = getDefaultColumnProperties(
          i,
          index,
          this.props.widgetName,
        );
        if (migrated === false) {
          // Update column names using the names from the table before migration
          if ((columnNameMap as Record<string, string>)[i]) {
            columnProperties.label = columnNameMap[i];
          }
          // Update column types using types from the table before migration
          if (
            (columnTypeMap as Record<
              string,
              { type: ColumnTypes; inputFormat?: string; format?: string }
            >)[i]
          ) {
            columnProperties.columnType = columnTypeMap[i].type;
            columnProperties.inputFormat = columnTypeMap[i].inputFormat;
            columnProperties.outputFormat = columnTypeMap[i].format;
          }
          // Hide columns which were hidden in the table before migration
          if (hiddenColumns.indexOf(i) > -1) {
            columnProperties.isVisible = false;
          }
        }
        //add column properties along with table level styles
        tableColumns[columnProperties.id] = {
          ...columnProperties,
          ...tableStyles,
        };
      }
    }
    // Get derived columns
    const updatedDerivedColumns = this.getDerivedColumns(
      derivedColumns,
      Object.keys(tableColumns).length,
    );

    //add derived columns to primary columns
    updatedDerivedColumns.forEach((derivedColumn: ColumnProperties) => {
      tableColumns[derivedColumn.id] = derivedColumn;
    });

    const newColumnIds = Object.keys(tableColumns);

    if (xor(previousColumnIds, newColumnIds).length > 0) return tableColumns;
    else return;
  };

  updateColumnProperties = (
    tableColumns?: Record<string, ColumnProperties>,
  ) => {
    const { primaryColumns = {} } = this.props;
    const { columnOrder, migrated } = this.props;
    if (tableColumns) {
      const previousColumnIds = Object.keys(primaryColumns);
      const newColumnIds = Object.keys(tableColumns);

      if (xor(previousColumnIds, newColumnIds).length > 0) {
        const columnIdsToAdd = without(newColumnIds, ...previousColumnIds);

        const propertiesToAdd: Record<string, unknown> = {};
        columnIdsToAdd.forEach((id: string) => {
          Object.entries(tableColumns[id]).forEach(([key, value]) => {
            propertiesToAdd[`primaryColumns.${id}.${key}`] = value;
          });
        });

        // If new columnOrders have different values from the original columnOrders
        if (xor(newColumnIds, columnOrder).length > 0) {
          propertiesToAdd["columnOrder"] = newColumnIds;
        }

        const pathsToDelete: string[] = [];
        if (migrated === false) {
          propertiesToAdd["migrated"] = true;
        }
        const propertiesToUpdate: BatchPropertyUpdatePayload = {
          modify: propertiesToAdd,
        };

        const columnsIdsToDelete = without(previousColumnIds, ...newColumnIds);
        if (columnsIdsToDelete.length > 0) {
          columnsIdsToDelete.forEach((id: string) => {
            pathsToDelete.push(`primaryColumns.${id}`);
          });
          propertiesToUpdate.remove = pathsToDelete;
        }

        super.batchUpdateWidgetProperty(propertiesToUpdate, false);
      }
    }
  };

  componentDidMount() {
    const { sanitizedTableData } = this.props;
    let newPrimaryColumns;
    // When we have tableData, the primaryColumns order is unlikely to change
    // When we don't have tableData primaryColumns will not be available, so let's let it be.

    if (Array.isArray(sanitizedTableData) && sanitizedTableData.length > 0) {
      newPrimaryColumns = this.createTablePrimaryColumns();
      if (newPrimaryColumns) this.updateColumnProperties(newPrimaryColumns);
    }

<<<<<<< HEAD
    // set defaultOptionValue for column type "select" and "switch" if exist
    const columnIds = Object.keys(this.props.primaryColumns);
    const editedColumnData = { ...this.props.editedColumnData };
    for (let index = 0; index < columnIds.length; index++) {
      const column = this.props.primaryColumns[columnIds[index]];
      if (column.columnType === "select") {
        // set default value if exist
        if (column?.defaultOptionValue) {
          setWith(
            editedColumnData,
            [column.id, "defaultOptionValue"],
            column?.defaultOptionValue,
            Object,
          );
        }
      } else if (column.columnType === "switch") {
        setWith(
          editedColumnData,
          [column.id, "defaultOptionValue"],
          !!column?.defaultSwitchState,
          Object,
        );
      }
    }

    this.props.updateWidgetMetaProperty("editedColumnData", editedColumnData);
=======
    this.updateEditedColumnData();
>>>>>>> 786c7d1b
  }

  componentDidUpdate(prevProps: TableWidgetProps) {
    const { primaryColumns = {} } = this.props;

    // Bail out if santizedTableData is a string. This signifies an error in evaluations
    // Since, it is an error in evaluations, we should not attempt to process the data
    if (isString(this.props.sanitizedTableData)) return;

    // Check if data is modifed by comparing the stringified versions of the previous and next tableData
    const tableDataModified =
      JSON.stringify(this.props.sanitizedTableData) !==
      JSON.stringify(prevProps.sanitizedTableData);
    const editedColumnDataExist = size(this.props.editedColumnData);
    if (tableDataModified) {
      if (!editedColumnDataExist) {
        this.updateSelectedRowIndex();
      }
    }

    // If the user has changed the tableData OR
    // The binding has returned a new value
    if (tableDataModified && this.props.renderMode === RenderModes.CANVAS) {
      if (!editedColumnDataExist) {
        // Set filter to default
        const defaultFilter = [
          {
            column: "",
            operator: OperatorTypes.OR,
            value: "",
            condition: "",
          },
        ];
        this.applyFilters(defaultFilter);
      }
      // Get columns keys from this.props.tableData
      const columnIds: string[] = getAllTableColumnKeys(this.props.tableData);
      // Get column keys from columns except for derivedColumns
      const primaryColumnIds = Object.keys(primaryColumns).filter(
        (id: string) => {
          return !primaryColumns[id].isDerived; // Filter out the derived columns
        },
      );

      // If the keys which exist in the tableData are different from the ones available in primaryColumns
      if (xor(columnIds, primaryColumnIds).length > 0) {
        const newTableColumns = this.createTablePrimaryColumns(); // This updates the widget
        this.updateColumnProperties(newTableColumns);
      }
    }

    if (!this.props.pageNo) this.props.updateWidgetMetaProperty("pageNo", 1);

    //handle selected pageNo does not exist due to change of totalRecordsCount
    if (
      this.props.serverSidePaginationEnabled &&
      this.props.totalRecordsCount
    ) {
      const maxAllowedPageNumber = Math.ceil(
        this.props.totalRecordsCount / this.props.pageSize,
      );
      if (this.props.pageNo > maxAllowedPageNumber) {
        this.props.updateWidgetMetaProperty("pageNo", maxAllowedPageNumber);
      }
    } else if (
      this.props.serverSidePaginationEnabled !==
      prevProps.serverSidePaginationEnabled
    ) {
      //reset pageNo when serverSidePaginationEnabled is toggled
      this.props.updateWidgetMetaProperty("pageNo", 1);
    }

    // If the user has switched the mutiple row selection feature
    if (this.props.multiRowSelection !== prevProps.multiRowSelection) {
      // It is switched ON:
      if (this.props.multiRowSelection) {
        // Use the selectedRowIndex if available as default selected index
        const selectedRowIndices = this.props.selectedRowIndex
          ? [this.props.selectedRowIndex]
          : []; // Else use an empty array
        this.props.updateWidgetMetaProperty(
          "selectedRowIndices",
          selectedRowIndices,
        );
        this.props.updateWidgetMetaProperty("selectedRowIndex", -1);
      } else {
        this.props.updateWidgetMetaProperty("selectedRowIndices", []);
      }
    }

    // If the user changed the defaultSelectedRow(s)
    if (!isEqual(this.props.defaultSelectedRow, prevProps.defaultSelectedRow)) {
      //Runs only when defaultSelectedRow is changed from property pane
      this.updateSelectedRowIndex();
    }

    if (this.props.pageSize !== prevProps.pageSize) {
      //reset current page number when page size changes
      this.props.updateWidgetMetaProperty("pageNo", 1);
      if (this.props.onPageSizeChange) {
        super.executeAction({
          triggerPropertyName: "onPageSizeChange",
          dynamicString: this.props.onPageSizeChange,
          event: {
            type: EventType.ON_PAGE_SIZE_CHANGE,
          },
        });
      }
    }

    //Runs only when column properties are updated,
    // basically column type or column deleted
    if (!isEqual(this.props.primaryColumns, prevProps.primaryColumns)) {
<<<<<<< HEAD
      const columnIds = Object.keys(this.props.primaryColumns);
      const editedColumnData = { ...this.props.editedColumnData };
      for (let index = 0; index < columnIds.length; index++) {
        const column = this.props.primaryColumns[columnIds[index]];
        if (column.columnType === "select") {
          // set default value if exist
          if (column?.defaultOptionValue) {
            setWith(
              editedColumnData,
              [column.id, "defaultOptionValue"],
              column?.defaultOptionValue,
              Object,
            );
          }
        } else if (column.columnType === "switch") {
          setWith(
            editedColumnData,
            [column.id, "defaultOptionValue"],
            !!column?.defaultSwitchState,
            Object,
          );
        } else {
          // clean column data if column type change
          delete editedColumnData[column.id];
        }
      }
      // clean column data if column is deleted
      const editedColumnDataKeys = Object.keys(editedColumnData);
      for (let index = 0; index < editedColumnDataKeys.length; index++) {
        const editedKey = editedColumnDataKeys[index];
        if (!columnIds.includes(editedKey)) {
          delete editedColumnData[editedKey];
        }
      }
      this.props.updateWidgetMetaProperty("editedColumnData", editedColumnData);
      // if column edited by "select", do not reset selectedRowIndex
      // keep selectedRowIndex as last selected edited row
      if (size(editedColumnData)) {
        if (
          this.props.editedRowIndex !== -1 &&
          this.props.editedRowIndex !== this.props.selectedRowIndex
        ) {
          this.props.updateWidgetMetaProperty(
            "selectedRowIndex",
            this.props.editedRowIndex,
          );
        }
      }
=======
      this.updateEditedColumnData(true, true);
>>>>>>> 786c7d1b
    }
  }

  // editedColumnData is used to show temparary changed values in cell
  // update edited column data based on various column type
  // on componentDidMount and componentDidUpdate
  updateEditedColumnData = (
    shouldCleanData?: boolean,
    shouldStopResettingIndex?: boolean,
  ) => {
    const columnIds = Object.keys(this.props.primaryColumns);
    const editedColumnData = { ...this.props.editedColumnData };
    for (let index = 0; index < columnIds.length; index++) {
      const column = this.props.primaryColumns[columnIds[index]];
      if (column.columnType === "select") {
        // set default value if values exist
        if (column?.defaultOptionValue) {
          setWith(
            editedColumnData,
            [column.id, "defaultOptionValue"],
            column.defaultOptionValue,
            Object,
          );
        }
      } else {
        // clean column data if column type change
        delete editedColumnData[column.id];
      }
    }
    // value will be True when called from componentDidUpdate
    if (shouldCleanData) {
      const editedColumnDataKeys = Object.keys(editedColumnData);
      for (let index = 0; index < editedColumnDataKeys.length; index++) {
        const editedKey = editedColumnDataKeys[index];
        if (!columnIds.includes(editedKey)) {
          delete editedColumnData[editedKey];
        }
      }
    }
    this.props.updateWidgetMetaProperty("editedColumnData", editedColumnData);

    // if column edited by "select", do not reset selectedRowIndex
    // keep selectedRowIndex as last selected edited row
    // value will be True when called from componentDidUpdate
    if (shouldStopResettingIndex && size(editedColumnData)) {
      if (this.props.editedRowIndex !== this.props.selectedRowIndex) {
        this.props.updateWidgetMetaProperty(
          "selectedRowIndex",
          this.props.editedRowIndex,
        );
      }
    }
  };

  updateSelectedRowIndex = () => {
    if (!this.props.multiRowSelection) {
      const selectedRowIndex = isNumber(this.props.defaultSelectedRow)
        ? this.props.defaultSelectedRow
        : -1;
      this.props.updateWidgetMetaProperty("selectedRowIndex", selectedRowIndex);
    } else {
      const selectedRowIndices = Array.isArray(this.props.defaultSelectedRow)
        ? this.props.defaultSelectedRow
        : [];
      this.props.updateWidgetMetaProperty(
        "selectedRowIndices",
        selectedRowIndices,
      );
    }
  };

  getSelectedRowIndices = () => {
    let selectedRowIndices: number[] | undefined = this.props
      .selectedRowIndices;
    if (!this.props.multiRowSelection) selectedRowIndices = undefined;
    else {
      if (!Array.isArray(selectedRowIndices)) {
        if (Number.isInteger(selectedRowIndices))
          selectedRowIndices = [selectedRowIndices];
        else selectedRowIndices = [];
      }
    }
    return selectedRowIndices;
  };

  applyFilters = (filters: ReactTableFilter[]) => {
    this.resetSelectedRowIndex();
    this.props.updateWidgetMetaProperty("filters", filters);
  };

  toggleDrag = (disable: boolean) => {
    this.disableDrag(disable);
  };

  getPageView() {
    const {
      totalRecordsCount,
      delimiter,
      pageSize,
      filteredTableData = [],
      isVisibleDownload,
      isVisibleFilters,
      isVisiblePagination,
      isVisibleSearch,
    } = this.props;
    const tableColumns = this.getTableColumns() || [];
    const transformedData = this.transformData(filteredTableData, tableColumns);
    const isVisibleHeaderOptions =
      isVisibleDownload ||
      isVisibleFilters ||
      isVisiblePagination ||
      isVisibleSearch;

    const { componentHeight, componentWidth } = this.getComponentDimensions();

    return (
      <Suspense fallback={<Skeleton />}>
        <ReactTableComponent
          applyFilter={this.applyFilters}
          columnSizeMap={this.props.columnSizeMap}
          columns={tableColumns}
          compactMode={this.props.compactMode || CompactModeTypes.DEFAULT}
          delimiter={delimiter}
          disableDrag={this.toggleDrag}
          editMode={this.props.renderMode === RenderModes.CANVAS}
          filters={this.props.filters}
          handleReorderColumn={this.handleReorderColumn}
          handleResizeColumn={this.handleResizeColumn}
          height={componentHeight}
          isLoading={this.props.isLoading}
          isVisibleDownload={isVisibleDownload}
          isVisibleFilters={isVisibleFilters}
          isVisiblePagination={isVisiblePagination}
          isVisibleSearch={isVisibleSearch}
          multiRowSelection={this.props.multiRowSelection}
          nextPageClick={this.handleNextPageClick}
          onCommandClick={this.onCommandClick}
          onRowClick={this.handleRowClick}
          pageNo={this.props.pageNo}
          pageSize={
            isVisibleHeaderOptions ? Math.max(1, pageSize) : pageSize + 1
          }
          prevPageClick={this.handlePrevPageClick}
          searchKey={this.props.searchText}
          searchTableData={this.handleSearchTable}
          selectAllRow={this.handleAllRowSelect}
          selectedRowIndex={
            this.props.selectedRowIndex === undefined
              ? -1
              : this.props.selectedRowIndex
          }
          selectedRowIndices={this.getSelectedRowIndices()}
          serverSidePaginationEnabled={!!this.props.serverSidePaginationEnabled}
          sortTableColumn={this.handleColumnSorting}
          tableData={transformedData}
          totalRecordsCount={totalRecordsCount}
          triggerRowSelection={this.props.triggerRowSelection}
          unSelectAllRow={this.resetSelectedRowIndex}
          updatePageNo={this.updatePageNumber}
          widgetId={this.props.widgetId}
          widgetName={this.props.widgetName}
          width={componentWidth}
        />
      </Suspense>
    );
  }

  handleReorderColumn = (columnOrder: string[]) => {
    if (this.props.renderMode === RenderModes.CANVAS) {
      super.updateWidgetProperty("columnOrder", columnOrder);
    } else this.props.updateWidgetMetaProperty("columnOrder", columnOrder);
  };

  handleColumnSorting = (column: string, asc: boolean) => {
    this.resetSelectedRowIndex();
    const sortOrderProps =
      column === ""
        ? {
            column: "",
            order: null,
          }
        : {
            column: column,
            order: asc ? SortOrderTypes.asc : SortOrderTypes.desc,
          };
    this.props.updateWidgetMetaProperty("sortOrder", sortOrderProps, {
      triggerPropertyName: "onSort",
      dynamicString: this.props.onSort,
      event: {
        type: EventType.ON_SORT,
      },
    });
  };

  handleResizeColumn = (columnSizeMap: { [key: string]: number }) => {
    if (this.props.renderMode === RenderModes.CANVAS) {
      super.updateWidgetProperty("columnSizeMap", columnSizeMap);
    } else {
      this.props.updateWidgetMetaProperty("columnSizeMap", columnSizeMap);
    }
  };

  handleSearchTable = (searchKey: any) => {
    const { onSearchTextChanged } = this.props;
    this.resetSelectedRowIndex();
    this.props.updateWidgetMetaProperty("pageNo", 1);
    this.props.updateWidgetMetaProperty("searchText", searchKey, {
      triggerPropertyName: "onSearchTextChanged",
      dynamicString: onSearchTextChanged,
      event: {
        type: EventType.ON_SEARCH,
      },
    });
  };

  onCommandClick = (
    rowIndex: number,
    action: string,
    onComplete: () => void,
  ) => {
    try {
      const rowData = [this.props.filteredTableData[rowIndex]];
      this.props.updateWidgetMetaProperty(
        "triggeredRowIndex",
        this.props.filteredTableData[rowIndex].__originalIndex__,
      );
      const { jsSnippets } = getDynamicBindings(action);
      const modifiedAction = jsSnippets.reduce((prev: string, next: string) => {
        return prev + `{{(currentRow) => { ${next} }}} `;
      }, "");
      if (modifiedAction) {
        super.executeAction({
          triggerPropertyName: "onClick",
          dynamicString: modifiedAction,
          event: {
            type: EventType.ON_CLICK,
            callback: onComplete,
          },
          responseData: rowData,
        });
      } else {
        onComplete();
      }
    } catch (error) {
      log.debug("Error parsing row action", error);
    }
  };

  onItemSelect = (action: string) => {
    super.executeAction({
      dynamicString: action,
      event: {
        type: EventType.ON_OPTION_CHANGE,
      },
    });
  };

  handleAllRowSelect = (pageData: Record<string, unknown>[]) => {
    if (this.props.multiRowSelection) {
      const selectedRowIndices = pageData.map(
        (row: Record<string, unknown>) => row.index,
      );
      this.props.updateWidgetMetaProperty(
        "selectedRowIndices",
        selectedRowIndices,
      );
    }
  };

  handleRowClick = (rowData: Record<string, unknown>, index: number) => {
    if (this.props.multiRowSelection) {
      const selectedRowIndices = Array.isArray(this.props.selectedRowIndices)
        ? [...this.props.selectedRowIndices]
        : [];
      if (selectedRowIndices.includes(index)) {
        const rowIndex = selectedRowIndices.indexOf(index);
        selectedRowIndices.splice(rowIndex, 1);
        this.props.updateWidgetMetaProperty(
          "selectedRowIndices",
          selectedRowIndices,
        );
      } else {
        selectedRowIndices.push(index);
        //trigger onRowSelected  on row selection
        this.props.updateWidgetMetaProperty(
          "selectedRowIndices",
          selectedRowIndices,
          {
            triggerPropertyName: "onRowSelected",
            dynamicString: this.props.onRowSelected,
            event: {
              type: EventType.ON_ROW_SELECTED,
            },
          },
        );
      }
    } else {
      const selectedRowIndex = isNumber(this.props.selectedRowIndex)
        ? this.props.selectedRowIndex
        : -1;

      if (selectedRowIndex !== index) {
        this.props.updateWidgetMetaProperty("selectedRowIndex", index, {
          triggerPropertyName: "onRowSelected",
          dynamicString: this.props.onRowSelected,
          event: {
            type: EventType.ON_ROW_SELECTED,
          },
        });
      } else {
        //reset selected row
        this.props.updateWidgetMetaProperty("selectedRowIndex", -1);
      }
    }
  };

  updatePageNumber = (pageNo: number, event?: EventType) => {
    if (event) {
      this.props.updateWidgetMetaProperty("pageNo", pageNo, {
        triggerPropertyName: "onPageChange",
        dynamicString: this.props.onPageChange,
        event: {
          type: event,
        },
      });
    } else {
      this.props.updateWidgetMetaProperty("pageNo", pageNo);
    }
    if (this.props.onPageChange) {
      this.resetSelectedRowIndex();
    }
  };

  handleNextPageClick = () => {
    let pageNo = this.props.pageNo || 1;
    pageNo = pageNo + 1;
    this.props.updateWidgetMetaProperty("pageNo", pageNo, {
      triggerPropertyName: "onPageChange",
      dynamicString: this.props.onPageChange,
      event: {
        type: EventType.ON_NEXT_PAGE,
      },
    });
    if (this.props.onPageChange) {
      this.resetSelectedRowIndex();
    }
  };

  resetSelectedRowIndex = () => {
    if (!this.props.multiRowSelection) {
      const selectedRowIndex = isNumber(this.props.defaultSelectedRow)
        ? this.props.defaultSelectedRow
        : -1;
      this.props.updateWidgetMetaProperty("selectedRowIndex", selectedRowIndex);
    } else {
      const selectedRowIndices = Array.isArray(this.props.defaultSelectedRow)
        ? this.props.defaultSelectedRow
        : [];
      this.props.updateWidgetMetaProperty(
        "selectedRowIndices",
        selectedRowIndices,
      );
    }
  };

  handlePrevPageClick = () => {
    let pageNo = this.props.pageNo || 1;
    pageNo = pageNo - 1;
    if (pageNo >= 1) {
      this.props.updateWidgetMetaProperty("pageNo", pageNo, {
        triggerPropertyName: "onPageChange",
        dynamicString: this.props.onPageChange,
        event: {
          type: EventType.ON_PREV_PAGE,
        },
      });
      if (this.props.onPageChange) {
        this.resetSelectedRowIndex();
      }
    }
  };

  static getWidgetType(): WidgetType {
    return "TABLE_WIDGET";
  }
}

export default TableWidget;<|MERGE_RESOLUTION|>--- conflicted
+++ resolved
@@ -9,10 +9,6 @@
   xor,
   without,
   isBoolean,
-<<<<<<< HEAD
-=======
-  cloneDeep,
->>>>>>> 786c7d1b
   size,
   setWith,
   isArray,
@@ -215,17 +211,10 @@
   handleDropdowOptionChange = (
     columnId: string,
     rowIndex: number,
-<<<<<<< HEAD
-    action: string,
+    dynamicString: string,
     optionSelected: DropdownOption,
   ) => {
     const editedColumnData = { ...this.props.editedColumnData };
-=======
-    dynamicString: string,
-    optionSelected: DropdownOption,
-  ) => {
-    const editedColumnData = cloneDeep(this.props.editedColumnData);
->>>>>>> 786c7d1b
     setWith(
       editedColumnData,
       [columnId, rowIndex],
@@ -233,37 +222,6 @@
       Object,
     );
 
-<<<<<<< HEAD
-    this.props.updateWidgetMetaProperty("editedColumnData", editedColumnData, {
-      triggerPropertyName: "onOptionChange",
-      dynamicString: action,
-      event: {
-        type: EventType.ON_OPTION_CHANGE,
-      },
-    });
-
-    this.props.updateWidgetMetaProperty("editedRowIndex", rowIndex);
-  };
-
-  handleSwitchChange = (
-    columnId: string,
-    rowIndex: number,
-    action: string,
-    isSwitchedOn: boolean,
-  ) => {
-    const editedColumnData = { ...this.props.editedColumnData };
-    setWith(editedColumnData, [columnId, rowIndex], isSwitchedOn, Object);
-
-    this.props.updateWidgetMetaProperty("editedColumnData", editedColumnData, {
-      triggerPropertyName: "onChange",
-      dynamicString: action,
-      event: {
-        type: EventType.ON_SWITCH_CHANGE,
-      },
-    });
-
-    this.props.updateWidgetMetaProperty("editedRowIndex", rowIndex);
-=======
     this.props.updateWidgetMetaProperty("editedColumnData", editedColumnData);
     this.props.updateWidgetMetaProperty("editedRowIndex", rowIndex);
     this.handleColumnAction(
@@ -299,7 +257,26 @@
     } catch (error) {
       log.debug("Error parsing row action", error);
     }
->>>>>>> 786c7d1b
+  };
+
+  handleSwitchChange = (
+    columnId: string,
+    rowIndex: number,
+    action: string,
+    isSwitchedOn: boolean,
+  ) => {
+    const editedColumnData = { ...this.props.editedColumnData };
+    setWith(editedColumnData, [columnId, rowIndex], isSwitchedOn, Object);
+
+    this.props.updateWidgetMetaProperty("editedColumnData", editedColumnData, {
+      triggerPropertyName: "onChange",
+      dynamicString: action,
+      event: {
+        type: EventType.ON_SWITCH_CHANGE,
+      },
+    });
+
+    this.props.updateWidgetMetaProperty("editedRowIndex", rowIndex);
   };
 
   getTableColumns = () => {
@@ -419,16 +396,13 @@
                 action={columnProperties.onOptionChange}
                 cellProperties={cellProperties}
                 columnId={accessor}
-<<<<<<< HEAD
-                defaultOptionValue={columnProperties.defaultOptionValue}
                 isCellVisible={isCellVisible}
-                isDisabled={columnProperties.isDisabled}
+                isDisabled={Boolean(cellProperties.isDisabled)}
                 isHidden={isHidden}
                 onOptionChange={this.handleDropdowOptionChange}
                 options={options}
-                placeholderText={columnProperties.placeholderText}
+                placeholderText={cellProperties.placeholderText}
                 rowIndex={rowIndex}
-                serverSideFiltering={columnProperties.serverSideFiltering}
                 value={props.cell.value}
                 widgetId={this.props.widgetId}
               />
@@ -447,14 +421,6 @@
                 isHidden={isHidden}
                 label={columnProperties.switchLabel}
                 onChange={this.handleSwitchChange}
-=======
-                isCellVisible={isCellVisible}
-                isDisabled={Boolean(cellProperties.isDisabled)}
-                isHidden={isHidden}
-                onOptionChange={this.handleDropdowOptionChange}
-                options={options}
-                placeholderText={cellProperties.placeholderText}
->>>>>>> 786c7d1b
                 rowIndex={rowIndex}
                 value={props.cell.value}
                 widgetId={this.props.widgetId}
@@ -780,36 +746,7 @@
       if (newPrimaryColumns) this.updateColumnProperties(newPrimaryColumns);
     }
 
-<<<<<<< HEAD
-    // set defaultOptionValue for column type "select" and "switch" if exist
-    const columnIds = Object.keys(this.props.primaryColumns);
-    const editedColumnData = { ...this.props.editedColumnData };
-    for (let index = 0; index < columnIds.length; index++) {
-      const column = this.props.primaryColumns[columnIds[index]];
-      if (column.columnType === "select") {
-        // set default value if exist
-        if (column?.defaultOptionValue) {
-          setWith(
-            editedColumnData,
-            [column.id, "defaultOptionValue"],
-            column?.defaultOptionValue,
-            Object,
-          );
-        }
-      } else if (column.columnType === "switch") {
-        setWith(
-          editedColumnData,
-          [column.id, "defaultOptionValue"],
-          !!column?.defaultSwitchState,
-          Object,
-        );
-      }
-    }
-
-    this.props.updateWidgetMetaProperty("editedColumnData", editedColumnData);
-=======
     this.updateEditedColumnData();
->>>>>>> 786c7d1b
   }
 
   componentDidUpdate(prevProps: TableWidgetProps) {
@@ -923,58 +860,7 @@
     //Runs only when column properties are updated,
     // basically column type or column deleted
     if (!isEqual(this.props.primaryColumns, prevProps.primaryColumns)) {
-<<<<<<< HEAD
-      const columnIds = Object.keys(this.props.primaryColumns);
-      const editedColumnData = { ...this.props.editedColumnData };
-      for (let index = 0; index < columnIds.length; index++) {
-        const column = this.props.primaryColumns[columnIds[index]];
-        if (column.columnType === "select") {
-          // set default value if exist
-          if (column?.defaultOptionValue) {
-            setWith(
-              editedColumnData,
-              [column.id, "defaultOptionValue"],
-              column?.defaultOptionValue,
-              Object,
-            );
-          }
-        } else if (column.columnType === "switch") {
-          setWith(
-            editedColumnData,
-            [column.id, "defaultOptionValue"],
-            !!column?.defaultSwitchState,
-            Object,
-          );
-        } else {
-          // clean column data if column type change
-          delete editedColumnData[column.id];
-        }
-      }
-      // clean column data if column is deleted
-      const editedColumnDataKeys = Object.keys(editedColumnData);
-      for (let index = 0; index < editedColumnDataKeys.length; index++) {
-        const editedKey = editedColumnDataKeys[index];
-        if (!columnIds.includes(editedKey)) {
-          delete editedColumnData[editedKey];
-        }
-      }
-      this.props.updateWidgetMetaProperty("editedColumnData", editedColumnData);
-      // if column edited by "select", do not reset selectedRowIndex
-      // keep selectedRowIndex as last selected edited row
-      if (size(editedColumnData)) {
-        if (
-          this.props.editedRowIndex !== -1 &&
-          this.props.editedRowIndex !== this.props.selectedRowIndex
-        ) {
-          this.props.updateWidgetMetaProperty(
-            "selectedRowIndex",
-            this.props.editedRowIndex,
-          );
-        }
-      }
-=======
       this.updateEditedColumnData(true, true);
->>>>>>> 786c7d1b
     }
   }
 
@@ -999,6 +885,13 @@
             Object,
           );
         }
+      } else if (column.columnType === "switch") {
+        setWith(
+          editedColumnData,
+          [column.id, "defaultOptionValue"],
+          !!column?.defaultSwitchState,
+          Object,
+        );
       } else {
         // clean column data if column type change
         delete editedColumnData[column.id];
