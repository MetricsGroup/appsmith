--- conflicted
+++ resolved
@@ -25,12 +25,9 @@
   renderCell,
   renderDropdown,
   renderActions,
-<<<<<<< HEAD
   SelectCell,
-=======
   renderMenuButton,
   RenderMenuButtonProps,
->>>>>>> e60b01cc
   renderIconButton,
 } from "../component/TableUtilities";
 import { getAllTableColumnKeys } from "../component/TableHelpers";
@@ -106,114 +103,6 @@
       selectedRowIndices: "defaultSelectedRow",
     };
   }
-
-<<<<<<< HEAD
-  getBooleanPropertyValue = (value: any, index: number) => {
-    if (isBoolean(value)) {
-      return value;
-    }
-    if (Array.isArray(value) && isBoolean(value[index])) {
-      return value[index];
-    }
-    return value;
-  };
-
-  getPropertyValue = (value: any, index: number, preserveCase = false) => {
-    if (value && Array.isArray(value) && value[index]) {
-      return preserveCase
-        ? value[index].toString()
-        : value[index].toString().toUpperCase();
-    } else if (value) {
-      return preserveCase ? value.toString() : value.toString().toUpperCase();
-    } else {
-      return value;
-    }
-  };
-
-  getCellProperties = (
-    columnProperties: ColumnProperties,
-    rowIndex: number,
-  ) => {
-    const cellProperties: CellLayoutProperties = {
-      horizontalAlignment: this.getPropertyValue(
-        columnProperties.horizontalAlignment,
-        rowIndex,
-      ),
-      verticalAlignment: this.getPropertyValue(
-        columnProperties.verticalAlignment,
-        rowIndex,
-      ),
-      cellBackground: this.getPropertyValue(
-        columnProperties.cellBackground,
-        rowIndex,
-      ),
-      buttonColor: this.getPropertyValue(
-        columnProperties.buttonColor,
-        rowIndex,
-      ),
-      buttonLabelColor: this.getPropertyValue(
-        columnProperties.buttonLabelColor,
-        rowIndex,
-      ),
-      buttonLabel: this.getPropertyValue(
-        columnProperties.buttonLabel,
-        rowIndex,
-        true,
-      ),
-      iconName: this.getPropertyValue(
-        columnProperties.iconName,
-        rowIndex,
-        true,
-      ),
-      buttonVariant: this.getPropertyValue(
-        columnProperties.buttonVariant,
-        rowIndex,
-        true,
-      ),
-      borderRadius: this.getPropertyValue(
-        columnProperties.borderRadius,
-        rowIndex,
-        true,
-      ),
-      boxShadow: this.getPropertyValue(
-        columnProperties.boxShadow,
-        rowIndex,
-        true,
-      ),
-      boxShadowColor: this.getPropertyValue(
-        columnProperties.boxShadowColor,
-        rowIndex,
-        true,
-      ),
-      textSize: this.getPropertyValue(columnProperties.textSize, rowIndex),
-      textColor: this.getPropertyValue(columnProperties.textColor, rowIndex),
-      fontStyle: this.getPropertyValue(columnProperties.fontStyle, rowIndex), //Fix this
-      isVisible: this.getBooleanPropertyValue(
-        columnProperties.isVisible,
-        rowIndex,
-      ),
-      isDisabled: this.getBooleanPropertyValue(
-        columnProperties.isDisabled,
-        rowIndex,
-      ),
-      isCellVisible: this.getBooleanPropertyValue(
-        columnProperties.isCellVisible,
-        rowIndex,
-      ),
-      displayText: this.getPropertyValue(
-        columnProperties.displayText,
-        rowIndex,
-        true,
-      ),
-      // column type select related properties
-      placeholderText: this.getPropertyValue(
-        columnProperties.placeholderText,
-        rowIndex,
-        true,
-      ),
-    };
-    return cellProperties;
-  };
 
   handleDropdowOptionChange = (
     columnId: string,
@@ -266,8 +155,6 @@
     }
   };
 
-=======
->>>>>>> e60b01cc
   getTableColumns = () => {
     let columns: ReactTableColumnProps[] = [];
     const hiddenColumns: ReactTableColumnProps[] = [];
@@ -369,7 +256,6 @@
               onClick,
               isSelected,
             );
-<<<<<<< HEAD
           } else if (columnProperties.columnType === "select") {
             let options = [];
             try {
@@ -396,7 +282,6 @@
                 widgetId={this.props.widgetId}
               />
             );
-=======
           } else if (columnProperties.columnType === "menuButton") {
             const menuButtonProps: RenderMenuButtonProps = {
               isSelected: !!props.row.isSelected,
@@ -416,7 +301,6 @@
               label: cellProperties.menuButtonLabel ?? "Open menu",
             };
             return renderMenuButton(menuButtonProps, isHidden, cellProperties);
->>>>>>> e60b01cc
           } else if (columnProperties.columnType === "iconButton") {
             const iconButtonProps = {
               isSelected: isSelected,
