import { get } from "lodash";
import { Colors } from "constants/Colors";
import { ColumnProperties } from "../component/Constants";
import { TableWidgetProps } from "../constants";
import { ValidationTypes } from "constants/WidgetValidation";
import { EvaluationSubstitutionType } from "entities/DataTree/dataTreeFactory";
import { AutocompleteDataType } from "utils/autocomplete/TernServer";
import { PropertyPaneConfig } from "constants/PropertyControlConstants";
import { ButtonBorderRadiusTypes } from "components/constants";

enum ColumnTypes {
  TEXT = "text",
  URL = "url",
  NUMBER = "number",
  IMAGE = "image",
  VIDEO = "video",
  DATE = "date",
  BUTTON = "button",
  ICON_BUTTON = "iconButton",
  SELECT = "select",
<<<<<<< HEAD
  SWITCH = "switch",
=======
>>>>>>> 786c7d1b
}

function defaultSelectedRowValidation(
  value: unknown,
  props: TableWidgetProps,
  _: any,
) {
  if (props) {
    if (props.multiRowSelection) {
      if (props && !props.multiRowSelection)
        return { isValid: true, parsed: undefined };

      if (_.isString(value)) {
        const trimmed = (value as string).trim();
        try {
          const parsedArray = JSON.parse(trimmed);
          if (Array.isArray(parsedArray)) {
            const sanitized = parsedArray.filter((entry) => {
              return (
                Number.isInteger(parseInt(entry, 10)) &&
                parseInt(entry, 10) > -1
              );
            });
            return { isValid: true, parsed: sanitized };
          } else {
            throw Error("Not a stringified array");
          }
        } catch (e) {
          // If cannot be parsed as an array
          const arrayEntries = trimmed.split(",");
          const result: number[] = [];
          arrayEntries.forEach((entry: string) => {
            if (
              Number.isInteger(parseInt(entry, 10)) &&
              parseInt(entry, 10) > -1
            ) {
              if (!_.isNil(entry)) result.push(parseInt(entry, 10));
            }
          });
          return { isValid: true, parsed: result };
        }
      }
      if (Array.isArray(value)) {
        const sanitized = value.filter((entry) => {
          return (
            Number.isInteger(parseInt(entry, 10)) && parseInt(entry, 10) > -1
          );
        });
        return { isValid: true, parsed: sanitized };
      }
      if (Number.isInteger(value) && (value as number) > -1) {
        return { isValid: true, parsed: [value] };
      }
      return {
        isValid: false,
        parsed: [],
        message: `This value does not match type: number[]`,
      };
    } else {
      try {
        const _value: string = value as string;
        if (Number.isInteger(parseInt(_value, 10)) && parseInt(_value, 10) > -1)
          return { isValid: true, parsed: parseInt(_value, 10) };

        return {
          isValid: true,
          parsed: -1,
        };
      } catch (e) {
        return {
          isValid: true,
          parsed: -1,
        };
      }
    }
  }
  return {
    isValid: true,
    parsed: value,
  };
}

function totalRecordsCountValidation(
  value: unknown,
  props: TableWidgetProps,
  _?: any,
) {
  if (_.isNil(value) || value === "") {
    return {
      isValid: true,
      parsed: 0,
      message: "",
    };
  }
  if (!Number.isFinite(value) && !_.isString(value)) {
    return {
      isValid: false,
      parsed: 0,
      message: "This value must be a number",
    };
  }
  if (_.isString(value) && !/^\d+\.?\d*$/.test(value as string)) {
    return {
      isValid: false,
      parsed: 0,
      message: "This value must be a number",
    };
  }
  return {
    isValid: true,
    parsed: Number(value),
    message: "",
  };
}

// A hook to update all column styles when global table styles are updated
const updateColumnStyles = (
  props: TableWidgetProps,
  propertyPath: string,
  propertyValue: any,
): Array<{ propertyPath: string; propertyValue: any }> | undefined => {
  const { primaryColumns, derivedColumns = {} } = props;
  const propertiesToUpdate: Array<{
    propertyPath: string;
    propertyValue: any;
  }> = [];
  const tokens = propertyPath.split("."); // horizontalAlignment/textStyle
  const currentStyleName = tokens[0];
  // TODO: Figure out how propertyPaths will work when a nested property control is updating another property
  if (primaryColumns && currentStyleName) {
    // The style being updated currently

    // for each primary column
    Object.values(primaryColumns).map((column: ColumnProperties) => {
      // Current column property path
      const propertyPath = `primaryColumns.${column.id}.${currentStyleName}`;
      // Is current column a derived column
      const isDerived = primaryColumns[column.id].isDerived;

      // If it is a derived column and it exists in derivedColumns
      if (isDerived && derivedColumns[column.id]) {
        propertiesToUpdate.push({
          propertyPath: `derivedColumns.${column.id}.${currentStyleName}`,
          propertyValue: propertyValue,
        });
      }
      // Is this a dynamic binding property?
      const notADynamicBinding =
        !props.dynamicBindingPathList ||
        props.dynamicBindingPathList.findIndex(
          (item) => item.key === propertyPath,
        ) === -1;

      if (notADynamicBinding) {
        propertiesToUpdate.push({
          propertyPath: `primaryColumns.${column.id}.${currentStyleName}`,
          propertyValue: propertyValue,
        });
      }
    });
    if (propertiesToUpdate.length > 0) return propertiesToUpdate;
  }
  return;
};

// A hook for handling property updates when the primaryColumns
// has changed and it is supposed to update the derivedColumns
// For example, when we add a new column or update a derived column's name
// The propertyPath will be of the type `primaryColumns.columnId`
const updateDerivedColumnsHook = (
  props: TableWidgetProps,
  propertyPath: string,
  propertyValue: any,
): Array<{ propertyPath: string; propertyValue: any }> | undefined => {
  let propertiesToUpdate: Array<{
    propertyPath: string;
    propertyValue: any;
  }> = [];
  if (props && propertyValue) {
    // If we're adding a column, we need to add it to the `derivedColumns` property as well
    if (/^primaryColumns\.\w+$/.test(propertyPath)) {
      const newId = propertyValue.id;
      if (newId) {
        propertiesToUpdate = [
          {
            propertyPath: `derivedColumns.${newId}`,
            propertyValue,
          },
        ];
      }

      const oldColumnOrder = props.columnOrder || [];
      const newColumnOrder = [...oldColumnOrder, propertyValue.id];
      propertiesToUpdate.push({
        propertyPath: "columnOrder",
        propertyValue: newColumnOrder,
      });
    }
    // If we're updating a columns' name, we need to update the `derivedColumns` property as well.
    const regex = /^primaryColumns\.(\w+)\.(.*)$/;
    if (regex.test(propertyPath)) {
      const matches = propertyPath.match(regex);
      if (matches && matches.length === 3) {
        const columnId = parseInt(matches[1]);
        const columnProperty = matches[2];
        const primaryColumn = props.primaryColumns[columnId];
        const isDerived = primaryColumn ? primaryColumn.isDerived : false;

        const { derivedColumns = {} } = props;

        if (isDerived && derivedColumns && derivedColumns[columnId]) {
          propertiesToUpdate = [
            {
              propertyPath: `derivedColumns.${columnId}.${columnProperty}`,
              propertyValue: propertyValue,
            },
          ];
        }
      }
    }
    if (propertiesToUpdate.length > 0) return propertiesToUpdate;
  }
  return;
};
// Gets the base property path excluding the current property.
// For example, for  `primaryColumns[5].computedValue` it will return
// `primaryColumns[5]`
const getBasePropertyPath = (propertyPath: string): string | undefined => {
  try {
    const propertyPathRegex = /^(.*)\.\w+$/g;
    const matches = [...propertyPath.matchAll(propertyPathRegex)][0];
    if (matches && Array.isArray(matches) && matches.length === 2) {
      return matches[1];
    }
    return;
  } catch (e) {
    return;
  }
};

// Hide column which are not included in the array params
const hideByColumnType = (
  props: TableWidgetProps,
  propertyPath: string,
  columnTypes: ColumnTypes[],
  shouldUsePropertyPath?: boolean,
) => {
  const baseProperty = shouldUsePropertyPath
    ? propertyPath
    : getBasePropertyPath(propertyPath);
  const columnType = get(props, `${baseProperty}.columnType`, "");
  return !columnTypes.includes(columnType);
};

export default [
  {
    sectionName: "General",
    children: [
      {
        helpText:
          "Takes in an array of objects to display rows in the table. Bind data from an API using {{}}",
        propertyName: "tableData",
        label: "Table Data",
        controlType: "INPUT_TEXT",
        placeholderText: '[{ "name": "John" }]',
        inputType: "ARRAY",
        isBindProperty: true,
        isTriggerProperty: false,
        validation: {
          type: ValidationTypes.OBJECT_ARRAY,
          params: {
            default: [],
          },
        },
        evaluationSubstitutionType: EvaluationSubstitutionType.SMART_SUBSTITUTE,
      },
      {
        helpText: "Columns",
        propertyName: "primaryColumns",
        controlType: "PRIMARY_COLUMNS",
        label: "Columns",
        updateHook: updateDerivedColumnsHook,
        dependencies: ["derivedColumns", "columnOrder"],
        isBindProperty: false,
        isTriggerProperty: false,
        panelConfig: {
          editableTitle: true,
          titlePropertyName: "label",
          panelIdPropertyName: "id",
          updateHook: updateDerivedColumnsHook,
          dependencies: ["primaryColumns", "derivedColumns", "columnOrder"],
          children: [
            {
              sectionName: "Column Control",
              children: [
                {
                  propertyName: "columnType",
                  label: "Column Type",
                  controlType: "DROP_DOWN",
                  customJSControl: "COMPUTE_VALUE",
                  options: [
                    {
                      label: "Plain Text",
                      value: "text",
                    },
                    {
                      label: "URL",
                      value: "url",
                    },
                    {
                      label: "Number",
                      value: "number",
                    },
                    {
                      label: "Image",
                      value: "image",
                    },
                    {
                      label: "Video",
                      value: "video",
                    },
                    {
                      label: "Date",
                      value: "date",
                    },
                    {
                      label: "Button",
                      value: "button",
                    },
                    {
                      label: "Select",
                      value: "select",
                    },
                    {
                      label: "Icon Button",
                      value: "iconButton",
                    },
                    {
                      label: "Switch",
                      value: "switch",
                    },
                  ],
                  updateHook: updateDerivedColumnsHook,
                  dependencies: [
                    "primaryColumns",
                    "derivedColumns",
                    "columnOrder",
                  ],
                  isBindProperty: false,
                  isTriggerProperty: false,
                },
                {
                  propertyName: "displayText",
                  label: "Display Text",
                  controlType: "COMPUTE_VALUE",
                  customJSControl: "COMPUTE_VALUE",
                  updateHook: updateDerivedColumnsHook,
                  hidden: (props: TableWidgetProps, propertyPath: string) => {
                    const baseProperty = getBasePropertyPath(propertyPath);
                    const columnType = get(
                      props,
                      `${baseProperty}.columnType`,
                      "",
                    );
                    return columnType !== "url";
                  },
                  dependencies: [
                    "primaryColumns",
                    "derivedColumns",
                    "columnOrder",
                  ],
                  isBindProperty: false,
                  isTriggerProperty: false,
                },
                {
                  propertyName: "computedValue",
                  label: "Computed Value",
                  controlType: "COMPUTE_VALUE",
                  updateHook: updateDerivedColumnsHook,
                  hidden: (props: TableWidgetProps, propertyPath: string) => {
                    return hideByColumnType(props, propertyPath, [
                      ColumnTypes.DATE,
                      ColumnTypes.IMAGE,
                      ColumnTypes.NUMBER,
                      ColumnTypes.TEXT,
                      ColumnTypes.VIDEO,
                      ColumnTypes.URL,
                    ]);
                  },
                  dependencies: [
                    "primaryColumns",
                    "derivedColumns",
                    "columnOrder",
                  ],
                  isBindProperty: true,
                  isTriggerProperty: false,
                },
                {
                  propertyName: "isCellVisible",
                  dependencies: [
                    "primaryColumns",
                    "derivedColumns",
                    "columnType",
                  ],
                  label: "Visible",
                  helpText: "Controls the visibility of the cell in the column",
                  updateHook: updateDerivedColumnsHook,
                  defaultValue: true,
                  controlType: "SWITCH",
                  customJSControl: "COMPUTE_VALUE",
                  isJSConvertible: true,
                  isBindProperty: true,
                  isTriggerProperty: false,
                },
                {
                  propertyName: "inputFormat",
                  label: "Original Date Format",
                  controlType: "DROP_DOWN",
                  options: [
                    {
                      label: "UNIX timestamp (s)",
                      value: "Epoch",
                    },
                    {
                      label: "UNIX timestamp (ms)",
                      value: "Milliseconds",
                    },
                    {
                      label: "YYYY-MM-DD",
                      value: "YYYY-MM-DD",
                    },
                    {
                      label: "YYYY-MM-DD HH:mm",
                      value: "YYYY-MM-DD HH:mm",
                    },
                    {
                      label: "ISO 8601",
                      value: "YYYY-MM-DDTHH:mm:ss.sssZ",
                    },
                    {
                      label: "YYYY-MM-DDTHH:mm:ss",
                      value: "YYYY-MM-DDTHH:mm:ss",
                    },
                    {
                      label: "YYYY-MM-DD hh:mm:ss",
                      value: "YYYY-MM-DD hh:mm:ss",
                    },
                    {
                      label: "Do MMM YYYY",
                      value: "Do MMM YYYY",
                    },
                    {
                      label: "DD/MM/YYYY",
                      value: "DD/MM/YYYY",
                    },
                    {
                      label: "DD/MM/YYYY HH:mm",
                      value: "DD/MM/YYYY HH:mm",
                    },
                    {
                      label: "LLL",
                      value: "LLL",
                    },
                    {
                      label: "LL",
                      value: "LL",
                    },
                    {
                      label: "D MMMM, YYYY",
                      value: "D MMMM, YYYY",
                    },
                    {
                      label: "H:mm A D MMMM, YYYY",
                      value: "H:mm A D MMMM, YYYY",
                    },
                    {
                      label: "MM-DD-YYYY",
                      value: "MM-DD-YYYY",
                    },
                    {
                      label: "DD-MM-YYYY",
                      value: "DD-MM-YYYY",
                    },
                    {
                      label: "MM/DD/YYYY",
                      value: "MM/DD/YYYY",
                    },
                    {
                      label: "DD/MM/YYYY",
                      value: "DD/MM/YYYY",
                    },
                    {
                      label: "DD/MM/YY",
                      value: "DD/MM/YY",
                    },
                    {
                      label: "MM/DD/YY",
                      value: "MM/DD/YY",
                    },
                  ],
                  defaultValue: "YYYY-MM-DD HH:mm",
                  customJSControl: "COMPUTE_VALUE",
                  isJSConvertible: true,
                  updateHook: updateDerivedColumnsHook,
                  hidden: (props: TableWidgetProps, propertyPath: string) => {
                    const baseProperty = getBasePropertyPath(propertyPath);
                    const columnType = get(
                      props,
                      `${baseProperty}.columnType`,
                      "",
                    );
                    return columnType !== "date";
                  },
                  dependencies: [
                    "primaryColumns",
                    "derivedColumns",
                    "columnOrder",
                  ],
                  isBindProperty: true,
                  isTriggerProperty: false,
                },
                {
                  propertyName: "outputFormat",
                  label: "Display Date Format",
                  controlType: "DROP_DOWN",
                  customJSControl: "COMPUTE_VALUE",
                  isJSConvertible: true,
                  options: [
                    {
                      label: "UNIX timestamp (s)",
                      value: "Epoch",
                    },
                    {
                      label: "UNIX timestamp (ms)",
                      value: "Milliseconds",
                    },
                    {
                      label: "YYYY-MM-DD",
                      value: "YYYY-MM-DD",
                    },
                    {
                      label: "YYYY-MM-DD HH:mm",
                      value: "YYYY-MM-DD HH:mm",
                    },
                    {
                      label: "ISO 8601",
                      value: "YYYY-MM-DDTHH:mm:ss.sssZ",
                    },
                    {
                      label: "YYYY-MM-DDTHH:mm:ss",
                      value: "YYYY-MM-DDTHH:mm:ss",
                    },
                    {
                      label: "YYYY-MM-DD hh:mm:ss",
                      value: "YYYY-MM-DD hh:mm:ss",
                    },
                    {
                      label: "Do MMM YYYY",
                      value: "Do MMM YYYY",
                    },
                    {
                      label: "DD/MM/YYYY",
                      value: "DD/MM/YYYY",
                    },
                    {
                      label: "DD/MM/YYYY HH:mm",
                      value: "DD/MM/YYYY HH:mm",
                    },
                    {
                      label: "LLL",
                      value: "LLL",
                    },
                    {
                      label: "LL",
                      value: "LL",
                    },
                    {
                      label: "D MMMM, YYYY",
                      value: "D MMMM, YYYY",
                    },
                    {
                      label: "H:mm A D MMMM, YYYY",
                      value: "H:mm A D MMMM, YYYY",
                    },
                    {
                      label: "MM-DD-YYYY",
                      value: "MM-DD-YYYY",
                    },
                    {
                      label: "DD-MM-YYYY",
                      value: "DD-MM-YYYY",
                    },
                    {
                      label: "MM/DD/YYYY",
                      value: "MM/DD/YYYY",
                    },
                    {
                      label: "DD/MM/YYYY",
                      value: "DD/MM/YYYY",
                    },
                    {
                      label: "DD/MM/YY",
                      value: "DD/MM/YY",
                    },
                    {
                      label: "MM/DD/YY",
                      value: "MM/DD/YY",
                    },
                  ],
                  defaultValue: "YYYY-MM-DD HH:mm",
                  updateHook: updateDerivedColumnsHook,
                  hidden: (props: TableWidgetProps, propertyPath: string) => {
                    const baseProperty = getBasePropertyPath(propertyPath);
                    const columnType = get(
                      props,
                      `${baseProperty}.columnType`,
                      "",
                    );
                    return columnType !== "date";
                  },
                  dependencies: [
                    "primaryColumns",
                    "derivedColumns",
                    "columnType",
                  ],
                  isBindProperty: true,
                  isTriggerProperty: false,
                },
                {
                  helpText:
                    "Allows users to select a single option. Values must be unique",
                  propertyName: "options",
                  label: "Options",
                  controlType: "INPUT_TEXT",
                  placeholderText:
                    'Enter [{"label": "label1", "value": "value2"}]',
                  isBindProperty: true,
                  isTriggerProperty: false,
                  isJSConvertible: false,
                  validation: {
                    type: ValidationTypes.ARRAY,
                    params: {
                      unique: ["value"],
                      children: {
                        type: ValidationTypes.OBJECT,
                        params: {
                          required: true,
                          allowedKeys: [
                            {
                              name: "label",
                              type: ValidationTypes.TEXT,
                              params: {
                                default: "",
                                required: true,
                              },
                            },
                            {
                              name: "value",
                              type: ValidationTypes.TEXT,
                              params: {
                                default: "",
                                required: true,
                              },
                            },
                          ],
                        },
                      },
                    },
                  },
                  evaluationSubstitutionType:
                    EvaluationSubstitutionType.SMART_SUBSTITUTE,
                  dependencies: [
                    "primaryColumns",
                    "derivedColumns",
                    "columnOrder",
                  ],
                  updateHook: updateDerivedColumnsHook,
                  hidden: (props: TableWidgetProps, propertyPath: string) => {
<<<<<<< HEAD
                    const baseProperty = getBasePropertyPath(propertyPath);
                    const columnType = get(
                      props,
                      `${baseProperty}.columnType`,
                      "",
                    );
                    return columnType !== "select";
=======
                    return hideByColumnType(props, propertyPath, [
                      ColumnTypes.SELECT,
                    ]);
>>>>>>> 786c7d1b
                  },
                },
                {
                  helpText: "Selects the option with value by default",
                  propertyName: "defaultOptionValue",
                  label: "Default Value",
<<<<<<< HEAD
                  controlType: "INPUT_TEXT",
                  placeholderText: "Enter option value",
=======
                  controlType: "COMPUTE_VALUE",
>>>>>>> 786c7d1b
                  isBindProperty: true,
                  isTriggerProperty: false,
                  updateHook: updateDerivedColumnsHook,
                  hidden: (props: TableWidgetProps, propertyPath: string) => {
<<<<<<< HEAD
                    const baseProperty = getBasePropertyPath(propertyPath);
                    const columnType = get(
                      props,
                      `${baseProperty}.columnType`,
                      "",
                    );
                    return columnType !== "select";
=======
                    return hideByColumnType(props, propertyPath, [
                      ColumnTypes.SELECT,
                    ]);
>>>>>>> 786c7d1b
                  },
                  dependencies: [
                    "primaryColumns",
                    "derivedColumns",
                    "columnOrder",
                  ],
<<<<<<< HEAD
=======
                  validation: {
                    type: ValidationTypes.ARRAY,
                    params: {
                      children: {
                        type: ValidationTypes.TEXT,
                      },
                    },
                  },
>>>>>>> 786c7d1b
                },
                {
                  propertyName: "placeholderText",
                  label: "Placeholder",
<<<<<<< HEAD
                  controlType: "INPUT_TEXT",
                  placeholderText: "Enter placeholder text",
                  isBindProperty: true,
                  isTriggerProperty: false,
                  validation: { type: ValidationTypes.TEXT },
                  updateHook: updateDerivedColumnsHook,
                  hidden: (props: TableWidgetProps, propertyPath: string) => {
                    const baseProperty = getBasePropertyPath(propertyPath);
                    const columnType = get(
                      props,
                      `${baseProperty}.columnType`,
                      "",
                    );
                    return columnType !== "select";
                  },
                  dependencies: [
                    "primaryColumns",
                    "derivedColumns",
                    "columnOrder",
                  ],
                },
                {
                  propertyName: "switchLabel",
                  label: "Label",
                  controlType: "INPUT_TEXT",
                  helpText: "Displays a label next to the widget",
                  placeholderText: "Enter label text",
                  defaultValue: "Label",
                  isBindProperty: true,
                  isTriggerProperty: false,
                  validation: { type: ValidationTypes.TEXT },
                  updateHook: updateDerivedColumnsHook,
                  hidden: (props: TableWidgetProps, propertyPath: string) => {
                    const baseProperty = getBasePropertyPath(propertyPath);
                    const columnType = get(
                      props,
                      `${baseProperty}.columnType`,
                      "",
                    );
                    return columnType !== "switch";
                  },
                  dependencies: [
                    "primaryColumns",
                    "derivedColumns",
                    "columnOrder",
                  ],
                },
                {
                  propertyName: "defaultSwitchState",
                  label: "Default Selected",
                  helpText:
                    "On / Off the Switch by default. Changes to the default selection update the widget state",
                  controlType: "SWITCH",
                  isJSConvertible: true,
                  isBindProperty: true,
                  isTriggerProperty: false,
                  validation: { type: ValidationTypes.BOOLEAN },
                  updateHook: updateDerivedColumnsHook,
                  hidden: (props: TableWidgetProps, propertyPath: string) => {
                    const baseProperty = getBasePropertyPath(propertyPath);
                    const columnType = get(
                      props,
                      `${baseProperty}.columnType`,
                      "",
                    );
                    return columnType !== "switch";
=======
                  controlType: "COMPUTE_VALUE",
                  placeholderText: "Enter placeholder text",
                  isBindProperty: true,
                  isTriggerProperty: false,
                  updateHook: updateDerivedColumnsHook,
                  hidden: (props: TableWidgetProps, propertyPath: string) => {
                    return hideByColumnType(props, propertyPath, [
                      ColumnTypes.SELECT,
                    ]);
>>>>>>> 786c7d1b
                  },
                  dependencies: [
                    "primaryColumns",
                    "derivedColumns",
                    "columnOrder",
                  ],
<<<<<<< HEAD
                },
                {
                  propertyName: "alignWidget",
                  helpText: "Sets the alignment of the widget",
                  label: "Alignment",
                  controlType: "DROP_DOWN",
                  isBindProperty: true,
                  isTriggerProperty: false,
                  options: [
                    {
                      label: "Left",
                      value: "LEFT",
                    },
                    {
                      label: "Right",
                      value: "RIGHT",
                    },
                  ],
                  defaultValue: "LEFT",
                  updateHook: updateDerivedColumnsHook,
                  hidden: (props: TableWidgetProps, propertyPath: string) => {
                    const baseProperty = getBasePropertyPath(propertyPath);
                    const columnType = get(
                      props,
                      `${baseProperty}.columnType`,
                      "",
                    );
                    return columnType !== "switch";
                  },
                  dependencies: [
                    "primaryColumns",
                    "derivedColumns",
                    "columnOrder",
                  ],
=======
                  validation: {
                    type: ValidationTypes.ARRAY,
                    params: {
                      children: {
                        type: ValidationTypes.TEXT,
                      },
                    },
                  },
>>>>>>> 786c7d1b
                },
                {
                  propertyName: "isDisabled",
                  label: "Disabled",
                  controlType: "SWITCH",
<<<<<<< HEAD
                  isJSConvertible: true,
                  isBindProperty: true,
                  isTriggerProperty: false,
                  validation: { type: ValidationTypes.BOOLEAN },
=======
                  customJSControl: "COMPUTE_VALUE",
                  isJSConvertible: true,
                  isBindProperty: true,
                  isTriggerProperty: false,
>>>>>>> 786c7d1b
                  updateHook: updateDerivedColumnsHook,
                  hidden: (props: TableWidgetProps, propertyPath: string) => {
                    return hideByColumnType(props, propertyPath, [
                      ColumnTypes.SELECT,
<<<<<<< HEAD
                      ColumnTypes.SWITCH,
=======
>>>>>>> 786c7d1b
                    ]);
                  },
                  dependencies: [
                    "primaryColumns",
                    "derivedColumns",
                    "columnOrder",
                  ],
<<<<<<< HEAD
                },
                {
                  helpText: "Enables server side filtering of the data",
                  propertyName: "serverSideFiltering",
                  label: "Server Side Filtering",
                  controlType: "SWITCH",
                  isJSConvertible: true,
                  isBindProperty: true,
                  isTriggerProperty: false,
                  validation: { type: ValidationTypes.BOOLEAN },
                  updateHook: updateDerivedColumnsHook,
                  hidden: (props: TableWidgetProps, propertyPath: string) => {
                    const baseProperty = getBasePropertyPath(propertyPath);
                    const columnType = get(
                      props,
                      `${baseProperty}.columnType`,
                      "",
                    );
                    return columnType !== "select";
                  },
                  dependencies: [
                    "primaryColumns",
                    "derivedColumns",
                    "columnOrder",
                  ],
=======
                  validation: {
                    type: ValidationTypes.ARRAY,
                    params: {
                      children: {
                        type: ValidationTypes.BOOLEAN,
                      },
                    },
                  },
>>>>>>> 786c7d1b
                },
                {
                  propertyName: "onClick",
                  label: "onClick",
                  controlType: "ACTION_SELECTOR",
                  updateHook: updateDerivedColumnsHook,
                  hidden: (props: TableWidgetProps, propertyPath: string) => {
                    const baseProperty = getBasePropertyPath(propertyPath);
                    const columnType = get(
                      props,
                      `${baseProperty}.columnType`,
                      "",
                    );
                    return columnType !== "image";
                  },
                  dependencies: [
                    "primaryColumns",
                    "derivedColumns",
                    "columnOrder",
                  ],
                  isJSConvertible: true,
                  isBindProperty: true,
                  isTriggerProperty: true,
                },
                {
                  helpText: "Triggers an action when a user selects an option",
                  propertyName: "onOptionChange",
                  label: "onOptionChange",
                  controlType: "ACTION_SELECTOR",
<<<<<<< HEAD
                  isJSConvertible: true,
                  isBindProperty: true,
                  isTriggerProperty: true,
                  updateHook: updateDerivedColumnsHook,
                  hidden: (props: TableWidgetProps, propertyPath: string) => {
                    const baseProperty = getBasePropertyPath(propertyPath);
                    const columnType = get(
                      props,
                      `${baseProperty}.columnType`,
                      "",
                    );
                    return columnType !== "select";
                  },
                  dependencies: [
                    "primaryColumns",
                    "derivedColumns",
                    "columnOrder",
                  ],
                },
                {
                  helpText:
                    "Triggers an action when the switch state is changed",
                  propertyName: "onChange",
                  label: "onChange",
                  controlType: "ACTION_SELECTOR",
=======
                  additionalAutoComplete: (props: TableWidgetProps) => ({
                    currentRow: Object.assign(
                      {},
                      ...Object.keys(props.primaryColumns).map((key) => ({
                        [key]: "",
                      })),
                    ),
                  }),
>>>>>>> 786c7d1b
                  isJSConvertible: true,
                  isBindProperty: true,
                  isTriggerProperty: true,
                  updateHook: updateDerivedColumnsHook,
                  hidden: (props: TableWidgetProps, propertyPath: string) => {
                    return hideByColumnType(props, propertyPath, [
<<<<<<< HEAD
                      ColumnTypes.SWITCH,
=======
                      ColumnTypes.SELECT,
>>>>>>> 786c7d1b
                    ]);
                  },
                  dependencies: [
                    "primaryColumns",
                    "derivedColumns",
                    "columnOrder",
                  ],
                },
              ],
            },
            {
              sectionName: "Styles",
              hidden: (props: TableWidgetProps, propertyPath: string) => {
                return hideByColumnType(
                  props,
                  propertyPath,
                  [
                    ColumnTypes.TEXT,
                    ColumnTypes.DATE,
                    ColumnTypes.NUMBER,
                    ColumnTypes.URL,
                  ],
                  true,
                );
              },
              dependencies: ["primaryColumns", "derivedColumns"],
              children: [
                {
                  propertyName: "horizontalAlignment",
                  label: "Text Align",
                  controlType: "ICON_TABS",
                  options: [
                    {
                      icon: "LEFT_ALIGN",
                      value: "LEFT",
                    },
                    {
                      icon: "CENTER_ALIGN",
                      value: "CENTER",
                    },
                    {
                      icon: "RIGHT_ALIGN",
                      value: "RIGHT",
                    },
                  ],
                  defaultValue: "LEFT",
                  isJSConvertible: true,
                  customJSControl: "COMPUTE_VALUE",
                  updateHook: updateDerivedColumnsHook,
                  dependencies: [
                    "primaryColumns",
                    "derivedColumns",
                    "columnOrder",
                  ],
                  isBindProperty: true,
                  isTriggerProperty: false,
                },
                {
                  propertyName: "textSize",
                  label: "Text Size",
                  controlType: "DROP_DOWN",
                  isJSConvertible: true,
                  customJSControl: "COMPUTE_VALUE",
                  options: [
                    {
                      label: "Heading 1",
                      value: "HEADING1",
                      subText: "24px",
                      icon: "HEADING_ONE",
                    },
                    {
                      label: "Heading 2",
                      value: "HEADING2",
                      subText: "18px",
                      icon: "HEADING_TWO",
                    },
                    {
                      label: "Heading 3",
                      value: "HEADING3",
                      subText: "16px",
                      icon: "HEADING_THREE",
                    },
                    {
                      label: "Paragraph",
                      value: "PARAGRAPH",
                      subText: "14px",
                      icon: "PARAGRAPH",
                    },
                    {
                      label: "Paragraph 2",
                      value: "PARAGRAPH2",
                      subText: "12px",
                      icon: "PARAGRAPH_TWO",
                    },
                  ],
                  updateHook: updateDerivedColumnsHook,
                  dependencies: [
                    "primaryColumns",
                    "derivedColumns",
                    "columnOrder",
                  ],
                  isBindProperty: true,
                  isTriggerProperty: false,
                },
                {
                  propertyName: "fontStyle",
                  label: "Font Style",
                  controlType: "BUTTON_TABS",
                  options: [
                    {
                      icon: "BOLD_FONT",
                      value: "BOLD",
                    },
                    {
                      icon: "ITALICS_FONT",
                      value: "ITALIC",
                    },
                    {
                      icon: "UNDERLINE",
                      value: "UNDERLINE",
                    },
                  ],
                  isJSConvertible: true,
                  customJSControl: "COMPUTE_VALUE",
                  updateHook: updateDerivedColumnsHook,
                  dependencies: [
                    "primaryColumns",
                    "derivedColumns",
                    "columnOrder",
                  ],
                  isBindProperty: true,
                  isTriggerProperty: false,
                },
                {
                  propertyName: "verticalAlignment",
                  label: "Vertical Alignment",
                  controlType: "ICON_TABS",
                  options: [
                    {
                      icon: "VERTICAL_TOP",
                      value: "TOP",
                    },
                    {
                      icon: "VERTICAL_CENTER",
                      value: "CENTER",
                    },
                    {
                      icon: "VERTICAL_BOTTOM",
                      value: "BOTTOM",
                    },
                  ],
                  defaultValue: "LEFT",
                  isJSConvertible: true,
                  customJSControl: "COMPUTE_VALUE",
                  updateHook: updateDerivedColumnsHook,
                  dependencies: [
                    "primaryColumns",
                    "derivedColumns",
                    "columnOrder",
                  ],
                  isBindProperty: true,
                  isTriggerProperty: false,
                },
                {
                  propertyName: "textColor",
                  label: "Text Color",
                  controlType: "COLOR_PICKER",
                  isJSConvertible: true,
                  customJSControl: "COMPUTE_VALUE",
                  updateHook: updateDerivedColumnsHook,
                  dependencies: [
                    "primaryColumns",
                    "derivedColumns",
                    "columnOrder",
                  ],
                  isBindProperty: true,
                  isTriggerProperty: false,
                },
                {
                  propertyName: "cellBackground",
                  label: "Cell Background",
                  controlType: "COLOR_PICKER",
                  isJSConvertible: true,
                  customJSControl: "COMPUTE_VALUE",
                  updateHook: updateDerivedColumnsHook,
                  dependencies: [
                    "primaryColumns",
                    "derivedColumns",
                    "columnOrder",
                  ],
                  isBindProperty: true,
                  isTriggerProperty: false,
                },
              ],
            },
            {
              sectionName: "Button Properties",
              hidden: (props: TableWidgetProps, propertyPath: string) => {
                const columnType = get(props, `${propertyPath}.columnType`, "");
                return columnType !== "button" && columnType !== "iconButton";
              },
              children: [
                {
                  propertyName: "iconName",
                  label: "Icon",
                  helpText: "Sets the icon to be used for the icon button",
                  hidden: (props: TableWidgetProps, propertyPath: string) => {
                    return hideByColumnType(props, propertyPath, [
                      ColumnTypes.ICON_BUTTON,
                    ]);
                  },

                  dependencies: [
                    "primaryColumns",
                    "derivedColumns",
                    "columnOrder",
                  ],
                  controlType: "ICON_SELECT",
                  customJSControl: "COMPUTE_VALUE",
                  isJSConvertible: true,
                  isBindProperty: false,
                  isTriggerProperty: false,
                  validation: {
                    type: ValidationTypes.TEXT,
                    params: {
                      default: "plus",
                    },
                  },
                },
                {
                  propertyName: "isDisabled",
                  label: "Disabled",
                  updateHook: updateDerivedColumnsHook,
                  defaultValue: false,
                  controlType: "SWITCH",
                  customJSControl: "COMPUTE_VALUE",
                  isJSConvertible: true,
                  isBindProperty: true,
                  isTriggerProperty: false,
                },
                {
                  propertyName: "buttonLabel",
                  label: "Label",
                  controlType: "COMPUTE_VALUE",
                  defaultValue: "Action",
                  updateHook: updateDerivedColumnsHook,
                  hidden: (props: TableWidgetProps, propertyPath: string) => {
                    return hideByColumnType(props, propertyPath, [
                      ColumnTypes.BUTTON,
                    ]);
                  },
                  dependencies: [
                    "primaryColumns",
                    "derivedColumns",
                    "columnOrder",
                  ],
                  isBindProperty: true,
                  isTriggerProperty: false,
                },
                {
                  propertyName: "buttonColor",
                  label: "Button Color",
                  controlType: "COLOR_PICKER",
                  helpText: "Changes the color of the button",
                  isJSConvertible: true,
                  customJSControl: "COMPUTE_VALUE",
                  defaultColor: Colors.GREEN,
                  updateHook: updateDerivedColumnsHook,
                  hidden: (props: TableWidgetProps, propertyPath: string) => {
                    return hideByColumnType(props, propertyPath, [
                      ColumnTypes.BUTTON,
                      ColumnTypes.ICON_BUTTON,
                    ]);
                  },
                  dependencies: [
                    "primaryColumns",
                    "derivedColumns",
                    "columnOrder",
                  ],
                  isBindProperty: true,
                  isTriggerProperty: false,
                },
                {
                  propertyName: "buttonVariant",
                  label: "Button Variant",
                  controlType: "DROP_DOWN",
                  customJSControl: "COMPUTE_VALUE",
                  isJSConvertible: true,
                  helpText: "Sets the variant of the icon button",
                  hidden: (props: TableWidgetProps, propertyPath: string) => {
                    return hideByColumnType(props, propertyPath, [
                      ColumnTypes.ICON_BUTTON,
                    ]);
                  },
                  dependencies: [
                    "primaryColumns",
                    "derivedColumns",
                    "columnOrder",
                  ],
                  options: [
                    {
                      label: "Solid",
                      value: "SOLID",
                    },
                    {
                      label: "Outline",
                      value: "OUTLINE",
                    },
                    {
                      label: "Ghost",
                      value: "GHOST",
                    },
                  ],
                  isBindProperty: false,
                  isTriggerProperty: false,
                },
                {
                  propertyName: "borderRadius",
                  label: "Border Radius",
                  customJSControl: "COMPUTE_VALUE",
                  isJSConvertible: true,
                  helpText:
                    "Rounds the corners of the icon button's outer border edge",
                  controlType: "BORDER_RADIUS_OPTIONS",
                  hidden: (props: TableWidgetProps, propertyPath: string) => {
                    return hideByColumnType(props, propertyPath, [
                      ColumnTypes.ICON_BUTTON,
                    ]);
                  },
                  options: [
                    ButtonBorderRadiusTypes.SHARP,
                    ButtonBorderRadiusTypes.ROUNDED,
                    ButtonBorderRadiusTypes.CIRCLE,
                  ],
                  dependencies: [
                    "primaryColumns",
                    "derivedColumns",
                    "columnOrder",
                  ],
                  isBindProperty: false,
                  isTriggerProperty: false,
                  validation: {
                    type: ValidationTypes.TEXT,
                    params: {
                      allowedValues: ["CIRCLE", "SHARP", "ROUNDED"],
                    },
                  },
                },
                {
                  propertyName: "boxShadow",
                  label: "Box Shadow",
                  helpText:
                    "Enables you to cast a drop shadow from the frame of the widget",
                  controlType: "BOX_SHADOW_OPTIONS",
                  customJSControl: "COMPUTE_VALUE",
                  isJSConvertible: true,
                  hidden: (props: TableWidgetProps, propertyPath: string) => {
                    return hideByColumnType(props, propertyPath, [
                      ColumnTypes.ICON_BUTTON,
                    ]);
                  },
                  dependencies: [
                    "primaryColumns",
                    "derivedColumns",
                    "columnOrder",
                  ],
                  isBindProperty: false,
                  isTriggerProperty: false,
                  validation: {
                    type: ValidationTypes.TEXT,
                    params: {
                      allowedValues: [
                        "NONE",
                        "VARIANT1",
                        "VARIANT2",
                        "VARIANT3",
                        "VARIANT4",
                        "VARIANT5",
                      ],
                    },
                  },
                },
                {
                  propertyName: "boxShadowColor",
                  helpText: "Sets the shadow color of the widget",
                  label: "Shadow Color",
                  controlType: "COLOR_PICKER",
                  customJSControl: "COMPUTE_VALUE",
                  isJSConvertible: true,
                  hidden: (props: TableWidgetProps, propertyPath: string) => {
                    return hideByColumnType(props, propertyPath, [
                      ColumnTypes.ICON_BUTTON,
                    ]);
                  },
                  dependencies: [
                    "primaryColumns",
                    "derivedColumns",
                    "columnOrder",
                  ],
                  isBindProperty: false,
                  isTriggerProperty: false,
                },
                {
                  propertyName: "buttonLabelColor",
                  label: "Label Color",
                  controlType: "COLOR_PICKER",
                  isJSConvertible: true,
                  customJSControl: "COMPUTE_VALUE",
                  defaultColor: Colors.WHITE,
                  hidden: (props: TableWidgetProps, propertyPath: string) => {
                    return hideByColumnType(props, propertyPath, [
                      ColumnTypes.BUTTON,
                    ]);
                  },
                  dependencies: [
                    "primaryColumns",
                    "derivedColumns",
                    "columnOrder",
                  ],
                  updateHook: updateDerivedColumnsHook,
                  isBindProperty: true,
                  isTriggerProperty: false,
                },
                {
                  helpText: "Triggers an action when the button is clicked",
                  propertyName: "onClick",
                  label: "onClick",
                  controlType: "ACTION_SELECTOR",
                  additionalAutoComplete: (props: TableWidgetProps) => ({
                    currentRow: Object.assign(
                      {},
                      ...Object.keys(props.primaryColumns).map((key) => ({
                        [key]: "",
                      })),
                    ),
                  }),
                  isJSConvertible: true,
                  updateHook: updateDerivedColumnsHook,
                  dependencies: [
                    "primaryColumns",
                    "derivedColumns",
                    "columnOrder",
                  ],
                  isBindProperty: true,
                  isTriggerProperty: true,
                },
              ],
            },
          ],
        },
      },
      {
        propertyName: "defaultSearchText",
        label: "Default Search Text",
        controlType: "INPUT_TEXT",
        placeholderText: "{{appsmith.user.name}}",
        isBindProperty: true,
        isTriggerProperty: false,
        validation: { type: ValidationTypes.TEXT },
      },
      {
        helpText: "Selects row(s) by default",
        propertyName: "defaultSelectedRow",
        label: "Default Selected Row",
        controlType: "INPUT_TEXT",
        placeholderText: "0",
        isBindProperty: true,
        isTriggerProperty: false,
        validation: {
          type: ValidationTypes.FUNCTION,
          params: {
            fn: defaultSelectedRowValidation,
            expected: {
              type: "Index of row(s)",
              example: "0 | [0, 1]",
              autocompleteDataType: AutocompleteDataType.STRING,
            },
          },
        },
        dependencies: ["multiRowSelection"],
      },
      {
        propertyName: "compactMode",
        helpText: "Selects row height",
        label: "Default Row Height",
        controlType: "DROP_DOWN",
        defaultValue: "DEFAULT",
        isBindProperty: true,
        isTriggerProperty: false,
        options: [
          {
            label: "Short",
            value: "SHORT",
          },
          {
            label: "Default",
            value: "DEFAULT",
          },
          {
            label: "Tall",
            value: "TALL",
          },
        ],
      },
      {
        helpText:
          "Bind the Table.pageNo property in your API and call it onPageChange",
        propertyName: "serverSidePaginationEnabled",
        label: "Server Side Pagination",
        controlType: "SWITCH",
        isBindProperty: false,
        isTriggerProperty: false,
      },
      {
        helpText:
          "Bind the Table.pageSize and Table.pageNo property in your API and call it onPageChange. Without this the Table widget cannot calculate the number of pages and disable page buttons.",
        propertyName: "totalRecordsCount",
        label: "Total Record Count",
        controlType: "INPUT_TEXT",
        placeholderText: "Enter total record count",
        isBindProperty: true,
        isTriggerProperty: false,
        validation: {
          type: ValidationTypes.FUNCTION,
          params: {
            fn: totalRecordsCountValidation,
            expected: {
              type: "Number",
              example: "10",
              autocompleteDataType: AutocompleteDataType.STRING,
            },
          },
        },
        hidden: (props: TableWidgetProps) =>
          !!!props.serverSidePaginationEnabled,
        dependencies: ["serverSidePaginationEnabled"],
      },
      {
        helpText: "Controls the visibility of the widget",
        propertyName: "isVisible",
        isJSConvertible: true,
        label: "Visible",
        controlType: "SWITCH",
        isBindProperty: true,
        isTriggerProperty: false,
        validation: { type: ValidationTypes.BOOLEAN },
      },
      {
        propertyName: "multiRowSelection",
        label: "Enable multi row selection",
        controlType: "SWITCH",
        isBindProperty: false,
        isTriggerProperty: false,
      },
    ],
  },
  {
    sectionName: "Actions",
    children: [
      {
        helpText: "Triggers an action when a table row is selected",
        propertyName: "onRowSelected",
        label: "onRowSelected",
        controlType: "ACTION_SELECTOR",
        isJSConvertible: true,
        isBindProperty: true,
        isTriggerProperty: true,
      },
      {
        helpText: "Triggers an action when a table page is changed",
        propertyName: "onPageChange",
        label: "onPageChange",
        controlType: "ACTION_SELECTOR",
        isJSConvertible: true,
        isBindProperty: true,
        isTriggerProperty: true,
      },
      {
        helpText: "Triggers an action when a table page size is changed",
        propertyName: "onPageSizeChange",
        label: "onPageSizeChange",
        controlType: "ACTION_SELECTOR",
        isJSConvertible: true,
        isBindProperty: true,
        isTriggerProperty: true,
      },
      {
        propertyName: "onSearchTextChanged",
        label: "onSearchTextChanged",
        controlType: "ACTION_SELECTOR",
        isJSConvertible: true,
        isBindProperty: true,
        isTriggerProperty: true,
      },
      {
        helpText: "Triggers an action when a table column is sorted",
        propertyName: "onSort",
        label: "onSort",
        controlType: "ACTION_SELECTOR",
        isJSConvertible: true,
        isBindProperty: true,
        isTriggerProperty: true,
      },
    ],
  },
  {
    sectionName: "Header options",
    children: [
      {
        helpText: "Toggle visibility of the search box",
        propertyName: "isVisibleSearch",
        label: "Search",
        controlType: "SWITCH",
        isBindProperty: false,
        isTriggerProperty: false,
      },
      {
        helpText: "Toggle visibility of the filters",
        propertyName: "isVisibleFilters",
        label: "Filters",
        controlType: "SWITCH",
        isBindProperty: false,
        isTriggerProperty: false,
      },
      {
        helpText: "Toggle visibility of the data download",
        propertyName: "isVisibleDownload",
        label: "Download",
        controlType: "SWITCH",
        isBindProperty: false,
        isTriggerProperty: false,
      },
      {
        helpText: "Toggle visibility of the pagination",
        propertyName: "isVisiblePagination",
        label: "Pagination",
        controlType: "SWITCH",
        isBindProperty: false,
        isTriggerProperty: false,
      },
      {
        propertyName: "delimiter",
        label: "CSV Separator",
        controlType: "INPUT_TEXT",
        placeholderText: "Enter CSV separator",
        helpText: "The character used for separating the CSV download file.",
        isBindProperty: true,
        isTriggerProperty: false,
        defaultValue: ",",
        validation: {
          type: ValidationTypes.TEXT,
        },
        hidden: (props: TableWidgetProps) => !props.isVisibleDownload,
        dependencies: ["isVisibleDownload"],
      },
    ],
  },
  {
    sectionName: "Styles",
    children: [
      {
        propertyName: "cellBackground",
        label: "Cell Background",
        controlType: "COLOR_PICKER",
        updateHook: updateColumnStyles,
        dependencies: ["primaryColumns", "derivedColumns"],
        isBindProperty: false,
        isTriggerProperty: false,
      },
      {
        propertyName: "textColor",
        label: "Text Color",
        controlType: "COLOR_PICKER",
        updateHook: updateColumnStyles,
        dependencies: ["primaryColumns", "derivedColumns"],
        isBindProperty: false,
        isTriggerProperty: false,
      },
      {
        propertyName: "textSize",
        label: "Text Size",
        controlType: "DROP_DOWN",
        updateHook: updateColumnStyles,
        dependencies: ["primaryColumns", "derivedColumns"],
        options: [
          {
            label: "Heading 1",
            value: "HEADING1",
            subText: "24px",
            icon: "HEADING_ONE",
          },
          {
            label: "Heading 2",
            value: "HEADING2",
            subText: "18px",
            icon: "HEADING_TWO",
          },
          {
            label: "Heading 3",
            value: "HEADING3",
            subText: "16px",
            icon: "HEADING_THREE",
          },
          {
            label: "Paragraph",
            value: "PARAGRAPH",
            subText: "14px",
            icon: "PARAGRAPH",
          },
          {
            label: "Paragraph 2",
            value: "PARAGRAPH2",
            subText: "12px",
            icon: "PARAGRAPH_TWO",
          },
        ],
        isBindProperty: false,
        isTriggerProperty: false,
      },
      {
        propertyName: "fontStyle",
        label: "Font Style",
        controlType: "BUTTON_TABS",
        updateHook: updateColumnStyles,
        dependencies: ["primaryColumns", "derivedColumns"],
        options: [
          {
            icon: "BOLD_FONT",
            value: "BOLD",
          },
          {
            icon: "ITALICS_FONT",
            value: "ITALIC",
          },
        ],
        isBindProperty: false,
        isTriggerProperty: false,
      },
      {
        propertyName: "horizontalAlignment",
        label: "Text Align",
        controlType: "ICON_TABS",
        updateHook: updateColumnStyles,
        dependencies: ["primaryColumns", "derivedColumns"],
        options: [
          {
            icon: "LEFT_ALIGN",
            value: "LEFT",
          },
          {
            icon: "CENTER_ALIGN",
            value: "CENTER",
          },
          {
            icon: "RIGHT_ALIGN",
            value: "RIGHT",
          },
        ],
        defaultValue: "LEFT",
        isBindProperty: false,
        isTriggerProperty: false,
      },
      {
        propertyName: "verticalAlignment",
        label: "Vertical Alignment",
        controlType: "ICON_TABS",
        updateHook: updateColumnStyles,
        dependencies: ["primaryColumns", "derivedColumns"],
        options: [
          {
            icon: "VERTICAL_TOP",
            value: "TOP",
          },
          {
            icon: "VERTICAL_CENTER",
            value: "CENTER",
          },
          {
            icon: "VERTICAL_BOTTOM",
            value: "BOTTOM",
          },
        ],
        defaultValue: "LEFT",
        isBindProperty: false,
        isTriggerProperty: false,
      },
    ],
  },
] as PropertyPaneConfig[];<|MERGE_RESOLUTION|>--- conflicted
+++ resolved
@@ -18,10 +18,7 @@
   BUTTON = "button",
   ICON_BUTTON = "iconButton",
   SELECT = "select",
-<<<<<<< HEAD
   SWITCH = "switch",
-=======
->>>>>>> 786c7d1b
 }
 
 function defaultSelectedRowValidation(
@@ -700,56 +697,29 @@
                   ],
                   updateHook: updateDerivedColumnsHook,
                   hidden: (props: TableWidgetProps, propertyPath: string) => {
-<<<<<<< HEAD
-                    const baseProperty = getBasePropertyPath(propertyPath);
-                    const columnType = get(
-                      props,
-                      `${baseProperty}.columnType`,
-                      "",
-                    );
-                    return columnType !== "select";
-=======
                     return hideByColumnType(props, propertyPath, [
                       ColumnTypes.SELECT,
                     ]);
->>>>>>> 786c7d1b
                   },
                 },
                 {
                   helpText: "Selects the option with value by default",
                   propertyName: "defaultOptionValue",
                   label: "Default Value",
-<<<<<<< HEAD
-                  controlType: "INPUT_TEXT",
-                  placeholderText: "Enter option value",
-=======
                   controlType: "COMPUTE_VALUE",
->>>>>>> 786c7d1b
-                  isBindProperty: true,
-                  isTriggerProperty: false,
-                  updateHook: updateDerivedColumnsHook,
-                  hidden: (props: TableWidgetProps, propertyPath: string) => {
-<<<<<<< HEAD
-                    const baseProperty = getBasePropertyPath(propertyPath);
-                    const columnType = get(
-                      props,
-                      `${baseProperty}.columnType`,
-                      "",
-                    );
-                    return columnType !== "select";
-=======
+                  isBindProperty: true,
+                  isTriggerProperty: false,
+                  updateHook: updateDerivedColumnsHook,
+                  hidden: (props: TableWidgetProps, propertyPath: string) => {
                     return hideByColumnType(props, propertyPath, [
                       ColumnTypes.SELECT,
                     ]);
->>>>>>> 786c7d1b
-                  },
-                  dependencies: [
-                    "primaryColumns",
-                    "derivedColumns",
-                    "columnOrder",
-                  ],
-<<<<<<< HEAD
-=======
+                  },
+                  dependencies: [
+                    "primaryColumns",
+                    "derivedColumns",
+                    "columnOrder",
+                  ],
                   validation: {
                     type: ValidationTypes.ARRAY,
                     params: {
@@ -758,79 +728,10 @@
                       },
                     },
                   },
->>>>>>> 786c7d1b
                 },
                 {
                   propertyName: "placeholderText",
                   label: "Placeholder",
-<<<<<<< HEAD
-                  controlType: "INPUT_TEXT",
-                  placeholderText: "Enter placeholder text",
-                  isBindProperty: true,
-                  isTriggerProperty: false,
-                  validation: { type: ValidationTypes.TEXT },
-                  updateHook: updateDerivedColumnsHook,
-                  hidden: (props: TableWidgetProps, propertyPath: string) => {
-                    const baseProperty = getBasePropertyPath(propertyPath);
-                    const columnType = get(
-                      props,
-                      `${baseProperty}.columnType`,
-                      "",
-                    );
-                    return columnType !== "select";
-                  },
-                  dependencies: [
-                    "primaryColumns",
-                    "derivedColumns",
-                    "columnOrder",
-                  ],
-                },
-                {
-                  propertyName: "switchLabel",
-                  label: "Label",
-                  controlType: "INPUT_TEXT",
-                  helpText: "Displays a label next to the widget",
-                  placeholderText: "Enter label text",
-                  defaultValue: "Label",
-                  isBindProperty: true,
-                  isTriggerProperty: false,
-                  validation: { type: ValidationTypes.TEXT },
-                  updateHook: updateDerivedColumnsHook,
-                  hidden: (props: TableWidgetProps, propertyPath: string) => {
-                    const baseProperty = getBasePropertyPath(propertyPath);
-                    const columnType = get(
-                      props,
-                      `${baseProperty}.columnType`,
-                      "",
-                    );
-                    return columnType !== "switch";
-                  },
-                  dependencies: [
-                    "primaryColumns",
-                    "derivedColumns",
-                    "columnOrder",
-                  ],
-                },
-                {
-                  propertyName: "defaultSwitchState",
-                  label: "Default Selected",
-                  helpText:
-                    "On / Off the Switch by default. Changes to the default selection update the widget state",
-                  controlType: "SWITCH",
-                  isJSConvertible: true,
-                  isBindProperty: true,
-                  isTriggerProperty: false,
-                  validation: { type: ValidationTypes.BOOLEAN },
-                  updateHook: updateDerivedColumnsHook,
-                  hidden: (props: TableWidgetProps, propertyPath: string) => {
-                    const baseProperty = getBasePropertyPath(propertyPath);
-                    const columnType = get(
-                      props,
-                      `${baseProperty}.columnType`,
-                      "",
-                    );
-                    return columnType !== "switch";
-=======
                   controlType: "COMPUTE_VALUE",
                   placeholderText: "Enter placeholder text",
                   isBindProperty: true,
@@ -840,49 +741,12 @@
                     return hideByColumnType(props, propertyPath, [
                       ColumnTypes.SELECT,
                     ]);
->>>>>>> 786c7d1b
-                  },
-                  dependencies: [
-                    "primaryColumns",
-                    "derivedColumns",
-                    "columnOrder",
-                  ],
-<<<<<<< HEAD
-                },
-                {
-                  propertyName: "alignWidget",
-                  helpText: "Sets the alignment of the widget",
-                  label: "Alignment",
-                  controlType: "DROP_DOWN",
-                  isBindProperty: true,
-                  isTriggerProperty: false,
-                  options: [
-                    {
-                      label: "Left",
-                      value: "LEFT",
-                    },
-                    {
-                      label: "Right",
-                      value: "RIGHT",
-                    },
-                  ],
-                  defaultValue: "LEFT",
-                  updateHook: updateDerivedColumnsHook,
-                  hidden: (props: TableWidgetProps, propertyPath: string) => {
-                    const baseProperty = getBasePropertyPath(propertyPath);
-                    const columnType = get(
-                      props,
-                      `${baseProperty}.columnType`,
-                      "",
-                    );
-                    return columnType !== "switch";
-                  },
-                  dependencies: [
-                    "primaryColumns",
-                    "derivedColumns",
-                    "columnOrder",
-                  ],
-=======
+                  },
+                  dependencies: [
+                    "primaryColumns",
+                    "derivedColumns",
+                    "columnOrder",
+                  ],
                   validation: {
                     type: ValidationTypes.ARRAY,
                     params: {
@@ -891,31 +755,99 @@
                       },
                     },
                   },
->>>>>>> 786c7d1b
+                },
+                {
+                  propertyName: "switchLabel",
+                  label: "Label",
+                  controlType: "COMPUTE_VALUE",
+                  helpText: "Displays a label next to the switch",
+                  placeholderText: "Enter label text",
+                  isBindProperty: true,
+                  isTriggerProperty: false,
+                  updateHook: updateDerivedColumnsHook,
+                  hidden: (props: TableWidgetProps, propertyPath: string) => {
+                    return hideByColumnType(props, propertyPath, [
+                      ColumnTypes.SWITCH,
+                    ]);
+                  },
+                  dependencies: [
+                    "primaryColumns",
+                    "derivedColumns",
+                    "columnOrder",
+                  ],
+                  validation: {
+                    type: ValidationTypes.ARRAY,
+                    params: {
+                      children: {
+                        type: ValidationTypes.TEXT,
+                      },
+                    },
+                  },
+                },
+                {
+                  propertyName: "defaultSwitchState",
+                  label: "Default Selected",
+                  helpText:
+                    "On / Off the Switch by default. Changes to the default selection update the widget state",
+                  controlType: "SWITCH",
+                  customJSControl: "COMPUTE_VALUE",
+                  isJSConvertible: true,
+                  isBindProperty: true,
+                  isTriggerProperty: false,
+                  updateHook: updateDerivedColumnsHook,
+                  hidden: (props: TableWidgetProps, propertyPath: string) => {
+                    return hideByColumnType(props, propertyPath, [
+                      ColumnTypes.SWITCH,
+                    ]);
+                  },
+                  dependencies: [
+                    "primaryColumns",
+                    "derivedColumns",
+                    "columnOrder",
+                  ],
+                },
+                {
+                  propertyName: "alignWidget",
+                  helpText: "Sets the alignment of the widget",
+                  label: "Alignment",
+                  controlType: "DROP_DOWN",
+                  isBindProperty: true,
+                  isTriggerProperty: false,
+                  options: [
+                    {
+                      label: "Left",
+                      value: "LEFT",
+                    },
+                    {
+                      label: "Right",
+                      value: "RIGHT",
+                    },
+                  ],
+                  defaultValue: "LEFT",
+                  updateHook: updateDerivedColumnsHook,
+                  hidden: (props: TableWidgetProps, propertyPath: string) => {
+                    return hideByColumnType(props, propertyPath, [
+                      ColumnTypes.SWITCH,
+                    ]);
+                  },
+                  dependencies: [
+                    "primaryColumns",
+                    "derivedColumns",
+                    "columnOrder",
+                  ],
                 },
                 {
                   propertyName: "isDisabled",
                   label: "Disabled",
                   controlType: "SWITCH",
-<<<<<<< HEAD
-                  isJSConvertible: true,
-                  isBindProperty: true,
-                  isTriggerProperty: false,
-                  validation: { type: ValidationTypes.BOOLEAN },
-=======
-                  customJSControl: "COMPUTE_VALUE",
-                  isJSConvertible: true,
-                  isBindProperty: true,
-                  isTriggerProperty: false,
->>>>>>> 786c7d1b
+                  isJSConvertible: true,
+                  isBindProperty: true,
+                  isTriggerProperty: false,
                   updateHook: updateDerivedColumnsHook,
                   hidden: (props: TableWidgetProps, propertyPath: string) => {
                     return hideByColumnType(props, propertyPath, [
                       ColumnTypes.SELECT,
-<<<<<<< HEAD
                       ColumnTypes.SWITCH,
-=======
->>>>>>> 786c7d1b
                     ]);
                   },
                   dependencies: [
@@ -923,33 +855,6 @@
                     "derivedColumns",
                     "columnOrder",
                   ],
-<<<<<<< HEAD
-                },
-                {
-                  helpText: "Enables server side filtering of the data",
-                  propertyName: "serverSideFiltering",
-                  label: "Server Side Filtering",
-                  controlType: "SWITCH",
-                  isJSConvertible: true,
-                  isBindProperty: true,
-                  isTriggerProperty: false,
-                  validation: { type: ValidationTypes.BOOLEAN },
-                  updateHook: updateDerivedColumnsHook,
-                  hidden: (props: TableWidgetProps, propertyPath: string) => {
-                    const baseProperty = getBasePropertyPath(propertyPath);
-                    const columnType = get(
-                      props,
-                      `${baseProperty}.columnType`,
-                      "",
-                    );
-                    return columnType !== "select";
-                  },
-                  dependencies: [
-                    "primaryColumns",
-                    "derivedColumns",
-                    "columnOrder",
-                  ],
-=======
                   validation: {
                     type: ValidationTypes.ARRAY,
                     params: {
@@ -958,7 +863,6 @@
                       },
                     },
                   },
->>>>>>> 786c7d1b
                 },
                 {
                   propertyName: "onClick",
@@ -988,33 +892,6 @@
                   propertyName: "onOptionChange",
                   label: "onOptionChange",
                   controlType: "ACTION_SELECTOR",
-<<<<<<< HEAD
-                  isJSConvertible: true,
-                  isBindProperty: true,
-                  isTriggerProperty: true,
-                  updateHook: updateDerivedColumnsHook,
-                  hidden: (props: TableWidgetProps, propertyPath: string) => {
-                    const baseProperty = getBasePropertyPath(propertyPath);
-                    const columnType = get(
-                      props,
-                      `${baseProperty}.columnType`,
-                      "",
-                    );
-                    return columnType !== "select";
-                  },
-                  dependencies: [
-                    "primaryColumns",
-                    "derivedColumns",
-                    "columnOrder",
-                  ],
-                },
-                {
-                  helpText:
-                    "Triggers an action when the switch state is changed",
-                  propertyName: "onChange",
-                  label: "onChange",
-                  controlType: "ACTION_SELECTOR",
-=======
                   additionalAutoComplete: (props: TableWidgetProps) => ({
                     currentRow: Object.assign(
                       {},
@@ -1023,18 +900,42 @@
                       })),
                     ),
                   }),
->>>>>>> 786c7d1b
                   isJSConvertible: true,
                   isBindProperty: true,
                   isTriggerProperty: true,
                   updateHook: updateDerivedColumnsHook,
                   hidden: (props: TableWidgetProps, propertyPath: string) => {
                     return hideByColumnType(props, propertyPath, [
-<<<<<<< HEAD
+                      ColumnTypes.SELECT,
+                    ]);
+                  },
+                  dependencies: [
+                    "primaryColumns",
+                    "derivedColumns",
+                    "columnOrder",
+                  ],
+                },
+                {
+                  helpText:
+                    "Triggers an action when the switch state is changed",
+                  propertyName: "onChange",
+                  label: "onChange",
+                  controlType: "ACTION_SELECTOR",
+                  additionalAutoComplete: (props: TableWidgetProps) => ({
+                    currentRow: Object.assign(
+                      {},
+                      ...Object.keys(props.primaryColumns).map((key) => ({
+                        [key]: "",
+                      })),
+                    ),
+                  }),
+                  isJSConvertible: true,
+                  isBindProperty: true,
+                  isTriggerProperty: true,
+                  updateHook: updateDerivedColumnsHook,
+                  hidden: (props: TableWidgetProps, propertyPath: string) => {
+                    return hideByColumnType(props, propertyPath, [
                       ColumnTypes.SWITCH,
-=======
-                      ColumnTypes.SELECT,
->>>>>>> 786c7d1b
                     ]);
                   },
                   dependencies: [
