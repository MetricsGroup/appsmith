--- conflicted
+++ resolved
@@ -114,16 +114,11 @@
           } else if (
             _.has(props.editedColumnData, `${sanitizedKey}.defaultOptionValue`)
           ) {
-<<<<<<< HEAD
-            sanitizedData[sanitizedKey] =
-              props.editedColumnData[sanitizedKey].defaultOptionValue;
-=======
             sanitizedData[sanitizedKey] = _.get(
               props.editedColumnData,
               `${sanitizedKey}.defaultOptionValue.${index}`,
               "",
             );
->>>>>>> 786c7d1b
           } else {
             sanitizedData[sanitizedKey] = value;
           }
@@ -267,16 +262,11 @@
           } else if (
             _.has(props.editedColumnData, `${columnId}.defaultOptionValue`)
           ) {
-<<<<<<< HEAD
-            derivedTableData[index][columnId] =
-              props.editedColumnData[columnId].defaultOptionValue;
-=======
             derivedTableData[index][columnId] = _.get(
               props.editedColumnData,
               `${columnId}.defaultOptionValue.${index}`,
               "",
             );
->>>>>>> 786c7d1b
           }
         }
       });
