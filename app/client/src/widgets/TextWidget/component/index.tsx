--- conflicted
+++ resolved
@@ -91,17 +91,12 @@
           textColor={textColor}
         >
           <Interweave
-<<<<<<< HEAD
             content={procText}
-            matchers={[new EmailMatcher("email"), new UrlMatcher("url")]}
-=======
-            content={text}
             matchers={
               disableLink
                 ? []
                 : [new EmailMatcher("email"), new UrlMatcher("url")]
             }
->>>>>>> 923bd5ed
             newWindow
           />
         </StyledText>
