--- conflicted
+++ resolved
@@ -7,16 +7,7 @@
 import DropTargetComponent from "components/editorComponents/DropTargetComponent";
 import { getCanvasSnapRows } from "utils/WidgetPropsUtils";
 import { getCanvasClassName } from "utils/generators";
-<<<<<<< HEAD
-import {
-  BASE_WIDGET_VALIDATION,
-  WidgetPropertyValidationType,
-} from "utils/WidgetValidation";
 import { DerivedPropertiesMap } from "utils/WidgetFactory";
-=======
-import * as Sentry from "@sentry/react";
-import WidgetFactory from "utils/WidgetFactory";
->>>>>>> 6d83d8d7
 
 class CanvasWidget extends ContainerWidget {
   static getPropertyPaneConfig() {
@@ -49,37 +40,31 @@
       </DropTargetComponent>
     );
   }
+  // renderChildWidget(childWidgetData: WidgetProps): React.ReactNode {
+  //   if (!childWidgetData) return null;
+  //   // For now, isVisible prop defines whether to render a detached widget
+  //   if (childWidgetData.detachFromLayout && !childWidgetData.isVisible) {
+  //     return null;
+  //   }
+  //   const snapSpaces = this.getSnapSpaces();
 
-<<<<<<< HEAD
+  //   childWidgetData.parentColumnSpace = snapSpaces.snapColumnSpace;
+  //   childWidgetData.parentRowSpace = snapSpaces.snapRowSpace;
+  //   if (this.props.noPad) childWidgetData.noContainerOffset = true;
+  //   childWidgetData.parentId = this.props.widgetId;
+
+  //   return WidgetFactory.createWidget(childWidgetData, this.props.renderMode);
+  // }
+
   render() {
     if (this.props.renderMode === RenderModes.CANVAS) {
       return this.renderAsDropTarget();
     }
-=======
-  renderChildWidget(childWidgetData: WidgetProps): React.ReactNode {
-    if (!childWidgetData) return null;
-    // For now, isVisible prop defines whether to render a detached widget
-    if (childWidgetData.detachFromLayout && !childWidgetData.isVisible) {
-      return null;
-    }
-    const snapSpaces = this.getSnapSpaces();
-
-    childWidgetData.parentColumnSpace = snapSpaces.snapColumnSpace;
-    childWidgetData.parentRowSpace = snapSpaces.snapRowSpace;
-    if (this.props.noPad) childWidgetData.noContainerOffset = true;
-    childWidgetData.parentId = this.props.widgetId;
-
-    return WidgetFactory.createWidget(childWidgetData, this.props.renderMode);
-  }
-
-  getPageView() {
-    let height = 0;
->>>>>>> 6d83d8d7
     const snapRows = getCanvasSnapRows(
       this.props.bottomRow,
       this.props.canExtend,
     );
-    height = snapRows * GridDefaults.DEFAULT_GRID_ROW_HEIGHT;
+    const height = snapRows * GridDefaults.DEFAULT_GRID_ROW_HEIGHT;
 
     const style: CSSProperties = {
       width: "100%",
@@ -96,11 +81,6 @@
     );
   }
 
-<<<<<<< HEAD
-  static getPropertyValidationMap(): WidgetPropertyValidationType {
-    return BASE_WIDGET_VALIDATION;
-  }
-
   static getDerivedPropertiesMap(): DerivedPropertiesMap {
     return {};
   }
@@ -111,11 +91,6 @@
   // TODO Find a way to enforce this, (dont let it be set)
   static getMetaPropertiesMap(): Record<string, any> {
     return {};
-=======
-  getCanvasView() {
-    if (this.props.dropDisabled) return this.getPageView();
-    return this.renderAsDropTarget();
->>>>>>> 6d83d8d7
   }
 }
 
