--- conflicted
+++ resolved
@@ -245,11 +245,7 @@
       this.props.updateWidgetMetaProperty("files", updatedFiles);
     });
     this.uppy.on("file-added", (file: any) => {
-<<<<<<< HEAD
-      const dslFiles = [...(this.props.files || [])];
-=======
       const dslFiles = this.props.files ? [...this.props.files] : [];
->>>>>>> 5c273e8e
       const reader = new FileReader();
 
       reader.readAsDataURL(file.data);
