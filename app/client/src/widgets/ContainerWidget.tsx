--- conflicted
+++ resolved
@@ -24,8 +24,6 @@
     this.renderChildWidget = this.renderChildWidget.bind(this);
   }
 
-<<<<<<< HEAD
-=======
   static getPropertyPaneConfig() {
     return [
       {
@@ -55,7 +53,6 @@
     ];
   }
 
->>>>>>> 86dbc660
   getSnapSpaces = () => {
     const { componentWidth } = this.getComponentDimensions();
     return {
