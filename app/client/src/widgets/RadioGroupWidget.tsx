import React from "react";
import BaseWidget, { WidgetProps, WidgetState } from "./BaseWidget";
import { WidgetType } from "constants/WidgetConstants";
import RadioGroupComponent from "components/designSystems/blueprint/RadioGroupComponent";
import { EventType } from "constants/AppsmithActionConstants/ActionConstants";
import { ValidationTypes } from "constants/WidgetValidation";
import * as Sentry from "@sentry/react";
import withMeta, { WithMeta } from "./MetaHOC";
import { EvaluationSubstitutionType } from "entities/DataTree/dataTreeFactory";

class RadioGroupWidget extends BaseWidget<RadioGroupWidgetProps, WidgetState> {
  static getPropertyPaneConfig() {
    return [
      {
        sectionName: "General",
        children: [
          {
            helpText:
              "Displays a list of options for a user to select. Values must be unique",
            propertyName: "options",
            label: "Options",
            controlType: "OPTION_INPUT",
            isJSConvertible: true,
            isBindProperty: true,
            isTriggerProperty: false,
<<<<<<< HEAD
            validation: {
              type: ValidationTypes.ARRAY,
              params: {
                children: {
                  type: ValidationTypes.OBJECT,
                  params: {
                    allowedKeys: [
                      {
                        name: "label",
                        isUnique: true,
                        type: ValidationTypes.TEXT,
                      },
                      {
                        name: "value",
                        isUnique: true,
                        type: ValidationTypes.TEXT,
                      },
                    ],
                  },
                },
              },
            },
=======
            validation: VALIDATION_TYPES.OPTIONS_DATA,
            evaluationSubstitutionType:
              EvaluationSubstitutionType.SMART_SUBSTITUTE,
>>>>>>> 7c0f46a1
          },
          {
            helpText: "Selects a value of the options entered by default",
            propertyName: "defaultOptionValue",
            label: "Default Selected Value",
            placeholderText: "Enter option value",
            controlType: "INPUT_TEXT",
            isBindProperty: true,
            isTriggerProperty: false,
            validation: { type: ValidationTypes.TEXT },
          },
          {
            propertyName: "isRequired",
            label: "Required",
            helpText: "Makes input to the widget mandatory",
            controlType: "SWITCH",
            isJSConvertible: true,
            isBindProperty: true,
            isTriggerProperty: false,
            validation: { type: ValidationTypes.BOOLEAN },
          },
          {
            helpText: "Controls the visibility of the widget",
            propertyName: "isVisible",
            label: "Visible",
            controlType: "SWITCH",
            isJSConvertible: true,
            isBindProperty: true,
            isTriggerProperty: false,
            validation: { type: ValidationTypes.BOOLEAN },
          },
          {
            propertyName: "isDisabled",
            label: "Disabled",
            helpText: "Disables input to this widget",
            controlType: "SWITCH",
            isJSConvertible: true,
            isBindProperty: true,
            isTriggerProperty: false,
            validation: { type: ValidationTypes.BOOLEAN },
          },
        ],
      },
      {
        sectionName: "Actions",
        children: [
          {
            helpText:
              "Triggers an action when a user changes the selected option",
            propertyName: "onSelectionChange",
            label: "onSelectionChange",
            controlType: "ACTION_SELECTOR",
            isJSConvertible: true,
            isBindProperty: true,
            isTriggerProperty: true,
          },
        ],
      },
    ];
  }
  static getDerivedPropertiesMap() {
    return {
      selectedOption:
        "{{_.find(this.options, { value: this.selectedOptionValue })}}",
      isValid: `{{ this.isRequired ? !!this.selectedOptionValue : true }}`,
      value: `{{this.selectedOptionValue}}`,
    };
  }

  static getDefaultPropertiesMap(): Record<string, string> {
    return {
      selectedOptionValue: "defaultOptionValue",
    };
  }

  static getMetaPropertiesMap(): Record<string, any> {
    return {
      selectedOptionValue: undefined,
    };
  }

  getPageView() {
    return (
      <RadioGroupComponent
        isDisabled={this.props.isDisabled}
        isLoading={this.props.isLoading}
        key={this.props.widgetId}
        label={`${this.props.label}`}
        onRadioSelectionChange={this.onRadioSelectionChange}
        options={this.props.options}
        selectedOptionValue={this.props.selectedOptionValue}
        widgetId={this.props.widgetId}
      />
    );
  }

  onRadioSelectionChange = (updatedValue: string) => {
    this.props.updateWidgetMetaProperty("selectedOptionValue", updatedValue, {
      triggerPropertyName: "onSelectionChange",
      dynamicString: this.props.onSelectionChange,
      event: {
        type: EventType.ON_OPTION_CHANGE,
      },
    });
  };

  getWidgetType(): WidgetType {
    return "RADIO_GROUP_WIDGET";
  }
}

export interface RadioOption {
  label: string;
  value: string;
}

export interface RadioGroupWidgetProps extends WidgetProps, WithMeta {
  label: string;
  options: RadioOption[];
  selectedOptionValue: string;
  onSelectionChange: string;
  defaultOptionValue: string;
  isRequired?: boolean;
}

export default RadioGroupWidget;
export const ProfiledRadioGroupWidget = Sentry.withProfiler(
  withMeta(RadioGroupWidget),
);<|MERGE_RESOLUTION|>--- conflicted
+++ resolved
@@ -23,7 +23,6 @@
             isJSConvertible: true,
             isBindProperty: true,
             isTriggerProperty: false,
-<<<<<<< HEAD
             validation: {
               type: ValidationTypes.ARRAY,
               params: {
@@ -46,11 +45,8 @@
                 },
               },
             },
-=======
-            validation: VALIDATION_TYPES.OPTIONS_DATA,
             evaluationSubstitutionType:
               EvaluationSubstitutionType.SMART_SUBSTITUTE,
->>>>>>> 7c0f46a1
           },
           {
             helpText: "Selects a value of the options entered by default",
