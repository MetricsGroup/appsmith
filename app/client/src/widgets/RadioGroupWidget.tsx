import * as React from "react";
import BaseWidget, { WidgetProps, WidgetState } from "./BaseWidget";
import { WidgetType } from "../constants/WidgetConstants";
import RadioGroupComponent from "../components/designSystems/blueprint/RadioGroupComponent";
import { ActionPayload } from "../constants/ActionConstants";

class RadioGroupWidget extends BaseWidget<RadioGroupWidgetProps, WidgetState> {
  getPageView() {
    return (
      <RadioGroupComponent
        style={this.getPositionStyle()}
        widgetId={this.props.widgetId}
        onRadioSelectionChange={this.onRadioSelectionChange}
        key={this.props.widgetId}
        label={this.props.label}
        selectedOptionValue={this.props.selectedOptionValue}
        options={this.props.options}
      />
    );
  }

  onRadioSelectionChange = (updatedValue: string) => {
    this.context.updateWidgetProperty(
      this.props.widgetId,
      "selectedOptionValue",
      updatedValue,
    );
<<<<<<< HEAD
=======
    super.executeAction(this.props.onSelectionChange);
>>>>>>> 1de63686
  };

  getWidgetType(): WidgetType {
    return "RADIO_GROUP_WIDGET";
  }
}

export interface RadioOption {
  label: string;
  value: string;
}

export interface RadioGroupWidgetProps extends WidgetProps {
  label: string;
  options: RadioOption[];
  selectedOptionValue: string;
<<<<<<< HEAD
  onOptionSelected?: ActionPayload[];
=======
  onSelectionChange?: ActionPayload[];
>>>>>>> 1de63686
}

export default RadioGroupWidget;<|MERGE_RESOLUTION|>--- conflicted
+++ resolved
@@ -1,4 +1,4 @@
-import * as React from "react";
+import React from "react";
 import BaseWidget, { WidgetProps, WidgetState } from "./BaseWidget";
 import { WidgetType } from "../constants/WidgetConstants";
 import RadioGroupComponent from "../components/designSystems/blueprint/RadioGroupComponent";
@@ -25,10 +25,7 @@
       "selectedOptionValue",
       updatedValue,
     );
-<<<<<<< HEAD
-=======
     super.executeAction(this.props.onSelectionChange);
->>>>>>> 1de63686
   };
 
   getWidgetType(): WidgetType {
@@ -45,11 +42,7 @@
   label: string;
   options: RadioOption[];
   selectedOptionValue: string;
-<<<<<<< HEAD
-  onOptionSelected?: ActionPayload[];
-=======
   onSelectionChange?: ActionPayload[];
->>>>>>> 1de63686
 }
 
 export default RadioGroupWidget;