--- conflicted
+++ resolved
@@ -73,12 +73,9 @@
 
   cloudServicesBaseUrl: string;
 
-<<<<<<< HEAD
   googleRecaptchaSiteKey: {
     enabled: boolean;
     apiKey: string;
   };
-=======
   onboardingFormEnabled: boolean;
->>>>>>> 55e6fcfc
 };