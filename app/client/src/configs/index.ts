--- conflicted
+++ resolved
@@ -42,11 +42,8 @@
   mailEnabled: boolean;
   disableTelemetry: boolean;
   cloudServicesBaseUrl: string;
-<<<<<<< HEAD
   googleRecaptchaSiteKey: string;
-=======
   onboardingFormEnabled: boolean;
->>>>>>> 55e6fcfc
 };
 declare global {
   interface Window {
@@ -120,12 +117,9 @@
       : false,
     disableTelemetry: true,
     cloudServicesBaseUrl: process.env.REACT_APP_CLOUD_SERVICES_BASE_URL || "",
-<<<<<<< HEAD
     googleRecaptchaSiteKey:
       process.env.REACT_APP_GOOGLE_RECAPTCHA_SITE_KEY || "",
-=======
     onboardingFormEnabled: !!process.env.REACT_APP_SHOW_ONBOARDING_FORM,
->>>>>>> 55e6fcfc
   };
 };
 
