--- conflicted
+++ resolved
@@ -77,10 +77,7 @@
   ON_RATE_CHANGED = "ON_RATE_CHANGED",
   ON_IFRAME_URL_CHANGED = "ON_IFRAME_URL_CHANGED",
   ON_IFRAME_MESSAGE_RECEIVED = "ON_IFRAME_MESSAGE_RECEIVED",
-<<<<<<< HEAD
-=======
   ON_SNIPPET_EXECUTE = "ON_SNIPPET_EXECUTE",
->>>>>>> 47344bbd
   ON_SORT = "ON_SORT",
   ON_CHECKBOX_GROUP_SELECTION_CHANGE = "ON_CHECKBOX_GROUP_SELECTION_CHANGE",
 }
