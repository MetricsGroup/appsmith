--- conflicted
+++ resolved
@@ -80,12 +80,9 @@
   ON_SNIPPET_EXECUTE = "ON_SNIPPET_EXECUTE",
   ON_SORT = "ON_SORT",
   ON_CHECKBOX_GROUP_SELECTION_CHANGE = "ON_CHECKBOX_GROUP_SELECTION_CHANGE",
-<<<<<<< HEAD
-  ON_IMAGE_ANNOTATION_SAVED = "ON_IMAGE_ANNOTATION_SAVED",
-=======
   ON_RECORDING_START = "ON_RECORDING_START",
   ON_RECORDING_COMPLETE = "ON_RECORDING_COMPLETE",
->>>>>>> 4c6fb4fc
+  ON_IMAGE_ANNOTATION_SAVED = "ON_IMAGE_ANNOTATION_SAVED",
 }
 
 export interface PageAction {
