import { ErrorActionPayload } from "sagas/ErrorSagas";
import { ActionResponse } from "api/ActionAPI";
import { PluginType } from "entities/Action";
import queryActionSettingsConfig from "constants/AppsmithActionConstants/formConfig/QuerySettingsConfig";
import apiActionSettingsConfig from "constants/AppsmithActionConstants/formConfig/ApiSettingsConfig";
import apiActionEditorConfig from "constants/AppsmithActionConstants/formConfig/ApiEditorConfigs";
import saasActionSettingsConfig from "constants/AppsmithActionConstants/formConfig/GoogleSheetsSettingsConfig";
import apiActionDependencyConfig from "constants/AppsmithActionConstants/formConfig/ApiDependencyConfigs";

export type ExecuteActionPayloadEvent = {
  type: EventType;
  callback?: (result: ExecutionResult) => void;
};

export type ExecutionResult = {
  success: boolean;
};

export type ExecuteTriggerPayload = {
  dynamicString: string;
  event: ExecuteActionPayloadEvent;
  responseData?: Array<any>;
};

// triggerPropertyName was added as a requirement for logging purposes
export type WidgetExecuteActionPayload = ExecuteTriggerPayload & {
  triggerPropertyName?: string;
  widgetId?: string;
};

export type ContentType =
  | "application/json"
  | "application/x-www-form-urlencoded";

export interface APIHeaders {
  "Content-Type": ContentType;
  Accept?: string;
}

export interface APIRequest {
  requestId?: string;
}

export enum EventType {
  ON_RESET = "ON_RESET",
  ON_PAGE_LOAD = "ON_PAGE_LOAD",
  ON_PREV_PAGE = "ON_PREV_PAGE",
  ON_NEXT_PAGE = "ON_NEXT_PAGE",
  ON_PAGE_SIZE_CHANGE = "ON_PAGE_SIZE_CHANGE",
  ON_ERROR = "ON_ERROR",
  ON_SUCCESS = "ON_SUCCESS",
  ON_ROW_SELECTED = "ON_ROW_SELECTED",
  ON_SEARCH = "ON_SEARCH",
  ON_CLICK = "ON_CLICK",
  ON_DATA_POINT_CLICK = "ON_DATA_POINT_CLICK",
  ON_FILES_SELECTED = "ON_FILES_SELECTED",
  ON_HOVER = "ON_HOVER",
  ON_TOGGLE = "ON_TOGGLE",
  ON_LOAD = "ON_LOAD",
  ON_MODAL_CLOSE = "ON_MODAL_CLOSE",
  ON_TEXT_CHANGE = "ON_TEXT_CHANGE",
  ON_SUBMIT = "ON_SUBMIT",
  ON_CHECK_CHANGE = "ON_CHECK_CHANGE",
  ON_SWITCH_CHANGE = "ON_SWITCH_CHANGE",
  ON_SELECT = "ON_SELECT",
  ON_DATE_SELECTED = "ON_DATE_SELECTED",
  ON_DATE_RANGE_SELECTED = "ON_DATE_RANGE_SELECTED",
  ON_OPTION_CHANGE = "ON_OPTION_CHANGE",
  ON_FILTER_CHANGE = "ON_FILTER_CHANGE",
  ON_FILTER_UPDATE = "ON_FILTER_UPDATE",
  ON_MARKER_CLICK = "ON_MARKER_CLICK",
  ON_CREATE_MARKER = "ON_CREATE_MARKER",
  ON_TAB_CHANGE = "ON_TAB_CHANGE",
  ON_VIDEO_START = "ON_VIDEO_START",
  ON_VIDEO_END = "ON_VIDEO_END",
  ON_VIDEO_PLAY = "ON_VIDEO_PLAY",
  ON_VIDEO_PAUSE = "ON_VIDEO_PAUSE",
  ON_RATE_CHANGED = "ON_RATE_CHANGED",
  ON_IFRAME_URL_CHANGED = "ON_IFRAME_URL_CHANGED",
  ON_IFRAME_MESSAGE_RECEIVED = "ON_IFRAME_MESSAGE_RECEIVED",
  ON_SNIPPET_EXECUTE = "ON_SNIPPET_EXECUTE",
  ON_SORT = "ON_SORT",
  ON_CHECKBOX_GROUP_SELECTION_CHANGE = "ON_CHECKBOX_GROUP_SELECTION_CHANGE",
<<<<<<< HEAD
  ON_ENTITY_CLICK = "ON_ENTITY_CLICK",
=======
  ON_RECORDING_START = "ON_RECORDING_START",
  ON_RECORDING_COMPLETE = "ON_RECORDING_COMPLETE",
>>>>>>> 594e0ef2
}

export interface PageAction {
  id: string;
  pluginType: PluginType;
  name: string;
  jsonPathKeys: string[];
  timeoutInMillisecond: number;
}

export interface ExecuteErrorPayload extends ErrorActionPayload {
  actionId: string;
  isPageLoad?: boolean;
  data: ActionResponse;
}

// Group 1 = datasource (https://www.domain.com)
// Group 2 = path (/nested/path)
// Group 3 = params (?param=123&param2=12)
export const urlGroupsRegexExp = /^(https?:\/{2}\S+?)(\/[\s\S]*?)(\?(?![^{]*})[\s\S]*)?$/;

export const EXECUTION_PARAM_KEY = "executionParams";
export const EXECUTION_PARAM_REFERENCE_REGEX = /this.params/g;

export const RESP_HEADER_DATATYPE = "X-APPSMITH-DATATYPE";
export const API_REQUEST_HEADERS: APIHeaders = {
  "Content-Type": "application/json",
};
export const POSTMAN = "POSTMAN";
export const CURL = "CURL";
export const Swagger = "Swagger";

export const defaultActionSettings: Record<PluginType, any> = {
  [PluginType.API]: apiActionSettingsConfig,
  [PluginType.DB]: queryActionSettingsConfig,
  [PluginType.SAAS]: saasActionSettingsConfig,
  [PluginType.JS]: [],
};

export const defaultActionEditorConfigs: Record<PluginType, any> = {
  [PluginType.API]: apiActionEditorConfig,
  [PluginType.DB]: [],
  [PluginType.SAAS]: [],
  [PluginType.JS]: [],
};

export const defaultActionDependenciesConfig: Record<
  PluginType,
  Record<string, string[]>
> = {
  [PluginType.API]: apiActionDependencyConfig,
  [PluginType.DB]: {},
  [PluginType.SAAS]: {},
  [PluginType.JS]: {},
};<|MERGE_RESOLUTION|>--- conflicted
+++ resolved
@@ -81,12 +81,9 @@
   ON_SNIPPET_EXECUTE = "ON_SNIPPET_EXECUTE",
   ON_SORT = "ON_SORT",
   ON_CHECKBOX_GROUP_SELECTION_CHANGE = "ON_CHECKBOX_GROUP_SELECTION_CHANGE",
-<<<<<<< HEAD
-  ON_ENTITY_CLICK = "ON_ENTITY_CLICK",
-=======
   ON_RECORDING_START = "ON_RECORDING_START",
   ON_RECORDING_COMPLETE = "ON_RECORDING_COMPLETE",
->>>>>>> 594e0ef2
+  ON_ENTITY_CLICK = "ON_ENTITY_CLICK",
 }
 
 export interface PageAction {
