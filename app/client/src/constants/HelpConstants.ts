--- conflicted
+++ resolved
@@ -115,18 +115,14 @@
     path: "/widget-reference/switch",
     searchKey: "Switch",
   },
-<<<<<<< HEAD
   MULTI_SELECT_WIDGET: {
     path: "",
     searchKey: "",
   },
-
-=======
   RATE_WIDGET: {
     path: "/widget-reference/rate",
     searchKey: "Rate",
   },
->>>>>>> 3391ead5
   IFRAME_WIDGET: {
     path: "/widget-reference/iframe",
     searchKey: "Iframe",
