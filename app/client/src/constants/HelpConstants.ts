--- conflicted
+++ resolved
@@ -115,15 +115,14 @@
     path: "/widget-reference/switch",
     searchKey: "Switch",
   },
-<<<<<<< HEAD
   MULTI_SELECT_WIDGET: {
     path: "",
     searchKey: "",
-=======
+  },
+
   IFRAME_WIDGET: {
     path: "/widget-reference/iframe",
     searchKey: "Iframe",
->>>>>>> e52680fb
   },
 };
 
