--- conflicted
+++ resolved
@@ -151,15 +151,13 @@
     path: "/widget-reference/checkbox-group",
     searchKey: "Checkbox Group",
   },
-<<<<<<< HEAD
+  AUDIO_RECORDER_WIDGET: {
+    path: "/widget-reference/audio-recorder",
+    searchKey: "Audio Recorder",
+  },
   JSON_EDITOR_WIDGET: {
     path: "/widget-reference/json-editor",
     searchKey: "JSON Editor",
-=======
-  AUDIO_RECORDER_WIDGET: {
-    path: "/widget-reference/audio-recorder",
-    searchKey: "Audio Recorder",
->>>>>>> 594e0ef2
   },
 };
 
