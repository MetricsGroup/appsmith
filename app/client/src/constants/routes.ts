import { APP_MODE } from "entities/App";

const { compile, match } = require("path-to-regexp");

export const BASE_URL = "/";
export const ORG_URL = "/org";
export const PAGE_NOT_FOUND_URL = "/404";
export const SERVER_ERROR_URL = "/500";
export const APPLICATIONS_URL = `/applications`;

<<<<<<< HEAD
export const BRANCH_PATH_PREFIX = `/(branch)?/:branchName(.*)?`;
export const BUILDER_URL = `${BRANCH_PATH_PREFIX}/applications/:defaultApplicationId/(pages)?/:pageId?/edit`;
export const VIEWER_URL = `${BRANCH_PATH_PREFIX}/applications/:defaultApplicationId/pages/:pageId`;
=======
export const BUILDER_URL = `/applications/:defaultApplicationId/(pages)?/:pageId?/edit`;
export const VIEWER_URL = `/applications/:defaultApplicationId/(pages)?/:pageId?`;
>>>>>>> 5b5986bd
export const USER_AUTH_URL = "/user";
export const PROFILE = "/profile";
export const USERS_URL = "/users";
export const UNSUBSCRIBE_EMAIL_URL = "/unsubscribe/discussion/:threadId";
export const SETUP = "/setup/welcome";
export const BUILDER_CHECKLIST_URL = `${BUILDER_URL}/checklist`;

export const INTEGRATION_EDITOR_PATH = `${BUILDER_URL}/datasources/:selectedTab`;
export const API_EDITOR_ID_PATH = `${BUILDER_URL}/api/:apiId`;
export const QUERIES_EDITOR_ID_PATH = `${BUILDER_URL}/queries/:queryId`;
export const JS_COLLECTION_EDITOR_PATH = `${BUILDER_URL}/jsObjects`;
export const JS_COLLECTION_ID_PATH = `${JS_COLLECTION_EDITOR_PATH}/:collectionId`;
export const CURL_IMPORT_PAGE_PATH = `${BUILDER_URL}/api/curl/curl-import`;
export const PAGE_LIST_EDITOR_PATH = `${BUILDER_URL}/pages`;
export const DATA_SOURCES_EDITOR_ID_PATH = `${BUILDER_URL}/datasource/:datasourceId`;
export const PROVIDER_TEMPLATE_PATH = `${BUILDER_URL}/provider/:providerId`;

export const GEN_TEMPLATE_URL = "/generate-page";
export const GENERATE_TEMPLATE_PATH = `${BUILDER_URL}${GEN_TEMPLATE_URL}`;
export const GEN_TEMPLATE_FORM_ROUTE = "/form";
export const GENERATE_TEMPLATE_FORM_PATH = `${GENERATE_TEMPLATE_PATH}${GEN_TEMPLATE_FORM_ROUTE}`;

export const compileBuilderUrl = compile(BUILDER_URL);

export const addOrReplaceBranch = (branchName: string, currentPath: string) => {
  const regEx = /(.*)\/applications/;
  return currentPath.replace(regEx, `/branch/${branchName}/applications`);
};

// eslint-disable-next-line
export const getDefaultPathForBranch = (params: any, mode?: APP_MODE) => {
  return `/branch/${params.branchName}/applications/${params.applicationId}/edit`;
};

// for extracting branchName from the pathname
<<<<<<< HEAD
const branchNamePath = `${BRANCH_PATH_PREFIX}/applications/(.*)`;
=======
const branchNamePath = "";
>>>>>>> 5b5986bd
export const matchBranchName = match(branchNamePath);
export const extractBranchNameFromPath = () => {
  const pathname = window.location.pathname;
  const matchResult = matchBranchName(pathname);
  return matchResult?.params?.branchName;
};

export const addBranchPath = (path: string, branchName?: string) => {
  const branchNameFromPath = extractBranchNameFromPath();
  const calcBranchName = branchName || branchNameFromPath;
  const includeSeparator = !path.startsWith("/");
  const separator = includeSeparator ? "/" : "";
  return !calcBranchName
    ? path
    : `/branch/${calcBranchName}${separator}${path}`;
};

export type BuilderRouteParams = {
<<<<<<< HEAD
  defaultApplicationId: string;
  pageId: string;
  branchName?: string;
};

export type AppViewerRouteParams = {
  defaultApplicationId: string;
=======
  pageId: string;
  defaultApplicationId: string;
};

export type AppViewerRouteParams = {
>>>>>>> 5b5986bd
  pageId?: string;
};

export type APIEditorRouteParams = {
<<<<<<< HEAD
  defaultApplicationId: string;
=======
>>>>>>> 5b5986bd
  pageId: string;
  apiId?: string;
  branchName?: string;
};

export type ProviderViewerRouteParams = {
<<<<<<< HEAD
  defaultApplicationId: string;
=======
>>>>>>> 5b5986bd
  pageId: string;
  providerId: string;
  branchName?: string;
};

export type QueryEditorRouteParams = {
<<<<<<< HEAD
  defaultApplicationId: string;
=======
>>>>>>> 5b5986bd
  pageId: string;
  queryId: string;
  branchName?: string;
};

export type JSEditorRouteParams = {
<<<<<<< HEAD
  defaultApplicationId: string;
=======
>>>>>>> 5b5986bd
  pageId: string;
  collectionId?: string;
  branchName?: string;
};

export const BUILDER_BASE_URL = (
  applicationId = ":defaultApplicationId",
): string => `/applications/${applicationId}`;

export const BUILDER_PAGE_URL = (
  defaultApplicationId?: string,
  pageId?: string,
  params?: Record<string, string>,
  branchName?: string,
): string => {
  if (!pageId) return APPLICATIONS_URL;
  const queryString = convertToQueryParams(params);
  return addBranchPath(
<<<<<<< HEAD
    `${BUILDER_BASE_URL(applicationId)}/pages/${pageId}/edit` + queryString,
=======
    `${BUILDER_BASE_URL(defaultApplicationId)}/pages/${pageId}/edit` +
      queryString,
>>>>>>> 5b5986bd
    branchName,
  );
};

export const API_EDITOR_URL = (
<<<<<<< HEAD
  applicationId = ":defaultApplicationId",
  pageId = ":pageId",
): string => addBranchPath(`${BUILDER_PAGE_URL(applicationId, pageId)}/api`);

export const PAGE_LIST_EDITOR_URL = (
  applicationId = ":defaultApplicationId",
  pageId = ":pageId",
): string => addBranchPath(`${BUILDER_PAGE_URL(applicationId, pageId)}/pages`);

export const DATA_SOURCES_EDITOR_URL = (
  applicationId = ":defaultApplicationId",
  pageId = ":pageId",
): string =>
  addBranchPath(`${BUILDER_PAGE_URL(applicationId, pageId)}/datasource`);

export const DATA_SOURCES_EDITOR_ID_URL = (
  applicationId = ":defaultApplicationId",
=======
  defaultApplicationId = ":defaultApplicationId",
  pageId = ":pageId",
): string =>
  addBranchPath(`${BUILDER_PAGE_URL(defaultApplicationId, pageId)}/api`);

export const PAGE_LIST_EDITOR_URL = (
  defaultApplicationId = ":defaultApplicationId",
  pageId = ":pageId",
): string =>
  addBranchPath(`${BUILDER_PAGE_URL(defaultApplicationId, pageId)}/pages`);

export const DATA_SOURCES_EDITOR_URL = (
  defaultApplicationId = ":defaultApplicationId",
  pageId = ":pageId",
): string =>
  addBranchPath(`${BUILDER_PAGE_URL(defaultApplicationId, pageId)}/datasource`);

export const DATA_SOURCES_EDITOR_ID_URL = (
  defaultApplicationId = ":defaultApplicationId",
>>>>>>> 5b5986bd
  pageId = ":pageId",
  datasourceId = ":datasourceId",
  params = {},
): string => {
  const queryString = convertToQueryParams(params);
  return addBranchPath(
    `${DATA_SOURCES_EDITOR_URL(
<<<<<<< HEAD
      applicationId,
=======
      defaultApplicationId,
>>>>>>> 5b5986bd
      pageId,
    )}/${datasourceId}${queryString}`,
  );
};

export const QUERIES_EDITOR_URL = (
<<<<<<< HEAD
  applicationId = ":defaultApplicationId",
  pageId = ":pageId",
): string =>
  addBranchPath(`${BUILDER_PAGE_URL(applicationId, pageId)}/queries`);

export const JS_COLLECTION_EDITOR_URL = (
  applicationId = ":defaultApplicationId",
  pageId = ":pageId",
): string =>
  addBranchPath(`${BUILDER_PAGE_URL(applicationId, pageId)}/jsObjects`);
=======
  defaultApplicationId = ":defaultApplicationId",
  pageId = ":pageId",
): string =>
  addBranchPath(`${BUILDER_PAGE_URL(defaultApplicationId, pageId)}/queries`);

export const JS_COLLECTION_EDITOR_URL = (
  defaultApplicationId = ":defaultApplicationId",
  pageId = ":pageId",
): string =>
  addBranchPath(`${BUILDER_PAGE_URL(defaultApplicationId, pageId)}/jsObjects`);
>>>>>>> 5b5986bd

export const INTEGRATION_TABS = {
  ACTIVE: "ACTIVE",
  NEW: "NEW",
};

export const INTEGRATION_EDITOR_MODES = {
  AUTO: "auto",
  MOCK: "mock",
};
export const INTEGRATION_EDITOR_URL = (
<<<<<<< HEAD
  applicationId = ":defaultApplicationId",
=======
  defaultApplicationId = ":defaultApplicationId",
>>>>>>> 5b5986bd
  pageId = ":pageId",
  selectedTab = ":selectedTab",
  mode = "",
  params = {},
): string => {
  const queryString = convertToQueryParams(params);
  return addBranchPath(
<<<<<<< HEAD
    `${BUILDER_PAGE_URL(applicationId, pageId)}/datasources/${selectedTab}${
=======
    `${BUILDER_PAGE_URL(
      defaultApplicationId,
      pageId,
    )}/datasources/${selectedTab}${
>>>>>>> 5b5986bd
      mode ? "?mode=" + mode + "&" + queryString.replace("?", "") : queryString
    }`,
  );
};

export const QUERIES_EDITOR_ID_URL = (
<<<<<<< HEAD
  applicationId = ":defaultApplicationId",
=======
  defaultApplicationId = ":defaultApplicationId",
>>>>>>> 5b5986bd
  pageId = ":pageId",
  queryId = ":queryId",
  params = {},
): string => {
  const queryString = convertToQueryParams(params);
  return addBranchPath(
<<<<<<< HEAD
    `${QUERIES_EDITOR_URL(applicationId, pageId)}/${queryId}${queryString}`,
=======
    `${QUERIES_EDITOR_URL(
      defaultApplicationId,
      pageId,
    )}/${queryId}${queryString}`,
>>>>>>> 5b5986bd
  );
};

export const API_EDITOR_ID_URL = (
<<<<<<< HEAD
  applicationId = ":defaultApplicationId",
=======
  defaultApplicationId = ":defaultApplicationId",
>>>>>>> 5b5986bd
  pageId = ":pageId",
  apiId = ":apiId",
  params = {},
): string => {
  const queryString = convertToQueryParams(params);
  return addBranchPath(
<<<<<<< HEAD
    `${API_EDITOR_URL(applicationId, pageId)}/${apiId}${queryString}`,
=======
    `${API_EDITOR_URL(defaultApplicationId, pageId)}/${apiId}${queryString}`,
>>>>>>> 5b5986bd
  );
};

export const API_EDITOR_URL_WITH_SELECTED_PAGE_ID = (
<<<<<<< HEAD
  applicationId = ":defaultApplicationId",
=======
  defaultApplicationId = ":defaultApplicationId",
>>>>>>> 5b5986bd
  pageId = ":pageId",
  selectedPageId = ":importTo",
): string => {
  return addBranchPath(
<<<<<<< HEAD
    `${BUILDER_PAGE_URL(applicationId, pageId)}/api?importTo=${selectedPageId}`,
=======
    `${BUILDER_PAGE_URL(
      defaultApplicationId,
      pageId,
    )}/api?importTo=${selectedPageId}`,
>>>>>>> 5b5986bd
  );
};

export const JS_COLLECTION_ID_URL = (
<<<<<<< HEAD
  applicationId = ":defaultApplicationId",
=======
  defaultApplicationId = ":defaultApplicationId",
>>>>>>> 5b5986bd
  pageId = ":pageId",
  collectionId = ":collectionId",
  params = {},
): string => {
  const queryParams = convertToQueryParams(params);
  return addBranchPath(
    `${JS_COLLECTION_EDITOR_URL(
<<<<<<< HEAD
      applicationId,
=======
      defaultApplicationId,
>>>>>>> 5b5986bd
      pageId,
    )}/${collectionId}${queryParams}`,
  );
};

export const APP_VIEW_URL = `/applications/:defaultApplicationId`;

export const getApplicationViewerPageURL = (
<<<<<<< HEAD
  applicationId = ":defaultApplicationId",
  pageId = ":pageId",
  params: Record<string, string> = {},
): string => {
  const url = addBranchPath(`/applications/${applicationId}/pages/${pageId}`);
=======
  defaultApplicationId = ":defaultApplicationId",
  pageId = ":pageId",
  params: Record<string, string> = {},
): string => {
  const url = addBranchPath(
    `/applications/${defaultApplicationId}/pages/${pageId}`,
  );
>>>>>>> 5b5986bd
  const queryString = convertToQueryParams(params);
  return url + queryString;
};

export function convertToQueryParams(
  params: Record<string, string> = {},
): string {
  const paramKeys = Object.keys(params);
  const queryParams: string[] = [];
  if (paramKeys) {
    paramKeys.forEach((paramKey: string) => {
      const value = params[paramKey];
      if (paramKey && value) {
        queryParams.push(`${paramKey}=${value}`);
      }
    });
  }
  return queryParams.length ? "?" + queryParams.join("&") : "";
}

export const getCurlImportPageURL = (
<<<<<<< HEAD
  applicationId = ":defaultApplicationId",
  pageId = ":pageId",
): string =>
  addBranchPath(`${API_EDITOR_URL(applicationId, pageId)}/curl/curl-import`);

export const getProviderTemplatesURL = (
  applicationId = ":defaultApplicationId",
=======
  defaultApplicationId = ":defaultApplicationId",
  pageId = ":pageId",
): string =>
  addBranchPath(
    `${API_EDITOR_URL(defaultApplicationId, pageId)}/curl/curl-import`,
  );

export const getProviderTemplatesURL = (
  defaultApplicationId = ":defaultApplicationId",
>>>>>>> 5b5986bd
  pageId = ":pageId",
  providerId = ":providerId",
): string =>
  addBranchPath(
<<<<<<< HEAD
    `${API_EDITOR_URL(applicationId, pageId)}/provider/${providerId}`,
  );

export const QUERY_EDITOR_URL_WITH_SELECTED_PAGE_ID = (
  applicationId = ":defaultApplicationId",
=======
    `${API_EDITOR_URL(defaultApplicationId, pageId)}/provider/${providerId}`,
  );

export const QUERY_EDITOR_URL_WITH_SELECTED_PAGE_ID = (
  defaultApplicationId = ":defaultApplicationId",
>>>>>>> 5b5986bd
  pageId = ":pageId",
  selectedPageId = ":importTo",
): string => {
  return addBranchPath(
    `${BUILDER_PAGE_URL(
<<<<<<< HEAD
      applicationId,
=======
      defaultApplicationId,
>>>>>>> 5b5986bd
      pageId,
    )}/queries?importTo=${selectedPageId}`,
  );
};

export const getGenerateTemplateURL = (
<<<<<<< HEAD
  applicationId = ":defaultApplicationId",
  pageId = ":pageId",
): string =>
  addBranchPath(
    `${BUILDER_PAGE_URL(applicationId, pageId)}${GEN_TEMPLATE_URL}`,
  );

export const getGenerateTemplateFormURL = (
  applicationId = ":defaultApplicationId",
=======
  defaultApplicationId = ":defaultApplicationId",
  pageId = ":pageId",
): string =>
  addBranchPath(
    `${BUILDER_PAGE_URL(defaultApplicationId, pageId)}${GEN_TEMPLATE_URL}`,
  );

export const getGenerateTemplateFormURL = (
  defaultApplicationId = ":defaultApplicationId",
>>>>>>> 5b5986bd
  pageId = ":pageId",
): string =>
  addBranchPath(
    `${BUILDER_PAGE_URL(
<<<<<<< HEAD
      applicationId,
=======
      defaultApplicationId,
>>>>>>> 5b5986bd
      pageId,
    )}${GEN_TEMPLATE_URL}${GEN_TEMPLATE_FORM_ROUTE}`,
  );

export const getOnboardingCheckListUrl = (
<<<<<<< HEAD
  applicationId = ":defaultApplicationId",
  pageId = ":pageId",
): string =>
  addBranchPath(`${BUILDER_PAGE_URL(applicationId, pageId)}/checklist`);
=======
  defaultApplicationId = ":defaultApplicationId",
  pageId = ":pageId",
): string =>
  addBranchPath(`${BUILDER_PAGE_URL(defaultApplicationId, pageId)}/checklist`);
>>>>>>> 5b5986bd

export const FORGOT_PASSWORD_URL = `${USER_AUTH_URL}/forgotPassword`;
export const RESET_PASSWORD_URL = `${USER_AUTH_URL}/resetPassword`;
export const BASE_SIGNUP_URL = `/signup`;
export const SIGN_UP_URL = `${USER_AUTH_URL}/signup`;
export const BASE_LOGIN_URL = `/login`;
export const AUTH_LOGIN_URL = `${USER_AUTH_URL}/login`;
export const SIGNUP_SUCCESS_URL = `/signup-success`;

export const ORG_INVITE_USERS_PAGE_URL = `${ORG_URL}/invite`;
export const ORG_SETTINGS_PAGE_URL = `${ORG_URL}/settings`;

export const matchApiPath = match(API_EDITOR_ID_PATH);
export const matchDatasourcePath = match(DATA_SOURCES_EDITOR_ID_PATH);
export const matchQueryPath = match(QUERIES_EDITOR_ID_PATH);
export const matchBuilderPath = match(BUILDER_URL);
export const matchJSObjectPath = match(JS_COLLECTION_ID_PATH);
<<<<<<< HEAD

=======
>>>>>>> 5b5986bd
export const matchViewerPath = match(VIEWER_URL);

export const BUILDER_URL_REGEX = /\/applications\/(.[^\/]*)\/pages\/(.[^\/]*)\//;
export const extractAppIdAndPageIdFromUrl = (url = "") => {
  const matched = url.match(BUILDER_URL_REGEX);
  if (matched) {
    return {
      applicationId: matched[1],
      pageId: matched[2],
    };
  }

  return {
    applicationId: "",
    pageId: "",
  };
};<|MERGE_RESOLUTION|>--- conflicted
+++ resolved
@@ -8,14 +8,8 @@
 export const SERVER_ERROR_URL = "/500";
 export const APPLICATIONS_URL = `/applications`;
 
-<<<<<<< HEAD
-export const BRANCH_PATH_PREFIX = `/(branch)?/:branchName(.*)?`;
-export const BUILDER_URL = `${BRANCH_PATH_PREFIX}/applications/:defaultApplicationId/(pages)?/:pageId?/edit`;
-export const VIEWER_URL = `${BRANCH_PATH_PREFIX}/applications/:defaultApplicationId/pages/:pageId`;
-=======
 export const BUILDER_URL = `/applications/:defaultApplicationId/(pages)?/:pageId?/edit`;
 export const VIEWER_URL = `/applications/:defaultApplicationId/(pages)?/:pageId?`;
->>>>>>> 5b5986bd
 export const USER_AUTH_URL = "/user";
 export const PROFILE = "/profile";
 export const USERS_URL = "/users";
@@ -51,11 +45,7 @@
 };
 
 // for extracting branchName from the pathname
-<<<<<<< HEAD
-const branchNamePath = `${BRANCH_PATH_PREFIX}/applications/(.*)`;
-=======
 const branchNamePath = "";
->>>>>>> 5b5986bd
 export const matchBranchName = match(branchNamePath);
 export const extractBranchNameFromPath = () => {
   const pathname = window.location.pathname;
@@ -74,62 +64,32 @@
 };
 
 export type BuilderRouteParams = {
-<<<<<<< HEAD
+  pageId: string;
   defaultApplicationId: string;
-  pageId: string;
-  branchName?: string;
 };
 
 export type AppViewerRouteParams = {
-  defaultApplicationId: string;
-=======
-  pageId: string;
-  defaultApplicationId: string;
-};
-
-export type AppViewerRouteParams = {
->>>>>>> 5b5986bd
   pageId?: string;
 };
 
 export type APIEditorRouteParams = {
-<<<<<<< HEAD
-  defaultApplicationId: string;
-=======
->>>>>>> 5b5986bd
   pageId: string;
   apiId?: string;
-  branchName?: string;
 };
 
 export type ProviderViewerRouteParams = {
-<<<<<<< HEAD
-  defaultApplicationId: string;
-=======
->>>>>>> 5b5986bd
   pageId: string;
   providerId: string;
-  branchName?: string;
 };
 
 export type QueryEditorRouteParams = {
-<<<<<<< HEAD
-  defaultApplicationId: string;
-=======
->>>>>>> 5b5986bd
   pageId: string;
   queryId: string;
-  branchName?: string;
 };
 
 export type JSEditorRouteParams = {
-<<<<<<< HEAD
-  defaultApplicationId: string;
-=======
->>>>>>> 5b5986bd
   pageId: string;
   collectionId?: string;
-  branchName?: string;
 };
 
 export const BUILDER_BASE_URL = (
@@ -145,56 +105,32 @@
   if (!pageId) return APPLICATIONS_URL;
   const queryString = convertToQueryParams(params);
   return addBranchPath(
-<<<<<<< HEAD
-    `${BUILDER_BASE_URL(applicationId)}/pages/${pageId}/edit` + queryString,
-=======
     `${BUILDER_BASE_URL(defaultApplicationId)}/pages/${pageId}/edit` +
       queryString,
->>>>>>> 5b5986bd
     branchName,
   );
 };
 
 export const API_EDITOR_URL = (
-<<<<<<< HEAD
-  applicationId = ":defaultApplicationId",
-  pageId = ":pageId",
-): string => addBranchPath(`${BUILDER_PAGE_URL(applicationId, pageId)}/api`);
+  defaultApplicationId = ":defaultApplicationId",
+  pageId = ":pageId",
+): string =>
+  addBranchPath(`${BUILDER_PAGE_URL(defaultApplicationId, pageId)}/api`);
 
 export const PAGE_LIST_EDITOR_URL = (
-  applicationId = ":defaultApplicationId",
-  pageId = ":pageId",
-): string => addBranchPath(`${BUILDER_PAGE_URL(applicationId, pageId)}/pages`);
+  defaultApplicationId = ":defaultApplicationId",
+  pageId = ":pageId",
+): string =>
+  addBranchPath(`${BUILDER_PAGE_URL(defaultApplicationId, pageId)}/pages`);
 
 export const DATA_SOURCES_EDITOR_URL = (
-  applicationId = ":defaultApplicationId",
-  pageId = ":pageId",
-): string =>
-  addBranchPath(`${BUILDER_PAGE_URL(applicationId, pageId)}/datasource`);
+  defaultApplicationId = ":defaultApplicationId",
+  pageId = ":pageId",
+): string =>
+  addBranchPath(`${BUILDER_PAGE_URL(defaultApplicationId, pageId)}/datasource`);
 
 export const DATA_SOURCES_EDITOR_ID_URL = (
-  applicationId = ":defaultApplicationId",
-=======
-  defaultApplicationId = ":defaultApplicationId",
-  pageId = ":pageId",
-): string =>
-  addBranchPath(`${BUILDER_PAGE_URL(defaultApplicationId, pageId)}/api`);
-
-export const PAGE_LIST_EDITOR_URL = (
-  defaultApplicationId = ":defaultApplicationId",
-  pageId = ":pageId",
-): string =>
-  addBranchPath(`${BUILDER_PAGE_URL(defaultApplicationId, pageId)}/pages`);
-
-export const DATA_SOURCES_EDITOR_URL = (
-  defaultApplicationId = ":defaultApplicationId",
-  pageId = ":pageId",
-): string =>
-  addBranchPath(`${BUILDER_PAGE_URL(defaultApplicationId, pageId)}/datasource`);
-
-export const DATA_SOURCES_EDITOR_ID_URL = (
-  defaultApplicationId = ":defaultApplicationId",
->>>>>>> 5b5986bd
+  defaultApplicationId = ":defaultApplicationId",
   pageId = ":pageId",
   datasourceId = ":datasourceId",
   params = {},
@@ -202,40 +138,23 @@
   const queryString = convertToQueryParams(params);
   return addBranchPath(
     `${DATA_SOURCES_EDITOR_URL(
-<<<<<<< HEAD
-      applicationId,
-=======
-      defaultApplicationId,
->>>>>>> 5b5986bd
+      defaultApplicationId,
       pageId,
     )}/${datasourceId}${queryString}`,
   );
 };
 
 export const QUERIES_EDITOR_URL = (
-<<<<<<< HEAD
-  applicationId = ":defaultApplicationId",
-  pageId = ":pageId",
-): string =>
-  addBranchPath(`${BUILDER_PAGE_URL(applicationId, pageId)}/queries`);
+  defaultApplicationId = ":defaultApplicationId",
+  pageId = ":pageId",
+): string =>
+  addBranchPath(`${BUILDER_PAGE_URL(defaultApplicationId, pageId)}/queries`);
 
 export const JS_COLLECTION_EDITOR_URL = (
-  applicationId = ":defaultApplicationId",
-  pageId = ":pageId",
-): string =>
-  addBranchPath(`${BUILDER_PAGE_URL(applicationId, pageId)}/jsObjects`);
-=======
-  defaultApplicationId = ":defaultApplicationId",
-  pageId = ":pageId",
-): string =>
-  addBranchPath(`${BUILDER_PAGE_URL(defaultApplicationId, pageId)}/queries`);
-
-export const JS_COLLECTION_EDITOR_URL = (
   defaultApplicationId = ":defaultApplicationId",
   pageId = ":pageId",
 ): string =>
   addBranchPath(`${BUILDER_PAGE_URL(defaultApplicationId, pageId)}/jsObjects`);
->>>>>>> 5b5986bd
 
 export const INTEGRATION_TABS = {
   ACTIVE: "ACTIVE",
@@ -247,11 +166,7 @@
   MOCK: "mock",
 };
 export const INTEGRATION_EDITOR_URL = (
-<<<<<<< HEAD
-  applicationId = ":defaultApplicationId",
-=======
-  defaultApplicationId = ":defaultApplicationId",
->>>>>>> 5b5986bd
+  defaultApplicationId = ":defaultApplicationId",
   pageId = ":pageId",
   selectedTab = ":selectedTab",
   mode = "",
@@ -259,89 +174,57 @@
 ): string => {
   const queryString = convertToQueryParams(params);
   return addBranchPath(
-<<<<<<< HEAD
-    `${BUILDER_PAGE_URL(applicationId, pageId)}/datasources/${selectedTab}${
-=======
     `${BUILDER_PAGE_URL(
       defaultApplicationId,
       pageId,
     )}/datasources/${selectedTab}${
->>>>>>> 5b5986bd
       mode ? "?mode=" + mode + "&" + queryString.replace("?", "") : queryString
     }`,
   );
 };
 
 export const QUERIES_EDITOR_ID_URL = (
-<<<<<<< HEAD
-  applicationId = ":defaultApplicationId",
-=======
-  defaultApplicationId = ":defaultApplicationId",
->>>>>>> 5b5986bd
+  defaultApplicationId = ":defaultApplicationId",
   pageId = ":pageId",
   queryId = ":queryId",
   params = {},
 ): string => {
   const queryString = convertToQueryParams(params);
   return addBranchPath(
-<<<<<<< HEAD
-    `${QUERIES_EDITOR_URL(applicationId, pageId)}/${queryId}${queryString}`,
-=======
     `${QUERIES_EDITOR_URL(
       defaultApplicationId,
       pageId,
     )}/${queryId}${queryString}`,
->>>>>>> 5b5986bd
   );
 };
 
 export const API_EDITOR_ID_URL = (
-<<<<<<< HEAD
-  applicationId = ":defaultApplicationId",
-=======
-  defaultApplicationId = ":defaultApplicationId",
->>>>>>> 5b5986bd
+  defaultApplicationId = ":defaultApplicationId",
   pageId = ":pageId",
   apiId = ":apiId",
   params = {},
 ): string => {
   const queryString = convertToQueryParams(params);
   return addBranchPath(
-<<<<<<< HEAD
-    `${API_EDITOR_URL(applicationId, pageId)}/${apiId}${queryString}`,
-=======
     `${API_EDITOR_URL(defaultApplicationId, pageId)}/${apiId}${queryString}`,
->>>>>>> 5b5986bd
   );
 };
 
 export const API_EDITOR_URL_WITH_SELECTED_PAGE_ID = (
-<<<<<<< HEAD
-  applicationId = ":defaultApplicationId",
-=======
-  defaultApplicationId = ":defaultApplicationId",
->>>>>>> 5b5986bd
+  defaultApplicationId = ":defaultApplicationId",
   pageId = ":pageId",
   selectedPageId = ":importTo",
 ): string => {
   return addBranchPath(
-<<<<<<< HEAD
-    `${BUILDER_PAGE_URL(applicationId, pageId)}/api?importTo=${selectedPageId}`,
-=======
     `${BUILDER_PAGE_URL(
       defaultApplicationId,
       pageId,
     )}/api?importTo=${selectedPageId}`,
->>>>>>> 5b5986bd
   );
 };
 
 export const JS_COLLECTION_ID_URL = (
-<<<<<<< HEAD
-  applicationId = ":defaultApplicationId",
-=======
-  defaultApplicationId = ":defaultApplicationId",
->>>>>>> 5b5986bd
+  defaultApplicationId = ":defaultApplicationId",
   pageId = ":pageId",
   collectionId = ":collectionId",
   params = {},
@@ -349,11 +232,7 @@
   const queryParams = convertToQueryParams(params);
   return addBranchPath(
     `${JS_COLLECTION_EDITOR_URL(
-<<<<<<< HEAD
-      applicationId,
-=======
-      defaultApplicationId,
->>>>>>> 5b5986bd
+      defaultApplicationId,
       pageId,
     )}/${collectionId}${queryParams}`,
   );
@@ -362,13 +241,6 @@
 export const APP_VIEW_URL = `/applications/:defaultApplicationId`;
 
 export const getApplicationViewerPageURL = (
-<<<<<<< HEAD
-  applicationId = ":defaultApplicationId",
-  pageId = ":pageId",
-  params: Record<string, string> = {},
-): string => {
-  const url = addBranchPath(`/applications/${applicationId}/pages/${pageId}`);
-=======
   defaultApplicationId = ":defaultApplicationId",
   pageId = ":pageId",
   params: Record<string, string> = {},
@@ -376,7 +248,6 @@
   const url = addBranchPath(
     `/applications/${defaultApplicationId}/pages/${pageId}`,
   );
->>>>>>> 5b5986bd
   const queryString = convertToQueryParams(params);
   return url + queryString;
 };
@@ -398,15 +269,6 @@
 }
 
 export const getCurlImportPageURL = (
-<<<<<<< HEAD
-  applicationId = ":defaultApplicationId",
-  pageId = ":pageId",
-): string =>
-  addBranchPath(`${API_EDITOR_URL(applicationId, pageId)}/curl/curl-import`);
-
-export const getProviderTemplatesURL = (
-  applicationId = ":defaultApplicationId",
-=======
   defaultApplicationId = ":defaultApplicationId",
   pageId = ":pageId",
 ): string =>
@@ -416,51 +278,27 @@
 
 export const getProviderTemplatesURL = (
   defaultApplicationId = ":defaultApplicationId",
->>>>>>> 5b5986bd
   pageId = ":pageId",
   providerId = ":providerId",
 ): string =>
   addBranchPath(
-<<<<<<< HEAD
-    `${API_EDITOR_URL(applicationId, pageId)}/provider/${providerId}`,
+    `${API_EDITOR_URL(defaultApplicationId, pageId)}/provider/${providerId}`,
   );
 
 export const QUERY_EDITOR_URL_WITH_SELECTED_PAGE_ID = (
-  applicationId = ":defaultApplicationId",
-=======
-    `${API_EDITOR_URL(defaultApplicationId, pageId)}/provider/${providerId}`,
-  );
-
-export const QUERY_EDITOR_URL_WITH_SELECTED_PAGE_ID = (
-  defaultApplicationId = ":defaultApplicationId",
->>>>>>> 5b5986bd
+  defaultApplicationId = ":defaultApplicationId",
   pageId = ":pageId",
   selectedPageId = ":importTo",
 ): string => {
   return addBranchPath(
     `${BUILDER_PAGE_URL(
-<<<<<<< HEAD
-      applicationId,
-=======
-      defaultApplicationId,
->>>>>>> 5b5986bd
+      defaultApplicationId,
       pageId,
     )}/queries?importTo=${selectedPageId}`,
   );
 };
 
 export const getGenerateTemplateURL = (
-<<<<<<< HEAD
-  applicationId = ":defaultApplicationId",
-  pageId = ":pageId",
-): string =>
-  addBranchPath(
-    `${BUILDER_PAGE_URL(applicationId, pageId)}${GEN_TEMPLATE_URL}`,
-  );
-
-export const getGenerateTemplateFormURL = (
-  applicationId = ":defaultApplicationId",
-=======
   defaultApplicationId = ":defaultApplicationId",
   pageId = ":pageId",
 ): string =>
@@ -470,32 +308,20 @@
 
 export const getGenerateTemplateFormURL = (
   defaultApplicationId = ":defaultApplicationId",
->>>>>>> 5b5986bd
   pageId = ":pageId",
 ): string =>
   addBranchPath(
     `${BUILDER_PAGE_URL(
-<<<<<<< HEAD
-      applicationId,
-=======
-      defaultApplicationId,
->>>>>>> 5b5986bd
+      defaultApplicationId,
       pageId,
     )}${GEN_TEMPLATE_URL}${GEN_TEMPLATE_FORM_ROUTE}`,
   );
 
 export const getOnboardingCheckListUrl = (
-<<<<<<< HEAD
-  applicationId = ":defaultApplicationId",
-  pageId = ":pageId",
-): string =>
-  addBranchPath(`${BUILDER_PAGE_URL(applicationId, pageId)}/checklist`);
-=======
   defaultApplicationId = ":defaultApplicationId",
   pageId = ":pageId",
 ): string =>
   addBranchPath(`${BUILDER_PAGE_URL(defaultApplicationId, pageId)}/checklist`);
->>>>>>> 5b5986bd
 
 export const FORGOT_PASSWORD_URL = `${USER_AUTH_URL}/forgotPassword`;
 export const RESET_PASSWORD_URL = `${USER_AUTH_URL}/resetPassword`;
@@ -513,10 +339,6 @@
 export const matchQueryPath = match(QUERIES_EDITOR_ID_PATH);
 export const matchBuilderPath = match(BUILDER_URL);
 export const matchJSObjectPath = match(JS_COLLECTION_ID_PATH);
-<<<<<<< HEAD
-
-=======
->>>>>>> 5b5986bd
 export const matchViewerPath = match(VIEWER_URL);
 
 export const BUILDER_URL_REGEX = /\/applications\/(.[^\/]*)\/pages\/(.[^\/]*)\//;
