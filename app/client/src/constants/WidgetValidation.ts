--- conflicted
+++ resolved
@@ -29,11 +29,8 @@
   LAT_LONG = "LAT_LONG",
   TABLE_PAGE_NO = "TABLE_PAGE_NO",
   ROW_INDICES = "ROW_INDICES",
-<<<<<<< HEAD
   IMAGE = "IMAGE",
-=======
   TABS_DATA = "TABS_DATA",
->>>>>>> 8f7cc878
 }
 
 export type ValidationResponse = {
