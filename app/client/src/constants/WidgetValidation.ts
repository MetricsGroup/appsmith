import { WidgetProps } from "widgets/BaseWidget";
import { DataTree } from "entities/DataTree/dataTreeFactory";
import { EXECUTION_PARAM_KEY } from "./ActionConstants";

// Always add a validator function in ./Validators for these types
export const VALIDATION_TYPES = {
  TEXT: "TEXT",
  REGEX: "REGEX",
  NUMBER: "NUMBER",
  BOOLEAN: "BOOLEAN",
  OBJECT: "OBJECT",
  ARRAY: "ARRAY",
  TABLE_DATA: "TABLE_DATA",
  OPTIONS_DATA: "OPTIONS_DATA",
  DATE: "DATE",
  DEFAULT_DATE: "DEFAULT_DATE",
  TABS_DATA: "TABS_DATA",
  CHART_DATA: "CHART_DATA",
  MARKERS: "MARKERS",
  ACTION_SELECTOR: "ACTION_SELECTOR",
  ARRAY_ACTION_SELECTOR: "ARRAY_ACTION_SELECTOR",
  SELECTED_TAB: "SELECTED_TAB",
  DEFAULT_OPTION_VALUE: "DEFAULT_OPTION_VALUE",
  DEFAULT_SELECTED_ROW: "DEFAULT_SELECTED_ROW",
<<<<<<< HEAD
  COLUMN_PROPERTIES_ARRAY: "COLUMN_PROPERTIES_ARRAY",
=======
  LAT_LONG: "LAT_LONG",
>>>>>>> 999caf0c
};

export type ValidationResponse = {
  isValid: boolean;
  parsed: any;
  message?: string;
  transformed?: any;
};

export type ValidationType = typeof VALIDATION_TYPES[keyof typeof VALIDATION_TYPES];
export type Validator = (
  value: any,
  props: WidgetProps,
  dataTree?: DataTree,
) => ValidationResponse;

export const ISO_DATE_FORMAT = "YYYY-MM-DDTHH:mm:ss.SSSZ";

export const JAVASCRIPT_KEYWORDS = {
  true: "true",
  await: "await",
  break: "break",
  case: "case",
  catch: "catch",
  class: "class",
  const: "const",
  continue: "continue",
  debugger: "debugger",
  default: "default",
  delete: "delete",
  do: "do",
  else: "else",
  enum: "enum",
  export: "export",
  extends: "extends",
  false: "false",
  finally: "finally",
  for: "for",
  function: "function",
  if: "if",
  implements: "implements",
  import: "import",
  in: "in",
  instanceof: "instanceof",
  interface: "interface",
  let: "let",
  new: "new",
  null: "null",
  package: "package",
  private: "private",
  protected: "protected",
  public: "public",
  return: "return",
  static: "static",
  super: "super",
  switch: "switch",
  this: "this",
  throw: "throw",
  try: "try",
  typeof: "typeof",
  var: "var",
  void: "void",
  while: "while",
  with: "with",
  yield: "yield",
};

export const DATA_TREE_KEYWORDS = {
  actionPaths: "actionPaths",
  appsmith: "appsmith",
  pageList: "pageList",
  [EXECUTION_PARAM_KEY]: EXECUTION_PARAM_KEY,
};<|MERGE_RESOLUTION|>--- conflicted
+++ resolved
@@ -22,11 +22,8 @@
   SELECTED_TAB: "SELECTED_TAB",
   DEFAULT_OPTION_VALUE: "DEFAULT_OPTION_VALUE",
   DEFAULT_SELECTED_ROW: "DEFAULT_SELECTED_ROW",
-<<<<<<< HEAD
   COLUMN_PROPERTIES_ARRAY: "COLUMN_PROPERTIES_ARRAY",
-=======
   LAT_LONG: "LAT_LONG",
->>>>>>> 999caf0c
 };
 
 export type ValidationResponse = {
