import { SupportedLayouts } from "reducers/entityReducers/pageListReducer";

export enum WidgetTypes {
  BUTTON_WIDGET = "BUTTON_WIDGET",
  TEXT_WIDGET = "TEXT_WIDGET",
  IMAGE_WIDGET = "IMAGE_WIDGET",
  INPUT_WIDGET = "INPUT_WIDGET",
  CONTAINER_WIDGET = "CONTAINER_WIDGET",
  DATE_PICKER_WIDGET = "DATE_PICKER_WIDGET",
  DATE_PICKER_WIDGET2 = "DATE_PICKER_WIDGET2",
  TABLE_WIDGET = "TABLE_WIDGET",
  DROP_DOWN_WIDGET = "DROP_DOWN_WIDGET",
  MULTI_SELECT_WIDGET = "MULTI_SELECT_WIDGET",
  CHECKBOX_WIDGET = "CHECKBOX_WIDGET",
  RADIO_GROUP_WIDGET = "RADIO_GROUP_WIDGET",
  TABS_WIDGET = "TABS_WIDGET",
  MODAL_WIDGET = "MODAL_WIDGET",
  RICH_TEXT_EDITOR_WIDGET = "RICH_TEXT_EDITOR_WIDGET",
  CHART_WIDGET = "CHART_WIDGET",
  FORM_WIDGET = "FORM_WIDGET",
  FORM_BUTTON_WIDGET = "FORM_BUTTON_WIDGET",
  MAP_WIDGET = "MAP_WIDGET",
  CANVAS_WIDGET = "CANVAS_WIDGET",
  ICON_WIDGET = "ICON_WIDGET",
  FILE_PICKER_WIDGET = "FILE_PICKER_WIDGET",
  FILE_PICKER_WIDGET_V2 = "FILE_PICKER_WIDGET_V2",
  VIDEO_WIDGET = "VIDEO_WIDGET",
  SKELETON_WIDGET = "SKELETON_WIDGET",
  LIST_WIDGET = "LIST_WIDGET",
  SWITCH_WIDGET = "SWITCH_WIDGET",
  TABS_MIGRATOR_WIDGET = "TABS_MIGRATOR_WIDGET",
  RATE_WIDGET = "RATE_WIDGET",
  IFRAME_WIDGET = "IFRAME_WIDGET",
  DIVIDER_WIDGET = "DIVIDER_WIDGET",
  STATBOX_WIDGET = "STATBOX_WIDGET",
  MENU_BUTTON_WIDGET = "MENU_BUTTON_WIDGET",
  ICON_BUTTON_WIDGET = "ICON_BUTTON_WIDGET",
  CHECKBOX_GROUP_WIDGET = "CHECKBOX_GROUP_WIDGET",
}

export type WidgetType = keyof typeof WidgetTypes;

export type ContainerOrientation = "HORIZONTAL" | "VERTICAL";

export const PositionTypes: { [id: string]: string } = {
  ABSOLUTE: "ABSOLUTE",
  CONTAINER_DIRECTION: "CONTAINER_DIRECTION",
};
export type PositionType = typeof PositionTypes[keyof typeof PositionTypes];

export type CSSUnit =
  | "px"
  | "cm"
  | "mm"
  | "in"
  | "pt"
  | "pc"
  | "em"
  | "ex"
  | "ch"
  | "rem"
  | "vw"
  | "vh"
  | "vmin"
  | "vmax"
  | "%";

export type RenderMode =
  | "COMPONENT_PANE"
  | "CANVAS"
  | "PAGE"
  | "CANVAS_SELECTED";

export const RenderModes: { [id: string]: RenderMode } = {
  COMPONENT_PANE: "COMPONENT_PANE",
  CANVAS: "CANVAS",
  PAGE: "PAGE",
  CANVAS_SELECTED: "CANVAS_SELECTED",
};

export const CSSUnits: { [id: string]: CSSUnit } = {
  PIXEL: "px",
  RELATIVE_FONTSIZE: "rem",
  RELATIVE_PARENT: "%",
};

interface LayoutConfig {
  minWidth: number;
  maxWidth: number;
}

type LayoutConfigurations = Record<SupportedLayouts, LayoutConfig>;
export const DefaultLayoutType: SupportedLayouts = "DESKTOP";
export const layoutConfigurations: LayoutConfigurations = {
  TABLET_LARGE: {
    minWidth: 960,
    maxWidth: 1080,
  },
  MOBILE: {
    minWidth: 350,
    maxWidth: 450,
  },
  DESKTOP: { minWidth: 1160, maxWidth: 1280 },
  TABLET: { minWidth: 650, maxWidth: 800 },
  FLUID: { minWidth: -1, maxWidth: -1 },
};

<<<<<<< HEAD
export const LATEST_PAGE_VERSION = 35;
=======
export const LATEST_PAGE_VERSION = 36;
>>>>>>> 6a52931b

export const GridDefaults = {
  DEFAULT_CELL_SIZE: 1,
  DEFAULT_WIDGET_WIDTH: 200,
  DEFAULT_WIDGET_HEIGHT: 100,
  DEFAULT_GRID_COLUMNS: 64,
  DEFAULT_GRID_ROW_HEIGHT: 10,
  CANVAS_EXTENSION_OFFSET: 2,
};

export const DroppableWidgets: WidgetType[] = [
  WidgetTypes.CONTAINER_WIDGET,
  WidgetTypes.FORM_WIDGET,
  WidgetTypes.LIST_WIDGET,
  WidgetTypes.TABS_WIDGET,
  WidgetTypes.STATBOX_WIDGET,
  WidgetTypes.MODAL_WIDGET,
];

// Note: Widget Padding + Container Padding === DEFAULT_GRID_ROW_HEIGHT to gracefully lose one row when a container is used,
// which wud allow the user to place elements centered inside a container(columns are rendered proportionaly so it take cares of itselves).

export const CONTAINER_GRID_PADDING =
  GridDefaults.DEFAULT_GRID_ROW_HEIGHT * 0.6;

export const WIDGET_PADDING = GridDefaults.DEFAULT_GRID_ROW_HEIGHT * 0.4;

export const WIDGET_CLASSNAME_PREFIX = "WIDGET_";
export const MAIN_CONTAINER_WIDGET_ID = "0";
export const MAIN_CONTAINER_WIDGET_NAME = "MainContainer";
export const MODAL_PORTAL_CLASSNAME = "bp3-modal-widget";
export const CANVAS_CLASSNAME = "appsmith_widget_0";

export const WIDGET_DELETE_UNDO_TIMEOUT = 7000;

export const DEFAULT_CENTER = { lat: -34.397, lng: 150.644 };

export enum FontStyleTypes {
  BOLD = "BOLD",
  ITALIC = "ITALIC",
  REGULAR = "REGULAR",
  UNDERLINE = "UNDERLINE",
}

export enum TextSizes {
  HEADING1 = "HEADING1",
  HEADING2 = "HEADING2",
  HEADING3 = "HEADING3",
  PARAGRAPH = "PARAGRAPH",
  PARAGRAPH2 = "PARAGRAPH2",
}

export const TEXT_SIZES = {
  HEADING1: "24px",
  HEADING2: "18px",
  HEADING3: "16px",
  PARAGRAPH: "14px",
  PARAGRAPH2: "12px",
};

export type TextSize = keyof typeof TextSizes;

export enum RateSizes {
  SMALL = "SMALL",
  MEDIUM = "MEDIUM",
  LARGE = "LARGE",
}

export const RATE_SIZES = {
  SMALL: 12,
  MEDIUM: 16,
  LARGE: 21,
};

export type RateSize = keyof typeof RateSizes;

export enum ButtonStyleTypes {
  PRIMARY = "PRIMARY",
  WARNING = "WARNING",
  DANGER = "DANGER",
  INFO = "INFO",
  SECONDARY = "SECONDARY",
  CUSTOM = "CUSTOM",
}
export type ButtonStyle = keyof typeof ButtonStyleTypes;

export enum ButtonVariantTypes {
  SOLID = "SOLID",
  OUTLINE = "OUTLINE",
  GHOST = "GHOST",
}
export type ButtonVariant = keyof typeof ButtonVariantTypes;<|MERGE_RESOLUTION|>--- conflicted
+++ resolved
@@ -105,11 +105,7 @@
   FLUID: { minWidth: -1, maxWidth: -1 },
 };
 
-<<<<<<< HEAD
-export const LATEST_PAGE_VERSION = 35;
-=======
 export const LATEST_PAGE_VERSION = 36;
->>>>>>> 6a52931b
 
 export const GridDefaults = {
   DEFAULT_CELL_SIZE: 1,
