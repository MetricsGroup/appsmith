--- conflicted
+++ resolved
@@ -96,11 +96,7 @@
   FLUID: { minWidth: -1, maxWidth: -1 },
 };
 
-<<<<<<< HEAD
-export const LATEST_PAGE_VERSION = 25;
-=======
 export const LATEST_PAGE_VERSION = 26;
->>>>>>> 32f00399
 
 export const GridDefaults = {
   DEFAULT_CELL_SIZE: 1,
