import { SupportedLayouts } from "reducers/entityReducers/pageListReducer";

export enum WidgetTypes {
  BUTTON_WIDGET = "BUTTON_WIDGET",
  TEXT_WIDGET = "TEXT_WIDGET",
  IMAGE_WIDGET = "IMAGE_WIDGET",
  INPUT_WIDGET = "INPUT_WIDGET",
  CONTAINER_WIDGET = "CONTAINER_WIDGET",
  DATE_PICKER_WIDGET = "DATE_PICKER_WIDGET",
  DATE_PICKER_WIDGET2 = "DATE_PICKER_WIDGET2",
  TABLE_WIDGET = "TABLE_WIDGET",
  DROP_DOWN_WIDGET = "DROP_DOWN_WIDGET",
  MULTI_SELECT_WIDGET = "MULTI_SELECT_WIDGET",
  CHECKBOX_WIDGET = "CHECKBOX_WIDGET",
  RADIO_GROUP_WIDGET = "RADIO_GROUP_WIDGET",
  TABS_WIDGET = "TABS_WIDGET",
  MODAL_WIDGET = "MODAL_WIDGET",
  RICH_TEXT_EDITOR_WIDGET = "RICH_TEXT_EDITOR_WIDGET",
  CHART_WIDGET = "CHART_WIDGET",
  FORM_WIDGET = "FORM_WIDGET",
  FORM_BUTTON_WIDGET = "FORM_BUTTON_WIDGET",
  MAP_WIDGET = "MAP_WIDGET",
  CANVAS_WIDGET = "CANVAS_WIDGET",
  ICON_WIDGET = "ICON_WIDGET",
  FILE_PICKER_WIDGET = "FILE_PICKER_WIDGET",
  FILE_PICKER_WIDGET_V2 = "FILE_PICKER_WIDGET_V2",
  VIDEO_WIDGET = "VIDEO_WIDGET",
  SKELETON_WIDGET = "SKELETON_WIDGET",
  LIST_WIDGET = "LIST_WIDGET",
  SWITCH_WIDGET = "SWITCH_WIDGET",
  TABS_MIGRATOR_WIDGET = "TABS_MIGRATOR_WIDGET",
  RATE_WIDGET = "RATE_WIDGET",
  IFRAME_WIDGET = "IFRAME_WIDGET",
  DIVIDER_WIDGET = "DIVIDER_WIDGET",
  STATBOX_WIDGET = "STATBOX_WIDGET",
  MENU_BUTTON_WIDGET = "MENU_BUTTON_WIDGET",
  ICON_BUTTON_WIDGET = "ICON_BUTTON_WIDGET",
  CHECKBOX_GROUP_WIDGET = "CHECKBOX_GROUP_WIDGET",
<<<<<<< HEAD
  IMAGE_ANNOTATOR_WIDGET = "IMAGE_ANNOTATOR_WIDGET",
=======
  AUDIO_RECORDER_WIDGET = "AUDIO_RECORDER_WIDGET",
>>>>>>> 4c6fb4fc
}

export type WidgetType = keyof typeof WidgetTypes;

export type ContainerOrientation = "HORIZONTAL" | "VERTICAL";

export const PositionTypes: { [id: string]: string } = {
  ABSOLUTE: "ABSOLUTE",
  CONTAINER_DIRECTION: "CONTAINER_DIRECTION",
};
export type PositionType = typeof PositionTypes[keyof typeof PositionTypes];

export type CSSUnit =
  | "px"
  | "cm"
  | "mm"
  | "in"
  | "pt"
  | "pc"
  | "em"
  | "ex"
  | "ch"
  | "rem"
  | "vw"
  | "vh"
  | "vmin"
  | "vmax"
  | "%";

export type RenderMode =
  | "COMPONENT_PANE"
  | "CANVAS"
  | "PAGE"
  | "CANVAS_SELECTED";

export const RenderModes: { [id: string]: RenderMode } = {
  COMPONENT_PANE: "COMPONENT_PANE",
  CANVAS: "CANVAS",
  PAGE: "PAGE",
  CANVAS_SELECTED: "CANVAS_SELECTED",
};

export const CSSUnits: { [id: string]: CSSUnit } = {
  PIXEL: "px",
  RELATIVE_FONTSIZE: "rem",
  RELATIVE_PARENT: "%",
};

interface LayoutConfig {
  minWidth: number;
  maxWidth: number;
}

type LayoutConfigurations = Record<SupportedLayouts, LayoutConfig>;
export const DefaultLayoutType: SupportedLayouts = "DESKTOP";
export const layoutConfigurations: LayoutConfigurations = {
  TABLET_LARGE: {
    minWidth: 960,
    maxWidth: 1080,
  },
  MOBILE: {
    minWidth: 350,
    maxWidth: 450,
  },
  DESKTOP: { minWidth: 1160, maxWidth: 1280 },
  TABLET: { minWidth: 650, maxWidth: 800 },
  FLUID: { minWidth: -1, maxWidth: -1 },
};

export const LATEST_PAGE_VERSION = 36;

export const GridDefaults = {
  DEFAULT_CELL_SIZE: 1,
  DEFAULT_WIDGET_WIDTH: 200,
  DEFAULT_WIDGET_HEIGHT: 100,
  DEFAULT_GRID_COLUMNS: 64,
  DEFAULT_GRID_ROW_HEIGHT: 10,
  CANVAS_EXTENSION_OFFSET: 2,
};

export const DroppableWidgets: WidgetType[] = [
  WidgetTypes.CONTAINER_WIDGET,
  WidgetTypes.FORM_WIDGET,
  WidgetTypes.LIST_WIDGET,
  WidgetTypes.TABS_WIDGET,
  WidgetTypes.STATBOX_WIDGET,
  WidgetTypes.MODAL_WIDGET,
];

// Note: Widget Padding + Container Padding === DEFAULT_GRID_ROW_HEIGHT to gracefully lose one row when a container is used,
// which wud allow the user to place elements centered inside a container(columns are rendered proportionaly so it take cares of itselves).

export const CONTAINER_GRID_PADDING =
  GridDefaults.DEFAULT_GRID_ROW_HEIGHT * 0.6;

export const WIDGET_PADDING = GridDefaults.DEFAULT_GRID_ROW_HEIGHT * 0.4;

export const WIDGET_CLASSNAME_PREFIX = "WIDGET_";
export const MAIN_CONTAINER_WIDGET_ID = "0";
export const MAIN_CONTAINER_WIDGET_NAME = "MainContainer";
export const MODAL_PORTAL_CLASSNAME = "bp3-modal-widget";
export const CANVAS_CLASSNAME = "appsmith_widget_0";

export const WIDGET_DELETE_UNDO_TIMEOUT = 7000;

export const DEFAULT_CENTER = { lat: -34.397, lng: 150.644 };

export enum FontStyleTypes {
  BOLD = "BOLD",
  ITALIC = "ITALIC",
  REGULAR = "REGULAR",
  UNDERLINE = "UNDERLINE",
}

export enum TextSizes {
  HEADING1 = "HEADING1",
  HEADING2 = "HEADING2",
  HEADING3 = "HEADING3",
  PARAGRAPH = "PARAGRAPH",
  PARAGRAPH2 = "PARAGRAPH2",
}

export const TEXT_SIZES = {
  HEADING1: "24px",
  HEADING2: "18px",
  HEADING3: "16px",
  PARAGRAPH: "14px",
  PARAGRAPH2: "12px",
};

export type TextSize = keyof typeof TextSizes;

export enum RateSizes {
  SMALL = "SMALL",
  MEDIUM = "MEDIUM",
  LARGE = "LARGE",
}

export const RATE_SIZES = {
  SMALL: 12,
  MEDIUM: 16,
  LARGE: 21,
};

export type RateSize = keyof typeof RateSizes;

export enum ButtonStyleTypes {
  PRIMARY = "PRIMARY",
  WARNING = "WARNING",
  DANGER = "DANGER",
  INFO = "INFO",
  SECONDARY = "SECONDARY",
  CUSTOM = "CUSTOM",
}
export type ButtonStyle = keyof typeof ButtonStyleTypes;

export enum ButtonVariantTypes {
  SOLID = "SOLID",
  OUTLINE = "OUTLINE",
  GHOST = "GHOST",
}
export type ButtonVariant = keyof typeof ButtonVariantTypes;<|MERGE_RESOLUTION|>--- conflicted
+++ resolved
@@ -36,11 +36,8 @@
   MENU_BUTTON_WIDGET = "MENU_BUTTON_WIDGET",
   ICON_BUTTON_WIDGET = "ICON_BUTTON_WIDGET",
   CHECKBOX_GROUP_WIDGET = "CHECKBOX_GROUP_WIDGET",
-<<<<<<< HEAD
+  AUDIO_RECORDER_WIDGET = "AUDIO_RECORDER_WIDGET",
   IMAGE_ANNOTATOR_WIDGET = "IMAGE_ANNOTATOR_WIDGET",
-=======
-  AUDIO_RECORDER_WIDGET = "AUDIO_RECORDER_WIDGET",
->>>>>>> 4c6fb4fc
 }
 
 export type WidgetType = keyof typeof WidgetTypes;
