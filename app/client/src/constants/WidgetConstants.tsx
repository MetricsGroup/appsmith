--- conflicted
+++ resolved
@@ -101,11 +101,7 @@
   FLUID: { minWidth: -1, maxWidth: -1 },
 };
 
-<<<<<<< HEAD
-export const LATEST_PAGE_VERSION = 29;
-=======
-export const LATEST_PAGE_VERSION = 30;
->>>>>>> cd72098b
+export const LATEST_PAGE_VERSION = 31;
 
 export const GridDefaults = {
   DEFAULT_CELL_SIZE: 1,
