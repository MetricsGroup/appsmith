--- conflicted
+++ resolved
@@ -1,9 +1,3 @@
-<<<<<<< HEAD
-export type WidgetType = "TEXT_WIDGET" | "IMAGE_WIDGET" | "CONTAINER_WIDGET" | "LIST_WIDGET" | "INPUT_TEXT_WIDGET" | "BUTTON_WIDGET"
-export type ContainerOrientation = "HORIZONTAL" | "VERTICAL"
-export type PositionType = "ABSOLUTE" | "CONTAINER_DIRECTION"
-export type CSSUnit = "px" | "cm" | "mm" | "in" | "pt" | "pc" | "em" | "ex" | "ch" | "rem" | "vw" | "vh" | "vmin" | "vmax" | "%"
-=======
 export type WidgetType =
   | "TEXT_WIDGET"
   | "IMAGE_WIDGET"
@@ -12,9 +6,10 @@
   | "CALLOUT_WIDGET"
   | "ICON_WIDGET"
   | "INPUT_GROUP_WIDGET"
-  | "SPINNER_WIDGET";
-export type ContainerOrientation = "HORIZONTAL" | "VERTICAL";
-export type PositionType = "ABSOLUTE" | "CONTAINER_DIRECTION";
+  | "SPINNER_WIDGET"
+  | "BUTTON_WIDGET"
+export type ContainerOrientation = "HORIZONTAL" | "VERTICAL"
+export type PositionType = "ABSOLUTE" | "CONTAINER_DIRECTION"
 export type CSSUnit =
   | "px"
   | "cm"
@@ -30,11 +25,10 @@
   | "vh"
   | "vmin"
   | "vmax"
-  | "%";
->>>>>>> d99a3267
+  | "%"
 
 export const CSSUnits: { [id: string]: CSSUnit } = {
   PIXEL: "px",
   RELATIVE_FONTSIZE: "em",
   RELATIVE_PARENT: "%"
-};+}