import React from "react";

export enum Indices {
  Layer0,
  Layer1,
  Layer2,
  Layer3,
  Layer4,
  Layer5,
  Layer6,
  Layer7,
  Layer8,
  Layer9,
  Layer10,
  Layer21 = 21,
  LayerMax = 99999,
}

export const Layers = {
  dropZone: Indices.Layer0,

  dragPreview: Indices.Layer1,
  // All Widgets Parent layer
  positionedWidget: Indices.Layer1,
  // Modal needs to higher than other widgets.
  modalWidget: Indices.Layer2,
  // Dropdown portaled to the canvas
  dropdownWidget: Indices.Layer2,
  // dropdown portaled to Modal Container with higher index than Overlay
  dropdownModalWidget: Indices.Layer21,
  selectedWidget: Indices.Layer2,
  // Layers when dragging
  animatedSnappingDropZone: Indices.Layer2,

  focusedWidget: Indices.Layer3,
  animatedDropZone: Indices.Layer3,
  // Must be higher than any widget
  widgetName: Indices.Layer3,
  apiPane: Indices.Layer3,
  // Propane needs to match sidebar to show propane on top side bar.
  // Sidebar needs to be more than modal so that u can use side bar whilst u have the modal showing up on the canvas.
  sideBar: Indices.Layer3,
  propertyPane: Indices.Layer3,
  tableFilterPane: Indices.Layer6,

  help: Indices.Layer4,
  contextMenu: Indices.Layer4,
  dynamicAutoComplete: Indices.Layer5,
  debugger: Indices.Layer6,
  productUpdates: Indices.Layer7,
  portals: Indices.Layer9,
  header: Indices.Layer9,
  snipeableZone: Indices.Layer10,
  appComments: Indices.Layer7,
  max: Indices.LayerMax,
  sideStickyBar: Indices.Layer7,
<<<<<<< HEAD
=======
  evaluationPopper: Indices.Layer9,
>>>>>>> 47344bbd
};

export const LayersContext = React.createContext(Layers);<|MERGE_RESOLUTION|>--- conflicted
+++ resolved
@@ -54,10 +54,7 @@
   appComments: Indices.Layer7,
   max: Indices.LayerMax,
   sideStickyBar: Indices.Layer7,
-<<<<<<< HEAD
-=======
   evaluationPopper: Indices.Layer9,
->>>>>>> 47344bbd
 };
 
 export const LayersContext = React.createContext(Layers);