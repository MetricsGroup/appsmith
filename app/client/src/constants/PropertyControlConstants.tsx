import { getPropertyControlTypes } from "components/propertyControls";
<<<<<<< HEAD
import { ValidationTypes } from "constants/WidgetValidation";
=======
import { VALIDATION_TYPES } from "constants/WidgetValidation";
import { EvaluationSubstitutionType } from "entities/DataTree/dataTreeFactory";
>>>>>>> 7c0f46a1
const ControlTypes = getPropertyControlTypes();
export type ControlType = typeof ControlTypes[keyof typeof ControlTypes];

export type PropertyPaneSectionConfig = {
  sectionName: string;
  id?: string;
  children: PropertyPaneConfig[];
  hidden?: (props: any, propertyPath: string) => boolean;
  propertySectionPath?: string;
};

export type PanelConfig = {
  editableTitle: boolean;
  titlePropertyName: string;
  panelIdPropertyName: string;
  children: PropertyPaneConfig[];
  updateHook: (
    props: any,
    propertyPath: string,
    propertyValue: any,
  ) => Array<{ propertyPath: string; propertyValue: any }> | undefined;
};

export type PropertyPaneControlConfig = {
  id?: string;
  label: string;
  propertyName: string;
  helpText?: string;
  isJSConvertible?: boolean;
  customJSControl?: string;
  controlType: ControlType;
  validationMessage?: string;
  dataTreePath?: string;
  children?: PropertyPaneConfig[];
  panelConfig?: PanelConfig;
  updateHook?: (
    props: any,
    propertyName: string,
    propertyValue: any,
  ) => Array<{ propertyPath: string; propertyValue: any }> | undefined;
  hidden?: (props: any, propertyPath: string) => boolean;
  isBindProperty: boolean;
  isTriggerProperty: boolean;
  validation?: ValidationConfig;
  useValidationMessage?: boolean;
  additionalAutoComplete?: (
    props: any,
  ) => Record<string, Record<string, unknown>>;
<<<<<<< HEAD
  expected?: string;
};

type ValidationConfigParams = {
  min?: number;
  max?: number;
  default?: unknown;
  isUnique?: boolean;
  required?: boolean;
  regex?: RegExp;
  allowedKeys?: Array<{
    name: string;
    type: ValidationTypes;
    params?: ValidationConfigParams;
  }>;
  allowedValues?: unknown[];
  children?: ValidationConfig;
  fnString?: string;
  expected?: string;
};

export type ValidationConfig = {
  type: ValidationTypes;
  params?: ValidationConfigParams;
=======
  evaluationSubstitutionType?: EvaluationSubstitutionType;
>>>>>>> 7c0f46a1
};

export type PropertyPaneConfig =
  | PropertyPaneSectionConfig
  | PropertyPaneControlConfig;<|MERGE_RESOLUTION|>--- conflicted
+++ resolved
@@ -1,10 +1,6 @@
 import { getPropertyControlTypes } from "components/propertyControls";
-<<<<<<< HEAD
 import { ValidationTypes } from "constants/WidgetValidation";
-=======
-import { VALIDATION_TYPES } from "constants/WidgetValidation";
 import { EvaluationSubstitutionType } from "entities/DataTree/dataTreeFactory";
->>>>>>> 7c0f46a1
 const ControlTypes = getPropertyControlTypes();
 export type ControlType = typeof ControlTypes[keyof typeof ControlTypes];
 
@@ -53,7 +49,7 @@
   additionalAutoComplete?: (
     props: any,
   ) => Record<string, Record<string, unknown>>;
-<<<<<<< HEAD
+  evaluationSubstitutionType?: EvaluationSubstitutionType;
   expected?: string;
 };
 
@@ -78,9 +74,6 @@
 export type ValidationConfig = {
   type: ValidationTypes;
   params?: ValidationConfigParams;
-=======
-  evaluationSubstitutionType?: EvaluationSubstitutionType;
->>>>>>> 7c0f46a1
 };
 
 export type PropertyPaneConfig =
