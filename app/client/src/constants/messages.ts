export const ERROR_MESSAGE_SELECT_ACTION = "Please select an action";
export const ERROR_MESSAGE_SELECT_ACTION_TYPE = "Please select an action type";
export const ERROR_MESSAGE_NAME_EMPTY = "Please select a name";
export const ERROR_MESSAGE_CREATE_APPLICATION =
  "We could not create the Application";
export const API_PATH_START_WITH_SLASH_ERROR = "Path cannot start with /";
export const FIELD_REQUIRED_ERROR = "This field is required";
export const VALID_FUNCTION_NAME_ERROR =
  "Must be a valid variable name (camelCase)";
export const UNIQUE_NAME_ERROR = "Name must be unique";
export const NAME_SPACE_ERROR = "Name must not have spaces";

export const FORM_VALIDATION_EMPTY_EMAIL = "Please enter an email";
export const FORM_VALIDATION_INVALID_EMAIL =
  "Please provide a valid email address";
export const ENTER_VIDEO_URL = "Please provide a valid url";

export const FORM_VALIDATION_EMPTY_PASSWORD = "Please enter the password";
export const FORM_VALIDATION_PASSWORD_RULE =
  "Please provide a password with a minimum of 6 characters";
export const FORM_VALIDATION_INVALID_PASSWORD = "Please enter a valid password";

export const LOGIN_PAGE_SUBTITLE = "Use your organization email";
export const LOGIN_PAGE_TITLE = "Login";
export const LOGIN_PAGE_EMAIL_INPUT_LABEL = "Email";
export const LOGIN_PAGE_PASSWORD_INPUT_LABEL = "Password";
export const LOGIN_PAGE_EMAIL_INPUT_PLACEHOLDER = "Email";
export const LOGIN_PAGE_PASSWORD_INPUT_PLACEHOLDER = "Password";
export const LOGIN_PAGE_INVALID_CREDS_ERROR =
  "It looks like you may have entered incorrect/invalid credentials. Please try again or reset password using the button below.";
export const LOGIN_PAGE_INVALID_CREDS_FORGOT_PASSWORD_LINK = "Reset Password";

export const LOGIN_PAGE_LOGIN_BUTTON_TEXT = "Login";
export const LOGIN_PAGE_FORGOT_PASSWORD_TEXT = "Forgot Password";
export const LOGIN_PAGE_REMEMBER_ME_LABEL = "Remember";
export const LOGIN_PAGE_SIGN_UP_LINK_TEXT = "New to Appsmith? Sign up";
export const SIGNUP_PAGE_TITLE = "Sign Up";
export const SIGNUP_PAGE_SUBTITLE = "Use your organization email";
export const SIGNUP_PAGE_EMAIL_INPUT_LABEL = "Email";
export const SIGNUP_PAGE_EMAIL_INPUT_PLACEHOLDER = " Email";
export const SIGNUP_PAGE_NAME_INPUT_PLACEHOLDER = "Name";
export const SIGNUP_PAGE_NAME_INPUT_LABEL = "Name";
export const SIGNUP_PAGE_PASSWORD_INPUT_LABEL = "Password";
export const SIGNUP_PAGE_PASSWORD_INPUT_PLACEHOLDER = "Password";
export const SIGNUP_PAGE_LOGIN_LINK_TEXT = "Have an account? Login";
export const SIGNUP_PAGE_NAME_INPUT_SUBTEXT = "How should we call you?";
export const SIGNUP_PAGE_SUBMIT_BUTTON_TEXT = "Sign Up";

export const SIGNUP_PAGE_SUCCESS = "Awesome! You have successfully registered.";
export const SIGNUP_PAGE_SUCCESS_LOGIN_BUTTON_TEXT = "Login";

export const RESET_PASSWORD_PAGE_PASSWORD_INPUT_LABEL = "New Password";
export const RESET_PASSWORD_PAGE_PASSWORD_INPUT_PLACEHOLDER = "New Password";
export const RESET_PASSWORD_LOGIN_LINK_TEXT = "Changed your mind? Login";
export const RESET_PASSWORD_PAGE_TITLE = "Reset Password";
export const RESET_PASSWORD_SUBMIT_BUTTON_TEXT = "Reset";
export const RESET_PASSWORD_PAGE_SUBTITLE =
  "Create a new password for your account ";

export const RESET_PASSWORD_RESET_SUCCESS = "Your password has been reset"; //"Your password has been reset. Please login" (see next entry);
export const RESET_PASSWORD_RESET_SUCCESS_LOGIN_LINK = "Login";

export const RESET_PASSWORD_EXPIRED_TOKEN =
  "The password reset link has expired. Please try generating a new link";
export const RESET_PASSWORD_INVALID_TOKEN =
  "The password reset link is invalid. Please try generating a new link";
export const RESET_PASSWORD_FORGOT_PASSWORD_LINK = "Forgot Password";

export const FORGOT_PASSWORD_PAGE_EMAIL_INPUT_LABEL = "Email";
export const FORGOT_PASSWORD_PAGE_EMAIL_INPUT_PLACEHOLDER = "Email";
export const FORGOT_PASSWORD_PAGE_TITLE = "Reset Password";
export const FORGOT_PASSWORD_PAGE_SUBTITLE =
  "We will send a reset link to the email below";
export const FORGOT_PASSWORD_PAGE_SUBMIT_BUTTON_TEXT = "Reset";
export const FORGOT_PASSWORD_SUCCESS_TEXT =
  "A password reset link has been sent to";

export const PRIVACY_POLICY_LINK = "Privacy Policy";
export const TERMS_AND_CONDITIONS_LINK = "Terms and Conditions";

export const ERROR_500 =
  "We apologize, Something went wrong. We're working to fix things.";
export const ERROR_0 =
  "We could not connect to our servers. Please check your network connection";
export const ERROR_401 =
  "We are unable to verify your identity. Please login again.";
export const ERROR_403 =
  "Permission Denied. Please contact your admin to gain access.";
export const WIDGET_TYPE_VALIDATION_ERROR = "Value does not match type";
export const URL_HTTP_VALIDATION_ERROR = "Please enter a valid URL";
export const NAVIGATE_TO_VALIDATION_ERROR =
  "Please enter a valid URL or page name";

export const INVITE_USERS_VALIDATION_EMAIL_LIST =
  "Invalid Email address(es) found";
export const INVITE_USERS_VALIDATION_ROLE_EMPTY = "Please select a role";

export const INVITE_USERS_EMAIL_LIST_PLACEHOLDER = "Comma separated emails";
export const INVITE_USERS_ROLE_SELECT_PLACEHOLDER = "Select Role";
export const INVITE_USERS_ROLE_SELECT_LABEL = "Role";
export const INVITE_USERS_EMAIL_LIST_LABEL = "User emails";
export const INVITE_USERS_ADD_EMAIL_LIST_FIELD = "Add more";
export const INVITE_USERS_SUBMIT_BUTTON_TEXT = "Invite Users";
export const INVITE_USERS_SUBMIT_ERROR =
  "We were unable to invite the users, please try again later";
export const INVITE_USERS_SUBMIT_SUCCESS =
  "The users have been invited successfully";
export const INVITE_USERS_VALIDATION_EMAILS_EMPTY =
  "Please enter the user emails";

export const CREATE_PASSWORD_PAGE_PASSWORD_INPUT_LABEL = "New Password";
export const CREATE_PASSWORD_PAGE_PASSWORD_INPUT_PLACEHOLDER = "New Password";
export const CREATE_PASSWORD_LOGIN_LINK_TEXT =
  "Already know the password? Login";
export const CREATE_PASSWORD_PAGE_TITLE = "Set Password";
export const CREATE_PASSWORD_SUBMIT_BUTTON_TEXT = "Create";
export const CREATE_PASSWORD_PAGE_SUBTITLE =
  "Set a new password for your account ";

export const CREATE_PASSWORD_RESET_SUCCESS = "Your password has been set";
export const CREATE_PASSWORD_RESET_SUCCESS_LOGIN_LINK = "Login";

export const CREATE_PASSWORD_EXPIRED_TOKEN =
  "The invite link has expired. Please try requesting a new invite";
export const CREATE_PASSWORD_INVALID_TOKEN =
  "The invite link is invalid. Please try request a new invite";

export const DELETING_APPLICATION = "Deleting application...";
export const DUPLICATING_APPLICATION = "Duplicating application...";

export const CURL_IMPORT_SUCCESS = "Curl Import Successfull";
export const FORGOT_PASSWORD_PAGE_LOGIN_LINK = "Back to Login";
export const ADD_API_TO_PAGE_SUCCESS_MESSAGE = "Api added to page.";
export const INPUT_WIDGET_DEFAULT_VALIDATION_ERROR = "Invalid input";

export const AUTOFIT_ALL_COLUMNS = "Autofit all columns";
export const AUTOFIT_THIS_COLUMN = "Autofit this column";
export const AUTOFIT_COLUMN = "Autofit column";

export const TIMEZONE = "Timezone";
export const ENABLE_TIME = "Enable Time";

export const EDIT_APP = "Edit App";
export const FORK_APP = "Fork App";
export const SIGN_IN = "Sign In";

export const LIGHTNING_MENU_DATA_API = "Use data from an API";
export const LIGHTNING_MENU_DATA_QUERY = "Use data from a Query";
export const LIGHTNING_MENU_DATA_TOOLTIP = "Quick start data binding";
export const LIGHTNING_MENU_DATA_WIDGET = "Use data from a Widget";
export const LIGHTNING_MENU_QUERY_CREATE_NEW = "Create new Query";
export const LIGHTNING_MENU_API_CREATE_NEW = "Create new API";

export const LIGHTNING_MENU_OPTION_TEXT = "Plain Text";
export const LIGHTNING_MENU_OPTION_JS = "Write JS";
export const LIGHTNING_MENU_OPTION_HTML = "Write HTML";
export const CHECK_REQUEST_BODY = "Check Request body to debug?";
export const DONT_SHOW_THIS_AGAIN = "Don't show this again";
export const SHOW_REQUEST = "Show Request";

export const TABLE_FILTER_COLUMN_TYPE_CALLOUT =
  "Change column datatype to see filter operators";

export const WIDGET_SIDEBAR_TITLE = "Widgets";
export const WIDGET_SIDEBAR_CAPTION =
  "To add a widget, please drag and drop a widget on the canvas to the right";
export const GOOGLE_RECAPTCHA_KEY_ERROR =
  "Google Re-Captcha Token Generation failed! Please check the Re-captcha Site Key.";
export const GOOGLE_RECAPTCHA_DOMAIN_ERROR =
  "Google Re-Captcha Token Generation failed! Please check the allowed domains.";

export const SERVER_API_TIMEOUT_ERROR =
  "Appsmith server is taking too long to respond. Please try again after some time";
<<<<<<< HEAD
export const DEFAULT_ERROR_MESSAGE = "There was an unexpected error";
export const DEFAULT_ACTION_ERROR = (action: string) =>
  `Incurred an error when ${action}`;
=======
export const DEFAULT_ERROR_MESSAGE = "There was an unexpected error";
>>>>>>> f059e404
<|MERGE_RESOLUTION|>--- conflicted
+++ resolved
@@ -171,10 +171,4 @@
 
 export const SERVER_API_TIMEOUT_ERROR =
   "Appsmith server is taking too long to respond. Please try again after some time";
-<<<<<<< HEAD
-export const DEFAULT_ERROR_MESSAGE = "There was an unexpected error";
-export const DEFAULT_ACTION_ERROR = (action: string) =>
-  `Incurred an error when ${action}`;
-=======
-export const DEFAULT_ERROR_MESSAGE = "There was an unexpected error";
->>>>>>> f059e404
+export const DEFAULT_ERROR_MESSAGE = "There was an unexpected error";