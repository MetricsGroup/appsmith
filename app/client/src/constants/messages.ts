export function createMessage(
  format: (...strArgs: any[]) => string,
  ...args: any[]
) {
  return format(...args);
}

export const ERROR_MESSAGE_SELECT_ACTION = () => `Please select an action`;
export const ERROR_MESSAGE_SELECT_ACTION_TYPE = () =>
  `Please select an action type`;
export const ACTION_CREATED_SUCCESS = (actionName: string) =>
  `${actionName} action created successfully`;
export const ERROR_ADD_API_INVALID_URL = () =>
  `Unable to create API. Try adding a URL to the datasource`;
export const ERROR_MESSAGE_NAME_EMPTY = () => `Please select a name`;
export const ERROR_MESSAGE_CREATE_APPLICATION = () =>
  `We could not create the Application`;
export const APPLICATION_NAME_UPDATE = () => `Application name updated`;
export const ERROR_EMPTY_APPLICATION_NAME = () =>
  `Application name can't be empty`;
export const API_PATH_START_WITH_SLASH_ERROR = () => `Path cannot start with /`;
export const FIELD_REQUIRED_ERROR = () => `This field is required`;
export const VALID_FUNCTION_NAME_ERROR = () =>
  `Must be a valid variable name (camelCase)`;
export const UNIQUE_NAME_ERROR = () => `Name must be unique`;
export const NAME_SPACE_ERROR = () => `Name must not have spaces`;

export const FORM_VALIDATION_EMPTY_EMAIL = () => `Please enter an email`;
export const FORM_VALIDATION_INVALID_EMAIL = () =>
  `Please provide a valid email address`;
export const ENTER_VIDEO_URL = () => `Please provide a valid url`;

export const FORM_VALIDATION_EMPTY_PASSWORD = () => `Please enter the password`;
export const FORM_VALIDATION_PASSWORD_RULE = () =>
  `Please provide a password with a minimum of 6 characters`;
export const FORM_VALIDATION_INVALID_PASSWORD = FORM_VALIDATION_PASSWORD_RULE;

export const LOGIN_PAGE_SUBTITLE = () => `Use your organization email`;
export const LOGIN_PAGE_TITLE = () => `Sign In to your account`;
export const LOGIN_PAGE_EMAIL_INPUT_LABEL = () => `Email`;
export const LOGIN_PAGE_PASSWORD_INPUT_LABEL = () => `Password`;
export const LOGIN_PAGE_EMAIL_INPUT_PLACEHOLDER = () => `Email`;
export const LOGIN_PAGE_PASSWORD_INPUT_PLACEHOLDER = () => `Password`;
export const LOGIN_PAGE_INVALID_CREDS_ERROR = () =>
  `It looks like you may have entered incorrect/invalid credentials. Please try again or reset password using the button below.`;
export const LOGIN_PAGE_INVALID_CREDS_FORGOT_PASSWORD_LINK = () =>
  `Reset Password`;
export const NEW_TO_APPSMITH = () => `New to Appsmith?`;

export const LOGIN_PAGE_LOGIN_BUTTON_TEXT = () => `sign in`;
export const LOGIN_PAGE_FORGOT_PASSWORD_TEXT = () => `Forgot Password`;
export const LOGIN_PAGE_REMEMBER_ME_LABEL = () => `Remember`;
export const LOGIN_PAGE_SIGN_UP_LINK_TEXT = () => `Sign up`;
export const SIGNUP_PAGE_TITLE = () => `Create your free account`;
export const SIGNUP_PAGE_SUBTITLE = () => `Use your organization email`;
export const SIGNUP_PAGE_EMAIL_INPUT_LABEL = () => `Email`;
export const SIGNUP_PAGE_EMAIL_INPUT_PLACEHOLDER = () => ` Email`;
export const SIGNUP_PAGE_NAME_INPUT_PLACEHOLDER = () => `Name`;
export const SIGNUP_PAGE_NAME_INPUT_LABEL = () => `Name`;
export const SIGNUP_PAGE_PASSWORD_INPUT_LABEL = () => `Password`;
export const SIGNUP_PAGE_PASSWORD_INPUT_PLACEHOLDER = () => `Password`;
export const SIGNUP_PAGE_LOGIN_LINK_TEXT = () => `Sign In`;
export const SIGNUP_PAGE_NAME_INPUT_SUBTEXT = () => `How should we call you?`;
export const SIGNUP_PAGE_SUBMIT_BUTTON_TEXT = () => `Sign Up`;
export const ALREADY_HAVE_AN_ACCOUNT = () => `Already have an account?`;

export const SIGNUP_PAGE_SUCCESS = () =>
  `Awesome! You have successfully registered.`;
export const SIGNUP_PAGE_SUCCESS_LOGIN_BUTTON_TEXT = () => `Login`;

export const RESET_PASSWORD_PAGE_PASSWORD_INPUT_LABEL = () => `New Password`;
export const RESET_PASSWORD_PAGE_PASSWORD_INPUT_PLACEHOLDER = () =>
  `New Password`;
export const RESET_PASSWORD_LOGIN_LINK_TEXT = () => `Back to Sign In`;
export const RESET_PASSWORD_PAGE_TITLE = () => `Reset Password`;
export const RESET_PASSWORD_SUBMIT_BUTTON_TEXT = () => `Reset`;
export const RESET_PASSWORD_PAGE_SUBTITLE = () =>
  `Create a new password for your account `;

export const RESET_PASSWORD_RESET_SUCCESS = () =>
  `Your password has been reset`; //`Your password has been reset. Please login` (see next entry));
export const RESET_PASSWORD_RESET_SUCCESS_LOGIN_LINK = () => `Login`;

export const RESET_PASSWORD_EXPIRED_TOKEN = () =>
  `The password reset link has expired. Please try generating a new link`;
export const RESET_PASSWORD_INVALID_TOKEN = () =>
  `The password reset link is invalid. Please try generating a new link`;
export const RESET_PASSWORD_FORGOT_PASSWORD_LINK = () => `Forgot Password`;

export const FORGOT_PASSWORD_PAGE_EMAIL_INPUT_LABEL = () => `Email`;
export const FORGOT_PASSWORD_PAGE_EMAIL_INPUT_PLACEHOLDER = () => `Email`;
export const FORGOT_PASSWORD_PAGE_TITLE = () => `Reset Password`;
export const FORGOT_PASSWORD_PAGE_SUBTITLE = () =>
  `We will send a reset link to the email below`;
export const FORGOT_PASSWORD_PAGE_SUBMIT_BUTTON_TEXT = () => `Reset`;
export const FORGOT_PASSWORD_SUCCESS_TEXT = () =>
  `A password reset link has been sent to`;

export const PRIVACY_POLICY_LINK = () => `Privacy Policy`;
export const TERMS_AND_CONDITIONS_LINK = () => `Terms and Conditions`;

export const ERROR_500 = () =>
  `We apologize, Something went wrong. We're working to fix things.`;
export const ERROR_0 = () =>
  `We could not connect to our servers. Please check your network connection`;
export const ERROR_401 = () =>
  `We are unable to verify your identity. Please login again.`;
export const ERROR_403 = () =>
  `Permission Denied. Please contact your admin to gain access.`;
export const URL_HTTP_VALIDATION_ERROR = () => `Please enter a valid URL`;
export const NAVIGATE_TO_VALIDATION_ERROR = () =>
  `Please enter a valid URL or page name`;
export const PAGE_NOT_FOUND_ERROR = () =>
  `The page you’re looking for either does not exist, or cannot be found`;
export const INVALID_URL_ERROR = () => `Invalid URL`;

export const INVITE_USERS_VALIDATION_EMAIL_LIST = () =>
  `Invalid Email address(es) found`;
export const INVITE_USERS_VALIDATION_ROLE_EMPTY = () => `Please select a role`;

export const INVITE_USERS_EMAIL_LIST_PLACEHOLDER = () =>
  `Comma separated emails`;
export const INVITE_USERS_ROLE_SELECT_PLACEHOLDER = () => `Select Role`;
export const INVITE_USERS_ROLE_SELECT_LABEL = () => `Role`;
export const INVITE_USERS_EMAIL_LIST_LABEL = () => `User emails`;
export const INVITE_USERS_ADD_EMAIL_LIST_FIELD = () => `Add more`;
export const INVITE_USERS_SUBMIT_BUTTON_TEXT = () => `Invite Users`;
export const INVITE_USERS_SUBMIT_ERROR = () =>
  `We were unable to invite the users, please try again later`;
export const INVITE_USERS_SUBMIT_SUCCESS = () =>
  `The users have been invited successfully`;
export const INVITE_USER_SUBMIT_SUCCESS = () =>
  `The user has been invited successfully`;
export const INVITE_USERS_VALIDATION_EMAILS_EMPTY = () =>
  `Please enter the user emails`;

export const CREATE_PASSWORD_PAGE_PASSWORD_INPUT_LABEL = () => `New Password`;
export const CREATE_PASSWORD_PAGE_PASSWORD_INPUT_PLACEHOLDER = () =>
  `New Password`;
export const CREATE_PASSWORD_LOGIN_LINK_TEXT = () =>
  `Already know the password? Login`;
export const CREATE_PASSWORD_PAGE_TITLE = () => `Set Password`;
export const CREATE_PASSWORD_SUBMIT_BUTTON_TEXT = () => `Create`;
export const CREATE_PASSWORD_PAGE_SUBTITLE = () =>
  `Set a new password for your account `;

export const CREATE_PASSWORD_RESET_SUCCESS = () => `Your password has been set`;
export const CREATE_PASSWORD_RESET_SUCCESS_LOGIN_LINK = () => `Login`;

export const CREATE_PASSWORD_EXPIRED_TOKEN = () =>
  `The invite link has expired. Please try requesting a new invite`;
export const CREATE_PASSWORD_INVALID_TOKEN = () =>
  `The invite link is invalid. Please try request a new invite`;

export const DELETING_APPLICATION = () => `Deleting application...`;
export const DUPLICATING_APPLICATION = () => `Duplicating application...`;

export const CURL_IMPORT_SUCCESS = () => `Curl command imported successfully`;
export const FORGOT_PASSWORD_PAGE_LOGIN_LINK = () => `Back to Sign In`;
export const ADD_API_TO_PAGE_SUCCESS_MESSAGE = (actionName: string) =>
  `${actionName} API added to page`;
export const INPUT_WIDGET_DEFAULT_VALIDATION_ERROR = () => `Invalid input`;

export const AUTOFIT_ALL_COLUMNS = () => `Autofit all columns`;
export const AUTOFIT_THIS_COLUMN = () => `Autofit this column`;
export const AUTOFIT_COLUMN = () => `Autofit column`;

export const DATE_WIDGET_DEFAULT_VALIDATION_ERROR = () => "Date out of range";

export const TIMEZONE = () => `Timezone`;
export const ENABLE_TIME = () => `Enable Time`;

export const EDIT_APP = () => `Edit App`;
export const FORK_APP = () => `Fork App`;
export const SIGN_IN = () => `Sign In`;

export const LIGHTNING_MENU_DATA_API = () => `Use data from an API`;
export const LIGHTNING_MENU_DATA_QUERY = () => `Use data from a Query`;
export const LIGHTNING_MENU_DATA_TOOLTIP = () => `Quick start data binding`;
export const LIGHTNING_MENU_DATA_WIDGET = () => `Use data from a Widget`;
export const LIGHTNING_MENU_QUERY_CREATE_NEW = () => `Create new Query`;
export const LIGHTNING_MENU_API_CREATE_NEW = () => `Create new API`;

export const LIGHTNING_MENU_OPTION_TEXT = () => `Plain Text`;
export const LIGHTNING_MENU_OPTION_JS = () => `Write JS`;
export const LIGHTNING_MENU_OPTION_HTML = () => `Write HTML`;
export const CHECK_REQUEST_BODY = () => `Check Request body to debug?`;
export const DONT_SHOW_THIS_AGAIN = () => `Don't show this again`;
export const SHOW_REQUEST = () => `Show Request`;

export const TABLE_FILTER_COLUMN_TYPE_CALLOUT = () =>
  `Change column datatype to see filter operators`;

export const WIDGET_SIDEBAR_TITLE = () => `Widgets`;
export const WIDGET_SIDEBAR_CAPTION = () =>
  `To add a widget, please drag and drop a widget on the canvas to the right`;
export const GOOGLE_RECAPTCHA_KEY_ERROR = () =>
  `Google Re-Captcha Token Generation failed! Please check the Re-captcha Site Key.`;
export const GOOGLE_RECAPTCHA_DOMAIN_ERROR = () =>
  `Google Re-Captcha Token Generation failed! Please check the allowed domains.`;

export const SERVER_API_TIMEOUT_ERROR = () =>
  `Appsmith server is taking too long to respond. Please try again after some time`;
export const DEFAULT_ERROR_MESSAGE = () => `There was an unexpected error`;
export const REMOVE_FILE_TOOL_TIP = () => "Remove Upload";
export const ERROR_FILE_TOO_LARGE = (fileSize: string) =>
  `File size should be less than ${fileSize}!`;
export const ERROR_DATEPICKER_MIN_DATE = () =>
  `Min date cannot be greater than current widget value`;
export const ERROR_DATEPICKER_MAX_DATE = () =>
  `Min date cannot be greater than current widget value`;
export const ERROR_WIDGET_DOWNLOAD = (err: string) => `Download failed. ${err}`;
export const ERROR_API_EXECUTE = (actionName: string) =>
  `${actionName} failed to execute. Please check it's configuration`;
export const ERROR_FAIL_ON_PAGE_LOAD_ACTIONS = () =>
  `Failed to execute actions during page load`;
export const ACTION_RUN_SUCCESS = () => `Action ran successfully`;
export const ERROR_ACTION_EXECUTE_FAIL = (actionName: string) =>
  `${actionName} action returned an error response`;
export const ACTION_DELETE_SUCCESS = (actionName: string) =>
  `${actionName} action deleted successfully`;
export const ACTION_MOVE_SUCCESS = (actionName: string, pageName: string) =>
  `${actionName} action moved to page ${pageName} successfully`;
export const ERROR_ACTION_MOVE_FAIL = (actionName: string) =>
  `Error while moving action ${actionName}`;
export const ACTION_COPY_SUCCESS = (actionName: string, pageName: string) =>
  `${actionName} action copied to page ${pageName} successfully`;
export const ERROR_ACTION_COPY_FAIL = (actionName: string) =>
  `Error while copying action ${actionName}`;
export const ERROR_ACTION_RENAME_FAIL = (actionName: string) =>
  `Unable to update action name to ${actionName}`;

export const DATASOURCE_CREATE = (dsName: string) =>
  `${dsName} datasource created`;
export const DATASOURCE_DELETE = (dsName: string) =>
  `${dsName} datasource deleted successfully`;
export const DATASOURCE_UPDATE = (dsName: string) =>
  `${dsName} datasource updated successfully`;
export const DATASOURCE_VALID = (dsName: string) =>
  `${dsName} datasource is valid`;

export const ERROR_EVAL_ERROR_GENERIC = () =>
  `Unexpected error occurred while evaluating the application`;

export const ERROR_EVAL_TRIGGER = (message: string) =>
  `Error occurred while evaluating trigger: ${message}`;

export const WIDGET_DELETE = (widgetName: string) =>
  `${widgetName} widget deleted`;
export const WIDGET_BULK_DELETE = (widgetName: string) =>
  `${widgetName} widgets deleted`;
export const WIDGET_COPY = (widgetName: string) => `Copied ${widgetName}`;
export const ERROR_WIDGET_COPY_NO_WIDGET_SELECTED = () =>
  `Please select a widget to copy`;
export const ERROR_WIDGET_COPY_NOT_ALLOWED = () =>
  `This selected widget cannot be copied.`;
export const WIDGET_CUT = (widgetName: string) => `Cut ${widgetName}`;
export const ERROR_WIDGET_CUT_NO_WIDGET_SELECTED = () =>
  `Please select a widget to cut`;
export const SELECT_ALL_WIDGETS_MSG = () =>
  `All widgets in this page including modals have been selected`;
export const ERROR_ADD_WIDGET_FROM_QUERY = () => `Failed to add widget`;

export const REST_API_AUTHORIZATION_SUCCESSFUL = () =>
  "Authorization was successful!";
export const REST_API_AUTHORIZATION_FAILED = () =>
  "Authorization failed. Please check your details or try again.";
// Todo: improve this for appsmith_error error message
export const REST_API_AUTHORIZATION_APPSMITH_ERROR = () =>
  "Something went wrong.";

export const SAAS_AUTHORIZATION_SUCCESSFUL = "Authorization was successful!";
export const SAAS_AUTHORIZATION_FAILED =
  "Authorization failed. Please check your details or try again.";
// Todo: improve this for appsmith_error error message
export const SAAS_AUTHORIZATION_APPSMITH_ERROR = "Something went wrong.";
export const SAAS_APPSMITH_TOKEN_NOT_FOUND = "Appsmith token not found";

export const LOCAL_STORAGE_QUOTA_EXCEEDED_MESSAGE = () =>
  "Error saving a key in localStorage. You have exceeded the allowed storage size limit";
export const LOCAL_STORAGE_NO_SPACE_LEFT_ON_DEVICE_MESSAGE = () =>
  "Error saving a key in localStorage. You have run out of disk space";
export const LOCAL_STORAGE_NOT_SUPPORTED_APP_MIGHT_NOT_WORK_AS_EXPECTED = () =>
  "Localstorage storage is not supported on your device. Some features including the appsmith store won't work.";

export const OMNIBAR_PLACEHOLDER = () =>
  "Search Widgets, Queries, Documentation";
export const HELPBAR_PLACEHOLDER = () => "Quick search & navigation";
export const NO_SEARCH_DATA_TEXT = () => "No results found";

export const WIDGET_BIND_HELP = () =>
  "Having trouble taking inputs from widgets?";

export const BACK_TO_HOMEPAGE = () => "Go back to homepage";

export const PAGE_NOT_FOUND = () => "Page not found";

export const RESOLVE = () => "Resolve";
export const UNRESOLVE = () => "Unresolve";

// comments
export const ADD_COMMENT_PLACEHOLDER = () => "Add a comment. Use @ to mention";
export const PIN_COMMENT = () => "Pin Comment";
export const UNPIN_COMMENT = () => "Unpin Comment";
export const COPY_LINK = () => "Copy Link";
export const DELETE_COMMENT = () => "Delete Comment";
export const DELETE_THREAD = () => "Delete Thread";
export const EDIT_COMMENT = () => "Edit Comment";
export const COMMENTS = () => "Comments";
export const VIEW_LATEST = () => "View Latest";
export const POST = () => "Post";
export const CANCEL = () => "Cancel";
export const NO_COMMENTS_CLICK_ON_CANVAS_TO_ADD = () =>
  `No comments. \n Click anywhere on the canvas \nto start a conversation.`;
export const LINK_COPIED_SUCCESSFULLY = () => "Link copied to clipboard";
export const FULL_NAME = () => "Full Name";
export const DISPLAY_NAME = () => "Display Name";
export const EMAIL_ADDRESS = () => "Email Address";
export const FIRST_AND_LAST_NAME = () => "First and last name";
export const MARK_ALL_AS_READ = () => "Mark all as read";
export const INVITE_A_NEW_USER = () => "Invite a new user";
export const REMOVE = () => "Remove";
export const NO_NOTIFICATIONS_TO_SHOW = () => "No notifications to show";
export const ONE_UNREAD_MESSAGE = () => "1 unread conversation";

// Showcase Carousel
export const NEXT = () => "NEXT";
export const BACK = () => "BACK";

// Debugger
export const CLICK_ON = () => "🙌 Click on ";
export const PRESS = () => "🎉 Press ";
export const OPEN_THE_DEBUGGER = () => " to open the debugger";
export const NO_LOGS = () => "No logs to show";
<<<<<<< HEAD

export const TROUBLESHOOT_ISSUE = () => "Troubleshoot issue";

// js actions
export const JS_ACTION_COPY_SUCCESS = (actionName: string, pageName: string) =>
  `${actionName} js collection copied to page ${pageName} successfully`;
export const ERROR_JS_ACTION_COPY_FAIL = (actionName: string) =>
  `Error while copying js collection ${actionName}`;
export const JS_ACTION_DELETE_SUCCESS = (actionName: string) =>
  `${actionName} js collection deleted successfully`;
export const JS_ACTION_CREATED_SUCCESS = (actionName: string) =>
  `${actionName} js collection created successfully`;
export const JS_ACTION_MOVE_SUCCESS = (actionName: string, pageName: string) =>
  `${actionName} js collection moved to page ${pageName} successfully`;
export const ERROR_JS_ACTION_MOVE_FAIL = (actionName: string) =>
  `Error while moving js collection ${actionName}`;
=======
export const NO_ERRORS = () => "No signs of trouble here!";
export const DEBUGGER_ERRORS = () => "Errors";
export const DEBUGGER_LOGS = () => "Logs";
export const INSPECT_ENTITY = () => "Inspect Entity";
export const INSPECT_ENTITY_BLANK_STATE = () => "Select an entity to inspect";
export const ACTION_CONFIGURATION_UPDATED = () => "Configuration updated";
export const WIDGET_PROPERTIES_UPDATED = () => "Widget properties were updated";
export const EMPTY_RESPONSE_FIRST_HALF = () => "🙌 Click on";
export const EMPTY_RESPONSE_LAST_HALF = () => "to get a response";

export const TROUBLESHOOT_ISSUE = () => "Troubleshoot issue";

// Import/Export Application features
export const IMPORT_APPLICATION_MODAL_TITLE = () => "Import Application";

export const DELETE_CONFIRMATION_MODAL_TITLE = () => `Are you sure?`;
export const DELETE_CONFIRMATION_MODAL_SUBTITLE = (name?: string | null) =>
  `You want to remove ${name} from this organization`;
>>>>>>> 597033e6
<|MERGE_RESOLUTION|>--- conflicted
+++ resolved
@@ -332,7 +332,15 @@
 export const PRESS = () => "🎉 Press ";
 export const OPEN_THE_DEBUGGER = () => " to open the debugger";
 export const NO_LOGS = () => "No logs to show";
-<<<<<<< HEAD
+export const NO_ERRORS = () => "No signs of trouble here!";
+export const DEBUGGER_ERRORS = () => "Errors";
+export const DEBUGGER_LOGS = () => "Logs";
+export const INSPECT_ENTITY = () => "Inspect Entity";
+export const INSPECT_ENTITY_BLANK_STATE = () => "Select an entity to inspect";
+export const ACTION_CONFIGURATION_UPDATED = () => "Configuration updated";
+export const WIDGET_PROPERTIES_UPDATED = () => "Widget properties were updated";
+export const EMPTY_RESPONSE_FIRST_HALF = () => "🙌 Click on";
+export const EMPTY_RESPONSE_LAST_HALF = () => "to get a response";
 
 export const TROUBLESHOOT_ISSUE = () => "Troubleshoot issue";
 
@@ -349,23 +357,9 @@
   `${actionName} js collection moved to page ${pageName} successfully`;
 export const ERROR_JS_ACTION_MOVE_FAIL = (actionName: string) =>
   `Error while moving js collection ${actionName}`;
-=======
-export const NO_ERRORS = () => "No signs of trouble here!";
-export const DEBUGGER_ERRORS = () => "Errors";
-export const DEBUGGER_LOGS = () => "Logs";
-export const INSPECT_ENTITY = () => "Inspect Entity";
-export const INSPECT_ENTITY_BLANK_STATE = () => "Select an entity to inspect";
-export const ACTION_CONFIGURATION_UPDATED = () => "Configuration updated";
-export const WIDGET_PROPERTIES_UPDATED = () => "Widget properties were updated";
-export const EMPTY_RESPONSE_FIRST_HALF = () => "🙌 Click on";
-export const EMPTY_RESPONSE_LAST_HALF = () => "to get a response";
-
-export const TROUBLESHOOT_ISSUE = () => "Troubleshoot issue";
 
 // Import/Export Application features
 export const IMPORT_APPLICATION_MODAL_TITLE = () => "Import Application";
-
 export const DELETE_CONFIRMATION_MODAL_TITLE = () => `Are you sure?`;
 export const DELETE_CONFIRMATION_MODAL_SUBTITLE = (name?: string | null) =>
-  `You want to remove ${name} from this organization`;
->>>>>>> 597033e6
+  `You want to remove ${name} from this organization`;