--- conflicted
+++ resolved
@@ -543,14 +543,10 @@
 export const REMOTE_URL = () => "Remote URL";
 export const REMOTE_URL_INFO = () =>
   `Create an empty git repository and paste the remote URL`;
-<<<<<<< HEAD
-export const USER_PROFILE_SETTINGS_TITLE = () => "User Settings";
-=======
 "Checkout branches, make commits, add deploy your application";
 export const REMOTE_URL_VIA = () => "Remote URL via";
 
 export const USER_PROFILE_SETTINGS_TITLE = () => "User settings";
->>>>>>> 4e7483ad
 
 export const AUTHOR_NAME = () => "Author name";
 export const AUTHOR_EMAIL = () => "Author email";
