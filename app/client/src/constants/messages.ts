export function createMessage(
  format: (...strArgs: any[]) => string,
  ...args: any[]
) {
  return format(...args);
}

export const ERROR_MESSAGE_SELECT_ACTION = () => `Please select an action`;
export const ERROR_MESSAGE_SELECT_ACTION_TYPE = () =>
  `Please select an action type`;
export const ACTION_CREATED_SUCCESS = (actionName: string) =>
  `${actionName} action created successfully`;
export const ERROR_ADD_API_INVALID_URL = () =>
  `Unable to create API. Try adding a URL to the datasource`;
export const ERROR_MESSAGE_NAME_EMPTY = () => `Please select a name`;
export const ERROR_MESSAGE_CREATE_APPLICATION = () =>
  `We could not create the Application`;
export const APPLICATION_NAME_UPDATE = () => `Application name updated`;
export const ERROR_EMPTY_APPLICATION_NAME = () =>
  `Application name can't be empty`;
export const API_PATH_START_WITH_SLASH_ERROR = () => `Path cannot start with /`;
export const FIELD_REQUIRED_ERROR = () => `This field is required`;
export const INPUT_DEFAULT_TEXT_MAX_CHAR_ERROR = () =>
  `Default Text length must be less than Max Chars allowed`;
export const VALID_FUNCTION_NAME_ERROR = () =>
  `Must be a valid variable name (camelCase)`;
export const UNIQUE_NAME_ERROR = () => `Name must be unique`;
export const NAME_SPACE_ERROR = () => `Name must not have spaces`;

export const FORM_VALIDATION_EMPTY_EMAIL = () => `Please enter an email`;
export const FORM_VALIDATION_INVALID_EMAIL = () =>
  `Please provide a valid email address`;
export const ENTER_VIDEO_URL = () => `Please provide a valid url`;

export const FORM_VALIDATION_EMPTY_PASSWORD = () => `Please enter the password`;
export const FORM_VALIDATION_PASSWORD_RULE = () =>
  `Please provide a password between 6 and 42 characters`;
export const FORM_VALIDATION_INVALID_PASSWORD = FORM_VALIDATION_PASSWORD_RULE;

export const LOGIN_PAGE_SUBTITLE = () => `Use your organization email`;
export const LOGIN_PAGE_TITLE = () => `Sign In to your account`;
export const LOGIN_PAGE_EMAIL_INPUT_LABEL = () => `Email`;
export const LOGIN_PAGE_PASSWORD_INPUT_LABEL = () => `Password`;
export const LOGIN_PAGE_EMAIL_INPUT_PLACEHOLDER = () => `Email`;
export const LOGIN_PAGE_PASSWORD_INPUT_PLACEHOLDER = () => `Password`;
export const LOGIN_PAGE_INVALID_CREDS_ERROR = () =>
  `It looks like you may have entered incorrect/invalid credentials. Please try again or reset password using the button below.`;
export const LOGIN_PAGE_INVALID_CREDS_FORGOT_PASSWORD_LINK = () =>
  `Reset Password`;
export const NEW_TO_APPSMITH = () => `New to Appsmith?`;

export const LOGIN_PAGE_LOGIN_BUTTON_TEXT = () => `sign in`;
export const LOGIN_PAGE_FORGOT_PASSWORD_TEXT = () => `Forgot Password`;
export const LOGIN_PAGE_REMEMBER_ME_LABEL = () => `Remember`;
export const LOGIN_PAGE_SIGN_UP_LINK_TEXT = () => `Sign up`;
export const SIGNUP_PAGE_TITLE = () => `Create your free account`;
export const SIGNUP_PAGE_SUBTITLE = () => `Use your organization email`;
export const SIGNUP_PAGE_EMAIL_INPUT_LABEL = () => `Email`;
export const SIGNUP_PAGE_EMAIL_INPUT_PLACEHOLDER = () => ` Email`;
export const SIGNUP_PAGE_NAME_INPUT_PLACEHOLDER = () => `Name`;
export const SIGNUP_PAGE_NAME_INPUT_LABEL = () => `Name`;
export const SIGNUP_PAGE_PASSWORD_INPUT_LABEL = () => `Password`;
export const SIGNUP_PAGE_PASSWORD_INPUT_PLACEHOLDER = () => `Password`;
export const SIGNUP_PAGE_LOGIN_LINK_TEXT = () => `Sign In`;
export const SIGNUP_PAGE_NAME_INPUT_SUBTEXT = () => `How should we call you?`;
export const SIGNUP_PAGE_SUBMIT_BUTTON_TEXT = () => `Sign Up`;
export const ALREADY_HAVE_AN_ACCOUNT = () => `Already have an account?`;

export const SIGNUP_PAGE_SUCCESS = () =>
  `Awesome! You have successfully registered.`;
export const SIGNUP_PAGE_SUCCESS_LOGIN_BUTTON_TEXT = () => `Login`;

export const RESET_PASSWORD_PAGE_PASSWORD_INPUT_LABEL = () => `New Password`;
export const RESET_PASSWORD_PAGE_PASSWORD_INPUT_PLACEHOLDER = () =>
  `New Password`;
export const RESET_PASSWORD_LOGIN_LINK_TEXT = () => `Back to Sign In`;
export const RESET_PASSWORD_PAGE_TITLE = () => `Reset Password`;
export const RESET_PASSWORD_SUBMIT_BUTTON_TEXT = () => `Reset`;
export const RESET_PASSWORD_PAGE_SUBTITLE = () =>
  `Create a new password for your account `;

export const RESET_PASSWORD_RESET_SUCCESS = () =>
  `Your password has been reset`; //`Your password has been reset. Please login` (see next entry));
export const RESET_PASSWORD_RESET_SUCCESS_LOGIN_LINK = () => `Login`;

export const RESET_PASSWORD_EXPIRED_TOKEN = () =>
  `The password reset link has expired. Please try generating a new link`;
export const RESET_PASSWORD_INVALID_TOKEN = () =>
  `The password reset link is invalid. Please try generating a new link`;
export const RESET_PASSWORD_FORGOT_PASSWORD_LINK = () => `Forgot Password`;

export const FORGOT_PASSWORD_PAGE_EMAIL_INPUT_LABEL = () => `Email`;
export const FORGOT_PASSWORD_PAGE_EMAIL_INPUT_PLACEHOLDER = () => `Email`;
export const FORGOT_PASSWORD_PAGE_TITLE = () => `Reset Password`;
export const FORGOT_PASSWORD_PAGE_SUBTITLE = () =>
  `We will send a reset link to the email below`;
export const FORGOT_PASSWORD_PAGE_SUBMIT_BUTTON_TEXT = () => `Reset`;
export const FORGOT_PASSWORD_SUCCESS_TEXT = () =>
  `A password reset link has been sent to`;

export const PRIVACY_POLICY_LINK = () => `Privacy Policy`;
export const TERMS_AND_CONDITIONS_LINK = () => `Terms and Conditions`;

export const ERROR_500 = () =>
  `We apologize, Something went wrong. We're working to fix things.`;
export const ERROR_0 = () =>
  `We could not connect to our servers. Please check your network connection`;
export const ERROR_401 = () =>
  `We are unable to verify your identity. Please login again.`;
export const ERROR_403 = () =>
  `Permission Denied. Please contact your admin to gain access.`;
export const URL_HTTP_VALIDATION_ERROR = () => `Please enter a valid URL`;
export const NAVIGATE_TO_VALIDATION_ERROR = () =>
  `Please enter a valid URL or page name`;
export const PAGE_NOT_FOUND_ERROR = () =>
  `The page you’re looking for either does not exist, or cannot be found`;
export const INVALID_URL_ERROR = () => `Invalid URL`;

export const INVITE_USERS_VALIDATION_EMAIL_LIST = () =>
  `Invalid Email address(es) found`;
export const INVITE_USERS_VALIDATION_ROLE_EMPTY = () => `Please select a role`;

export const INVITE_USERS_EMAIL_LIST_PLACEHOLDER = () =>
  `Comma separated emails`;
export const INVITE_USERS_ROLE_SELECT_PLACEHOLDER = () => `Select Role`;
export const INVITE_USERS_ROLE_SELECT_LABEL = () => `Role`;
export const INVITE_USERS_EMAIL_LIST_LABEL = () => `User emails`;
export const INVITE_USERS_ADD_EMAIL_LIST_FIELD = () => `Add more`;
export const INVITE_USERS_SUBMIT_BUTTON_TEXT = () => `Invite Users`;
export const INVITE_USERS_SUBMIT_ERROR = () =>
  `We were unable to invite the users, please try again later`;
export const INVITE_USERS_SUBMIT_SUCCESS = () =>
  `The users have been invited successfully`;
export const INVITE_USER_SUBMIT_SUCCESS = () =>
  `The user has been invited successfully`;
export const INVITE_USERS_VALIDATION_EMAILS_EMPTY = () =>
  `Please enter the user emails`;

export const CREATE_PASSWORD_PAGE_PASSWORD_INPUT_LABEL = () => `New Password`;
export const CREATE_PASSWORD_PAGE_PASSWORD_INPUT_PLACEHOLDER = () =>
  `New Password`;
export const CREATE_PASSWORD_LOGIN_LINK_TEXT = () =>
  `Already know the password? Login`;
export const CREATE_PASSWORD_PAGE_TITLE = () => `Set Password`;
export const CREATE_PASSWORD_SUBMIT_BUTTON_TEXT = () => `Create`;
export const CREATE_PASSWORD_PAGE_SUBTITLE = () =>
  `Set a new password for your account `;

export const CREATE_PASSWORD_RESET_SUCCESS = () => `Your password has been set`;
export const CREATE_PASSWORD_RESET_SUCCESS_LOGIN_LINK = () => `Login`;

export const CREATE_PASSWORD_EXPIRED_TOKEN = () =>
  `The invite link has expired. Please try requesting a new invite`;
export const CREATE_PASSWORD_INVALID_TOKEN = () =>
  `The invite link is invalid. Please try request a new invite`;

export const DELETING_APPLICATION = () => `Deleting application...`;
export const DUPLICATING_APPLICATION = () => `Duplicating application...`;

export const CURL_IMPORT_SUCCESS = () => `Curl command imported successfully`;
export const FORGOT_PASSWORD_PAGE_LOGIN_LINK = () => `Back to Sign In`;
export const ADD_API_TO_PAGE_SUCCESS_MESSAGE = (actionName: string) =>
  `${actionName} API added to page`;
export const INPUT_WIDGET_DEFAULT_VALIDATION_ERROR = () => `Invalid input`;

export const AUTOFIT_ALL_COLUMNS = () => `Autofit all columns`;
export const AUTOFIT_THIS_COLUMN = () => `Autofit this column`;
export const AUTOFIT_COLUMN = () => `Autofit column`;

export const DATE_WIDGET_DEFAULT_VALIDATION_ERROR = () => "Date out of range";

export const TIMEZONE = () => `Timezone`;
export const ENABLE_TIME = () => `Enable Time`;

export const EDIT_APP = () => `Edit App`;
export const FORK_APP = () => `Fork App`;
export const SIGN_IN = () => `Sign In`;

export const LIGHTNING_MENU_DATA_API = () => `Use data from an API`;
export const LIGHTNING_MENU_DATA_QUERY = () => `Use data from a Query`;
export const LIGHTNING_MENU_DATA_TOOLTIP = () => `Quick start data binding`;
export const LIGHTNING_MENU_DATA_WIDGET = () => `Use data from a Widget`;
export const LIGHTNING_MENU_QUERY_CREATE_NEW = () => `Create new Query`;
export const LIGHTNING_MENU_API_CREATE_NEW = () => `Create new API`;

export const LIGHTNING_MENU_OPTION_TEXT = () => `Plain Text`;
export const LIGHTNING_MENU_OPTION_JS = () => `Write JS`;
export const LIGHTNING_MENU_OPTION_HTML = () => `Write HTML`;
export const CHECK_REQUEST_BODY = () => `Check Request body to debug?`;
export const DONT_SHOW_THIS_AGAIN = () => `Don't show this again`;
export const SHOW_REQUEST = () => `Show Request`;

export const TABLE_FILTER_COLUMN_TYPE_CALLOUT = () =>
  `Change column datatype to see filter operators`;

export const WIDGET_SIDEBAR_TITLE = () => `Widgets`;
export const WIDGET_SIDEBAR_CAPTION = () =>
  `To add a widget, please drag and drop a widget on the canvas to the right`;
export const GOOGLE_RECAPTCHA_KEY_ERROR = () =>
  `Google Re-Captcha Token Generation failed! Please check the Re-captcha Site Key.`;
export const GOOGLE_RECAPTCHA_DOMAIN_ERROR = () =>
  `Google Re-Captcha Token Generation failed! Please check the allowed domains.`;

export const SERVER_API_TIMEOUT_ERROR = () =>
  `Appsmith server is taking too long to respond. Please try again after some time`;
export const DEFAULT_ERROR_MESSAGE = () => `There was an unexpected error`;
export const REMOVE_FILE_TOOL_TIP = () => "Remove Upload";
export const ERROR_FILE_TOO_LARGE = (fileSize: string) =>
  `File size should be less than ${fileSize}!`;
export const ERROR_DATEPICKER_MIN_DATE = () =>
  `Min date cannot be greater than current widget value`;
export const ERROR_DATEPICKER_MAX_DATE = () =>
  `Min date cannot be greater than current widget value`;
export const ERROR_WIDGET_DOWNLOAD = (err: string) => `Download failed. ${err}`;
export const ERROR_PLUGIN_ACTION_EXECUTE = (actionName: string) =>
  `${actionName} failed to execute. Please check it's configuration`;
export const ERROR_FAIL_ON_PAGE_LOAD_ACTIONS = () =>
  `Failed to execute actions during page load`;
export const ERROR_ACTION_EXECUTE_FAIL = (actionName: string) =>
  `${actionName} action returned an error response`;
export const ACTION_DELETE_SUCCESS = (actionName: string) =>
  `${actionName} action deleted successfully`;
export const ACTION_MOVE_SUCCESS = (actionName: string, pageName: string) =>
  `${actionName} action moved to page ${pageName} successfully`;
export const ERROR_ACTION_MOVE_FAIL = (actionName: string) =>
  `Error while moving action ${actionName}`;
export const ACTION_COPY_SUCCESS = (actionName: string, pageName: string) =>
  `${actionName} action copied to page ${pageName} successfully`;
export const ERROR_ACTION_COPY_FAIL = (actionName: string) =>
  `Error while copying action ${actionName}`;
export const ERROR_ACTION_RENAME_FAIL = (actionName: string) =>
  `Unable to update action name to ${actionName}`;

export const DATASOURCE_CREATE = (dsName: string) =>
  `${dsName} datasource created`;
export const DATASOURCE_DELETE = (dsName: string) =>
  `${dsName} datasource deleted successfully`;
export const DATASOURCE_UPDATE = (dsName: string) =>
  `${dsName} datasource updated successfully`;
export const DATASOURCE_VALID = (dsName: string) =>
  `${dsName} datasource is valid`;

export const ERROR_EVAL_ERROR_GENERIC = () =>
  `Unexpected error occurred while evaluating the application`;

export const ERROR_EVAL_TRIGGER = (message: string) =>
  `Error occurred while evaluating trigger: ${message}`;

export const WIDGET_DELETE = (widgetName: string) =>
  `${widgetName} widget deleted`;
export const WIDGET_BULK_DELETE = (widgetName: string) =>
  `${widgetName} widgets deleted`;
export const WIDGET_COPY = (widgetName: string) => `Copied ${widgetName}`;
export const ERROR_WIDGET_COPY_NO_WIDGET_SELECTED = () =>
  `Please select a widget to copy`;
export const ERROR_WIDGET_COPY_NOT_ALLOWED = () =>
  `This selected widget cannot be copied.`;
export const WIDGET_CUT = (widgetName: string) => `Cut ${widgetName}`;
export const ERROR_WIDGET_CUT_NO_WIDGET_SELECTED = () =>
  `Please select a widget to cut`;
export const SELECT_ALL_WIDGETS_MSG = () =>
  `All widgets in this page including modals have been selected`;
export const ERROR_ADD_WIDGET_FROM_QUERY = () => `Failed to add widget`;

export const REST_API_AUTHORIZATION_SUCCESSFUL = () =>
  "Authorization was successful!";
export const REST_API_AUTHORIZATION_FAILED = () =>
  "Authorization failed. Please check your details or try again.";
// Todo: improve this for appsmith_error error message
export const REST_API_AUTHORIZATION_APPSMITH_ERROR = () =>
  "Something went wrong.";

export const SAAS_AUTHORIZATION_SUCCESSFUL = "Authorization was successful!";
export const SAAS_AUTHORIZATION_FAILED =
  "Authorization failed. Please check your details or try again.";
// Todo: improve this for appsmith_error error message
export const SAAS_AUTHORIZATION_APPSMITH_ERROR = "Something went wrong.";
export const SAAS_APPSMITH_TOKEN_NOT_FOUND = "Appsmith token not found";

export const LOCAL_STORAGE_QUOTA_EXCEEDED_MESSAGE = () =>
  "Error saving a key in localStorage. You have exceeded the allowed storage size limit";
export const LOCAL_STORAGE_NO_SPACE_LEFT_ON_DEVICE_MESSAGE = () =>
  "Error saving a key in localStorage. You have run out of disk space";
export const LOCAL_STORAGE_NOT_SUPPORTED_APP_MIGHT_NOT_WORK_AS_EXPECTED = () =>
  "Localstorage storage is not supported on your device. Some features including the appsmith store won't work.";

export const OMNIBAR_PLACEHOLDER = () =>
  `Search Widgets, Queries, Documentation`;
export const OMNIBAR_PLACEHOLDER_SNIPPETS = () => "Search Snippets";
export const OMNIBAR_PLACEHOLDER_NAV = () => "Search Widgets and Queries";
export const OMNIBAR_PLACEHOLDER_DOC = () => "Search Documentation";
export const HELPBAR_PLACEHOLDER = () => "Quick search & navigation";
export const NO_SEARCH_DATA_TEXT = () => "No results found";

export const WIDGET_BIND_HELP = () =>
  "Having trouble taking inputs from widgets?";

export const BACK_TO_HOMEPAGE = () => "Go back to homepage";

export const PAGE_NOT_FOUND = () => "Page not found";

export const RESOLVE = () => "Resolve";
export const UNRESOLVE = () => "Unresolve";

// comments
export const ADD_COMMENT_PLACEHOLDER = () => "Add a comment. Use @ to mention";
export const PIN_COMMENT = () => "Pin Comment";
export const UNPIN_COMMENT = () => "Unpin Comment";
export const COPY_LINK = () => "Copy Link";
export const DELETE_COMMENT = () => "Delete Comment";
export const DELETE_THREAD = () => "Delete Thread";
export const EDIT_COMMENT = () => "Edit Comment";
export const COMMENTS = () => "Comments";
export const VIEW_LATEST = () => "View Latest";
export const POST = () => "Post";
export const CANCEL = () => "Cancel";
export const NO_COMMENTS_CLICK_ON_CANVAS_TO_ADD = () =>
  `No comments. \n Click anywhere on the canvas \nto start a conversation.`;
export const LINK_COPIED_SUCCESSFULLY = () => "Link copied to clipboard";
export const FULL_NAME = () => "Full Name";
export const DISPLAY_NAME = () => "Display Name";
export const EMAIL_ADDRESS = () => "Email Address";
export const FIRST_AND_LAST_NAME = () => "First and last name";
export const MARK_ALL_AS_READ = () => "Mark all as read";
export const INVITE_A_NEW_USER = () => "Invite a new user";
export const REMOVE = () => "Remove";
export const NO_NOTIFICATIONS_TO_SHOW = () => "No notifications to show";
export const UNREAD_MESSAGE = () => "Unread conversation";
export const UNSUBSCRIBE_EMAIL_SUCCESS = () =>
  "You have successfully unsubscribed from the corresponding comment thread";
export const UNSUBSCRIBE_EMAIL_MSG_1 = () =>
  "You will not receive any more email notifications for the corresponding comment thread.";
export const UNSUBSCRIBE_EMAIL_MSG_2 = () =>
  "Please note that you will be subscribed again if someone tags you in a comment or you reply to a comment.";
export const UNSUBSCRIBE_EMAIL_CONFIRM_MSG = () =>
  "Are you sure you want to unsubscribe?";
export const UNSUBSCRIBE_BUTTON_LABEL = () => "Unsubscribe me";

// Showcase Carousel
export const NEXT = () => "NEXT";
export const BACK = () => "BACK";
export const SKIP = () => "SKIP";

// Debugger
export const CLICK_ON = () => "🙌 Click on ";
export const PRESS = () => "🎉 Press ";
export const OPEN_THE_DEBUGGER = () => " to show / hide the debugger";
export const NO_LOGS = () => "No logs to show";
export const NO_ERRORS = () => "No signs of trouble here!";
export const DEBUGGER_ERRORS = () => "Errors";
export const DEBUGGER_LOGS = () => "Logs";
export const INSPECT_ENTITY = () => "Inspect Entity";
export const INSPECT_ENTITY_BLANK_STATE = () => "Select an entity to inspect";
export const VALUE_IS_INVALID = (propertyPath: string) =>
  `The value at ${propertyPath} is invalid`;
export const ACTION_CONFIGURATION_UPDATED = () => "Configuration updated";
export const WIDGET_PROPERTIES_UPDATED = () => "Widget properties were updated";
export const EMPTY_RESPONSE_FIRST_HALF = () => "🙌 Click on";
export const EMPTY_RESPONSE_LAST_HALF = () => "to get a response";
export const INVALID_EMAIL = () => "Please enter a valid email";
export const DEBUGGER_INTERCOM_TEXT = (text: string) =>
  `Hi, \nI'm facing the following error on appsmith, can you please help? \n\n${text}`;

export const TROUBLESHOOT_ISSUE = () => "Troubleshoot issue";

// Import/Export Application features
export const IMPORT_APPLICATION_MODAL_TITLE = () => "Import Application";

export const DELETE_CONFIRMATION_MODAL_TITLE = () => `Are you sure?`;
export const DELETE_CONFIRMATION_MODAL_SUBTITLE = (name?: string | null) =>
  `You want to remove ${name} from this organization`;

//Editor Page
export const EDITOR_HEADER_SAVE_INDICATOR = () => "Saved";

// Generate page from DB Messages

export const UNSUPPORTED_PLUGIN_DIALOG_TITLE = () =>
  `Couldn't auto generate a page from this datasource.`;

export const UNSUPPORTED_PLUGIN_DIALOG_SUBTITLE = () =>
  `You can continue building your app with it using our Drag & Drop
  Builder`;
export const UNSUPPORTED_PLUGIN_DIALOG_MAIN_HEADING = () => `Heads Up`;

export const BUILD_FROM_SCRATCH_ACTION_SUBTITLE = () =>
  "Start from scratch and create your custom UI";

export const BUILD_FROM_SCRATCH_ACTION_TITLE = () => "Build with Drag & Drop";

export const GENERATE_PAGE_ACTION_TITLE = () => "Generate from a Data Table";

export const GENERATE_PAGE_ACTION_SUBTITLE = () =>
  "Start with a simple CRUD UI and customize it";

export const GENERATE_PAGE_FORM_TITLE = () => "Generate from Data";

<<<<<<< HEAD
export const GEN_CRUD_INFO_DIALOG_HEADING = () =>
  "Hurray! Your application is ready to use.";
export const GEN_CRUD_INFO_DIALOG_TITLE = () => "How it works?";
export const GEN_CRUD_INFO_DIALOG_SUBTITLE = () =>
  "Search through your data in the table and update it using the form.";
=======
export const GEN_CRUD_SUCCESS_MESSAGE = () =>
  "Hurray! Your application is ready to use.";
export const GEN_CRUD_SUCCESS_DESC = () =>
  "Search through your data in the table and update it using the form";
export const GEN_CRUD_INFO_DIALOG_TITLE = () => "How it works?";
export const GEN_CRUD_INFO_DIALOG_SUBTITLE = () =>
  "CRUD page is generated from selected datasource. You can use the Form to modify the data. Since all your data is already connected you can add more queries and modify the bindings";
>>>>>>> 47344bbd

// Actions Right pane
export const SEE_CONNECTED_ENTITIES = () => "See all connected entities";
export const INCOMING_ENTITIES = () => "Incoming entities";
export const NO_INCOMING_ENTITIES = () => "No incoming entities";
export const OUTGOING_ENTITIES = () => "Outgoing entities";
export const NO_OUTGOING_ENTITIES = () => "No outgoing entities";
export const NO_CONNECTIONS = () => "No connections to show here";
export const BACK_TO_CANVAS = () => "Back to canvas";
export const SUGGESTED_WIDGET_DESCRIPTION = () =>
  "This will add a new widget to the canvas.";
export const ADD_NEW_WIDGET = () => "Add New Widget";
export const SUGGESTED_WIDGETS = () => "Suggested widgets";
export const SUGGESTED_WIDGET_TOOLTIP = () => "Add to canvas";
export const WELCOME_TOUR_STICKY_BUTTON_TEXT = () => "Next Mission";

// Data Sources pane
export const EMPTY_ACTIVE_DATA_SOURCES = () => "No active datasources found.";

<<<<<<< HEAD
=======
export const SNIPPET_EXECUTION_SUCCESS = () => `Snippet executed successfully.`;

export const SNIPPET_EXECUTION_FAILED = () => `Snippet execution failed.`;

export const SEARCH_ITEM_SELECT = () => `Hit ⏎ to insert`;
export const APPLY_SEARCH_CATEGORY = () => `⏎ Jump`;
>>>>>>> 47344bbd
// Git sync
export const GIT_CONNECTION = () => "GIT Connection";
export const DEPLOY = () => "Deploy";
export const MERGE = () => "Merge";
export const SHARE_APPLICATION = () => "Share Application";
export const SETTINGS = () => "Settings";
export const CONNECT_TO_GIT = () => "Connect to Git";
export const CONNECT_TO_GIT_SUBTITLE = () =>
  "Choose an existing empty repository to host your project and keep it in sync";
export const REMOTE_URL_VIA = () => "REMOTE URL VIA";

export const USER_PROFILE_SETTINGS_TITLE = () => "User Settings";

export const AUTHOR_NAME = () => "AUTHOR NAME";
export const AUTHOR_EMAIL = () => "AUTHOR EMAIL";
export const SELECT_SSH_KEY = () => "SELECT SSH KEY";
export const USER_NAME = () => "USER NAME";
export const USER_PASSWORD = () => "PASSWORD";

export const DOCUMENTATION = () => "Documentation";
export const DOCUMENTATION_TOOLTIP = () => "Open Docs in Omnibar";
export const CONNECT_TO_GIT_REPOSITORY = () => "Connect to Git Repository";
export const CONNECT_TO_GIT_REPOSITORY_SUBTITLE = () =>
  "Checkout branches, make commits, add deploy your application";
export const CONNECT = () => "Connect";
export const DEPLOY_TO_CLOUD = () => "Deploy to cloud";
export const DEPLOY_WITHOUT_GIT = () =>
  "Deploy your application without version control";
export const DEPLOY_YOUR_APPLICATION = () => "Deploy your application";
export const COMMIT = () => "COMMIT";
export const PUSH = () => "PUSH";
<<<<<<< HEAD
export const MERGE_CHANGES = () => "Merge Changes";
export const SELECT_BRANCH_TO_MERGE = () => "Select branch to merge";
=======

export const SNIPPET_DESCRIPTION = () =>
  `Search and Insert code snippets to perform complex actions quickly.`;
export const DOC_DESCRIPTION = () =>
  `Find answers through appsmith documentation.`;
export const NAV_DESCRIPTION = () =>
  `Navigate to any page, widget or file across this project.`;
export const MERGE_CHANGES = () => "Merge Changes";
export const SELECT_BRANCH_TO_MERGE = () => "Select branch to merge";

export const DOWNLOAD_FILE_NAME_ERROR = () => "File name was not provided";

// Comment card tooltips
export const MORE_OPTIONS = () => "More Options";
export const ADD_REACTION = () => "Add Reaction";
export const RESOLVE_THREAD = () => "Resolve Thread";
export const EMOJI = () => "Emoji";
>>>>>>> 47344bbd
<|MERGE_RESOLUTION|>--- conflicted
+++ resolved
@@ -395,13 +395,6 @@
 
 export const GENERATE_PAGE_FORM_TITLE = () => "Generate from Data";
 
-<<<<<<< HEAD
-export const GEN_CRUD_INFO_DIALOG_HEADING = () =>
-  "Hurray! Your application is ready to use.";
-export const GEN_CRUD_INFO_DIALOG_TITLE = () => "How it works?";
-export const GEN_CRUD_INFO_DIALOG_SUBTITLE = () =>
-  "Search through your data in the table and update it using the form.";
-=======
 export const GEN_CRUD_SUCCESS_MESSAGE = () =>
   "Hurray! Your application is ready to use.";
 export const GEN_CRUD_SUCCESS_DESC = () =>
@@ -409,7 +402,6 @@
 export const GEN_CRUD_INFO_DIALOG_TITLE = () => "How it works?";
 export const GEN_CRUD_INFO_DIALOG_SUBTITLE = () =>
   "CRUD page is generated from selected datasource. You can use the Form to modify the data. Since all your data is already connected you can add more queries and modify the bindings";
->>>>>>> 47344bbd
 
 // Actions Right pane
 export const SEE_CONNECTED_ENTITIES = () => "See all connected entities";
@@ -429,15 +421,12 @@
 // Data Sources pane
 export const EMPTY_ACTIVE_DATA_SOURCES = () => "No active datasources found.";
 
-<<<<<<< HEAD
-=======
 export const SNIPPET_EXECUTION_SUCCESS = () => `Snippet executed successfully.`;
 
 export const SNIPPET_EXECUTION_FAILED = () => `Snippet execution failed.`;
 
 export const SEARCH_ITEM_SELECT = () => `Hit ⏎ to insert`;
 export const APPLY_SEARCH_CATEGORY = () => `⏎ Jump`;
->>>>>>> 47344bbd
 // Git sync
 export const GIT_CONNECTION = () => "GIT Connection";
 export const DEPLOY = () => "Deploy";
@@ -469,10 +458,6 @@
 export const DEPLOY_YOUR_APPLICATION = () => "Deploy your application";
 export const COMMIT = () => "COMMIT";
 export const PUSH = () => "PUSH";
-<<<<<<< HEAD
-export const MERGE_CHANGES = () => "Merge Changes";
-export const SELECT_BRANCH_TO_MERGE = () => "Select branch to merge";
-=======
 
 export const SNIPPET_DESCRIPTION = () =>
   `Search and Insert code snippets to perform complex actions quickly.`;
@@ -489,5 +474,4 @@
 export const MORE_OPTIONS = () => "More Options";
 export const ADD_REACTION = () => "Add Reaction";
 export const RESOLVE_THREAD = () => "Resolve Thread";
-export const EMOJI = () => "Emoji";
->>>>>>> 47344bbd
+export const EMOJI = () => "Emoji";