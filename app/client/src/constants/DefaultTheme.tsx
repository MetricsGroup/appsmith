--- conflicted
+++ resolved
@@ -923,12 +923,11 @@
   };
   scrollbar: string;
   scrollbarBG: string;
-<<<<<<< HEAD
   debugger: {
-=======
+    background: string;
+  };
   helpModal: {
     itemHighlight: string;
->>>>>>> d9417dc0
     background: string;
   };
 };
