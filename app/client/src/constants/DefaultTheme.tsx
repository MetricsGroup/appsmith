import * as styledComponents from "styled-components";
import { Colors, Color } from "./Colors";
import * as FontFamilies from "./Fonts";
import tinycolor from "tinycolor2";
import { Classes } from "@blueprintjs/core";
import { AlertIcons } from "icons/AlertIcons";
import { IconProps } from "constants/IconConstants";
import { JSXElementConstructor } from "react";
export type FontFamily = typeof FontFamilies[keyof typeof FontFamilies];

const {
  createGlobalStyle,
  css,
  default: styled,
  keyframes,
  ThemeProvider,
} = styledComponents as styledComponents.ThemedStyledComponentsModule<Theme>;

export const IntentColors: Record<string, Color> = {
  primary: Colors.GREEN,
  success: Colors.PURPLE,
  secondary: Colors.BLACK_PEARL,
  danger: Colors.RED,
  none: Colors.GEYSER_LIGHT,
  warning: Colors.JAFFA,
};

export type Intent = typeof IntentColors[keyof typeof IntentColors];

export const IntentIcons: Record<Intent, JSXElementConstructor<IconProps>> = {
  primary: AlertIcons.SUCCESS,
  success: AlertIcons.SUCCESS,
  secondary: AlertIcons.INFO,
  danger: AlertIcons.ERROR,
  none: AlertIcons.INFO,
  warning: AlertIcons.WARNING,
};

export enum Skin {
  LIGHT,
  DARK,
}

export const hideScrollbar = css`
  scrollbar-width: none;
  -ms-overflow-style: none;
  &::-webkit-scrollbar {
    display: none;
    -webkit-appearance: none;
  }
`;

export const thinScrollbar = css`
  ::-webkit-scrollbar {
    width: 4px;
  }

  /* Track */
  ::-webkit-scrollbar-track {
    border-radius: 10px;
  }

  /* Handle */
  ::-webkit-scrollbar-thumb {
    background: transparent;
    border-radius: 10px;
  }
  &:hover {
    ::-webkit-scrollbar-thumb {
      background: ${Colors.PORCELAIN};
      border-radius: 10px;
    }
  }

  /* Handle on hover */
  ::-webkit-scrollbar-thumb:hover {
    background: ${Colors.PORCELAIN};
  }
`;

export const truncateTextUsingEllipsis = css`
  text-overflow: ellipsis;
  overflow: hidden;
  white-space: nowrap;
  display: block;
`;

export const getTypographyByKey = (props: Record<string, any>, key: string) => `
  font-weight: ${props.theme.typography[key].fontWeight};
  font-size: ${props.theme.typography[key].fontSize}px;
  line-height: ${props.theme.typography[key].lineHeight}px;
  letter-spacing: ${props.theme.typography[key].letterSpacing}px;
`;

export const BlueprintControlTransform = css`
  && {
    .${Classes.CONTROL} {
      & input:checked ~ .${Classes.CONTROL_INDICATOR} {
        background: ${(props) => props.theme.colors.primaryOld};
        box-shadow: none;
        border: 2px solid ${(props) => props.theme.colors.primaryOld};
      }
      & input:not(:disabled):active ~ .${Classes.CONTROL_INDICATOR} {
        box-shadow: none;
        border: 2px solid ${Colors.SLATE_GRAY};
      }
      & input:not(:disabled):active:checked ~ .${Classes.CONTROL_INDICATOR} {
        box-shadow: none;
        border: 2px solid ${Colors.SLATE_GRAY};
      }
      &:hover .${Classes.CONTROL_INDICATOR} {
        box-shadow: none;
        background: none;
        border: 2px solid ${Colors.SLATE_GRAY};
      }
      &.${Classes.SWITCH}
        input:checked:disabled
        ~ .${Classes.CONTROL_INDICATOR} {
        opacity: 0.5;
      }
    }

    .${Classes.CHECKBOX} .${Classes.CONTROL_INDICATOR} {
      border-radius: 0;
    }

    .${Classes.SWITCH} {
      input:checked ~ .${Classes.CONTROL_INDICATOR} {
        &::before {
          left: calc(105% - 1em);
        }
      }

      & .${Classes.CONTROL_INDICATOR} {
        background: #d0d7dd;
        border: 2px solid #d0d7dd;
        &::before {
          box-shadow: -2px 2px 5px rgba(67, 86, 100, 0.1);
        }
      }
      & input:not(:disabled):active:checked ~ .${Classes.CONTROL_INDICATOR} {
        background: ${(props) => props.theme.colors.primaryOld};
      }
      &:hover .${Classes.CONTROL_INDICATOR} {
        background: #d0d7dd;
        border: 2px solid #d0d7dd;
      }
    }

    .${Classes.CONTROL_INDICATOR} {
      box-shadow: none;
      background: none;
      border: 2px solid ${Colors.SLATE_GRAY};
      &::before {
        position: absolute;
        left: -2px;
        top: -2px;
      }
    }
  }
`;

export const invisible = css`
  && > * {
    opacity: 0.6;
  }
`;

export const BlueprintCSSTransform = css`
  &&&& {
    .${Classes.BUTTON} {
      box-shadow: none;
      border-radius: 0;
      background: white;
    }
    .${Classes.INTENT_PRIMARY} {
      background: ${IntentColors.primary};
    }
    .${Classes.INTENT_SUCCESS} {
      background: ${IntentColors.success};
    }
    .${Classes.INTENT_DANGER} {
      background: ${IntentColors.danger};
    }
    .${Classes.INTENT_WARNING} {
      background: ${IntentColors.warning};
    }
  }
`;

export const darken = (color: Color, intensity: number) => {
  return new tinycolor(color).darken(intensity).toString();
};

export const darkenHover = (color: Color) => {
  return darken(color, 8);
};

export const darkenActive = (color: Color) => {
  return darken(color, 16);
};

const getButtonHoverAndActiveStyles = (color: Color, filled = true) => {
  return css`
    background: ${color};
    border-color: ${filled ? color : "auto"};
    color: ${filled ? Colors.WHITE : "auto"};
    &:hover {
      background: ${darkenHover(color)};
      border-color: ${darkenHover(color)};
      box-shadow: none;
    }
    &:active {
      background: ${darkenActive(color)};
      border-color: ${darkenActive(color)};
      box-shadow: none;
    }
  `;
};

export const BlueprintButtonIntentsCSS = css`
  &&.${Classes.BUTTON} {
    box-shadow: none;
    display: flex;
    border-width: 1px;
    border-style: solid;
    outline: none;
    min-width: 50px;
    color: ${IntentColors.secondary};
    border-color: ${IntentColors.none};
    & span.bp3-icon {
      color: ${IntentColors.none};
    }
    & span {
      font-weight: ${(props) => props.theme.fontWeights[3]};
    }
    background: ${Colors.WHITE};
  }
  &&&.${Classes.BUTTON}.${Classes.INTENT_PRIMARY}:not(.${Classes.MINIMAL}) {
    background: ${IntentColors.primary};
    ${getButtonHoverAndActiveStyles(IntentColors.primary)}
  }
  &&&.${Classes.BUTTON}.bp3-intent-secondary:not(.${Classes.MINIMAL}) {
    background: ${IntentColors.secondary};
    ${getButtonHoverAndActiveStyles(IntentColors.secondary)}
  }
  &&&.${Classes.BUTTON}.${Classes.INTENT_DANGER}:not(.${Classes.MINIMAL}) {
    background: ${IntentColors.danger};
    ${getButtonHoverAndActiveStyles(IntentColors.danger)}
  }
  &&&.${Classes.BUTTON}.${Classes.INTENT_SUCCESS}:not(.${Classes.MINIMAL}) {
    background: ${IntentColors.success};
    ${getButtonHoverAndActiveStyles(IntentColors.success)}
  }
  &&&.${Classes.BUTTON}.${Classes.INTENT_WARNING}:not(.${Classes.MINIMAL}) {
    background: ${IntentColors.warning};
    ${getButtonHoverAndActiveStyles(IntentColors.warning)}
  }

  &&.${Classes.MINIMAL}.${Classes.BUTTON} {
    border: none;
    border-color: ${IntentColors.none};
    & span.bp3-icon {
      color: ${IntentColors.none};
    }
  }
  &&&.${Classes.MINIMAL}.${Classes.INTENT_PRIMARY} {
    color: ${IntentColors.primary};
    border-color: ${IntentColors.primary};
  }
  &&&.${Classes.MINIMAL}.bp3-intent-secondary {
    color: ${IntentColors.secondary};
    border-color: ${IntentColors.secondary};
  }
  &&&.${Classes.MINIMAL}.${Classes.INTENT_DANGER} {
    color: ${IntentColors.danger};
    border-color: ${IntentColors.danger};
  }
  &&&.${Classes.MINIMAL}.${Classes.INTENT_WARNING} {
    color: ${IntentColors.warning};
    border-color: ${IntentColors.warning};
  }
  &&&.${Classes.MINIMAL}.${Classes.INTENT_SUCCESS} {
    color: ${IntentColors.success};
    border-color: ${IntentColors.success};
  }

  &&&&&&.${Classes.DISABLED} {
    color: ${Colors.SLATE_GRAY};
    background: ${Colors.MERCURY};
    border-color: ${Colors.MERCURY};
  }
`;

export const BlueprintInputTransform = css`
  && {
    .${Classes.INPUT} {
      border-radius: ${(props) => props.theme.radii[1]}px;
      box-shadow: none;
      border: ${(props) => getBorderCSSShorthand(props.theme.borders[2])};
      &:focus {
        border: ${(props) => getBorderCSSShorthand(props.theme.borders[2])};
        box-shadow: none;
      }
    }
  }
`;

export type ThemeBorder = {
  thickness: number;
  style: "dashed" | "solid";
  color: Color;
};

type PropertyPaneTheme = {
  width: number;
  height: number;
  dividerColor: Color;
  titleHeight: number;
  connectionsHeight: number;
};

export type NestedObjectOrArray<T> =
  | Record<string, T | T[] | Record<string, T | T[]>>
  | T
  | T[];
export type Theme = {
  radii: Array<number>;
  fontSizes: Array<number>;
  drawerWidth: string;
  spaces: Array<number>;
  fontWeights: Array<number>;
  colors: any;
  typography: any;
  lineHeights: Array<number>;
  fonts: {
    code: FontFamily;
    text: FontFamily;
  };
  borders: ThemeBorder[];
  evaluatedValuePopup: {
    width: number;
    height: number;
  };
  propertyPane: PropertyPaneTheme;
  headerHeight: string;
  smallHeaderHeight: string;
  integrationsPageUnusableHeight: string;
  backBanner: string;
  homePage: any;
  sidebarWidth: string;
  canvasBottomPadding: number;
  navbarMenuHeight: string;
  navbarMenuLineHeight: string;
  actionsBottomTabInitialHeight: string;
  sideNav: {
    minWidth: number;
    maxWidth: number;
    bgColor: Color;
    fontColor: Color;
    activeItemBGColor: Color;
    navItemHeight: number;
  };
  card: {
    minWidth: number;
    minHeight: number;
    titleHeight: number;
    divider: ThemeBorder;
  };
  dropdown: {
    [Skin.LIGHT]: {
      hoverBG: ShadeColor;
      hoverText: ShadeColor;
      inActiveBG: ShadeColor;
      inActiveText: ShadeColor;
    };
    [Skin.DARK]: {
      hoverBG: ShadeColor;
      hoverText: ShadeColor;
      inActiveBG: ShadeColor;
      inActiveText: ShadeColor;
      border: Color;
      background: Color;
    };
  };
  authCard: {
    width: number;
    dividerSpacing: number;
    formMessageWidth: number;
  };
  shadows: string[];
  widgets: {
    tableWidget: {
      selectHighlightColor: Color;
    };
  };
  pageContentWidth: number;
  tabPanelHeight: number;
  alert: Record<string, { color: Color }>;
  lightningMenu: {
    [Skin.DARK]: {
      default: {
        color: Color;
        background: Color;
      };
      active: {
        color: Color;
        background: Color;
      };
      hover: {
        color: Color;
        background: Color;
      };
      none: {
        color: string;
        background: string;
      };
    };
    [Skin.LIGHT]: {
      default: {
        color: string;
        background: string;
      };
      active: {
        color: string;
        background: string;
      };
      hover: {
        color: string;
        background: string;
      };
      none: {
        color: string;
        background: string;
      };
    };
  };
  iconSizes: IconSizeType;
  actionSidePane: {
    width: number;
  };
};

type IconSizeType = {
  XXS: number;
  XS: number;
  SMALL: number;
  MEDIUM: number;
  LARGE: number;
  XL: number;
  XXL: number;
  XXXL: number;
};

export const getColorWithOpacity = (color: Color, opacity: number) => {
  color = color.slice(1);
  const val = parseInt(color, 16);
  const r = (val >> 16) & 255;
  const g = (val >> 8) & 255;
  const b = val & 255;
  return `rgba(${r},${g},${b},${opacity})`;
};

export const getBorderCSSShorthand = (border?: ThemeBorder): string => {
  const values: string[] = [];
  if (border) {
    for (const [key, value] of Object.entries(border)) {
      values.push(key === "thickness" ? value + "px" : value.toString());
    }
  }
  return values.join(" ");
};

export const labelStyle = css`
  font-weight: ${(props) => props.theme.fontWeights[3]};
`;

// export const adsTheme: any = {
//   space: [0, 3, 14, 7, 16, 11, 26, 10, 4, 26, 30, 36, 4, 6, 11],
// };
// 3, 7, 11, 26

export const smallButton = css`
  font-size: ${(props) => props.theme.typography.btnSmall.fontSize}px;
  font-weight: ${(props) => props.theme.typography.btnSmall.fontWeight};
  line-height: ${(props) => props.theme.typography.btnSmall.lineHeight}px;
  letter-spacing: ${(props) => props.theme.typography.btnSmall.letterSpacing}px;
`;

export const mediumButton = css`
  font-size: ${(props) => props.theme.typography.btnMedium.fontSize}px;
  font-weight: ${(props) => props.theme.typography.btnMedium.fontWeight};
  line-height: ${(props) => props.theme.typography.btnMedium.lineHeight}px;
  letter-spacing: ${(props) =>
    props.theme.typography.btnMedium.letterSpacing}px;
`;

export const largeButton = css`
  font-size: ${(props) => props.theme.typography.btnLarge.fontSize}px;
  font-weight: ${(props) => props.theme.typography.btnLarge.fontWeight};
  line-height: ${(props) => props.theme.typography.btnLarge.lineHeight}px;
  letter-spacing: ${(props) => props.theme.typography.btnLarge.letterSpacing}px;
`;

export const appColors = [
  "#6C4CF1",
  "#4F70FD",
  "#F56AF4",
  "#B94CF1",
  "#54A9FB",
  "#5ED3DA",
  "#5EDA82",
  "#A8D76C",
  "#E9C951",
  "#FE9F44",
  "#ED86A1",
  "#EA6179",
  "#C03C3C",
  "#BC6DB2",
  "#6C9DD0",
  "#6CD0CF",
] as const;

export type AppColorCode = typeof appColors[number];

const darkShades = [
  "#1A191C",
  "#232324",
  "#262626",
  "#2B2B2B",
  "#404040",
  "#6D6D6D",
  "#9F9F9F",
  "#D4D4D4",
  "#E9E9E9",
  "#FFFFFF",
  "#157A96",
  "#090707",
] as const;

const lightShades = [
  "#FAFAFA",
  "#F7F7F7",
  "#F0F0F0",
  "#E8E8E8",
  "#C5C5C5",
  "#A9A7A7",
  "#939090",
  "#716E6E",
  "#4B4848",
  "#302D2D",
  "#090707",
  "#FFFFFF",
  "#6A86CE",
  "#E0DEDE",
  "#EBEBEB",
  "#858282",
] as const;

type ShadeColor = typeof darkShades[number] | typeof lightShades[number];

type buttonVariant = {
  main: string;
  light: string;
  dark: string;
  darker: string;
  darkest: string;
};

type ButtonVariantColor = {
  solid: {
    bgColor?: Color;
    borderColor?: Color;
    hoverColor: Color;
    textColor: Color;
  };
  outline: {
    bgColor?: Color;
    borderColor?: Color;
    hoverColor: Color;
    textColor: Color;
  };
  ghost: {
    bgColor?: Color;
    borderColor?: Color;
    hoverColor: Color;
    textColor?: Color;
  };
};

type ColorType = {
  overlayColor: string;
  button: {
    disabledText: ShadeColor;
    boxShadow: {
      default: {
        variant1: Color;
        variant2: Color;
        variant3: Color;
        variant4: Color;
        variant5: Color;
      };
    };
    disabled: {
      bgColor: Color;
      textColor: Color;
    };
    /**
     * PRIMARY style
     */
    primary: ButtonVariantColor;

    /**
     * WARNING style
     */
    warning: ButtonVariantColor;
    /**
     * DANGER style
     */
    danger: ButtonVariantColor;
    /**
     * INFO style
     */
    info: ButtonVariantColor;
    /**
     * SECONDARY style
     */
    secondary: ButtonVariantColor;
    /**
     * CUSTOM style
     */
    custom: {
      solid: {
        dark: {
          textColor: Color;
        };
        light: {
          textColor: Color;
        };
      };
    };
  };
  tertiary: buttonVariant;
  info: buttonVariant;
  success: buttonVariant;
  warning: buttonVariant;
  danger: buttonVariant;
  homepageBackground: string;
  selected: ShadeColor;
  card: {
    hoverBG: Color;
    hoverBGOpacity: number;
    hoverBorder: ShadeColor;
    iconColor: ShadeColor;
  };
  text: {
    normal: ShadeColor;
    heading: ShadeColor;
    highlight: ShadeColor;
  };
  icon: {
    normal: ShadeColor;
    hover: ShadeColor;
    active: ShadeColor;
  };
  appIcon: {
    normal: ShadeColor;
    background: ShadeColor;
  };
  menu: {
    background: ShadeColor;
    shadow: string;
  };
  menuItem: {
    normalText: ShadeColor;
    normalIcon: ShadeColor;
    hoverIcon: ShadeColor;
    hoverText: ShadeColor;
    hoverBg: ShadeColor;
    warning: {
      color: string;
      bg: string;
    };
  };
  navigationMenu: {
    contentActive: string;
    backgroundActive: string;
    contentInactive: string;
    backgroundInactive: string;
    label: string;
    warning: string;
    warningBackground: string;
  };
  colorSelector: {
    shadow: ShadeColor;
    checkmark: ShadeColor;
  };
  checkbox: {
    disabled: ShadeColor;
    unchecked: ShadeColor;
    disabledCheck: ShadeColor;
    normalCheck: ShadeColor;
    labelColor: ShadeColor;
  };
  dropdown: {
    header: {
      text: ShadeColor;
      disabledText: ShadeColor;
      bg: ShadeColor;
      disabledBg: ShadeColor;
    };
    menuBg: ShadeColor;
    menuShadow: string;
    selected: {
      text: ShadeColor;
      bg: ShadeColor;
      icon: ShadeColor;
    };
    hovered: {
      text: ShadeColor;
      bg: ShadeColor;
      icon: ShadeColor;
    };
    icon: ShadeColor;
  };
  toggle: {
    bg: ShadeColor;
    hover: {
      on: string;
      off: string;
    };
    disable: {
      on: string;
      off: ShadeColor;
    };
    disabledSlider: {
      on: ShadeColor;
      off: ShadeColor;
    };
    spinner: ShadeColor;
  };
  textInput: {
    disable: {
      bg: ShadeColor;
      text: ShadeColor;
      border: ShadeColor;
    };
    normal: {
      bg: ShadeColor;
      text: ShadeColor;
      border: ShadeColor;
    };
    placeholder: ShadeColor;
    readOnly: {
      bg: ShadeColor;
      border: ShadeColor;
      text: ShadeColor;
    };
  };
  menuBorder: ShadeColor;
  editableText: {
    color: ShadeColor;
    bg: ShadeColor;
    dangerBg: string;
  };
  radio: {
    disable: ShadeColor;
    border: ShadeColor;
    text: ShadeColor;
  };
  searchInput: {
    placeholder: ShadeColor;
    text: ShadeColor;
    border: ShadeColor;
    bg: ShadeColor;
    icon: {
      focused: ShadeColor;
      normal: ShadeColor;
    };
  };
  spinner: ShadeColor;
  tableDropdown: {
    bg: ShadeColor;
    selectedBg: ShadeColor;
    selectedText: ShadeColor;
    shadow: string;
  };
  tabs: {
    normal: ShadeColor;
    hover: ShadeColor;
    border: ShadeColor;
    countBg: ShadeColor;
  };
  settingHeading: ShadeColor;
  table: {
    headerBg: ShadeColor;
    headerText: ShadeColor;
    rowData: ShadeColor;
    rowTitle: ShadeColor;
    border: ShadeColor;
    hover: {
      headerColor: ShadeColor;
      rowBg: ShadeColor;
      rowTitle: ShadeColor;
      rowData: ShadeColor;
    };
  };
  applications: {
    bg: ShadeColor;
    textColor: ShadeColor;
    orgColor: ShadeColor;
    iconColor: ShadeColor;
    hover: {
      bg: ShadeColor;
      textColor: ShadeColor;
      orgColor: ShadeColor;
    };
  };
  switch: {
    border: ShadeColor;
    bg: ShadeColor;
    hover: {
      bg: ShadeColor;
    };
    lightText: ShadeColor;
    darkText: ShadeColor;
  };
  queryTemplate: {
    bg: ShadeColor;
    color: ShadeColor;
  };
  profileDropdown: {
    name: ShadeColor;
    userName: ShadeColor;
  };
  modal: {
    bg: ShadeColor;
    headerText: ShadeColor;
    iconColor: string;
    user: {
      textColor: ShadeColor;
    };
    email: {
      message: ShadeColor;
      desc: ShadeColor;
    };
    manageUser: ShadeColor;
    scrollbar: ShadeColor;
    separator: ShadeColor;
    title: ShadeColor;
    link: string;
    hoverState: ShadeColor;
  };
  tagInput: {
    bg: ShadeColor;
    tag: {
      text: ShadeColor;
    };
    text: ShadeColor;
    placeholder: ShadeColor;
    shadow: string;
  };
  callout: {
    info: {
      color: string;
      bgColor: string;
    };
    success: {
      color: string;
      bgColor: string;
    };
    danger: {
      color: string;
      bgColor: string;
    };
    warning: {
      color: string;
      bgColor: string;
    };
  };
  loader: {
    light: ShadeColor;
    dark: ShadeColor;
  };
  filePicker: {
    bg: ShadeColor;
    color: ShadeColor;
    progress: ShadeColor;
    shadow: {
      from: string;
      to: string;
    };
  };
  formFooter: {
    cancelBtn: ShadeColor;
  };
  toast: {
    undo: string;
    warningColor: string;
    dangerColor: string;
    textColor: string;
    bg: ShadeColor;
  };
  multiSwitch: {
    bg: ShadeColor;
    selectedBg: ShadeColor;
    text: ShadeColor;
    border: string;
  };
  apiPane: {
    bg: ShadeColor;
    text: ShadeColor;
    dividerBg: ShadeColor;
    iconHoverBg: ShadeColor;
    tabBg: ShadeColor;
    requestTree: {
      bg: string;
      header: {
        text: string;
        icon: string;
        bg: string;
      };
      row: {
        hoverBg: string;
        key: string;
        value: string;
      };
    };
    closeIcon: ShadeColor;
    responseBody: {
      bg: ShadeColor;
    };
    codeEditor: {
      placeholderColor: ShadeColor;
    };
    body: {
      text: string;
    };
    settings: {
      textColor: ShadeColor;
    };
    pagination: {
      label: ShadeColor;
      description: ShadeColor;
      stepTitle: ShadeColor;
      numberBg: string;
      bindingBg: ShadeColor;
      numberColor: ShadeColor;
    };
  };
  codeMirror: {
    background: {
      defaultState: string;
      hoverState: string;
    };
    text: string;
    dataType: {
      shortForm: string;
      fullForm: string;
    };
  };
  floatingBtn: any;
  auth: any;
  formMessage: Record<string, Record<Intent, string>>;
  header: {
    separator: string;
    appName: ShadeColor;
    background: string;
    deployToolTipBackground: string;
    deployToolTipText: ShadeColor;
    shareBtnHighlight: string;
    shareBtn: string;
    tabsHorizontalSeparator: string;
    tabText: string;
    activeTabBorderBottom: string;
    activeTabText: string;
  };
  globalSearch: {
    containerBackground: string;
    activeSearchItemBackground: string;
    activeCategory: string;
    searchInputText: string;
    containerShadow: string;
    separator: string;
    searchItemHighlight: string;
    searchItemAltText: string;
    searchItemText: string;
    searchItemSubText: string;
    highlightedTextUnderline: string;
    documentationCtaBackground: string;
    documentationCtaText: string;
    emptyStateText: string;
    navigateUsingEnterSection: string;
    codeBackground: string;
    documentLink: string;
    helpBarBackground: string;
    helpButtonBackground: string;
    helpIcon: string;
    helpBarBorder: string;
    sectionTitle: string;
    navigateToEntityEnterkey: string;
    mainContainerBackground: string;
<<<<<<< HEAD
    filterListBackground: string;
    filterBtnText: string;
=======
    snippets: {
      refinementPillsColor: string;
      refinementPillsBg: string;
      filterListBackground: string;
      filterBtnText: string;
    };
>>>>>>> 47344bbd
  };
  gif: {
    overlay: string;
    text: string;
    iconPath: string;
    iconCircle: string;
  };
  comments: {
    profileUserName: string;
    threadTitle: string;
    commentBody: string;
    profileImageBorder: string;
    mention: string;
    threadContainerBorder: string;
    addCommentInputBorder: string;
    sendButton: string;
    addCommentInputBackground: string;
    pin: string;
    activeModeBackground: string;
    activeModeIcon: string;
    modeIcon: string;
    emojiPicker: string;
    resolved: string;
    unresolved: string;
    resolvedFill: string;
    unresolvedFill: string;
    resolvedPath: string;
    childCommentsIndent: string;
    commentBackground: string;
    contextMenuTrigger: string;
    contextMenuItemHover: ShadeColor;
    contextMenuIcon: ShadeColor;
    contextMenuIconHover: ShadeColor;
    contextMenuIconStroke: ShadeColor;
    contextMenuIconStrokeHover: ShadeColor;
    contextMenuTitle: ShadeColor;
    contextMenuTitleHover: ShadeColor;
    appCommentsHeaderTitle: ShadeColor;
    appCommentsClose: ShadeColor;
    viewLatest: string;
    commentTime: string;
    pinId: string;
    commentsFilter: string;
    appCommentsHeaderBorder: string;
    unreadIndicator: string;
    unreadIndicatorCommentCard: string;
    pinnedByText: string;
    pinnedThreadBackground: string;
    visibleThreadBackground: string;
    cardOptionsIcon: string;
    appCommentsPlaceholderText: string;
    cardHoverBackground: string;
    introTitle: string;
    introContent: string;
    modeIconCircleStroke: string;
    activeModeIconCircleStroke: string;
  };
  mentionSuggestion: {
    nameText: string;
    usernameText: string;
    hover: string;
  };
  reactionsComponent: {
    reactionBackground: string;
    reactionBackgroundActive: string;
    text: string;
    textActive: string;
  };
  treeDropdown: {
    targetBg: string;
    targetIcon: {
      normal: string;
      hover: string;
    };
    menuShadow: string;
    menuBg: {
      normal: ShadeColor;
      hover: ShadeColor;
      selected: ShadeColor;
    };
    menuText: {
      normal: ShadeColor;
      hover: ShadeColor;
      selected: ShadeColor;
    };
  };
  propertyPane: {
    title: ShadeColor;
    bg: ShadeColor;
    label: ShadeColor;
    jsIconBg: ShadeColor;
    buttonBg: ShadeColor;
    buttonText: ShadeColor;
    radioGroupBg: ShadeColor;
    radioGroupText: ShadeColor;
    deleteIconColor: string;
    zoomButtonBG: ShadeColor;
    activeButtonText: ShadeColor;
    jsButtonHoverBG: ShadeColor;
    dropdownSelectBg: ShadeColor;
    multiDropdownBoxHoverBg: ShadeColor;
    iconColor: ShadeColor;
    ctaTextColor: string;
    ctaBackgroundColor: string;
    ctaLearnMoreTextColor: string;
    connections: {
      error: string;
      connectionsCount: ShadeColor;
      optionBg: string;
    };
  };
  scrollbar: string;
  scrollbarBG: string;
  debugger: {
    background: string;
    messageTextColor: string;
    time: string;
    label: string;
    entity: string;
    entityLink: string;
    inspectElement: {
      color: string;
    };
    floatingButton: {
      background: string;
      color: string;
      shadow: string;
      errorCount: string;
      noErrorCount: string;
      warningCount: string;
    };
    blankState: {
      shortcut: string;
      color: string;
    };
    info: {
      borderBottom: string;
    };
    warning: {
      borderBottom: string;
      backgroundColor: string;
    };
    error: {
      borderBottom: string;
      backgroundColor: string;
    };
    jsonIcon: string;
    message: string;
  };
  helpModal: {
    itemHighlight: string;
    background: string;
  };
  mentionsInput: Record<string, string>;
  showcaseCarousel: Record<string, string>;
  displayImageUpload: Record<string, string>;
  notifications: Record<string, string>;
  widgetGroupingContextMenu: {
    border: string;
    actionActiveBg: string;
  };
  actionSidePane: {
    noConnections: string;
    noConnectionsText: string;
    connectionBorder: string;
    connectionHover: string;
    collapsibleIcon: string;
  };
  tabItemBackgroundFill: {
    highlightBackground: string;
    highlightTextColor: string;
    textColor: string;
  };
  pagesEditor: {
    iconColor: string;
  };
  numberedStep: {
    line: string;
  };
  gitSyncModal: {
    menuBackgroundColor: string;
    separator: string;
  };
};

const gitSyncModal = {
  menuBackgroundColor: Colors.ALABASTER_ALT,
  separator: Colors.ALTO2,
};

const tabItemBackgroundFill = {
  highlightBackground: Colors.Gallery,
  highlightTextColor: Colors.CODE_GRAY,
  textColor: Colors.CHARCOAL,
};

const notifications = {
  time: "#858282",
  listHeaderTitle: "#090707",
  markAllAsReadButtonBackground: "#f0f0f0",
  markAllAsReadButtonText: "#716E6E",
  unreadIndicator: "#F86A2B",
  bellIndicator: "#E22C2C",
  label: "#858282",
};

const displayImageUpload = {
  background: "#AEBAD9",
  label: "#457AE6",
};

const showcaseCarousel = {
  activeStepDot: "#F86A2B",
  inactiveStepDot: "#FEEDE5",
};

const reactionsComponent = {
  reactionBackground: lightShades[2],
  reactionBackgroundActive: "#FEEDE5",
  text: lightShades[7],
  textActive: "#BF4109",
  borderActive: "#BF4109",
};

const mentionSuggestion = {
  nameText: "#090707",
  usernameText: "#716E6E",
  hover: "#EBEBEB",
};

const pagesEditor = {
  iconColor: "#A2A6A8",
};

const comments = {
  introTitle: "#090707",
  introContent: "#716E6E",
  commentsFilter: "#6A86CE",
  profileUserName: darkShades[11],
  threadTitle: darkShades[8],
  commentBody: darkShades[8],
  profileImageBorder: Colors.JAFFA_DARK,
  mention: "#F86A2B",
  threadContainerBorder: lightShades[5],
  addCommentInputBorder: lightShades[13],
  sendButton: "#6A86CE",
  addCommentInputBackground: "#FAFAFA",
  pin: "#EF4141",
  activeModeBackground: "#090707",
  emojiPicker: lightShades[5],
  resolved: Colors.BLACK,
  unresolved: lightShades[5],
  resolvedFill: Colors.BLACK,
  unresolvedFill: "transparent",
  resolvedPath: Colors.WHITE,
  childCommentsIndent: lightShades[13],
  commentBackground: lightShades[2],
  contextMenuTrigger: darkShades[6],
  contextMenuItemHover: lightShades[2],
  contextMenuIcon: darkShades[6],
  contextMenuIconHover: darkShades[11],
  contextMenuIconStroke: darkShades[6],
  contextMenuIconStrokeHover: darkShades[11],
  contextMenuTitle: lightShades[8],
  contextMenuTitleHover: darkShades[11],
  appCommentsHeaderTitle: darkShades[11],
  appCommentsClose: lightShades[15],
  viewLatest: "#F86A2B",
  commentTime: lightShades[7],
  pinId: lightShades[8],
  appCommentsHeaderBorder: lightShades[3],
  unreadIndicator: "#E00D0D",
  unreadIndicatorCommentCard: "#F86A2B",
  pinnedByText: lightShades[7],
  pinnedThreadBackground: "#FFFAE9",
  visibleThreadBackground: "#FBEED0",
  cardOptionsIcon: "#777272",
  appCommentsPlaceholderText: lightShades[8],
  activeModeIcon: "#F0F0F0",
  modeIcon: "#6D6D6D",
  cardHoverBackground: "#FAFAFA",
  modeIconCircleStroke: "#222222",
  activeModeIconCircleStroke: "#090707",
};

const auth: any = {
  background: darkShades[1],
  cardBackground: lightShades[10],
  btnPrimary: "#F86A2B",
  inputBackground: darkShades[1],
  headingText: "#FFF",
  link: "#106ba3",
  text: darkShades[7],
  placeholder: darkShades[5],
  socialBtnText: darkShades[8],
  socialBtnBorder: darkShades[8],
  socialBtnHighlight: darkShades[1],
};

const helpModal = {
  itemHighlight: "#231f20",
  background: "#262626",
};

const formMessage = {
  background: {
    danger: "rgba(226,44,44,0.08)",
    success: "#172320",
    warning: "rgba(224, 179, 14, 0.08)",
  },
  text: {
    danger: "#E22C2C",
    success: "#03B365",
    warning: "#E0B30E",
  },
};

const globalSearch = {
  containerBackground:
    "linear-gradient(0deg, rgba(43, 43, 43, 0.9), rgba(43, 43, 43, 0.9)), linear-gradient(119.61deg, rgba(35, 35, 35, 0.01) 0.43%, rgba(49, 49, 49, 0.01) 100.67%);",
  activeSearchItemBackground: "#6A86CE",
  activeCategory: "#6A86CE",
  searchInputText: "#484848",
  containerShadow: "0px 0px 32px 8px rgba(0, 0, 0, 0.25)",
  separator: "#424242",
  searchItemHighlight: "#fff",
  searchItemAltText: "#fff",
  searchItemText: "#484848",
  searchItemSubText: "#A9A7A7",
  highlightedTextUnderline: "#03B365",
  helpBarText: "#C2C2C2",
  documentationCtaBackground: "rgba(3, 179, 101, 0.1)",
  documentationCtaText: "#03B365",
  emptyStateText: "#A9A7A7",
  navigateUsingEnterSection: "#154E6B",
  codeBackground: "#F0F0F0",
  documentLink: "#69B5FF",
  helpBarBackground: "#000",
  helpButtonBackground: "#000",
  helpIcon: "#D4D4D4",
  helpBarBorder: "#404040",
  helpButtonBorder: "#404040",
  sectionTitle: "#716E6E",
  navigateToEntityEnterkey: "#3DA5D9",
  mainContainerBackground: "#F0F0F0",
<<<<<<< HEAD
  filterListBackground: lightShades[0],
  filterBtnText: lightShades[8],
=======
  snippets: {
    refinementPillsColor: "#4b4848",
    refinementPillsBg: "white",
    filterListBackground: lightShades[0],
    filterBtnText: lightShades[8],
  },
>>>>>>> 47344bbd
};

const mentionsInput = {
  suggestionsListBackground: "#fff",
  suggestionsListBorder: "rgba(0,0,0,0.15)",
  focusedItemBackground: "#cee4e5",
  itemBorderBottom: "#cee4e5",
  mentionBackground: "#cee4e5",
  mentionsInviteBtnPlusIcon: "#6A86CE",
};

const actionSidePane = {
  noConnections: "#f0f0f0",
  noConnectionsText: "#e0dede",
  connectionBorder: "rgba(0, 0, 0, 0.5)",
  connectionHover: "#6a86ce",
  collapsibleIcon: Colors.CODE_GRAY,
};
const navigationMenu = {
  contentActive: "#F0F0F0",
  backgroundActive: "#222222",
  contentInactive: "#858282",
  backgroundInactive: "#090707",
  label: "#A9A7A7",
  warning: "#EABB0C",
  warningBackground: "#3A3628",
};

const numberedStep = {
  line: Colors.ALTO2,
  number: Colors.BLACK,
};

export const dark: ColorType = {
  gitSyncModal,
  numberedStep,
  tabItemBackgroundFill,
  overlayColor: "#090707cc",
  notifications,
  displayImageUpload,
  showcaseCarousel,
  mentionSuggestion,
  reactionsComponent,
  mentionsInput,
  helpModal,
  globalSearch,
  comments,
  navigationMenu,
  selected: darkShades[10],
  header: {
    separator: darkShades[4],
    appName: darkShades[7],
    background: darkShades[2],
    deployToolTipBackground: lightShades[10],
    deployToolTipText: darkShades[7],
    shareBtnHighlight: "#F86A2B",
    shareBtn: "#fff",
    tabsHorizontalSeparator: "#EFEFEF",
    tabText: "#6F6D6D",
    activeTabBorderBottom: "#FF6D2D",
    activeTabText: "#000",
  },
  button: {
    disabledText: darkShades[6],
    boxShadow: {
      default: {
        variant1: Colors.BOX_SHADOW_DEFAULT_VARIANT1,
        variant2: Colors.BOX_SHADOW_DEFAULT_VARIANT2,
        variant3: Colors.BOX_SHADOW_DEFAULT_VARIANT3,
        variant4: Colors.BOX_SHADOW_DEFAULT_VARIANT4,
        variant5: Colors.BOX_SHADOW_DEFAULT_VARIANT5,
      },
    },
    disabled: {
      bgColor: Colors.DARK_GRAY,
      textColor: Colors.WHITE,
    },
    primary: {
      solid: {
        bgColor: Colors.GREEN,
        hoverColor: Colors.PRIMARY_SOLID_HOVER,
        textColor: Colors.WHITE,
      },
      outline: {
        borderColor: Colors.GREEN,
        hoverColor: Colors.PRIMARY_OUTLINE_HOVER,
        textColor: Colors.GREEN,
      },
      ghost: {
        hoverColor: Colors.PRIMARY_GHOST_HOVER,
      },
    },
    warning: {
      solid: {
        bgColor: Colors.WARNING_SOLID,
        hoverColor: Colors.WARNING_SOLID_HOVER,
        textColor: Colors.WHITE,
      },
      outline: {
        borderColor: Colors.WARNING_SOLID,
        hoverColor: Colors.WARNING_OUTLINE_HOVER,
        textColor: Colors.WARNING_SOLID,
      },
      ghost: {
        hoverColor: Colors.WARNING_GHOST_HOVER,
      },
    },
    danger: {
      solid: {
        bgColor: Colors.DANGER_SOLID,
        hoverColor: Colors.DANGER_SOLID_HOVER,
        textColor: Colors.WHITE,
      },
      outline: {
        borderColor: Colors.DANGER_SOLID,
        hoverColor: Colors.DANGER_NO_SOLID_HOVER,
        textColor: Colors.DANGER_SOLID,
      },
      ghost: {
        hoverColor: Colors.DANGER_NO_SOLID_HOVER,
      },
    },
    info: {
      solid: {
        bgColor: Colors.INFO_SOLID,
        hoverColor: Colors.INFO_SOLID_HOVER,
        textColor: Colors.WHITE,
      },
      outline: {
        borderColor: Colors.INFO_SOLID,
        hoverColor: Colors.INFO_NO_SOLID_HOVER,
        textColor: Colors.INFO_SOLID,
      },
      ghost: {
        hoverColor: Colors.INFO_NO_SOLID_HOVER,
      },
    },
    secondary: {
      solid: {
        bgColor: Colors.GRAY,
        hoverColor: Colors.CHARCOAL,
        textColor: Colors.WHITE,
      },
      outline: {
        borderColor: Colors.GRAY,
        hoverColor: Colors.Gallery,
        textColor: Colors.GRAY,
      },
      ghost: {
        hoverColor: Colors.MERCURY,
      },
    },
    custom: {
      solid: {
        dark: {
          textColor: Colors.CUSTOM_SOLID_DARK_TEXT_COLOR,
        },
        light: {
          textColor: Colors.WHITE,
        },
      },
    },
  },
  tertiary: {
    main: "#D4D4D4",
    light: "#FFFFFF",
    dark: "#2B2B2B",
    darker: "#202021",
    darkest: "#1A191C",
  },
  info: {
    main: "#CB4810",
    light: "#F86A2B",
    dark: "#8B2E05",
    darker: "#A03C12",
    darkest: "#2B2B2B",
  },
  success: {
    main: "#218358",
    light: "#30CF89",
    dark: "#0F4B30",
    darker: "#17211E",
    darkest: "#293835",
  },
  warning: {
    main: "#EABB0C",
    light: "#FFD32E",
    dark: "#886B00",
    darker: "#2C271A",
    darkest: "#2F2A1B",
  },
  danger: {
    main: "#E22C2C",
    light: "#FF4D4D",
    dark: "#830C0C",
    darker: "#2B1A1D",
    darkest: "#462F32",
  },
  homepageBackground: "#1C1C1E",
  card: {
    hoverBG: Colors.BLACK,
    hoverBGOpacity: 0.5,
    hoverBorder: darkShades[4],
    iconColor: darkShades[9],
  },
  text: {
    normal: darkShades[6],
    heading: darkShades[7],
    highlight: darkShades[9],
  },
  icon: {
    normal: darkShades[6],
    hover: darkShades[8],
    active: darkShades[9],
  },
  appIcon: {
    normal: darkShades[9],
    background: darkShades[1],
  },
  menu: {
    background: darkShades[3],
    shadow: "rgba(0, 0, 0, 0.75)",
  },
  menuItem: {
    normalText: darkShades[7],
    normalIcon: darkShades[6],
    hoverIcon: darkShades[8],
    hoverText: darkShades[9],
    hoverBg: darkShades[4],
    warning: {
      color: "#EABB0C",
      bg: "#3A3628",
    },
  },
  colorSelector: {
    shadow: darkShades[4],
    checkmark: darkShades[9],
  },
  checkbox: {
    disabled: darkShades[3],
    unchecked: darkShades[4],
    disabledCheck: darkShades[5],
    normalCheck: darkShades[9],
    labelColor: darkShades[7],
  },
  dropdown: {
    header: {
      text: darkShades[7],
      disabledText: darkShades[6],
      bg: "#090707",
      disabledBg: darkShades[2],
    },
    menuBg: darkShades[3],
    menuShadow: "0px 12px 28px -8px rgba(0, 0, 0, 0.75)",
    selected: {
      text: darkShades[9],
      bg: darkShades[4],
      icon: darkShades[8],
    },
    hovered: {
      text: darkShades[9],
      bg: darkShades[10],
      icon: darkShades[8],
    },
    icon: darkShades[6],
  },
  toggle: {
    bg: darkShades[4],
    hover: {
      on: "#F56426",
      off: "#5E5E5E",
    },
    disable: {
      on: "#3D2219",
      off: darkShades[3],
    },
    disabledSlider: {
      on: darkShades[9],
      off: darkShades[5],
    },
    spinner: darkShades[6],
  },
  textInput: {
    disable: {
      bg: darkShades[2],
      text: darkShades[6],
      border: darkShades[2],
    },
    normal: {
      bg: lightShades[10],
      border: darkShades[0],
      text: darkShades[7],
    },
    placeholder: darkShades[5],
    readOnly: {
      bg: darkShades[0],
      border: darkShades[0],
      text: darkShades[7],
    },
  },
  menuBorder: darkShades[4],
  editableText: {
    color: darkShades[9],
    bg: darkShades[1],
    dangerBg: "rgba(226, 44, 44, 0.08)",
  },
  radio: {
    disable: darkShades[5],
    border: darkShades[4],
    text: lightShades[11],
  },
  searchInput: {
    placeholder: darkShades[5],
    text: darkShades[9],
    border: darkShades[4],
    bg: darkShades[2],
    icon: {
      focused: darkShades[7],
      normal: darkShades[5],
    },
  },
  spinner: darkShades[6],
  tableDropdown: {
    bg: darkShades[3],
    selectedBg: darkShades[4],
    selectedText: darkShades[9],
    shadow: "rgba(0, 0, 0, 0.75)",
  },
  tabs: {
    normal: darkShades[6],
    hover: darkShades[7],
    border: darkShades[3],
    countBg: darkShades[4],
  },
  settingHeading: darkShades[9],
  table: {
    headerBg: darkShades[2],
    headerText: darkShades[5],
    rowData: darkShades[6],
    rowTitle: darkShades[7],
    border: darkShades[3],
    hover: {
      headerColor: darkShades[7],
      rowBg: darkShades[4],
      rowTitle: darkShades[9],
      rowData: darkShades[7],
    },
  },
  applications: {
    bg: darkShades[4],
    textColor: darkShades[7],
    orgColor: darkShades[7],
    iconColor: darkShades[7],
    hover: {
      bg: darkShades[5],
      textColor: darkShades[8],
      orgColor: darkShades[9],
    },
  },
  switch: {
    border: darkShades[5],
    bg: darkShades[0],
    hover: {
      bg: darkShades[0],
    },
    lightText: darkShades[9],
    darkText: darkShades[6],
  },
  queryTemplate: {
    bg: darkShades[3],
    color: darkShades[7],
  },
  profileDropdown: {
    name: darkShades[10],
    userName: darkShades[7],
  },
  modal: {
    bg: darkShades[1],
    headerText: darkShades[9],
    iconColor: "#6D6D6D",
    user: {
      textColor: darkShades[7],
    },
    email: {
      message: darkShades[8],
      desc: darkShades[6],
    },
    manageUser: darkShades[6],
    scrollbar: darkShades[5],
    separator: darkShades[4],
    title: darkShades[8],
    link: "#F86A2B",
    hoverState: darkShades[3],
  },
  tagInput: {
    bg: "#090707",
    tag: {
      text: darkShades[9],
    },
    text: darkShades[9],
    placeholder: darkShades[5],
    shadow: "0px 0px 4px 4px rgba(203, 72, 16, 0.18)",
  },
  callout: {
    info: {
      color: "#EE5A1A",
      bgColor: "#241C1B",
    },
    success: {
      color: "#30CF89",
      bgColor: "#17211E",
    },
    danger: {
      color: "#FF4D4D",
      bgColor: "#2B1A1D",
    },
    warning: {
      color: "#E0B30E",
      bgColor: "#29251A",
    },
  },
  loader: {
    light: darkShades[2],
    dark: darkShades[4],
  },
  filePicker: {
    bg: darkShades[1],
    color: darkShades[7],
    progress: darkShades[6],
    shadow: {
      from: "rgba(21, 17, 17, 0.0001)",
      to: "rgba(9, 7, 7, 0.883386)",
    },
  },
  formFooter: {
    cancelBtn: darkShades[9],
  },
  toast: {
    undo: "#CB4810",
    warningColor: "#E0B30E",
    dangerColor: "#E22C2C",
    textColor: "#090707",
    bg: darkShades[8],
  },
  multiSwitch: {
    bg: darkShades[2],
    selectedBg: lightShades[10],
    text: darkShades[8],
    border: darkShades[3],
  },
  apiPane: {
    bg: darkShades[0],
    tabBg: lightShades[10],
    text: darkShades[6],
    dividerBg: darkShades[4],
    iconHoverBg: darkShades[1],
    requestTree: {
      bg: lightShades[10],
      header: {
        text: darkShades[7],
        icon: darkShades[7],
        bg: darkShades[1],
      },
      row: {
        hoverBg: darkShades[1],
        key: darkShades[6],
        value: darkShades[7],
      },
    },
    closeIcon: darkShades[9],
    responseBody: {
      bg: "#090707",
    },
    codeEditor: {
      placeholderColor: darkShades[5],
    },
    body: {
      text: "#6D6D6D",
    },
    settings: {
      textColor: "#FFFFFF",
    },
    pagination: {
      label: darkShades[7],
      description: darkShades[5],
      stepTitle: darkShades[9],
      numberBg: darkShades[3],
      bindingBg: darkShades[4],
      numberColor: lightShades[11],
    },
  },
  codeMirror: {
    background: {
      defaultState: "#262626",
      hoverState: darkShades[10],
    },
    text: "#FFFFFF",
    dataType: {
      shortForm: "#858282",
      fullForm: "#6D6D6D",
    },
  },
  floatingBtn: {
    tagBackground: "#e22c2c",
    backgroundColor: darkShades[3],
    iconColor: darkShades[6],
  },
  auth,
  formMessage,
  gif: {
    overlay: "#000000",
    text: "#d4d4d4",
    iconPath: "#2b2b2b",
    iconCircle: "#d4d4d4",
  },
  treeDropdown: {
    targetBg: "#090707",
    targetIcon: {
      normal: "#9F9F9F",
      hover: "#9F9F9F",
    },
    menuShadow: "0px 12px 28px -8px rgba(0, 0, 0, 0.75)",
    menuBg: {
      normal: darkShades[3],
      hover: darkShades[4],
      selected: darkShades[4],
    },
    menuText: {
      normal: darkShades[7],
      hover: darkShades[9],
      selected: darkShades[7],
    },
  },
  propertyPane: {
    title: darkShades[11],
    bg: darkShades[1],
    label: darkShades[7],
    jsIconBg: darkShades[5],
    buttonBg: darkShades[7],
    buttonText: lightShades[10],
    radioGroupBg: darkShades[0],
    radioGroupText: darkShades[7],
    deleteIconColor: "#A3B3BF",
    zoomButtonBG: darkShades[3],
    activeButtonText: lightShades[12],
    jsButtonHoverBG: darkShades[2],
    dropdownSelectBg: darkShades[2],
    multiDropdownBoxHoverBg: darkShades[0],
    iconColor: darkShades[5],
    ctaTextColor: "#202223",
    ctaBackgroundColor: "rgb(248, 106, 43, 0.1)",
    ctaLearnMoreTextColor: "#f86a2b",
    connections: {
      error: "#f22b2b",
      connectionsCount: darkShades[11],
      optionBg: "rgba(246,71,71, 0.2)",
    },
  },
  scrollbar: getColorWithOpacity(Colors.LIGHT_GREY, 0.5),
  scrollbarBG: getColorWithOpacity(Colors.CODE_GRAY, 0.5),
  debugger: {
    background: darkShades[11],
    messageTextColor: "#D4D4D4",
    time: "#D4D4D4",
    label: "#D4D4D4",
    entity: "rgba(212, 212, 212, 0.5)",
    entityLink: "#D4D4D4",
    jsonIcon: "#9F9F9F",
    message: "#D4D4D4",
    floatingButton: {
      background: "#2b2b2b",
      color: "#d4d4d4",
      shadow: "0px 12px 28px -6px rgba(0, 0, 0, 0.32)",
      errorCount: "#F22B2B",
      noErrorCount: "#03B365",
      warningCount: "#DCAD00",
    },
    inspectElement: {
      color: "#D4D4D4",
    },
    blankState: {
      color: "#D4D4D4",
      shortcut: "#D4D4D4",
    },
    info: {
      borderBottom: "black",
    },
    warning: {
      borderBottom: "black",
      backgroundColor: "#29251A",
    },
    error: {
      borderBottom: "black",
      backgroundColor: "#291B1D",
    },
  },
  widgetGroupingContextMenu: {
    border: "#69b5ff",
    actionActiveBg: "#e1e1e1",
  },
  actionSidePane,
  pagesEditor,
};

export const light: ColorType = {
  gitSyncModal,
  numberedStep,
  tabItemBackgroundFill,
  overlayColor: "#090707cc",
  notifications,
  displayImageUpload,
  showcaseCarousel,
  mentionSuggestion,
  reactionsComponent,
  mentionsInput,
  helpModal,
  globalSearch,
  comments: {
    ...comments,
    activeModeBackground: "#EBEBEB",
    activeModeIcon: "#4B4848",
    modeIcon: "#858282",
    modeIconCircleStroke: "#fff",
    activeModeIconCircleStroke: "#EBEBEB",
  },
  navigationMenu,
  selected: lightShades[12],
  header: {
    separator: "#E0DEDE",
    appName: lightShades[8],
    background: lightShades[0],
    deployToolTipText: lightShades[8],
    deployToolTipBackground: "#FFF",
    shareBtnHighlight: "#F86A2B",
    shareBtn: "#4B4848",
    tabsHorizontalSeparator: "#EFEFEF",
    tabText: "#6F6D6D",
    activeTabBorderBottom: "#FF6D2D",
    activeTabText: "#000",
  },
  button: {
    disabledText: lightShades[6],
    boxShadow: {
      default: {
        variant1: Colors.BOX_SHADOW_DEFAULT_VARIANT1,
        variant2: Colors.BOX_SHADOW_DEFAULT_VARIANT2,
        variant3: Colors.BOX_SHADOW_DEFAULT_VARIANT3,
        variant4: Colors.BOX_SHADOW_DEFAULT_VARIANT4,
        variant5: Colors.BOX_SHADOW_DEFAULT_VARIANT5,
      },
    },
    disabled: {
      bgColor: Colors.DARK_GRAY,
      textColor: Colors.WHITE,
    },
    primary: {
      solid: {
        bgColor: Colors.GREEN,
        hoverColor: Colors.PRIMARY_SOLID_HOVER,
        textColor: Colors.WHITE,
      },
      outline: {
        borderColor: Colors.GREEN,
        hoverColor: Colors.PRIMARY_OUTLINE_HOVER,
        textColor: Colors.GREEN,
      },
      ghost: {
        hoverColor: Colors.PRIMARY_GHOST_HOVER,
      },
    },
    warning: {
      solid: {
        bgColor: Colors.WARNING_SOLID,
        hoverColor: Colors.WARNING_SOLID_HOVER,
        textColor: Colors.WHITE,
      },
      outline: {
        borderColor: Colors.WARNING_SOLID,
        hoverColor: Colors.WARNING_OUTLINE_HOVER,
        textColor: Colors.WARNING_SOLID,
      },
      ghost: {
        hoverColor: Colors.WARNING_GHOST_HOVER,
      },
    },
    danger: {
      solid: {
        bgColor: Colors.DANGER_SOLID,
        hoverColor: Colors.DANGER_SOLID_HOVER,
        textColor: Colors.WHITE,
      },
      outline: {
        borderColor: Colors.DANGER_SOLID,
        hoverColor: Colors.DANGER_NO_SOLID_HOVER,
        textColor: Colors.DANGER_SOLID,
      },
      ghost: {
        hoverColor: Colors.DANGER_NO_SOLID_HOVER,
      },
    },
    info: {
      solid: {
        bgColor: Colors.INFO_SOLID,
        hoverColor: Colors.INFO_SOLID_HOVER,
        textColor: Colors.WHITE,
      },
      outline: {
        borderColor: Colors.INFO_SOLID,
        hoverColor: Colors.INFO_NO_SOLID_HOVER,
        textColor: Colors.INFO_SOLID,
      },
      ghost: {
        hoverColor: Colors.INFO_NO_SOLID_HOVER,
      },
    },
    secondary: {
      solid: {
        bgColor: Colors.GRAY,
        hoverColor: Colors.CHARCOAL,
        textColor: Colors.WHITE,
      },
      outline: {
        borderColor: Colors.GRAY,
        hoverColor: Colors.Gallery,
        textColor: Colors.GRAY,
      },
      ghost: {
        hoverColor: Colors.MERCURY,
      },
    },
    custom: {
      solid: {
        dark: {
          textColor: Colors.CUSTOM_SOLID_DARK_TEXT_COLOR,
        },
        light: {
          textColor: Colors.WHITE,
        },
      },
    },
  },
  tertiary: {
    main: "#716E6E",
    light: "#090707",
    dark: "#F7F7F7",
    darker: "#E8E8E8",
    darkest: "#939090",
  },
  info: {
    main: "#F86A2B",
    light: "#DC5B21",
    dark: "#BF4109",
    darker: "#FEEDE5",
    darkest: "#F7EBE6",
  },
  success: {
    main: "#03B365",
    light: "#007340",
    dark: "#00693B",
    darker: "#DEFFF0",
    darkest: "#CBF4E2",
  },
  warning: {
    main: "#FECB11",
    light: "#D1A606",
    dark: "#D9AC07",
    darker: "#FFFBEF",
    darkest: "#FECB11",
  },
  danger: {
    main: "#F22B2B",
    light: "#C60707",
    dark: "#B90707",
    darker: "#FFF0F0",
    darkest: "#FDE4E4",
  },
  homepageBackground: "#fafafa",
  card: {
    hoverBG: Colors.WHITE,
    hoverBGOpacity: 0.7,
    hoverBorder: lightShades[2],
    iconColor: lightShades[11],
  },
  text: {
    normal: lightShades[8],
    heading: lightShades[9],
    highlight: lightShades[11],
  },
  icon: {
    normal: lightShades[4],
    hover: lightShades[8],
    active: lightShades[9],
  },
  appIcon: {
    normal: lightShades[7],
    background: lightShades[1],
  },
  menu: {
    background: lightShades[11],
    shadow: "rgba(0, 0, 0, 0.32)",
  },
  menuItem: {
    normalText: lightShades[8],
    normalIcon: lightShades[6],
    hoverIcon: lightShades[8],
    hoverText: lightShades[10],
    hoverBg: lightShades[2],
    warning: {
      color: "#D2A500",
      bg: "#FDFAF2",
    },
  },
  colorSelector: {
    shadow: lightShades[3],
    checkmark: lightShades[11],
  },
  checkbox: {
    disabled: lightShades[3],
    unchecked: lightShades[4],
    disabledCheck: lightShades[6],
    normalCheck: lightShades[11],
    labelColor: lightShades[9],
  },
  dropdown: {
    header: {
      text: lightShades[9],
      disabledText: darkShades[6],
      bg: lightShades[2],
      disabledBg: lightShades[1],
    },
    menuBg: lightShades[11],
    menuShadow: "0px 12px 28px -8px rgba(0, 0, 0, 0.75)",
    selected: {
      text: lightShades[9],
      bg: lightShades[2],
      icon: lightShades[8],
    },
    hovered: {
      text: lightShades[11],
      bg: lightShades[12],
      icon: lightShades[11],
    },
    icon: lightShades[7],
  },
  toggle: {
    bg: lightShades[4],
    hover: {
      on: "#E4500E",
      off: lightShades[5],
    },
    disable: {
      on: "#FDE0D2",
      off: lightShades[3],
    },
    disabledSlider: {
      off: lightShades[11],
      on: lightShades[11],
    },
    spinner: lightShades[6],
  },
  textInput: {
    disable: {
      bg: lightShades[1],
      text: darkShades[6],
      border: lightShades[1],
    },
    normal: {
      bg: lightShades[2],
      text: lightShades[9],
      border: lightShades[2],
    },
    placeholder: lightShades[7],
    readOnly: {
      bg: lightShades[2],
      border: lightShades[2],
      text: lightShades[7],
    },
  },
  menuBorder: lightShades[3],
  editableText: {
    color: lightShades[10],
    bg: lightShades[2],
    dangerBg: "rgba(242, 43, 43, 0.06)",
  },
  radio: {
    disable: lightShades[4],
    border: lightShades[3],
    text: lightShades[10],
  },
  searchInput: {
    placeholder: lightShades[6],
    text: lightShades[10],
    border: lightShades[3],
    bg: lightShades[1],
    icon: {
      focused: lightShades[7],
      normal: lightShades[5],
    },
  },
  spinner: lightShades[6],
  tableDropdown: {
    bg: lightShades[11],
    selectedBg: lightShades[2],
    selectedText: lightShades[9],
    shadow: "rgba(0, 0, 0, 0.32)",
  },
  tabs: {
    normal: lightShades[6],
    hover: lightShades[10],
    border: lightShades[3],
    countBg: lightShades[3],
  },
  settingHeading: lightShades[9],
  table: {
    headerBg: lightShades[1],
    headerText: lightShades[6],
    rowData: lightShades[7],
    rowTitle: lightShades[9],
    border: lightShades[3],
    hover: {
      headerColor: lightShades[9],
      rowBg: lightShades[2],
      rowTitle: lightShades[10],
      rowData: lightShades[9],
    },
  },
  applications: {
    bg: lightShades[3],
    textColor: lightShades[7],
    orgColor: lightShades[7],
    iconColor: lightShades[7],
    hover: {
      bg: lightShades[5],
      textColor: lightShades[8],
      orgColor: lightShades[9],
    },
  },
  switch: {
    border: lightShades[5],
    bg: lightShades[11],
    hover: {
      bg: lightShades[11],
    },
    lightText: lightShades[11],
    darkText: lightShades[6],
  },
  queryTemplate: {
    bg: lightShades[3],
    color: lightShades[7],
  },
  profileDropdown: {
    name: lightShades[10],
    userName: lightShades[7],
  },
  modal: {
    bg: lightShades[11],
    headerText: lightShades[10],
    iconColor: lightShades[5],
    user: {
      textColor: lightShades[9],
    },
    email: {
      message: lightShades[9],
      desc: lightShades[7],
    },
    manageUser: lightShades[6],
    scrollbar: lightShades[5],
    separator: lightShades[4],
    title: lightShades[8],
    link: "#F86A2B",
    hoverState: lightShades[3],
  },
  tagInput: {
    bg: lightShades[2],
    tag: {
      text: lightShades[11],
    },
    text: lightShades[9],
    placeholder: darkShades[7],
    shadow: "0px 0px 4px 4px rgba(203, 72, 16, 0.18)",
  },
  callout: {
    info: {
      color: "#D44100",
      bgColor: "#F8F3F0",
    },
    success: {
      color: "#03B365",
      bgColor: "#E4F4ED",
    },
    danger: {
      color: "#F22B2B",
      bgColor: "#F9E9E9",
    },
    warning: {
      color: "#FEB811",
      bgColor: "#FAF3E3",
    },
  },
  loader: {
    light: lightShades[2],
    dark: lightShades[4],
  },
  filePicker: {
    bg: lightShades[2],
    color: lightShades[7],
    progress: lightShades[6],
    shadow: {
      from: "rgba(253, 253, 253, 0.0001)",
      to: "rgba(250, 250, 250, 0.898847)",
    },
  },
  formFooter: {
    cancelBtn: lightShades[9],
  },
  toast: {
    undo: "#F86A2B",
    warningColor: "#DCAD00",
    dangerColor: "#F22B2B",
    textColor: "#F7F7F7",
    bg: lightShades[10],
  },
  multiSwitch: {
    bg: lightShades[3],
    selectedBg: lightShades[11],
    text: lightShades[8],
    border: "#E0DEDE",
  },
  apiPane: {
    bg: lightShades[0],
    tabBg: lightShades[11],
    text: lightShades[15],
    dividerBg: lightShades[3],
    iconHoverBg: lightShades[1],
    requestTree: {
      bg: lightShades[11],
      header: {
        text: lightShades[8],
        icon: lightShades[8],
        bg: lightShades[2],
      },
      row: {
        hoverBg: lightShades[2],
        key: lightShades[7],
        value: lightShades[8],
      },
    },
    closeIcon: lightShades[10],
    responseBody: {
      bg: lightShades[11],
    },
    codeEditor: {
      placeholderColor: lightShades[5],
    },
    body: {
      text: "#A9A7A7",
    },
    settings: {
      textColor: "#090707",
    },
    pagination: {
      label: lightShades[8],
      description: lightShades[5],
      stepTitle: lightShades[10],
      numberBg: "#E0DEDE",
      bindingBg: lightShades[3],
      numberColor: lightShades[10],
    },
  },
  codeMirror: {
    background: {
      defaultState: lightShades[0],
      hoverState: lightShades[12],
    },
    text: "#090707",
    dataType: {
      shortForm: "#858282",
      fullForm: "#6D6D6D",
    },
  },
  floatingBtn: {
    tagBackground: "#e22c2c",
    backgroundColor: lightShades[3],
    iconColor: lightShades[7],
  },
  auth,
  formMessage,
  gif: {
    overlay: "#ffffff",
    text: "#6f6f6f",
    iconPath: "#c4c4c4",
    iconCircle: "#090707",
  },
  treeDropdown: {
    targetBg: "#FFFFFF",
    targetIcon: {
      normal: "#939090",
      hover: "#4B4848",
    },
    menuShadow:
      "0px 0px 2px rgba(0, 0, 0, 0.2), 0px 2px 10px rgba(0, 0, 0, 0.1)",
    menuBg: {
      normal: lightShades[0],
      hover: lightShades[12],
      selected: lightShades[3],
    },
    menuText: {
      normal: lightShades[8],
      hover: lightShades[0],
      selected: lightShades[8],
    },
  },
  propertyPane: {
    title: darkShades[11],
    bg: lightShades[2],
    label: lightShades[8],
    jsIconBg: lightShades[5],
    buttonBg: lightShades[8],
    buttonText: lightShades[11],
    radioGroupBg: lightShades[0],
    radioGroupText: lightShades[8],
    deleteIconColor: "#A3B3BF",
    zoomButtonBG: lightShades[13],
    activeButtonText: lightShades[12],
    jsButtonHoverBG: lightShades[2],
    dropdownSelectBg: lightShades[14],
    multiDropdownBoxHoverBg: lightShades[11],
    iconColor: lightShades[5],
    ctaTextColor: "#202223",
    ctaBackgroundColor: "rgb(248, 106, 43, 0.1)",
    ctaLearnMoreTextColor: "#f86a2b",
    connections: {
      error: "#f22b2b",
      connectionsCount: darkShades[11],
      optionBg: "rgba(246,71,71, 0.2)",
    },
  },
  scrollbar: getColorWithOpacity(Colors.CHARCOAL, 0.5),
  scrollbarBG: "transparent",
  debugger: {
    background: "#FFFFFF",
    messageTextColor: "#716e6e",
    time: "#4b4848",
    label: "#4b4848",
    entity: "rgba(75, 72, 72, 0.7)",
    entityLink: "#6d6d6d",
    jsonIcon: "#a9a7a7",
    message: "#4b4848",
    floatingButton: {
      background: "#2b2b2b",
      color: "#d4d4d4",
      shadow: "0px 12px 28px -6px rgba(0, 0, 0, 0.32)",
      errorCount: "#F22B2B",
      noErrorCount: "#03B365",
      warningCount: "#DCAD00",
    },
    inspectElement: {
      color: "#090707",
    },
    blankState: {
      color: "#090707",
      shortcut: "black",
    },
    info: {
      borderBottom: "rgba(0, 0, 0, 0.05)",
    },
    warning: {
      borderBottom: "white",
      backgroundColor: "rgba(254, 184, 17, 0.1)",
    },
    error: {
      borderBottom: "white",
      backgroundColor: "rgba(242, 43, 43, 0.08)",
    },
  },
  widgetGroupingContextMenu: {
    border: "#69b5ff",
    actionActiveBg: "#e1e1e1",
  },
  actionSidePane,
  pagesEditor,
};

export const theme: Theme = {
  radii: [0, 4, 8, 10, 20, 50],
  fontSizes: [0, 10, 12, 14, 16, 18, 24, 28, 32, 48, 64],
  spaces: [0, 4, 6, 8, 10, 12, 14, 16, 18, 20, 22, 24, 30, 36, 38, 40, 42, 44],
  fontWeights: [0, 400, 500, 700],
  typography: {
    h1: {
      fontSize: 20,
      lineHeight: 27,
      letterSpacing: -0.204,
      fontWeight: 500,
    },
    h2: {
      fontSize: 18,
      lineHeight: 25,
      letterSpacing: -0.204,
      fontWeight: 500,
    },
    h3: {
      fontSize: 17,
      lineHeight: 22,
      letterSpacing: -0.204,
      fontWeight: 500,
    },
    h4: {
      fontSize: 16,
      lineHeight: 21,
      letterSpacing: -0.24,
      fontWeight: 500,
    },
    h5: {
      fontSize: 14,
      lineHeight: 19,
      letterSpacing: -0.24,
      fontWeight: 500,
    },
    h6: {
      fontSize: 12,
      lineHeight: 14,
      letterSpacing: 0.8,
      fontWeight: 500,
    },
    p1: {
      fontSize: 14,
      lineHeight: 19,
      letterSpacing: -0.24,
      fontWeight: "normal",
    },
    p2: {
      fontSize: 13,
      lineHeight: 17,
      letterSpacing: -0.24,
      fontWeight: "normal",
    },
    p3: {
      fontSize: 12,
      lineHeight: 16,
      letterSpacing: -0.221538,
      fontWeight: "normal",
    },
    btnLarge: {
      fontSize: 13,
      lineHeight: 15,
      letterSpacing: 0.6,
      fontWeight: 600,
    },
    btnMedium: {
      fontSize: 12,
      lineHeight: 14,
      letterSpacing: 0.6,
      fontWeight: 600,
    },
    btnSmall: {
      fontSize: 11,
      lineHeight: 12,
      letterSpacing: 0.4,
      fontWeight: 600,
    },
    floatingBtn: {
      fontSize: 14,
      lineHeight: 17,
      letterSpacing: -0.24,
      fontWeight: "normal",
    },
    releaseList: {
      fontSize: 14,
      lineHeight: 23,
      letterSpacing: -0.24,
      fontWeight: "normal",
    },
    cardHeader: {
      fontStyle: "normal",
      fontWeight: 600,
      fontSize: 25,
      lineHeight: 20,
    },
    cardSubheader: {
      fontStyle: "normal",
      fontWeight: "normal",
      fontSize: 15,
      lineHeight: 20,
    },
    largeH1: {
      fontStyle: "normal",
      fontWeight: "bold",
      fontSize: 28,
      lineHeight: 36,
    },
    docHeader: {
      fontStyle: "normal",
      fontWeight: "bold",
      fontSize: 17,
    },
    spacedOutP1: {
      fontStyle: "normal",
      fontWeight: "normal",
      fontSize: 14,
      lineHeight: 24,
    },
    categoryBtn: {
      fontSize: 12,
      lineHeight: 14,
      letterSpacing: 0.2,
      fontWeight: 500,
    },
  },
  iconSizes: {
    XXS: 8,
    XS: 10,
    SMALL: 12,
    MEDIUM: 14,
    LARGE: 15,
    XL: 16,
    XXL: 18,
    XXXL: 20,
  },
  propertyPane: {
    width: 270,
    titleHeight: 40,
    connectionsHeight: 30,
    height: 600,
    dividerColor: Colors.MAKO,
  },
  evaluatedValuePopup: {
    width: 300,
    height: 500,
  },
  drawerWidth: "80%",
  colors: {
    tooltip: {
      lightBg: lightShades[0],
      lightText: lightShades[10],
      darkBg: lightShades[10],
      darkText: lightShades[0],
    },
    appBackground: "#EDEDED",
    artboard: "#F6F6F6",
    primaryOld: Colors.GREEN,
    primaryDarker: Colors.JUNGLE_GREEN,
    primaryDarkest: Colors.JUNGLE_GREEN_DARKER,
    secondary: Colors.GEYSER_LIGHT,
    secondaryDarker: Colors.CONCRETE,
    secondaryDarkest: Colors.MERCURY,
    error: Colors.RED,
    infoOld: Colors.SLATE_GRAY,
    errorMessage: Colors.ERROR_RED,
    hover: Colors.POLAR,
    inputActiveBorder: Colors.HIT_GRAY,
    inputInactiveBG: Colors.AQUA_HAZE,
    textDefault: Colors.BLACK_PEARL,
    textOnDarkBG: Colors.WHITE,
    textOnGreyBG: Colors.CHARCOAL,
    textAnchor: Colors.PURPLE,
    border: Colors.GEYSER,
    paneCard: Colors.SHARK,
    paneInputBG: Colors.SHARK,
    paneBG: Colors.OUTER_SPACE,
    paneText: Colors.GRAY_CHATEAU,
    paneTextBG: Colors.DEEP_SPACE,
    paneTextUnderline: Colors.LIGHT_GREYISH_BLUE,
    paneSectionLabel: Colors.CADET_BLUE,
    navBG: Colors.SHARK,
    grid: Colors.ALTO2,
    containerBorder: Colors.FRENCH_PASS,
    menuButtonBGInactive: Colors.JUNGLE_MIST,
    menuIconColorInactive: Colors.OXFORD_BLUE,
    bodyBG: Colors.ATHENS_GRAY,
    builderBodyBG: Colors.WHITE,
    widgetMultiSelectBorder: Colors.MALIBU,
    widgetBorder: Colors.SLATE_GRAY,
    widgetSecondaryBorder: Colors.MERCURY,
    messageBG: Colors.CONCRETE,
    paneIcon: Colors.TROUT,
    notification: Colors.JAFFA,
    bindingTextDark: Colors.BINDING_COLOR,
    bindingText: Colors.BINDING_COLOR_LT,
    cmBacground: Colors.BLUE_CHARCOAL,
    lightningborder: Colors.ALABASTER,
    formButtonColor: Colors.WHITE,
    appCardColors: appColors,
    dataTypeBg: {
      function: "#BDB2FF",
      object: "#FFD6A5",
      unknown: "#4bb",
      array: "#CDFFA5",
      number: "#FFB2B2",
    },
    scrollbarLight: getColorWithOpacity(Colors.CHARCOAL, 0.5),
    scrollbarLightBG: getColorWithOpacity(Colors.WHITE, 0.5),
    scrollbarDark: getColorWithOpacity(Colors.LIGHT_GREY, 0.5),
    scrollbarDarkBG: getColorWithOpacity(Colors.CODE_GRAY, 0.5),
    dropdownIconBg: Colors.ALTO2,
    welcomeTourStickySidebarColor: Colors.WHITE,
    welcomeTourStickySidebarBackground: "#F86A2B",
    dropdownIconDarkBg: Colors.DARK_GRAY,
    dropdownGreyBg: Colors.Gallery,
  },

  lineHeights: [0, 14, 16, 18, 22, 24, 28, 36, 48, 64, 80],
  fonts: {
    text: FontFamilies.TextFonts,
    code: FontFamilies.CodeFonts,
  },
  borders: [
    {
      thickness: 1,
      style: "dashed",
      color: Colors.FRENCH_PASS,
    },
    {
      thickness: 2,
      style: "solid",
      color: Colors.FRENCH_PASS,
    },
    {
      thickness: 1,
      style: "solid",
      color: Colors.GEYSER_LIGHT,
    },
    {
      thickness: 1,
      style: "solid",
      color: Colors.FRENCH_PASS,
    },
    {
      thickness: 3,
      style: "solid",
      color: Colors.MYSTIC,
    },
  ],
  sidebarWidth: "250px",
  homePage: {
    header: 52,
    leftPane: {
      width: 240,
      leftPadding: 16,
      rightMargin: 113,
    },
    search: {
      height: 68,
      paddingTop: 30,
    },
  },
  headerHeight: "48px",
  smallHeaderHeight: "35px",
  integrationsPageUnusableHeight: "182px",
  backBanner: "30px",
  canvasBottomPadding: 200,
  navbarMenuHeight: "35px",
  navbarMenuLineHeight: "25px",
  sideNav: {
    maxWidth: 220,
    minWidth: 50,
    bgColor: Colors.OXFORD_BLUE,
    fontColor: Colors.WHITE,
    activeItemBGColor: Colors.SHARK,
    navItemHeight: 42,
  },
  card: {
    minWidth: 150,
    minHeight: 150,
    titleHeight: 48,
    divider: {
      thickness: 1,
      style: "solid",
      color: Colors.GEYSER_LIGHT,
    },
  },
  dropdown: {
    [Skin.LIGHT]: {
      hoverBG: lightShades[12],
      hoverText: lightShades[0],
      inActiveBG: lightShades[3],
      inActiveText: lightShades[8],
    },
    [Skin.DARK]: {
      hoverBG: darkShades[0],
      hoverText: darkShades[9],
      inActiveBG: darkShades[2],
      inActiveText: darkShades[7],
      border: Colors.TROUT_DARK,
      background: darkShades[4],
    },
  },
  authCard: {
    width: 440,
    dividerSpacing: 32,
    formMessageWidth: 370,
  },
  shadows: [
    /* 0. tab */
    `inset -1px 0px 0px ${Colors.ATHENS_GRAY}, inset 1px 0px 0px ${Colors.ATHENS_GRAY}, inset 0px 4px 0px ${Colors.GREEN}`,
    /* 1. first tab */
    `inset -1px 0px 0px ${Colors.ATHENS_GRAY}, inset 0px 0px 0px ${Colors.ATHENS_GRAY}, inset 0px 4px 0px ${Colors.GREEN}`,
    /* 2. container */
    `0 1px 1px 0 rgba(60,75,100,.14) ,0 2px 1px -1px rgba(60,75,100,.12), 0 1px 3px 0 rgba(60,75,100,.2)`,
  ],
  widgets: {
    tableWidget: {
      selectHighlightColor: Colors.GEYSER_LIGHT,
    },
  },
  pageContentWidth: 1224,
  tabPanelHeight: 34,
  actionsBottomTabInitialHeight: "40%",
  alert: {
    info: {
      color: Colors.AZURE_RADIANCE,
    },
    success: {
      color: Colors.OCEAN_GREEN,
    },
    error: {
      color: Colors.RED,
    },
    warning: {
      color: Colors.BUTTER_CUP,
    },
  },
  lightningMenu: {
    [Skin.DARK]: {
      default: {
        color: darkShades[7],
        background: "transparent",
      },
      active: {
        color: darkShades[9],
        background: dark.info.main,
      },
      hover: {
        color: darkShades[9],
        background: darkShades[7],
      },
      none: {
        color: "transparent",
        background: "transparent",
      },
    },
    [Skin.LIGHT]: {
      default: {
        color: lightShades[7],
        background: "transparent",
      },
      active: {
        color: lightShades[11],
        background: dark.info.light,
      },
      hover: {
        color: lightShades[11],
        background: lightShades[7],
      },
      none: {
        color: "transparent",
        background: "transparent",
      },
    },
  },
  actionSidePane: {
    width: 265,
  },
};

export { css, createGlobalStyle, keyframes, ThemeProvider };

export default styled;<|MERGE_RESOLUTION|>--- conflicted
+++ resolved
@@ -1000,17 +1000,12 @@
     sectionTitle: string;
     navigateToEntityEnterkey: string;
     mainContainerBackground: string;
-<<<<<<< HEAD
-    filterListBackground: string;
-    filterBtnText: string;
-=======
     snippets: {
       refinementPillsColor: string;
       refinementPillsBg: string;
       filterListBackground: string;
       filterBtnText: string;
     };
->>>>>>> 47344bbd
   };
   gif: {
     overlay: string;
@@ -1356,17 +1351,12 @@
   sectionTitle: "#716E6E",
   navigateToEntityEnterkey: "#3DA5D9",
   mainContainerBackground: "#F0F0F0",
-<<<<<<< HEAD
-  filterListBackground: lightShades[0],
-  filterBtnText: lightShades[8],
-=======
   snippets: {
     refinementPillsColor: "#4b4848",
     refinementPillsBg: "white",
     filterListBackground: lightShades[0],
     filterBtnText: lightShades[8],
   },
->>>>>>> 47344bbd
 };
 
 const mentionsInput = {
