import * as styledComponents from "styled-components";
import { Colors, Color } from "./Colors";
import * as FontFamilies from "./Fonts";
import tinycolor from "tinycolor2";
import { Classes } from "@blueprintjs/core";
import { AlertIcons } from "icons/AlertIcons";
import { IconProps } from "constants/IconConstants";
import { JSXElementConstructor } from "react";
export type FontFamily = typeof FontFamilies[keyof typeof FontFamilies];

const {
  createGlobalStyle,
  css,
  default: styled,
  keyframes,
  ThemeProvider,
} = styledComponents as styledComponents.ThemedStyledComponentsModule<Theme>;

export const IntentColors: Record<string, Color> = {
  primary: Colors.GREEN,
  success: Colors.PURPLE,
  secondary: Colors.BLACK_PEARL,
  danger: Colors.RED,
  none: Colors.GEYSER_LIGHT,
  warning: Colors.JAFFA,
};

export type Intent = typeof IntentColors[keyof typeof IntentColors];

export const IntentIcons: Record<Intent, JSXElementConstructor<IconProps>> = {
  primary: AlertIcons.SUCCESS,
  success: AlertIcons.SUCCESS,
  secondary: AlertIcons.INFO,
  danger: AlertIcons.ERROR,
  none: AlertIcons.INFO,
  warning: AlertIcons.WARNING,
};

export enum Skin {
  LIGHT,
  DARK,
}

export const hideScrollbar = css`
  scrollbar-width: none;
  -ms-overflow-style: none;
  &::-webkit-scrollbar {
    display: none;
    -webkit-appearance: none;
  }
`;

export const thinScrollbar = css`
  ::-webkit-scrollbar {
    width: 4px;
  }

  /* Track */
  ::-webkit-scrollbar-track {
    border-radius: 10px;
  }

  /* Handle */
  ::-webkit-scrollbar-thumb {
    background: transparent;
    border-radius: 10px;
  }
  &:hover {
    ::-webkit-scrollbar-thumb {
      background: ${Colors.PORCELAIN};
      border-radius: 10px;
    }
  }

  /* Handle on hover */
  ::-webkit-scrollbar-thumb:hover {
    background: ${Colors.PORCELAIN};
  }
`;

export const truncateTextUsingEllipsis = css`
  text-overflow: ellipsis;
  overflow: hidden;
  white-space: nowrap;
  display: block;
`;

export const getTypographyByKey = (props: Record<string, any>, key: string) => `
  font-weight: ${props.theme.typography[key].fontWeight};
  font-size: ${props.theme.typography[key].fontSize}px;
  line-height: ${props.theme.typography[key].lineHeight}px;
  letter-spacing: ${props.theme.typography[key].letterSpacing}px;
`;

export const BlueprintControlTransform = css`
  && {
    .${Classes.CONTROL} {
      & input:checked ~ .${Classes.CONTROL_INDICATOR} {
        background: ${(props) => props.theme.colors.primaryOld};
        box-shadow: none;
        border: 2px solid ${(props) => props.theme.colors.primaryOld};
      }
      & input:not(:disabled):active ~ .${Classes.CONTROL_INDICATOR} {
        box-shadow: none;
        border: 2px solid ${Colors.SLATE_GRAY};
      }
      & input:not(:disabled):active:checked ~ .${Classes.CONTROL_INDICATOR} {
        box-shadow: none;
        border: 2px solid ${Colors.SLATE_GRAY};
      }
      &:hover .${Classes.CONTROL_INDICATOR} {
        box-shadow: none;
        background: none;
        border: 2px solid ${Colors.SLATE_GRAY};
      }
      &.${Classes.SWITCH}
        input:checked:disabled
        ~ .${Classes.CONTROL_INDICATOR} {
        opacity: 0.5;
      }
    }

    .${Classes.CHECKBOX} .${Classes.CONTROL_INDICATOR} {
      border-radius: 0;
    }

    .${Classes.SWITCH} {
      input:checked ~ .${Classes.CONTROL_INDICATOR} {
        &::before {
          left: calc(105% - 1em);
        }
      }

      & .${Classes.CONTROL_INDICATOR} {
        background: #d0d7dd;
        border: 2px solid #d0d7dd;
        &::before {
          box-shadow: -2px 2px 5px rgba(67, 86, 100, 0.1);
        }
      }
      & input:not(:disabled):active:checked ~ .${Classes.CONTROL_INDICATOR} {
        background: ${(props) => props.theme.colors.primaryOld};
      }
      &:hover .${Classes.CONTROL_INDICATOR} {
        background: #d0d7dd;
        border: 2px solid #d0d7dd;
      }
    }

    .${Classes.CONTROL_INDICATOR} {
      box-shadow: none;
      background: none;
      border: 2px solid ${Colors.SLATE_GRAY};
      &::before {
        position: absolute;
        left: -2px;
        top: -2px;
      }
    }
  }
`;

export const invisible = css`
  && > * {
    opacity: 0.6;
  }
`;

export const disable = css`
  & {
    cursor: not-allowed;

    & > * {
      opacity: 0.5;
      pointer-events: none;
    }
  }
`;

export const BlueprintCSSTransform = css`
  &&&& {
    .${Classes.BUTTON} {
      box-shadow: none;
      border-radius: 0;
      background: white;
    }
    .${Classes.INTENT_PRIMARY} {
      background: ${IntentColors.primary};
    }
    .${Classes.INTENT_SUCCESS} {
      background: ${IntentColors.success};
    }
    .${Classes.INTENT_DANGER} {
      background: ${IntentColors.danger};
    }
    .${Classes.INTENT_WARNING} {
      background: ${IntentColors.warning};
    }
  }
`;

export const darken = (color: Color, intensity: number) => {
  return new tinycolor(color).darken(intensity).toString();
};

export const darkenHover = (color: Color) => {
  return darken(color, 8);
};

export const darkenActive = (color: Color) => {
  return darken(color, 16);
};

const getButtonHoverAndActiveStyles = (color: Color, filled = true) => {
  return css`
    background: ${color};
    border-color: ${filled ? color : "auto"};
    color: ${filled ? Colors.WHITE : "auto"};
    &:hover {
      background: ${darkenHover(color)};
      border-color: ${darkenHover(color)};
      box-shadow: none;
    }
    &:active {
      background: ${darkenActive(color)};
      border-color: ${darkenActive(color)};
      box-shadow: none;
    }
  `;
};

export const BlueprintButtonIntentsCSS = css`
  &&.${Classes.BUTTON} {
    box-shadow: none;
    display: flex;
    border-width: 1px;
    border-style: solid;
    outline: none;
    min-width: 50px;
    color: ${IntentColors.secondary};
    border-color: ${IntentColors.none};
    & span.bp3-icon {
      color: ${IntentColors.none};
    }
    & span {
      font-weight: ${(props) => props.theme.fontWeights[3]};
    }
    background: ${Colors.WHITE};
  }
  &&&.${Classes.BUTTON}.${Classes.INTENT_PRIMARY}:not(.${Classes.MINIMAL}) {
    background: ${IntentColors.primary};
    ${getButtonHoverAndActiveStyles(IntentColors.primary)}
  }
  &&&.${Classes.BUTTON}.bp3-intent-secondary:not(.${Classes.MINIMAL}) {
    background: ${IntentColors.secondary};
    ${getButtonHoverAndActiveStyles(IntentColors.secondary)}
  }
  &&&.${Classes.BUTTON}.${Classes.INTENT_DANGER}:not(.${Classes.MINIMAL}) {
    background: ${IntentColors.danger};
    ${getButtonHoverAndActiveStyles(IntentColors.danger)}
  }
  &&&.${Classes.BUTTON}.${Classes.INTENT_SUCCESS}:not(.${Classes.MINIMAL}) {
    background: ${IntentColors.success};
    ${getButtonHoverAndActiveStyles(IntentColors.success)}
  }
  &&&.${Classes.BUTTON}.${Classes.INTENT_WARNING}:not(.${Classes.MINIMAL}) {
    background: ${IntentColors.warning};
    ${getButtonHoverAndActiveStyles(IntentColors.warning)}
  }

  &&.${Classes.MINIMAL}.${Classes.BUTTON} {
    border: none;
    border-color: ${IntentColors.none};
    & span.bp3-icon {
      color: ${IntentColors.none};
    }
  }
  &&&.${Classes.MINIMAL}.${Classes.INTENT_PRIMARY} {
    color: ${IntentColors.primary};
    border-color: ${IntentColors.primary};
  }
  &&&.${Classes.MINIMAL}.bp3-intent-secondary {
    color: ${IntentColors.secondary};
    border-color: ${IntentColors.secondary};
  }
  &&&.${Classes.MINIMAL}.${Classes.INTENT_DANGER} {
    color: ${IntentColors.danger};
    border-color: ${IntentColors.danger};
  }
  &&&.${Classes.MINIMAL}.${Classes.INTENT_WARNING} {
    color: ${IntentColors.warning};
    border-color: ${IntentColors.warning};
  }
  &&&.${Classes.MINIMAL}.${Classes.INTENT_SUCCESS} {
    color: ${IntentColors.success};
    border-color: ${IntentColors.success};
  }

  &&&&&&.${Classes.DISABLED} {
    color: ${Colors.SLATE_GRAY};
    background: ${Colors.MERCURY};
    border-color: ${Colors.MERCURY};
  }
`;

export const BlueprintInputTransform = css`
  && {
    .${Classes.INPUT} {
      border-radius: ${(props) => props.theme.radii[1]}px;
      box-shadow: none;
      border: ${(props) => getBorderCSSShorthand(props.theme.borders[2])};
      &:focus {
        border: ${(props) => getBorderCSSShorthand(props.theme.borders[2])};
        box-shadow: none;
      }
    }
  }
`;

export type ThemeBorder = {
  thickness: number;
  style: "dashed" | "solid";
  color: Color;
};

type PropertyPaneTheme = {
  width: number;
  height: number;
  dividerColor: Color;
  titleHeight: number;
  connectionsHeight: number;
};

export type NestedObjectOrArray<T> =
  | Record<string, T | T[] | Record<string, T | T[]>>
  | T
  | T[];
export type Theme = {
  radii: Array<number>;
  fontSizes: Array<number>;
  drawerWidth: string;
  spaces: Array<number>;
  fontWeights: Array<number>;
  colors: any;
  typography: any;
  lineHeights: Array<number>;
  fonts: {
    code: FontFamily;
    text: FontFamily;
  };
  borders: ThemeBorder[];
  evaluatedValuePopup: {
    width: number;
    height: number;
  };
  propertyPane: PropertyPaneTheme;
  headerHeight: string;
  smallHeaderHeight: string;
  bottomBarHeight: string;
  integrationsPageUnusableHeight: string;
  backBanner: string;
  homePage: any;
  sidebarWidth: string;
  canvasBottomPadding: number;
  navbarMenuHeight: string;
  navbarMenuLineHeight: string;
  actionsBottomTabInitialHeight: string;
  sideNav: {
    minWidth: number;
    maxWidth: number;
    bgColor: Color;
    fontColor: Color;
    activeItemBGColor: Color;
    navItemHeight: number;
  };
  card: {
    minWidth: number;
    minHeight: number;
    titleHeight: number;
    divider: ThemeBorder;
  };
  dropdown: {
    [Skin.LIGHT]: {
      hoverBG: ShadeColor;
      hoverText: ShadeColor;
      inActiveBG: ShadeColor;
      inActiveText: ShadeColor;
    };
    [Skin.DARK]: {
      hoverBG: ShadeColor;
      hoverText: ShadeColor;
      inActiveBG: ShadeColor;
      inActiveText: ShadeColor;
      border: Color;
      background: Color;
    };
  };
  authCard: {
    width: number;
    dividerSpacing: number;
    formMessageWidth: number;
  };
  shadows: string[];
  widgets: {
    tableWidget: {
      selectHighlightColor: Color;
    };
  };
  pageContentWidth: number;
  tabPanelHeight: number;
  alert: Record<string, { color: Color }>;
  lightningMenu: {
    [Skin.DARK]: {
      default: {
        color: Color;
        background: Color;
      };
      active: {
        color: Color;
        background: Color;
      };
      hover: {
        color: Color;
        background: Color;
      };
      none: {
        color: string;
        background: string;
      };
    };
    [Skin.LIGHT]: {
      default: {
        color: string;
        background: string;
      };
      active: {
        color: string;
        background: string;
      };
      hover: {
        color: string;
        background: string;
      };
      none: {
        color: string;
        background: string;
      };
    };
  };
  iconSizes: IconSizeType;
  actionSidePane: {
    width: number;
  };
};

type IconSizeType = {
  XXS: number;
  XS: number;
  SMALL: number;
  MEDIUM: number;
  LARGE: number;
  XL: number;
  XXL: number;
  XXXL: number;
};

export const getColorWithOpacity = (color: Color, opacity: number) => {
  color = color.slice(1);
  const val = parseInt(color, 16);
  const r = (val >> 16) & 255;
  const g = (val >> 8) & 255;
  const b = val & 255;
  return `rgba(${r},${g},${b},${opacity})`;
};

export const getBorderCSSShorthand = (border?: ThemeBorder): string => {
  const values: string[] = [];
  if (border) {
    for (const [key, value] of Object.entries(border)) {
      values.push(key === "thickness" ? value + "px" : value.toString());
    }
  }
  return values.join(" ");
};

export const labelStyle = css`
  font-weight: ${(props) => props.theme.fontWeights[3]};
`;

// export const adsTheme: any = {
//   space: [0, 3, 14, 7, 16, 11, 26, 10, 4, 26, 30, 36, 4, 6, 11],
// };
// 3, 7, 11, 26

export const smallButton = css`
  font-size: ${(props) => props.theme.typography.btnSmall.fontSize}px;
  font-weight: ${(props) => props.theme.typography.btnSmall.fontWeight};
  line-height: ${(props) => props.theme.typography.btnSmall.lineHeight}px;
  letter-spacing: ${(props) => props.theme.typography.btnSmall.letterSpacing}px;
`;

export const mediumButton = css`
  font-size: ${(props) => props.theme.typography.btnMedium.fontSize}px;
  font-weight: ${(props) => props.theme.typography.btnMedium.fontWeight};
  line-height: ${(props) => props.theme.typography.btnMedium.lineHeight}px;
  letter-spacing: ${(props) =>
    props.theme.typography.btnMedium.letterSpacing}px;
`;

export const largeButton = css`
  font-size: ${(props) => props.theme.typography.btnLarge.fontSize}px;
  font-weight: ${(props) => props.theme.typography.btnLarge.fontWeight};
  line-height: ${(props) => props.theme.typography.btnLarge.lineHeight}px;
  letter-spacing: ${(props) => props.theme.typography.btnLarge.letterSpacing}px;
`;

export const appColors = [
  "#6C4CF1",
  "#4F70FD",
  "#F56AF4",
  "#B94CF1",
  "#54A9FB",
  "#5ED3DA",
  "#5EDA82",
  "#A8D76C",
  "#E9C951",
  "#FE9F44",
  "#ED86A1",
  "#EA6179",
  "#C03C3C",
  "#BC6DB2",
  "#6C9DD0",
  "#6CD0CF",
] as const;

export type AppColorCode = typeof appColors[number];

const darkShades = [
  "#1A191C",
  "#232324",
  "#262626",
  "#2B2B2B",
  "#404040",
  "#6D6D6D",
  "#9F9F9F",
  "#D4D4D4",
  "#E9E9E9",
  "#FFFFFF",
  "#157A96",
  "#090707",
] as const;

const lightShades = [
  "#FAFAFA",
  "#F7F7F7",
  "#F0F0F0",
  "#E8E8E8",
  "#C5C5C5",
  "#A9A7A7",
  "#939090",
  "#716E6E",
  "#4B4848",
  "#302D2D",
  "#090707",
  "#FFFFFF",
  "#6A86CE",
  "#E0DEDE",
  "#EBEBEB",
  "#858282",
] as const;

type ShadeColor = typeof darkShades[number] | typeof lightShades[number];

type buttonVariant = {
  main: string;
  light: string;
  dark: string;
  darker: string;
  darkest: string;
};

type ButtonVariantColor = {
  solid: {
    bgColor?: Color;
    borderColor?: Color;
    hoverColor: Color;
    textColor: Color;
  };
  outline: {
    bgColor?: Color;
    borderColor?: Color;
    hoverColor: Color;
    textColor: Color;
  };
  ghost: {
    bgColor?: Color;
    borderColor?: Color;
    hoverColor: Color;
    textColor?: Color;
  };
};

type ColorType = {
  overlayColor: string;
  button: {
    disabledText: ShadeColor;
    boxShadow: {
      default: {
        variant1: Color;
        variant2: Color;
        variant3: Color;
        variant4: Color;
        variant5: Color;
      };
    };
    disabled: {
      bgColor: Color;
      textColor: Color;
    };
    /**
     * PRIMARY style
     */
    primary: ButtonVariantColor;

    /**
     * WARNING style
     */
    warning: ButtonVariantColor;
    /**
     * DANGER style
     */
    danger: ButtonVariantColor;
    /**
     * INFO style
     */
    info: ButtonVariantColor;
    /**
     * SECONDARY style
     */
    secondary: ButtonVariantColor;
    /**
     * CUSTOM style
     */
    custom: {
      solid: {
        dark: {
          textColor: Color;
        };
        light: {
          textColor: Color;
        };
      };
    };
  };
  tertiary: buttonVariant;
  info: buttonVariant;
  success: buttonVariant;
  warning: buttonVariant;
  danger: buttonVariant;
  homepageBackground: string;
  selected: ShadeColor;
  card: {
    hoverBG: Color;
    hoverBGOpacity: number;
    hoverBorder: ShadeColor;
    iconColor: ShadeColor;
  };
  text: {
    normal: ShadeColor;
    heading: ShadeColor;
    highlight: ShadeColor;
  };
  icon: {
    normal: ShadeColor;
    hover: ShadeColor;
    active: ShadeColor;
  };
  appIcon: {
    normal: ShadeColor;
    background: ShadeColor;
  };
  menu: {
    background: ShadeColor;
    shadow: string;
  };
  menuItem: {
    normalText: ShadeColor;
    normalIcon: ShadeColor;
    hoverIcon: ShadeColor;
    hoverText: ShadeColor;
    hoverBg: ShadeColor;
    warning: {
      color: string;
      bg: string;
    };
  };
  navigationMenu: {
    contentActive: string;
    backgroundActive: string;
    contentInactive: string;
    backgroundInactive: string;
    label: string;
    warning: string;
    warningBackground: string;
  };
  colorSelector: {
    shadow: ShadeColor;
    checkmark: ShadeColor;
  };
  checkbox: {
    disabled: ShadeColor;
    unchecked: ShadeColor;
    disabledCheck: ShadeColor;
    normalCheck: ShadeColor;
    labelColor: ShadeColor;
  };
  dropdown: {
    header: {
      text: ShadeColor;
      disabledText: ShadeColor;
      bg: ShadeColor;
      disabledBg: ShadeColor;
    };
    menuBg: ShadeColor;
    menuShadow: string;
    selected: {
      text: ShadeColor;
      bg: ShadeColor;
      icon: ShadeColor;
    };
    hovered: {
      text: ShadeColor;
      bg: ShadeColor;
      icon: ShadeColor;
    };
    icon: ShadeColor;
  };
  toggle: {
    bg: ShadeColor;
    hover: {
      on: string;
      off: string;
    };
    disable: {
      on: string;
      off: ShadeColor;
    };
    disabledSlider: {
      on: ShadeColor;
      off: ShadeColor;
    };
    spinner: ShadeColor;
  };
  textInput: {
    disable: {
      bg: ShadeColor;
      text: ShadeColor;
      border: ShadeColor;
    };
    normal: {
      bg: ShadeColor;
      text: ShadeColor;
      border: ShadeColor;
    };
    placeholder: ShadeColor;
    readOnly: {
      bg: ShadeColor;
      border: ShadeColor;
      text: ShadeColor;
    };
    caretColor: string;
  };
  menuBorder: ShadeColor;
  editableText: {
    color: ShadeColor;
    bg: ShadeColor;
    dangerBg: string;
  };
  radio: {
    disable: ShadeColor;
    border: ShadeColor;
    text: ShadeColor;
  };
  searchInput: {
    placeholder: ShadeColor;
    text: ShadeColor;
    border: ShadeColor;
    bg: ShadeColor;
    icon: {
      focused: ShadeColor;
      normal: ShadeColor;
    };
  };
  spinner: ShadeColor;
  tableDropdown: {
    bg: ShadeColor;
    selectedBg: ShadeColor;
    selectedText: ShadeColor;
    shadow: string;
  };
  tabs: {
    normal: ShadeColor;
    hover: ShadeColor;
    border: ShadeColor;
    countBg: ShadeColor;
    selected: string;
  };
  settingHeading: ShadeColor;
  table: {
    headerBg: ShadeColor;
    headerText: ShadeColor;
    rowData: ShadeColor;
    rowTitle: ShadeColor;
    border: ShadeColor;
    hover: {
      headerColor: ShadeColor;
      rowBg: ShadeColor;
      rowTitle: ShadeColor;
      rowData: ShadeColor;
    };
  };
  applications: {
    bg: ShadeColor;
    textColor: ShadeColor;
    orgColor: ShadeColor;
    iconColor: ShadeColor;
    hover: {
      bg: ShadeColor;
      textColor: ShadeColor;
      orgColor: ShadeColor;
    };
  };
  switch: {
    border: ShadeColor;
    bg: ShadeColor;
    hover: {
      bg: ShadeColor;
    };
    lightText: ShadeColor;
    darkText: ShadeColor;
  };
  queryTemplate: {
    bg: ShadeColor;
    color: ShadeColor;
  };
  profileDropdown: {
    name: ShadeColor;
    userName: ShadeColor;
  };
  modal: {
    bg: ShadeColor;
    headerText: ShadeColor;
    iconColor: string;
    user: {
      textColor: ShadeColor;
    };
    email: {
      message: ShadeColor;
      desc: ShadeColor;
    };
    manageUser: ShadeColor;
    scrollbar: ShadeColor;
    separator: ShadeColor;
    title: ShadeColor;
    link: string;
    hoverState: ShadeColor;
  };
  tagInput: {
    bg: ShadeColor;
    tag: {
      text: ShadeColor;
    };
    text: ShadeColor;
    placeholder: ShadeColor;
    shadow: string;
  };
  callout: {
    info: {
      color: string;
      bgColor: string;
    };
    success: {
      color: string;
      bgColor: string;
    };
    danger: {
      color: string;
      bgColor: string;
    };
    warning: {
      color: string;
      bgColor: string;
    };
  };
  loader: {
    light: ShadeColor;
    dark: ShadeColor;
  };
  filePicker: {
    bg: ShadeColor;
    color: ShadeColor;
    progress: ShadeColor;
    shadow: {
      from: string;
      to: string;
    };
  };
  formFooter: {
    cancelBtn: ShadeColor;
  };
  toast: {
    undo: string;
    warningColor: string;
    dangerColor: string;
    textColor: string;
    bg: ShadeColor;
  };
  multiSwitch: {
    bg: ShadeColor;
    selectedBg: ShadeColor;
    text: ShadeColor;
    border: string;
  };
  apiPane: {
    bg: ShadeColor;
    text: ShadeColor;
    dividerBg: ShadeColor;
    iconHoverBg: ShadeColor;
    tabBg: ShadeColor;
    requestTree: {
      bg: string;
      header: {
        text: string;
        icon: string;
        bg: string;
      };
      row: {
        hoverBg: string;
        key: string;
        value: string;
      };
    };
    closeIcon: ShadeColor;
    responseBody: {
      bg: ShadeColor;
    };
    codeEditor: {
      placeholderColor: ShadeColor;
    };
    body: {
      text: string;
    };
    settings: {
      textColor: ShadeColor;
    };
    pagination: {
      label: ShadeColor;
      description: ShadeColor;
      stepTitle: ShadeColor;
      numberBg: string;
      bindingBg: ShadeColor;
      numberColor: ShadeColor;
    };
  };
  codeMirror: {
    background: {
      defaultState: string;
      hoverState: string;
    };
    text: string;
    dataType: {
      shortForm: string;
      fullForm: string;
    };
  };
  floatingBtn: any;
  auth: any;
  formMessage: Record<string, Record<Intent, string>>;
  header: {
    separator: string;
    appName: ShadeColor;
    background: string;
    deployToolTipBackground: string;
    deployToolTipText: ShadeColor;
    shareBtnHighlight: string;
    shareBtn: string;
    tabsHorizontalSeparator: string;
    tabText: string;
    activeTabBorderBottom: string;
    activeTabText: string;
  };
  globalSearch: {
    containerBackground: string;
    activeSearchItemBackground: string;
    activeCategory: string;
    searchInputText: string;
    containerShadow: string;
    separator: string;
    searchItemHighlight: string;
    searchItemAltText: string;
    searchItemText: string;
    searchItemSubText: string;
    highlightedTextUnderline: string;
    documentationCtaBackground: string;
    documentationCtaText: string;
    emptyStateText: string;
    navigateUsingEnterSection: string;
    codeBackground: string;
    documentationCodeBackground: string;
    documentLink: string;
    helpBarBackground: string;
    helpButtonBackground: string;
    helpIcon: string;
    sectionTitle: string;
    navigateToEntityEnterkey: string;
    primaryBgColor: string;
    primaryTextColor: string;
    secondaryTextColor: string;
    primaryBorderColor: string;
    defaultIconsColor: string;
    snippets: {
      refinementPillsColor: string;
      refinementPillsBg: string;
      filterListBackground: string;
      filterBtnText: string;
      codeContainerBorder: string;
    };
    searchInputBorder: string;
  };
  gif: {
    overlay: string;
    text: string;
    iconPath: string;
    iconCircle: string;
  };
  comments: {
    profileUserName: string;
    threadTitle: string;
    commentBody: string;
    profileImageBorder: string;
    mention: string;
    threadContainerBorder: string;
    addCommentInputBorder: string;
    sendButton: string;
    addCommentInputBackground: string;
    pin: string;
    activeModeBackground: string;
    activeModeIcon: string;
    modeIcon: string;
    emojiPicker: string;
    resolved: string;
    unresolved: string;
    resolvedFill: string;
    unresolvedFill: string;
    resolvedPath: string;
    childCommentsIndent: string;
    commentBackground: string;
    contextMenuTrigger: string;
    contextMenuItemHover: ShadeColor;
    contextMenuIcon: ShadeColor;
    contextMenuIconHover: ShadeColor;
    contextMenuIconStroke: ShadeColor;
    contextMenuIconStrokeHover: ShadeColor;
    contextMenuTitle: ShadeColor;
    contextMenuTitleHover: ShadeColor;
    appCommentsHeaderTitle: ShadeColor;
    appCommentsClose: ShadeColor;
    viewLatest: string;
    commentTime: string;
    pinId: string;
    commentsFilter: string;
    appCommentsHeaderBorder: string;
    unreadIndicator: string;
    unreadIndicatorCommentCard: string;
    pinnedByText: string;
    pinnedThreadBackground: string;
    visibleThreadBackground: string;
    cardOptionsIcon: string;
    appCommentsPlaceholderText: string;
    cardHoverBackground: string;
    introTitle: string;
    introContent: string;
    modeIconCircleStroke: string;
    activeModeIconCircleStroke: string;
  };
  mentionSuggestion: {
    nameText: string;
    usernameText: string;
    hover: string;
  };
  reactionsComponent: {
    reactionBackground: string;
    reactionBackgroundActive: string;
    text: string;
    textActive: string;
  };
  treeDropdown: {
    targetBg: string;
    targetIcon: {
      normal: string;
      hover: string;
    };
    menuShadow: string;
    menuBg: {
      normal: ShadeColor;
      hover: ShadeColor;
      selected: ShadeColor;
    };
    menuText: {
      normal: ShadeColor;
      hover: ShadeColor;
      selected: ShadeColor;
    };
  };
  propertyPane: {
    title: ShadeColor;
    bg: ShadeColor;
    label: ShadeColor;
    jsIconBg: ShadeColor;
    buttonBg: ShadeColor;
    buttonText: ShadeColor;
    radioGroupBg: ShadeColor;
    radioGroupText: ShadeColor;
    deleteIconColor: string;
    zoomButtonBG: ShadeColor;
    activeButtonText: ShadeColor;
    jsButtonHoverBG: ShadeColor;
    dropdownSelectBg: ShadeColor;
    multiDropdownBoxHoverBg: ShadeColor;
    iconColor: ShadeColor;
    ctaTextColor: string;
    ctaBackgroundColor: string;
    ctaLearnMoreTextColor: string;
    connections: {
      error: string;
      connectionsCount: ShadeColor;
      optionBg: string;
    };
  };
  scrollbar: string;
  scrollbarBG: string;
  debugger: {
    background: string;
    messageTextColor: string;
    time: string;
    label: string;
    entity: string;
    entityLink: string;
    evalDebugButton: {
      hover: string;
      active: string;
    };
    inspectElement: {
      color: string;
    };
    floatingButton: {
      background: string;
      color: string;
      shadow: string;
      errorCount: string;
      noErrorCount: string;
      warningCount: string;
    };
    blankState: {
      shortcut: string;
      color: string;
    };
    info: {
      borderBottom: string;
    };
    warning: {
      borderBottom: string;
      backgroundColor: string;
    };
    error: {
      borderBottom: string;
      backgroundColor: string;
    };
    jsonIcon: string;
    message: string;
  };
  helpModal: {
    itemHighlight: string;
    background: string;
  };
  mentionsInput: Record<string, string>;
  showcaseCarousel: Record<string, string>;
  displayImageUpload: Record<string, string>;
  notifications: Record<string, string>;
  widgetGroupingContextMenu: {
    border: string;
    actionActiveBg: string;
  };
  actionSidePane: {
    noConnections: string;
    noConnectionsText: string;
    connectionBorder: string;
    connectionHover: string;
    collapsibleIcon: string;
  };
  tabItemBackgroundFill: {
    highlightBackground: string;
    highlightTextColor: string;
    textColor: string;
  };
  pagesEditor: {
    iconColor: string;
  };
  numberedStep: {
    line: string;
  };
  gitSyncModal: {
    menuBackgroundColor: string;
    separator: string;
  };
  editorBottomBar: {
    background: string;
    buttonBackgroundHover: string;
    branchBtnText: string;
<<<<<<< HEAD
=======
  };
  link: string;
  welcomePage?: {
    text: string;
>>>>>>> 373f64c9
  };
};

const editorBottomBar = {
  background: Colors.WHITE,
  buttonBackgroundHover: Colors.Gallery,
  branchBtnText: Colors.CHARCOAL,
};

const gitSyncModal = {
  menuBackgroundColor: Colors.ALABASTER_ALT,
  separator: Colors.ALTO2,
};

const tabItemBackgroundFill = {
  highlightBackground: Colors.Gallery,
  highlightTextColor: Colors.CODE_GRAY,
  textColor: Colors.CHARCOAL,
};

const notifications = {
  time: "#858282",
  listHeaderTitle: "#090707",
  markAllAsReadButtonBackground: "#f0f0f0",
  markAllAsReadButtonText: "#716E6E",
  unreadIndicator: "#F86A2B",
  bellIndicator: "#E22C2C",
  label: "#858282",
};

const displayImageUpload = {
  background: "#AEBAD9",
  label: "#457AE6",
};

const showcaseCarousel = {
  activeStepDot: "#F86A2B",
  inactiveStepDot: "#FEEDE5",
};

const reactionsComponent = {
  reactionBackground: lightShades[2],
  reactionBackgroundActive: "#FEEDE5",
  text: lightShades[7],
  textActive: "#BF4109",
  borderActive: "#BF4109",
};

const mentionSuggestion = {
  nameText: "#090707",
  usernameText: "#716E6E",
  hover: "#EBEBEB",
};

const pagesEditor = {
  iconColor: "#A2A6A8",
};

const comments = {
  introTitle: "#090707",
  introContent: "#716E6E",
  commentsFilter: "#6A86CE",
  profileUserName: darkShades[11],
  threadTitle: darkShades[8],
  commentBody: darkShades[8],
  profileImageBorder: Colors.JAFFA_DARK,
  mention: "#F86A2B",
  threadContainerBorder: lightShades[5],
  addCommentInputBorder: lightShades[13],
  sendButton: "#6A86CE",
  addCommentInputBackground: "#FAFAFA",
  pin: "#EF4141",
  activeModeBackground: "#090707",
  emojiPicker: lightShades[5],
  resolved: Colors.BLACK,
  unresolved: lightShades[5],
  resolvedFill: Colors.BLACK,
  unresolvedFill: "transparent",
  resolvedPath: Colors.WHITE,
  childCommentsIndent: lightShades[13],
  commentBackground: lightShades[2],
  contextMenuTrigger: darkShades[6],
  contextMenuItemHover: lightShades[2],
  contextMenuIcon: darkShades[6],
  contextMenuIconHover: darkShades[11],
  contextMenuIconStroke: darkShades[6],
  contextMenuIconStrokeHover: darkShades[11],
  contextMenuTitle: lightShades[8],
  contextMenuTitleHover: darkShades[11],
  appCommentsHeaderTitle: darkShades[11],
  appCommentsClose: lightShades[15],
  viewLatest: "#F86A2B",
  commentTime: lightShades[7],
  pinId: lightShades[8],
  appCommentsHeaderBorder: lightShades[3],
  unreadIndicator: "#E00D0D",
  unreadIndicatorCommentCard: "#F86A2B",
  pinnedByText: lightShades[7],
  pinnedThreadBackground: "#FFFAE9",
  visibleThreadBackground: "#FBEED0",
  cardOptionsIcon: "#777272",
  appCommentsPlaceholderText: lightShades[8],
  activeModeIcon: "#F0F0F0",
  modeIcon: "#6D6D6D",
  cardHoverBackground: "#FAFAFA",
  modeIconCircleStroke: "#222222",
  activeModeIconCircleStroke: "#090707",
};

const auth: any = {
  background: darkShades[1],
  cardBackground: lightShades[10],
  btnPrimary: "#F86A2B",
  inputBackground: darkShades[1],
  headingText: "#FFF",
  link: "#106ba3",
  text: darkShades[7],
  placeholder: darkShades[5],
  socialBtnText: darkShades[8],
  socialBtnBorder: darkShades[8],
  socialBtnHighlight: darkShades[1],
};

const helpModal = {
  itemHighlight: "#231f20",
  background: "#262626",
};

const formMessage = {
  background: {
    danger: "rgba(226,44,44,0.08)",
    success: "#172320",
    warning: "rgba(224, 179, 14, 0.08)",
  },
  text: {
    danger: "#E22C2C",
    success: "#03B365",
    warning: "#E0B30E",
  },
};

const globalSearch = {
  containerBackground:
    "linear-gradient(0deg, rgba(43, 43, 43, 0.9), rgba(43, 43, 43, 0.9)), linear-gradient(119.61deg, rgba(35, 35, 35, 0.01) 0.43%, rgba(49, 49, 49, 0.01) 100.67%);",
  activeSearchItemBackground: "#EBEBEB",
  activeCategory: "#090707",
  searchInputText: "#090707",
  searchInputBorder: "#F86A2B",
  containerShadow: "0px 0px 32px 8px rgba(0, 0, 0, 0.25)",
  separator: "#424242",
  searchItemHighlight: "#fff",
  searchItemAltText: "#fff",
  searchItemText: "#090707",
  searchItemSubText: "#4B4848;",
  highlightedTextUnderline: "#03B365",
  helpBarText: "#C2C2C2",
  documentationCtaBackground: "rgba(3, 179, 101, 0.1)",
  documentationCtaText: "#03B365",
  emptyStateText: "#A9A7A7",
  navigateUsingEnterSection: "white",
  codeBackground: "#ffffff",
  documentationCodeBackground: "#f0f0f0",
  documentLink: "#F86A2B",
  helpBarBackground: "#000",
  helpButtonBackground: "#000",
  helpIcon: "#D4D4D4",
  sectionTitle: "#716E6E",
  navigateToEntityEnterkey: "#090707",
  primaryBgColor: "#ffffff",
  primaryTextColor: "#090707",
  secondaryTextColor: "#4b4848",
  primaryBorderColor: "#E0DEDE",
  defaultIconsColor: "#716e6e",
  snippets: {
    refinementPillsColor: "#4b4848",
    refinementPillsBg: "white",
    filterListBackground: lightShades[0],
    filterBtnText: lightShades[8],
    filterBtnBg: "#FAFAFA",
    codeContainerBorder: "#E0DEDE",
  },
};

const mentionsInput = {
  suggestionsListBackground: "#fff",
  suggestionsListBorder: "rgba(0,0,0,0.15)",
  focusedItemBackground: "#cee4e5",
  itemBorderBottom: "#cee4e5",
  mentionBackground: "#cee4e5",
  mentionsInviteBtnPlusIcon: "#6A86CE",
};

const actionSidePane = {
  noConnections: "#f0f0f0",
  noConnectionsText: "#e0dede",
  connectionBorder: "rgba(0, 0, 0, 0.5)",
  connectionHover: "#6a86ce",
  collapsibleIcon: Colors.CODE_GRAY,
};
const navigationMenu = {
  contentActive: "#F0F0F0",
  backgroundActive: "#222222",
  contentInactive: "#858282",
  backgroundInactive: "#090707",
  label: "#A9A7A7",
  warning: "#EABB0C",
  warningBackground: "#3A3628",
};

const numberedStep = {
  line: Colors.ALTO2,
  number: Colors.BLACK,
};

export const dark: ColorType = {
  editorBottomBar,
  gitSyncModal,
  numberedStep,
  tabItemBackgroundFill,
  overlayColor: "#090707cc",
  notifications,
  displayImageUpload,
  showcaseCarousel,
  mentionSuggestion,
  reactionsComponent,
  mentionsInput,
  helpModal,
  globalSearch,
  comments,
  navigationMenu,
  selected: darkShades[10],
  header: {
    separator: darkShades[4],
    appName: darkShades[7],
    background: darkShades[2],
    deployToolTipBackground: lightShades[10],
    deployToolTipText: darkShades[7],
    shareBtnHighlight: "#F86A2B",
    shareBtn: "#fff",
    tabsHorizontalSeparator: "#EFEFEF",
    tabText: "#6F6D6D",
    activeTabBorderBottom: "#FF6D2D",
    activeTabText: "#000",
  },
  button: {
    disabledText: darkShades[6],
    boxShadow: {
      default: {
        variant1: Colors.BOX_SHADOW_DEFAULT_VARIANT1,
        variant2: Colors.BOX_SHADOW_DEFAULT_VARIANT2,
        variant3: Colors.BOX_SHADOW_DEFAULT_VARIANT3,
        variant4: Colors.BOX_SHADOW_DEFAULT_VARIANT4,
        variant5: Colors.BOX_SHADOW_DEFAULT_VARIANT5,
      },
    },
    disabled: {
      bgColor: Colors.BUTTON_DISABLED,
      textColor: Colors.WHITE,
    },
    primary: {
      solid: {
        bgColor: Colors.GREEN,
        hoverColor: Colors.PRIMARY_SOLID_HOVER,
        textColor: Colors.WHITE,
      },
      outline: {
        borderColor: Colors.GREEN,
        hoverColor: Colors.PRIMARY_OUTLINE_HOVER,
        textColor: Colors.GREEN,
      },
      ghost: {
        hoverColor: Colors.PRIMARY_GHOST_HOVER,
      },
    },
    warning: {
      solid: {
        bgColor: Colors.WARNING_SOLID,
        hoverColor: Colors.WARNING_SOLID_HOVER,
        textColor: Colors.WHITE,
      },
      outline: {
        borderColor: Colors.WARNING_SOLID,
        hoverColor: Colors.WARNING_OUTLINE_HOVER,
        textColor: Colors.WARNING_SOLID,
      },
      ghost: {
        hoverColor: Colors.WARNING_GHOST_HOVER,
      },
    },
    danger: {
      solid: {
        bgColor: Colors.DANGER_SOLID,
        hoverColor: Colors.DANGER_SOLID_HOVER,
        textColor: Colors.WHITE,
      },
      outline: {
        borderColor: Colors.DANGER_SOLID,
        hoverColor: Colors.DANGER_NO_SOLID_HOVER,
        textColor: Colors.DANGER_SOLID,
      },
      ghost: {
        hoverColor: Colors.DANGER_NO_SOLID_HOVER,
      },
    },
    info: {
      solid: {
        bgColor: Colors.INFO_SOLID,
        hoverColor: Colors.INFO_SOLID_HOVER,
        textColor: Colors.WHITE,
      },
      outline: {
        borderColor: Colors.INFO_SOLID,
        hoverColor: Colors.INFO_NO_SOLID_HOVER,
        textColor: Colors.INFO_SOLID,
      },
      ghost: {
        hoverColor: Colors.INFO_NO_SOLID_HOVER,
      },
    },
    secondary: {
      solid: {
        bgColor: Colors.GRAY,
        hoverColor: Colors.CHARCOAL,
        textColor: Colors.WHITE,
      },
      outline: {
        borderColor: Colors.GRAY,
        hoverColor: Colors.Gallery,
        textColor: Colors.GRAY,
      },
      ghost: {
        hoverColor: Colors.MERCURY,
      },
    },
    custom: {
      solid: {
        dark: {
          textColor: Colors.CUSTOM_SOLID_DARK_TEXT_COLOR,
        },
        light: {
          textColor: Colors.WHITE,
        },
      },
    },
  },
  tertiary: {
    main: "#D4D4D4",
    light: "#FFFFFF",
    dark: "#2B2B2B",
    darker: "#202021",
    darkest: "#1A191C",
  },
  info: {
    main: "#CB4810",
    light: "#F86A2B",
    dark: "#8B2E05",
    darker: "#A03C12",
    darkest: "#2B2B2B",
  },
  success: {
    main: "#218358",
    light: "#30CF89",
    dark: "#0F4B30",
    darker: "#17211E",
    darkest: "#293835",
  },
  warning: {
    main: "#EABB0C",
    light: "#FFD32E",
    dark: "#886B00",
    darker: "#2C271A",
    darkest: "#2F2A1B",
  },
  danger: {
    main: "#E22C2C",
    light: "#FF4D4D",
    dark: "#830C0C",
    darker: "#2B1A1D",
    darkest: "#462F32",
  },
  homepageBackground: "#1C1C1E",
  card: {
    hoverBG: Colors.BLACK,
    hoverBGOpacity: 0.5,
    hoverBorder: darkShades[4],
    iconColor: darkShades[9],
  },
  text: {
    normal: darkShades[6],
    heading: darkShades[7],
    highlight: darkShades[9],
  },
  icon: {
    normal: darkShades[6],
    hover: darkShades[8],
    active: darkShades[9],
  },
  appIcon: {
    normal: darkShades[9],
    background: darkShades[1],
  },
  menu: {
    background: darkShades[3],
    shadow: "rgba(0, 0, 0, 0.75)",
  },
  menuItem: {
    normalText: darkShades[7],
    normalIcon: darkShades[6],
    hoverIcon: darkShades[8],
    hoverText: darkShades[9],
    hoverBg: darkShades[4],
    warning: {
      color: "#EABB0C",
      bg: "#3A3628",
    },
  },
  colorSelector: {
    shadow: darkShades[4],
    checkmark: darkShades[9],
  },
  checkbox: {
    disabled: darkShades[3],
    unchecked: darkShades[4],
    disabledCheck: darkShades[5],
    normalCheck: darkShades[9],
    labelColor: darkShades[7],
  },
  dropdown: {
    header: {
      text: darkShades[7],
      disabledText: darkShades[6],
      bg: "#090707",
      disabledBg: darkShades[2],
    },
    menuBg: darkShades[3],
    menuShadow: "0px 12px 28px -8px rgba(0, 0, 0, 0.75)",
    selected: {
      text: darkShades[9],
      bg: darkShades[4],
      icon: darkShades[8],
    },
    hovered: {
      text: darkShades[9],
      bg: darkShades[10],
      icon: darkShades[8],
    },
    icon: darkShades[6],
  },
  toggle: {
    bg: darkShades[4],
    hover: {
      on: "#F56426",
      off: "#5E5E5E",
    },
    disable: {
      on: "#3D2219",
      off: darkShades[3],
    },
    disabledSlider: {
      on: darkShades[9],
      off: darkShades[5],
    },
    spinner: darkShades[6],
  },
  textInput: {
    disable: {
      bg: darkShades[2],
      text: darkShades[6],
      border: darkShades[2],
    },
    normal: {
      bg: lightShades[10],
      border: darkShades[0],
      text: darkShades[7],
    },
    placeholder: darkShades[5],
    readOnly: {
      bg: darkShades[0],
      border: darkShades[0],
      text: darkShades[7],
    },
    caretColor: Colors.WHITE,
  },
  menuBorder: darkShades[4],
  editableText: {
    color: darkShades[9],
    bg: darkShades[1],
    dangerBg: "rgba(226, 44, 44, 0.08)",
  },
  radio: {
    disable: darkShades[5],
    border: darkShades[4],
    text: lightShades[11],
  },
  searchInput: {
    placeholder: darkShades[5],
    text: darkShades[9],
    border: darkShades[4],
    bg: darkShades[2],
    icon: {
      focused: darkShades[7],
      normal: darkShades[5],
    },
  },
  spinner: darkShades[6],
  tableDropdown: {
    bg: darkShades[3],
    selectedBg: darkShades[4],
    selectedText: darkShades[9],
    shadow: "rgba(0, 0, 0, 0.75)",
  },
  tabs: {
    normal: darkShades[6],
    hover: darkShades[7],
    border: darkShades[3],
    countBg: darkShades[4],
    selected: Colors.CRUSTA,
  },
  settingHeading: darkShades[9],
  table: {
    headerBg: darkShades[2],
    headerText: darkShades[5],
    rowData: darkShades[6],
    rowTitle: darkShades[7],
    border: darkShades[3],
    hover: {
      headerColor: darkShades[7],
      rowBg: darkShades[4],
      rowTitle: darkShades[9],
      rowData: darkShades[7],
    },
  },
  applications: {
    bg: darkShades[4],
    textColor: darkShades[7],
    orgColor: darkShades[7],
    iconColor: darkShades[7],
    hover: {
      bg: darkShades[5],
      textColor: darkShades[8],
      orgColor: darkShades[9],
    },
  },
  switch: {
    border: darkShades[5],
    bg: darkShades[0],
    hover: {
      bg: darkShades[0],
    },
    lightText: darkShades[9],
    darkText: darkShades[6],
  },
  queryTemplate: {
    bg: darkShades[3],
    color: darkShades[7],
  },
  profileDropdown: {
    name: darkShades[10],
    userName: darkShades[7],
  },
  modal: {
    bg: darkShades[1],
    headerText: darkShades[9],
    iconColor: "#6D6D6D",
    user: {
      textColor: darkShades[7],
    },
    email: {
      message: darkShades[8],
      desc: darkShades[6],
    },
    manageUser: darkShades[6],
    scrollbar: darkShades[5],
    separator: darkShades[4],
    title: darkShades[8],
    link: "#F86A2B",
    hoverState: darkShades[3],
  },
  tagInput: {
    bg: "#090707",
    tag: {
      text: darkShades[9],
    },
    text: darkShades[9],
    placeholder: darkShades[5],
    shadow: "0px 0px 4px 4px rgba(203, 72, 16, 0.18)",
  },
  callout: {
    info: {
      color: "#EE5A1A",
      bgColor: "#241C1B",
    },
    success: {
      color: "#30CF89",
      bgColor: "#17211E",
    },
    danger: {
      color: "#FF4D4D",
      bgColor: "#2B1A1D",
    },
    warning: {
      color: "#E0B30E",
      bgColor: "#29251A",
    },
  },
  loader: {
    light: darkShades[2],
    dark: darkShades[4],
  },
  filePicker: {
    bg: darkShades[1],
    color: darkShades[7],
    progress: darkShades[6],
    shadow: {
      from: "rgba(21, 17, 17, 0.0001)",
      to: "rgba(9, 7, 7, 0.883386)",
    },
  },
  formFooter: {
    cancelBtn: darkShades[9],
  },
  toast: {
    undo: "#CB4810",
    warningColor: "#E0B30E",
    dangerColor: "#E22C2C",
    textColor: "#090707",
    bg: darkShades[8],
  },
  multiSwitch: {
    bg: darkShades[2],
    selectedBg: lightShades[10],
    text: darkShades[8],
    border: darkShades[3],
  },
  apiPane: {
    bg: darkShades[0],
    tabBg: lightShades[10],
    text: darkShades[6],
    dividerBg: darkShades[4],
    iconHoverBg: darkShades[1],
    requestTree: {
      bg: lightShades[10],
      header: {
        text: darkShades[7],
        icon: darkShades[7],
        bg: darkShades[1],
      },
      row: {
        hoverBg: darkShades[1],
        key: darkShades[6],
        value: darkShades[7],
      },
    },
    closeIcon: darkShades[9],
    responseBody: {
      bg: "#090707",
    },
    codeEditor: {
      placeholderColor: darkShades[5],
    },
    body: {
      text: "#6D6D6D",
    },
    settings: {
      textColor: "#FFFFFF",
    },
    pagination: {
      label: darkShades[7],
      description: darkShades[5],
      stepTitle: darkShades[9],
      numberBg: darkShades[3],
      bindingBg: darkShades[4],
      numberColor: lightShades[11],
    },
  },
  codeMirror: {
    background: {
      defaultState: "#262626",
      hoverState: darkShades[10],
    },
    text: "#FFFFFF",
    dataType: {
      shortForm: "#858282",
      fullForm: "#6D6D6D",
    },
  },
  floatingBtn: {
    tagBackground: "#e22c2c",
    backgroundColor: darkShades[3],
    iconColor: darkShades[6],
  },
  auth,
  formMessage,
  gif: {
    overlay: "#000000",
    text: "#d4d4d4",
    iconPath: "#2b2b2b",
    iconCircle: "#d4d4d4",
  },
  treeDropdown: {
    targetBg: "#090707",
    targetIcon: {
      normal: "#9F9F9F",
      hover: "#9F9F9F",
    },
    menuShadow: "0px 12px 28px -8px rgba(0, 0, 0, 0.75)",
    menuBg: {
      normal: darkShades[3],
      hover: darkShades[4],
      selected: darkShades[4],
    },
    menuText: {
      normal: darkShades[7],
      hover: darkShades[9],
      selected: darkShades[7],
    },
  },
  propertyPane: {
    title: darkShades[11],
    bg: darkShades[1],
    label: darkShades[7],
    jsIconBg: darkShades[5],
    buttonBg: darkShades[7],
    buttonText: lightShades[10],
    radioGroupBg: darkShades[0],
    radioGroupText: darkShades[7],
    deleteIconColor: "#A3B3BF",
    zoomButtonBG: darkShades[3],
    activeButtonText: lightShades[12],
    jsButtonHoverBG: darkShades[2],
    dropdownSelectBg: darkShades[2],
    multiDropdownBoxHoverBg: darkShades[0],
    iconColor: darkShades[5],
    ctaTextColor: "#202223",
    ctaBackgroundColor: "rgb(248, 106, 43, 0.1)",
    ctaLearnMoreTextColor: "#f86a2b",
    connections: {
      error: "#f22b2b",
      connectionsCount: darkShades[11],
      optionBg: "rgba(246,71,71, 0.2)",
    },
  },
  scrollbar: getColorWithOpacity(Colors.LIGHT_GREY, 0.5),
  scrollbarBG: getColorWithOpacity(Colors.CODE_GRAY, 0.5),
  debugger: {
    background: darkShades[11],
    messageTextColor: "#D4D4D4",
    time: "#D4D4D4",
    label: "#D4D4D4",
    entity: "rgba(212, 212, 212, 0.5)",
    entityLink: "#D4D4D4",
    jsonIcon: "#9F9F9F",
    message: "#D4D4D4",
    evalDebugButton: {
      hover: "#fafafaaa",
      active: "#fafafaff",
    },
    floatingButton: {
      background: "#2b2b2b",
      color: "#d4d4d4",
      shadow: "0px 12px 28px -6px rgba(0, 0, 0, 0.32)",
      errorCount: "#F22B2B",
      noErrorCount: "#03B365",
      warningCount: "#DCAD00",
    },
    inspectElement: {
      color: "#D4D4D4",
    },
    blankState: {
      color: "#D4D4D4",
      shortcut: "#D4D4D4",
    },
    info: {
      borderBottom: "black",
    },
    warning: {
      borderBottom: "black",
      backgroundColor: "#29251A",
    },
    error: {
      borderBottom: "black",
      backgroundColor: "#291B1D",
    },
  },
  widgetGroupingContextMenu: {
    border: "#69b5ff",
    actionActiveBg: "#e1e1e1",
  },
  actionSidePane,
  pagesEditor,
  link: "#f86a2b",
  welcomePage: {
    text: lightShades[5],
  },
};

export const light: ColorType = {
  editorBottomBar,
  gitSyncModal,
  numberedStep,
  tabItemBackgroundFill,
  overlayColor: "#090707cc",
  notifications,
  displayImageUpload,
  showcaseCarousel,
  mentionSuggestion,
  reactionsComponent,
  mentionsInput,
  helpModal,
  globalSearch,
  comments: {
    ...comments,
    activeModeBackground: "#EBEBEB",
    activeModeIcon: "#4B4848",
    modeIcon: "#858282",
    modeIconCircleStroke: "#fff",
    activeModeIconCircleStroke: "#EBEBEB",
  },
  navigationMenu,
  selected: lightShades[12],
  header: {
    separator: "#E0DEDE",
    appName: lightShades[8],
    background: lightShades[0],
    deployToolTipText: lightShades[8],
    deployToolTipBackground: "#FFF",
    shareBtnHighlight: "#F86A2B",
    shareBtn: "#4B4848",
    tabsHorizontalSeparator: "#EFEFEF",
    tabText: "#6F6D6D",
    activeTabBorderBottom: "#FF6D2D",
    activeTabText: "#000",
  },
  button: {
    disabledText: lightShades[6],
    boxShadow: {
      default: {
        variant1: Colors.BOX_SHADOW_DEFAULT_VARIANT1,
        variant2: Colors.BOX_SHADOW_DEFAULT_VARIANT2,
        variant3: Colors.BOX_SHADOW_DEFAULT_VARIANT3,
        variant4: Colors.BOX_SHADOW_DEFAULT_VARIANT4,
        variant5: Colors.BOX_SHADOW_DEFAULT_VARIANT5,
      },
    },
    disabled: {
      bgColor: Colors.BUTTON_DISABLED,
      textColor: Colors.WHITE,
    },
    primary: {
      solid: {
        bgColor: Colors.GREEN,
        hoverColor: Colors.PRIMARY_SOLID_HOVER,
        textColor: Colors.WHITE,
      },
      outline: {
        borderColor: Colors.GREEN,
        hoverColor: Colors.PRIMARY_OUTLINE_HOVER,
        textColor: Colors.GREEN,
      },
      ghost: {
        hoverColor: Colors.PRIMARY_GHOST_HOVER,
      },
    },
    warning: {
      solid: {
        bgColor: Colors.WARNING_SOLID,
        hoverColor: Colors.WARNING_SOLID_HOVER,
        textColor: Colors.WHITE,
      },
      outline: {
        borderColor: Colors.WARNING_SOLID,
        hoverColor: Colors.WARNING_OUTLINE_HOVER,
        textColor: Colors.WARNING_SOLID,
      },
      ghost: {
        hoverColor: Colors.WARNING_GHOST_HOVER,
      },
    },
    danger: {
      solid: {
        bgColor: Colors.DANGER_SOLID,
        hoverColor: Colors.DANGER_SOLID_HOVER,
        textColor: Colors.WHITE,
      },
      outline: {
        borderColor: Colors.DANGER_SOLID,
        hoverColor: Colors.DANGER_NO_SOLID_HOVER,
        textColor: Colors.DANGER_SOLID,
      },
      ghost: {
        hoverColor: Colors.DANGER_NO_SOLID_HOVER,
      },
    },
    info: {
      solid: {
        bgColor: Colors.INFO_SOLID,
        hoverColor: Colors.INFO_SOLID_HOVER,
        textColor: Colors.WHITE,
      },
      outline: {
        borderColor: Colors.INFO_SOLID,
        hoverColor: Colors.INFO_NO_SOLID_HOVER,
        textColor: Colors.INFO_SOLID,
      },
      ghost: {
        hoverColor: Colors.INFO_NO_SOLID_HOVER,
      },
    },
    secondary: {
      solid: {
        bgColor: Colors.GRAY,
        hoverColor: Colors.CHARCOAL,
        textColor: Colors.WHITE,
      },
      outline: {
        borderColor: Colors.GRAY,
        hoverColor: Colors.Gallery,
        textColor: Colors.GRAY,
      },
      ghost: {
        hoverColor: Colors.MERCURY,
      },
    },
    custom: {
      solid: {
        dark: {
          textColor: Colors.CUSTOM_SOLID_DARK_TEXT_COLOR,
        },
        light: {
          textColor: Colors.WHITE,
        },
      },
    },
  },
  tertiary: {
    main: "#716E6E",
    light: "#090707",
    dark: "#F7F7F7",
    darker: "#E8E8E8",
    darkest: "#939090",
  },
  info: {
    main: "#F86A2B",
    light: "#DC5B21",
    dark: "#BF4109",
    darker: "#FEEDE5",
    darkest: "#F7EBE6",
  },
  success: {
    main: "#03B365",
    light: "#007340",
    dark: "#00693B",
    darker: "#DEFFF0",
    darkest: "#CBF4E2",
  },
  warning: {
    main: "#FECB11",
    light: "#D1A606",
    dark: "#D9AC07",
    darker: "#FFFBEF",
    darkest: "#FECB11",
  },
  danger: {
    main: "#F22B2B",
    light: "#C60707",
    dark: "#B90707",
    darker: "#FFF0F0",
    darkest: "#FDE4E4",
  },
  homepageBackground: "#fafafa",
  card: {
    hoverBG: Colors.WHITE,
    hoverBGOpacity: 0.7,
    hoverBorder: lightShades[2],
    iconColor: lightShades[11],
  },
  text: {
    normal: lightShades[8],
    heading: lightShades[9],
    highlight: lightShades[11],
  },
  icon: {
    normal: lightShades[4],
    hover: lightShades[8],
    active: lightShades[9],
  },
  appIcon: {
    normal: lightShades[7],
    background: lightShades[1],
  },
  menu: {
    background: lightShades[11],
    shadow: "rgba(0, 0, 0, 0.32)",
  },
  menuItem: {
    normalText: lightShades[8],
    normalIcon: lightShades[6],
    hoverIcon: lightShades[8],
    hoverText: lightShades[10],
    hoverBg: lightShades[2],
    warning: {
      color: "#D2A500",
      bg: "#FDFAF2",
    },
  },
  colorSelector: {
    shadow: lightShades[3],
    checkmark: lightShades[11],
  },
  checkbox: {
    disabled: lightShades[3],
    unchecked: lightShades[4],
    disabledCheck: lightShades[6],
    normalCheck: lightShades[11],
    labelColor: lightShades[9],
  },
  dropdown: {
    header: {
      text: lightShades[9],
      disabledText: darkShades[6],
      bg: lightShades[2],
      disabledBg: lightShades[1],
    },
    menuBg: lightShades[11],
    menuShadow: "0px 12px 28px -8px rgba(0, 0, 0, 0.75)",
    selected: {
      text: lightShades[9],
      bg: lightShades[2],
      icon: lightShades[8],
    },
    hovered: {
      text: lightShades[11],
      bg: lightShades[12],
      icon: lightShades[11],
    },
    icon: lightShades[7],
  },
  toggle: {
    bg: lightShades[4],
    hover: {
      on: "#E4500E",
      off: lightShades[5],
    },
    disable: {
      on: "#FDE0D2",
      off: lightShades[3],
    },
    disabledSlider: {
      off: lightShades[11],
      on: lightShades[11],
    },
    spinner: lightShades[6],
  },
  textInput: {
    disable: {
      bg: lightShades[1],
      text: darkShades[6],
      border: lightShades[1],
    },
    normal: {
      bg: lightShades[2],
      text: lightShades[9],
      border: lightShades[2],
    },
    placeholder: lightShades[7],
    readOnly: {
      bg: lightShades[2],
      border: lightShades[2],
      text: lightShades[7],
    },
    caretColor: Colors.BLACK,
  },
  menuBorder: lightShades[3],
  editableText: {
    color: lightShades[10],
    bg: lightShades[2],
    dangerBg: "rgba(242, 43, 43, 0.06)",
  },
  radio: {
    disable: lightShades[4],
    border: lightShades[3],
    text: lightShades[10],
  },
  searchInput: {
    placeholder: lightShades[6],
    text: lightShades[10],
    border: lightShades[3],
    bg: lightShades[1],
    icon: {
      focused: lightShades[7],
      normal: lightShades[5],
    },
  },
  spinner: lightShades[6],
  tableDropdown: {
    bg: lightShades[11],
    selectedBg: lightShades[2],
    selectedText: lightShades[9],
    shadow: "rgba(0, 0, 0, 0.32)",
  },
  tabs: {
    normal: lightShades[6],
    hover: lightShades[10],
    border: lightShades[3],
    countBg: lightShades[3],
    selected: Colors.CRUSTA,
  },
  settingHeading: lightShades[9],
  table: {
    headerBg: lightShades[1],
    headerText: lightShades[6],
    rowData: lightShades[7],
    rowTitle: lightShades[9],
    border: lightShades[3],
    hover: {
      headerColor: lightShades[9],
      rowBg: lightShades[2],
      rowTitle: lightShades[10],
      rowData: lightShades[9],
    },
  },
  applications: {
    bg: lightShades[3],
    textColor: lightShades[7],
    orgColor: lightShades[7],
    iconColor: lightShades[7],
    hover: {
      bg: lightShades[5],
      textColor: lightShades[8],
      orgColor: lightShades[9],
    },
  },
  switch: {
    border: lightShades[5],
    bg: lightShades[11],
    hover: {
      bg: lightShades[11],
    },
    lightText: lightShades[11],
    darkText: lightShades[6],
  },
  queryTemplate: {
    bg: lightShades[3],
    color: lightShades[7],
  },
  profileDropdown: {
    name: lightShades[10],
    userName: lightShades[7],
  },
  modal: {
    bg: lightShades[11],
    headerText: lightShades[10],
    iconColor: lightShades[5],
    user: {
      textColor: lightShades[9],
    },
    email: {
      message: lightShades[9],
      desc: lightShades[7],
    },
    manageUser: lightShades[6],
    scrollbar: lightShades[5],
    separator: lightShades[4],
    title: lightShades[8],
    link: "#F86A2B",
    hoverState: lightShades[3],
  },
  tagInput: {
    bg: lightShades[2],
    tag: {
      text: lightShades[11],
    },
    text: lightShades[9],
    placeholder: darkShades[7],
    shadow: "0px 0px 4px 4px rgba(203, 72, 16, 0.18)",
  },
  callout: {
    info: {
      color: "#D44100",
      bgColor: "#F8F3F0",
    },
    success: {
      color: "#03B365",
      bgColor: "#E4F4ED",
    },
    danger: {
      color: "#F22B2B",
      bgColor: "#F9E9E9",
    },
    warning: {
      color: "#FEB811",
      bgColor: "#FAF3E3",
    },
  },
  loader: {
    light: lightShades[2],
    dark: lightShades[4],
  },
  filePicker: {
    bg: lightShades[2],
    color: lightShades[7],
    progress: lightShades[6],
    shadow: {
      from: "rgba(253, 253, 253, 0.0001)",
      to: "rgba(250, 250, 250, 0.898847)",
    },
  },
  formFooter: {
    cancelBtn: lightShades[9],
  },
  toast: {
    undo: "#F86A2B",
    warningColor: "#DCAD00",
    dangerColor: "#F22B2B",
    textColor: "#F7F7F7",
    bg: lightShades[10],
  },
  multiSwitch: {
    bg: lightShades[3],
    selectedBg: lightShades[11],
    text: lightShades[8],
    border: "#E0DEDE",
  },
  apiPane: {
    bg: lightShades[0],
    tabBg: lightShades[11],
    text: lightShades[15],
    dividerBg: lightShades[3],
    iconHoverBg: lightShades[1],
    requestTree: {
      bg: lightShades[11],
      header: {
        text: lightShades[8],
        icon: lightShades[8],
        bg: lightShades[2],
      },
      row: {
        hoverBg: lightShades[2],
        key: lightShades[7],
        value: lightShades[8],
      },
    },
    closeIcon: lightShades[10],
    responseBody: {
      bg: lightShades[11],
    },
    codeEditor: {
      placeholderColor: lightShades[5],
    },
    body: {
      text: "#A9A7A7",
    },
    settings: {
      textColor: "#090707",
    },
    pagination: {
      label: lightShades[8],
      description: lightShades[5],
      stepTitle: lightShades[10],
      numberBg: "#E0DEDE",
      bindingBg: lightShades[3],
      numberColor: lightShades[10],
    },
  },
  codeMirror: {
    background: {
      defaultState: lightShades[0],
      hoverState: lightShades[12],
    },
    text: "#090707",
    dataType: {
      shortForm: "#858282",
      fullForm: "#6D6D6D",
    },
  },
  floatingBtn: {
    tagBackground: "#e22c2c",
    backgroundColor: lightShades[3],
    iconColor: lightShades[7],
  },
  auth,
  formMessage,
  gif: {
    overlay: "#ffffff",
    text: "#6f6f6f",
    iconPath: "#c4c4c4",
    iconCircle: "#090707",
  },
  treeDropdown: {
    targetBg: "#FFFFFF",
    targetIcon: {
      normal: "#939090",
      hover: "#4B4848",
    },
    menuShadow:
      "0px 0px 2px rgba(0, 0, 0, 0.2), 0px 2px 10px rgba(0, 0, 0, 0.1)",
    menuBg: {
      normal: lightShades[0],
      hover: lightShades[12],
      selected: lightShades[3],
    },
    menuText: {
      normal: lightShades[8],
      hover: lightShades[0],
      selected: lightShades[8],
    },
  },
  propertyPane: {
    title: darkShades[11],
    bg: lightShades[2],
    label: lightShades[8],
    jsIconBg: lightShades[5],
    buttonBg: lightShades[8],
    buttonText: lightShades[11],
    radioGroupBg: lightShades[0],
    radioGroupText: lightShades[8],
    deleteIconColor: "#A3B3BF",
    zoomButtonBG: lightShades[13],
    activeButtonText: lightShades[12],
    jsButtonHoverBG: lightShades[2],
    dropdownSelectBg: lightShades[14],
    multiDropdownBoxHoverBg: lightShades[11],
    iconColor: lightShades[5],
    ctaTextColor: "#202223",
    ctaBackgroundColor: "rgb(248, 106, 43, 0.1)",
    ctaLearnMoreTextColor: "#f86a2b",
    connections: {
      error: "#f22b2b",
      connectionsCount: darkShades[11],
      optionBg: "rgba(246,71,71, 0.2)",
    },
  },
  scrollbar: getColorWithOpacity(Colors.CHARCOAL, 0.5),
  scrollbarBG: "transparent",
  debugger: {
    background: "#FFFFFF",
    messageTextColor: "#716e6e",
    time: "#4b4848",
    label: "#4b4848",
    entity: "rgba(75, 72, 72, 0.7)",
    entityLink: "#6d6d6d",
    jsonIcon: "#a9a7a7",
    message: "#4b4848",
    evalDebugButton: {
      hover: "#fafafaaa",
      active: "#fafafaff",
    },
    floatingButton: {
      background: "#2b2b2b",
      color: "#d4d4d4",
      shadow: "0px 12px 28px -6px rgba(0, 0, 0, 0.32)",
      errorCount: "#F22B2B",
      noErrorCount: "#03B365",
      warningCount: "#DCAD00",
    },
    inspectElement: {
      color: "#090707",
    },
    blankState: {
      color: "#090707",
      shortcut: "black",
    },
    info: {
      borderBottom: "rgba(0, 0, 0, 0.05)",
    },
    warning: {
      borderBottom: "white",
      backgroundColor: "rgba(254, 184, 17, 0.1)",
    },
    error: {
      borderBottom: "white",
      backgroundColor: "rgba(242, 43, 43, 0.08)",
    },
  },
  widgetGroupingContextMenu: {
    border: "#69b5ff",
    actionActiveBg: "#e1e1e1",
  },
  actionSidePane,
  pagesEditor,
  link: "#f86a2b",
  welcomePage: {
    text: lightShades[5],
  },
};

export const theme: Theme = {
  radii: [0, 4, 8, 10, 20, 50],
  fontSizes: [0, 10, 12, 14, 16, 18, 24, 28, 32, 48, 64],
  spaces: [0, 4, 6, 8, 10, 12, 14, 16, 18, 20, 22, 24, 30, 36, 38, 40, 42, 44],
  fontWeights: [0, 400, 500, 700],
  typography: {
    h1: {
      fontSize: 20,
      lineHeight: 27,
      letterSpacing: -0.204,
      fontWeight: 500,
    },
    h2: {
      fontSize: 18,
      lineHeight: 25,
      letterSpacing: -0.204,
      fontWeight: 500,
    },
    h3: {
      fontSize: 17,
      lineHeight: 22,
      letterSpacing: -0.204,
      fontWeight: 500,
    },
    h4: {
      fontSize: 16,
      lineHeight: 21,
      letterSpacing: -0.24,
      fontWeight: 500,
    },
    h5: {
      fontSize: 14,
      lineHeight: 19,
      letterSpacing: -0.24,
      fontWeight: 500,
    },
    h6: {
      fontSize: 12,
      lineHeight: 14,
      letterSpacing: 0.8,
      fontWeight: 500,
    },
    p1: {
      fontSize: 14,
      lineHeight: 19,
      letterSpacing: -0.24,
      fontWeight: "normal",
    },
    p2: {
      fontSize: 13,
      lineHeight: 17,
      letterSpacing: -0.24,
      fontWeight: "normal",
    },
    p3: {
      fontSize: 12,
      lineHeight: 16,
      letterSpacing: -0.221538,
      fontWeight: "normal",
    },
    p4: {
      fontSize: 13,
      lineHeight: 16,
      letterSpacing: -0.221538,
      fontWeight: 600,
    },
    btnLarge: {
      fontSize: 13,
      lineHeight: 15,
      letterSpacing: 0.6,
      fontWeight: 600,
    },
    btnMedium: {
      fontSize: 12,
      lineHeight: 14,
      letterSpacing: 0.6,
      fontWeight: 600,
    },
    btnSmall: {
      fontSize: 11,
      lineHeight: 12,
      letterSpacing: 0.4,
      fontWeight: 600,
    },
    floatingBtn: {
      fontSize: 14,
      lineHeight: 17,
      letterSpacing: -0.24,
      fontWeight: "normal",
    },
    releaseList: {
      fontSize: 14,
      lineHeight: 23,
      letterSpacing: -0.24,
      fontWeight: "normal",
    },
    cardHeader: {
      fontStyle: "normal",
      fontWeight: 600,
      fontSize: 25,
      lineHeight: 20,
    },
    cardSubheader: {
      fontStyle: "normal",
      fontWeight: "normal",
      fontSize: 15,
      lineHeight: 20,
    },
    largeH1: {
      fontStyle: "normal",
      fontWeight: "bold",
      fontSize: 28,
      lineHeight: 36,
    },
    docHeader: {
      fontStyle: "normal",
      fontWeight: "bold",
      fontSize: 17,
    },
    spacedOutP1: {
      fontStyle: "normal",
      fontWeight: "normal",
      fontSize: 14,
      lineHeight: 24,
    },
    categoryBtn: {
      fontSize: 12,
      lineHeight: 14,
      letterSpacing: 0.2,
      fontWeight: 500,
    },
  },
  iconSizes: {
    XXS: 8,
    XS: 10,
    SMALL: 12,
    MEDIUM: 14,
    LARGE: 15,
    XL: 16,
    XXL: 18,
    XXXL: 20,
  },
  propertyPane: {
    width: 270,
    titleHeight: 40,
    connectionsHeight: 30,
    height: 600,
    dividerColor: Colors.MAKO,
  },
  evaluatedValuePopup: {
    width: 300,
    height: 500,
  },
  drawerWidth: "80%",
  colors: {
    tooltip: {
      lightBg: lightShades[0],
      lightText: lightShades[10],
      darkBg: lightShades[10],
      darkText: lightShades[0],
    },
    appBackground: "#EDEDED",
    artboard: "#F6F6F6",
    primaryOld: Colors.GREEN,
    primaryDarker: Colors.JUNGLE_GREEN,
    primaryDarkest: Colors.JUNGLE_GREEN_DARKER,
    secondary: Colors.GEYSER_LIGHT,
    secondaryDarker: Colors.CONCRETE,
    secondaryDarkest: Colors.MERCURY,
    error: Colors.RED,
    infoOld: Colors.SLATE_GRAY,
    errorMessage: Colors.ERROR_RED,
    hover: Colors.POLAR,
    inputActiveBorder: Colors.HIT_GRAY,
    inputInactiveBG: Colors.AQUA_HAZE,
    textDefault: Colors.BLACK_PEARL,
    textOnDarkBG: Colors.WHITE,
    textOnGreyBG: Colors.CHARCOAL,
    textAnchor: Colors.PURPLE,
    border: Colors.GEYSER,
    paneCard: Colors.SHARK,
    paneInputBG: Colors.SHARK,
    paneBG: Colors.OUTER_SPACE,
    paneText: Colors.GRAY_CHATEAU,
    paneTextBG: Colors.DEEP_SPACE,
    paneTextUnderline: Colors.LIGHT_GREYISH_BLUE,
    paneSectionLabel: Colors.CADET_BLUE,
    navBG: Colors.SHARK,
    grid: Colors.ALTO2,
    containerBorder: Colors.FRENCH_PASS,
    menuButtonBGInactive: Colors.JUNGLE_MIST,
    menuIconColorInactive: Colors.OXFORD_BLUE,
    bodyBG: Colors.ATHENS_GRAY,
    builderBodyBG: Colors.WHITE,
    widgetMultiSelectBorder: Colors.MALIBU,
    widgetBorder: Colors.SLATE_GRAY,
    widgetSecondaryBorder: Colors.MERCURY,
    messageBG: Colors.CONCRETE,
    paneIcon: Colors.TROUT,
    notification: Colors.JAFFA,
    bindingTextDark: Colors.BINDING_COLOR,
    bindingText: Colors.BINDING_COLOR_LT,
    cmBacground: Colors.BLUE_CHARCOAL,
    lightningborder: Colors.ALABASTER,
    formButtonColor: Colors.WHITE,
    appCardColors: appColors,
    dataTypeBg: {
      function: "#BDB2FF",
      object: "#FFD6A5",
      unknown: "#4bb",
      array: "#CDFFA5",
      number: "#FFB2B2",
    },
    scrollbarLight: getColorWithOpacity(Colors.CHARCOAL, 0.5),
    scrollbarLightBG: getColorWithOpacity(Colors.WHITE, 0.5),
    scrollbarDark: getColorWithOpacity(Colors.LIGHT_GREY, 0.5),
    scrollbarDarkBG: getColorWithOpacity(Colors.CODE_GRAY, 0.5),
    dropdownIconBg: Colors.ALTO2,
    welcomeTourStickySidebarColor: Colors.WHITE,
    welcomeTourStickySidebarBackground: "#F86A2B",
    dropdownIconDarkBg: Colors.DARK_GRAY,
    dropdownGreyBg: Colors.Gallery,
  },

  lineHeights: [0, 14, 16, 18, 22, 24, 28, 36, 48, 64, 80],
  fonts: {
    text: FontFamilies.TextFonts,
    code: FontFamilies.CodeFonts,
  },
  borders: [
    {
      thickness: 1,
      style: "dashed",
      color: Colors.FRENCH_PASS,
    },
    {
      thickness: 2,
      style: "solid",
      color: Colors.FRENCH_PASS,
    },
    {
      thickness: 1,
      style: "solid",
      color: Colors.GEYSER_LIGHT,
    },
    {
      thickness: 1,
      style: "solid",
      color: Colors.FRENCH_PASS,
    },
    {
      thickness: 3,
      style: "solid",
      color: Colors.MYSTIC,
    },
  ],
  sidebarWidth: "250px",
  homePage: {
    header: 52,
    leftPane: {
      width: 240,
      leftPadding: 16,
      rightMargin: 113,
    },
    search: {
      height: 68,
      paddingTop: 30,
    },
  },
  headerHeight: "48px",
  smallHeaderHeight: "35px",
  bottomBarHeight: "34px",
  integrationsPageUnusableHeight: "182px",
  backBanner: "30px",
  canvasBottomPadding: 200,
  navbarMenuHeight: "35px",
  navbarMenuLineHeight: "25px",
  sideNav: {
    maxWidth: 220,
    minWidth: 50,
    bgColor: Colors.OXFORD_BLUE,
    fontColor: Colors.WHITE,
    activeItemBGColor: Colors.SHARK,
    navItemHeight: 42,
  },
  card: {
    minWidth: 150,
    minHeight: 150,
    titleHeight: 48,
    divider: {
      thickness: 1,
      style: "solid",
      color: Colors.GEYSER_LIGHT,
    },
  },
  dropdown: {
    [Skin.LIGHT]: {
      hoverBG: lightShades[12],
      hoverText: lightShades[0],
      inActiveBG: lightShades[3],
      inActiveText: lightShades[8],
    },
    [Skin.DARK]: {
      hoverBG: darkShades[0],
      hoverText: darkShades[9],
      inActiveBG: darkShades[2],
      inActiveText: darkShades[7],
      border: Colors.TROUT_DARK,
      background: darkShades[4],
    },
  },
  authCard: {
    width: 440,
    dividerSpacing: 32,
    formMessageWidth: 370,
  },
  shadows: [
    /* 0. tab */
    `inset -1px 0px 0px ${Colors.ATHENS_GRAY}, inset 1px 0px 0px ${Colors.ATHENS_GRAY}, inset 0px 4px 0px ${Colors.GREEN}`,
    /* 1. first tab */
    `inset -1px 0px 0px ${Colors.ATHENS_GRAY}, inset 0px 0px 0px ${Colors.ATHENS_GRAY}, inset 0px 4px 0px ${Colors.GREEN}`,
    /* 2. container */
    `0 1px 1px 0 rgba(60,75,100,.14) ,0 2px 1px -1px rgba(60,75,100,.12), 0 1px 3px 0 rgba(60,75,100,.2)`,
  ],
  widgets: {
    tableWidget: {
      selectHighlightColor: Colors.GEYSER_LIGHT,
    },
  },
  pageContentWidth: 1224,
  tabPanelHeight: 34,
  actionsBottomTabInitialHeight: "40%",
  alert: {
    info: {
      color: Colors.AZURE_RADIANCE,
    },
    success: {
      color: Colors.OCEAN_GREEN,
    },
    error: {
      color: Colors.RED,
    },
    warning: {
      color: Colors.BUTTER_CUP,
    },
  },
  lightningMenu: {
    [Skin.DARK]: {
      default: {
        color: darkShades[7],
        background: "transparent",
      },
      active: {
        color: darkShades[9],
        background: dark.info.main,
      },
      hover: {
        color: darkShades[9],
        background: darkShades[7],
      },
      none: {
        color: "transparent",
        background: "transparent",
      },
    },
    [Skin.LIGHT]: {
      default: {
        color: lightShades[7],
        background: "transparent",
      },
      active: {
        color: lightShades[11],
        background: dark.info.light,
      },
      hover: {
        color: lightShades[11],
        background: lightShades[7],
      },
      none: {
        color: "transparent",
        background: "transparent",
      },
    },
  },
  actionSidePane: {
    width: 265,
  },
};

export { css, createGlobalStyle, keyframes, ThemeProvider };

export default styled;<|MERGE_RESOLUTION|>--- conflicted
+++ resolved
@@ -1217,13 +1217,10 @@
     background: string;
     buttonBackgroundHover: string;
     branchBtnText: string;
-<<<<<<< HEAD
-=======
   };
   link: string;
   welcomePage?: {
     text: string;
->>>>>>> 373f64c9
   };
 };
 
