--- conflicted
+++ resolved
@@ -1244,14 +1244,13 @@
   mentionsInviteBtnPlusIcon: "#6A86CE",
 };
 
-<<<<<<< HEAD
 const actionSidePane = {
   noConnections: "#f0f0f0",
   noConnectionsText: "#e0dede",
   connectionBorder: "rgba(0, 0, 0, 0.5)",
   connectionHover: "#6a86ce",
   collapsibleIcon: Colors.CODE_GRAY,
-=======
+};
 const navigationMenu = {
   contentActive: "#F0F0F0",
   backgroundActive: "#222222",
@@ -1259,7 +1258,6 @@
   backgroundInactive: "#090707",
   label: "#A9A7A7",
   warning: "#F22B2B",
->>>>>>> cb912212
 };
 
 export const dark: ColorType = {
