--- conflicted
+++ resolved
@@ -165,13 +165,6 @@
       // @ts-ignore: No types available
       self[key] = GLOBAL_DATA[key];
     });
-<<<<<<< HEAD
-    errors = getLintingErrors(
-      script,
-      (self as unknown) as Record<string, unknown>,
-      unescapedJS,
-    );
-=======
 
     if (!isEmpty(resolvedFunctions)) {
       Object.keys(resolvedFunctions).forEach((datum: any) => {
@@ -181,8 +174,13 @@
         });
       });
     }
-    errors = getLintingErrors(script, GLOBAL_DATA, unescapedJS);
->>>>>>> e7cec074
+
+    errors = getLintingErrors(
+      script,
+      (self as unknown) as Record<string, unknown>,
+      unescapedJS,
+    );
+    // errors = getLintingErrors(script, GLOBAL_DATA, unescapedJS);
 
     ///// Adding extra libraries separately
     extraLibraries.forEach((library) => {
