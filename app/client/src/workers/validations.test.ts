import { validate, WIDGET_TYPE_VALIDATION_ERROR } from "workers/validations";
import { WidgetProps } from "widgets/BaseWidget";
import { RenderModes } from "constants/WidgetConstants";
import { ValidationTypes } from "constants/WidgetValidation";
import moment from "moment";

const DUMMY_WIDGET: WidgetProps = {
  bottomRow: 0,
  isLoading: false,
  leftColumn: 0,
  parentColumnSpace: 0,
  parentRowSpace: 0,
  renderMode: RenderModes.CANVAS,
  rightColumn: 0,
  topRow: 0,
  type: "SKELETON_WIDGET",
  version: 2,
  widgetId: "",
  widgetName: "",
};

describe("Validate Validators", () => {
  it("correctly validates text", () => {
    const validation = {
      type: ValidationTypes.TEXT,
      params: {
        required: true,
        default: "abc",
        allowedValues: ["abc", "123", "mno", "test"],
      },
    };
    const inputs = ["abc", "xyz", undefined, null, {}, [], 123];
    const expected = [
      {
        isValid: true,
        parsed: "abc",
      },
      {
        isValid: false,
        parsed: "abc",
        message: "Value is not allowed",
      },
      {
        isValid: false,
        parsed: "abc",
        message: `${WIDGET_TYPE_VALIDATION_ERROR} string ( abc | 123 | mno | test )`,
      },
      {
        isValid: false,
        parsed: "abc",
        message: `${WIDGET_TYPE_VALIDATION_ERROR} string ( abc | 123 | mno | test )`,
      },
      {
        isValid: false,
        parsed: "{}",
        message: `${WIDGET_TYPE_VALIDATION_ERROR} string ( abc | 123 | mno | test )`,
      },
      {
        isValid: false,
        parsed: "[]",
        message: `${WIDGET_TYPE_VALIDATION_ERROR} string ( abc | 123 | mno | test )`,
      },
      {
        isValid: true,
        parsed: "123",
      },
    ];
    inputs.forEach((input, index) => {
      const result = validate(validation, input, DUMMY_WIDGET);
      expect(result).toStrictEqual(expected[index]);
    });
  });

  it("correctly validates image url", () => {
    const config = {
      type: ValidationTypes.IMAGE_URL,
      params: {
        default:
          "https://cdn.dribbble.com/users/1787323/screenshots/4563995/dribbbe_hammer-01.png",
        required: true,
      },
    };

    const inputs = [
      "https://cdn.dribbble.com/users/1787323/screenshots/4563995/dribbbe_hammer-01.png",
      "/9j/4AAQSkZJRgABAQAAAQABAAD/2wBDAAUDBAQEAwUEBAQFBQUGBwwIBwcHBw8LCwkMEQ8SEhEPERETFhwXExQaFRERGCEYGh0dHx8fExciJCIeJBweHx7/2wBDAQUFBQcGBw4ICA4eFBEUHh4eHh4eHh4eHh4eHh4eHh4eHh4eHh4eHh4eHh4eHh4eHh4eHh4eHh4eHh4eHh4eHh7/wAARCAAKAAoDASIAAhEBAxEB/8QAFwAAAwEAAAAAAAAAAAAAAAAAAQUGCP/EACAQAAICAgICAwAAAAAAAAAAAAECAwUEEQAhBkESFSL/xAAVAQEBAAAAAAAAAAAAAAAAAAAFBv/EABwRAQAABwEAAAAAAAAAAAAAAAEAAgMEBREhQf/aAAwDAQACEQMRAD8A0nU5V9i+Q5/3NREaEpElc+NjGaVm1+iwQEhfe2A0ffIC5trSK3zYo8+dETIdVUMdABjocF9Z2UV1lRRWGXHGsxVVWZgAO+gN8WMSzFmPyYnZJ7JPAchcNQA5qKvEWktFmme7DyP/2Q==",
      "data:image/jpeg;base64,/9j/4AAQSkZJRgABAQAAAQABAAD/2wBDAAUDBAQEAwUEBAQFBQUGBwwIBwcHBw8LCwkMEQ8SEhEPERETFhwXExQaFRERGCEYGh0dHx8fExciJCIeJBweHx7/2wBDAQUFBQcGBw4ICA4eFBEUHh4eHh4eHh4eHh4eHh4eHh4eHh4eHh4eHh4eHh4eHh4eHh4eHh4eHh4eHh4eHh4eHh7/wAARCAAKAAoDASIAAhEBAxEB/8QAFwAAAwEAAAAAAAAAAAAAAAAAAQUGCP/EACAQAAICAgICAwAAAAAAAAAAAAECAwUEEQAhBkESFSL/xAAVAQEBAAAAAAAAAAAAAAAAAAAFBv/EABwRAQAABwEAAAAAAAAAAAAAAAEAAgMEBREhQf/aAAwDAQACEQMRAD8A0nU5V9i+Q5/3NREaEpElc+NjGaVm1+iwQEhfe2A0ffIC5trSK3zYo8+dETIdVUMdABjocF9Z2UV1lRRWGXHGsxVVWZgAO+gN8WMSzFmPyYnZJ7JPAchcNQA5qKvEWktFmme7DyP/2Q==",
      undefined,
    ];

    const expected = [
      {
        isValid: true,
        parsed:
          "https://cdn.dribbble.com/users/1787323/screenshots/4563995/dribbbe_hammer-01.png",
      },
      {
        isValid: true,
        parsed:
          "data:image/png;base64,/9j/4AAQSkZJRgABAQAAAQABAAD/2wBDAAUDBAQEAwUEBAQFBQUGBwwIBwcHBw8LCwkMEQ8SEhEPERETFhwXExQaFRERGCEYGh0dHx8fExciJCIeJBweHx7/2wBDAQUFBQcGBw4ICA4eFBEUHh4eHh4eHh4eHh4eHh4eHh4eHh4eHh4eHh4eHh4eHh4eHh4eHh4eHh4eHh4eHh4eHh7/wAARCAAKAAoDASIAAhEBAxEB/8QAFwAAAwEAAAAAAAAAAAAAAAAAAQUGCP/EACAQAAICAgICAwAAAAAAAAAAAAECAwUEEQAhBkESFSL/xAAVAQEBAAAAAAAAAAAAAAAAAAAFBv/EABwRAQAABwEAAAAAAAAAAAAAAAEAAgMEBREhQf/aAAwDAQACEQMRAD8A0nU5V9i+Q5/3NREaEpElc+NjGaVm1+iwQEhfe2A0ffIC5trSK3zYo8+dETIdVUMdABjocF9Z2UV1lRRWGXHGsxVVWZgAO+gN8WMSzFmPyYnZJ7JPAchcNQA5qKvEWktFmme7DyP/2Q==",
      },
      {
        isValid: true,
        parsed:
          "data:image/jpeg;base64,/9j/4AAQSkZJRgABAQAAAQABAAD/2wBDAAUDBAQEAwUEBAQFBQUGBwwIBwcHBw8LCwkMEQ8SEhEPERETFhwXExQaFRERGCEYGh0dHx8fExciJCIeJBweHx7/2wBDAQUFBQcGBw4ICA4eFBEUHh4eHh4eHh4eHh4eHh4eHh4eHh4eHh4eHh4eHh4eHh4eHh4eHh4eHh4eHh4eHh4eHh7/wAARCAAKAAoDASIAAhEBAxEB/8QAFwAAAwEAAAAAAAAAAAAAAAAAAQUGCP/EACAQAAICAgICAwAAAAAAAAAAAAECAwUEEQAhBkESFSL/xAAVAQEBAAAAAAAAAAAAAAAAAAAFBv/EABwRAQAABwEAAAAAAAAAAAAAAAEAAgMEBREhQf/aAAwDAQACEQMRAD8A0nU5V9i+Q5/3NREaEpElc+NjGaVm1+iwQEhfe2A0ffIC5trSK3zYo8+dETIdVUMdABjocF9Z2UV1lRRWGXHGsxVVWZgAO+gN8WMSzFmPyYnZJ7JPAchcNQA5qKvEWktFmme7DyP/2Q==",
      },
      {
        isValid: false,
        parsed:
          "https://cdn.dribbble.com/users/1787323/screenshots/4563995/dribbbe_hammer-01.png",
        message: `${WIDGET_TYPE_VALIDATION_ERROR}: base64 encoded image | data uri | image url`,
      },
    ];

    inputs.forEach((input, index) => {
      const result = validate(config, input, DUMMY_WIDGET);
      expect(result).toStrictEqual(expected[index]);
    });
  });

  it("correctly validates number when required is true", () => {
    const config = {
      type: ValidationTypes.NUMBER,
      params: {
        required: true,
        min: 100,
        max: 200,
        default: 150,
      },
    };
    const inputs = [120, 90, 220, undefined, {}, [], "120", ""];
    const expected = [
      {
        isValid: true,
        parsed: 120,
      },
      {
        isValid: false,
        parsed: 90,
        message: "Minimum allowed value: 100",
      },
      {
        isValid: false,
        parsed: 220,
        message: "Maximum allowed value: 200",
      },
      {
        isValid: false,
        parsed: 150,
        message: "This value is required",
      },
      {
        isValid: false,
        parsed: 150,
        message: `${WIDGET_TYPE_VALIDATION_ERROR} number Min: 100 Max: 200 Required`,
      },
      {
        isValid: false,
        parsed: 150,
        message: `${WIDGET_TYPE_VALIDATION_ERROR} number Min: 100 Max: 200 Required`,
      },
      {
        isValid: true,
        parsed: 120,
      },
      {
        isValid: false,
        parsed: 150,
        message: "This value is required",
      },
    ];
    inputs.forEach((input, index) => {
      const result = validate(config, input, DUMMY_WIDGET);
      expect(result).toStrictEqual(expected[index]);
    });
  });

  it("correctly validates number when required is false", () => {
    const config = {
      type: ValidationTypes.NUMBER,
      params: {
        min: 100,
        max: 200,
        default: 150,
      },
    };
    const inputs = [""];
    const expected = [
      {
        isValid: true,
        parsed: 150,
      },
    ];
    inputs.forEach((input, index) => {
      const result = validate(config, input, DUMMY_WIDGET);
      expect(result).toStrictEqual(expected[index]);
    });
  });

  it("correctly validates boolean when required is true", () => {
    const config = {
      type: ValidationTypes.BOOLEAN,
      params: {
        default: false,
        required: true,
      },
    };
    const inputs = ["123", undefined, false, true, [], {}, "true", "false", ""];
    const expected = [
      {
        isValid: false,
        message: `${WIDGET_TYPE_VALIDATION_ERROR} boolean`,
        parsed: false,
      },
      {
        isValid: false,
        message: `${WIDGET_TYPE_VALIDATION_ERROR} boolean`,
        parsed: false,
      },
      {
        isValid: true,
        parsed: false,
      },
      {
        isValid: true,
        parsed: true,
      },
      {
        isValid: false,
        message: `${WIDGET_TYPE_VALIDATION_ERROR} boolean`,
        parsed: false,
      },
      {
        isValid: false,
        message: `${WIDGET_TYPE_VALIDATION_ERROR} boolean`,
        parsed: false,
      },
      {
        isValid: true,
        parsed: true,
      },
      {
        isValid: true,
        parsed: false,
      },
      {
        isValid: false,
        parsed: false,
        message: "This value does not evaluate to type boolean",
      },
    ];

    inputs.forEach((input, index) => {
      const result = validate(config, input, DUMMY_WIDGET);
      expect(result).toStrictEqual(expected[index]);
    });
  });

  it("correctly validates boolean when required is false", () => {
    const config = {
      type: ValidationTypes.BOOLEAN,
      params: {
        default: false,
      },
    };
    const inputs = [""];
    const expected = [
      {
        isValid: true,
        parsed: false,
      },
    ];

    inputs.forEach((input, index) => {
      const result = validate(config, input, DUMMY_WIDGET);
      expect(result).toStrictEqual(expected[index]);
    });
  });

  it("correctly validates object", () => {
    const config = {
      type: ValidationTypes.OBJECT,
      params: {
        required: true,
        default: { key1: 120, key2: "abc" },
        allowedKeys: [
          {
            name: "key1",
            type: ValidationTypes.NUMBER,
            params: {
              required: true,
              default: 120,
            },
          },
          {
            name: "key2",
            type: ValidationTypes.TEXT,
            params: {
              default: "abc",
              allowedValues: ["abc", "mnop"],
            },
          },
        ],
      },
    };
    const inputs = [
      { key1: 100, key2: "mnop" },
      `{ "key1": 100, "key2": "mnop" }`,
      { key3: "abc", key1: 30 },
      undefined,
      [],
      { key1: [], key2: "abc" },
      { key1: 120, key2: {} },
      { key2: "abc", key3: "something" },
    ];

    const expected = [
      {
        isValid: true,
        parsed: { key1: 100, key2: "mnop" },
      },
      {
        isValid: true,
        parsed: { key1: 100, key2: "mnop" },
      },
      {
        isValid: true,
        parsed: { key1: 30, key3: "abc" },
      },
      {
        isValid: false,
        parsed: { key1: 120, key2: "abc" },
        message: `${WIDGET_TYPE_VALIDATION_ERROR}: { \"key1\": \"number Required\", \"key2\": \"string ( abc | mnop )\" }`,
      },
      {
        isValid: false,
        parsed: { key1: 120, key2: "abc" },
        message: `${WIDGET_TYPE_VALIDATION_ERROR}: { \"key1\": \"number Required\", \"key2\": \"string ( abc | mnop )\" }`,
      },
      {
        isValid: false,
        parsed: { key1: 120, key2: "abc" },
        message: `Value of key: key1 is invalid: This value does not evaluate to type number Required`,
      },
      {
        isValid: false,
        parsed: { key1: 120, key2: "abc" },
        message: `Value of key: key2 is invalid: This value does not evaluate to type string ( abc | mnop )`,
      },
      {
        isValid: false,
        parsed: { key1: 120, key2: "abc" },
        message: `Missing required key: key1`,
      },
    ];
    inputs.forEach((input, index) => {
      const result = validate(config, input, DUMMY_WIDGET);
      expect(result).toStrictEqual(expected[index]);
    });
  });

  it("correctly validates array when required is true", () => {
    const inputs = [
      ["a", "b", "c"],
      ["m", "n", "b"],
      ["p", "r", "q"],
      [],
      {},
      undefined,
      null,
      "ABC",
      `["a", "b", "c"]`,
      '{ "key": "value" }',
      ["a", "b", "a", "c"],
      "",
      "[]",
    ];
    const config = {
      type: ValidationTypes.ARRAY,
      params: {
        required: true,
        unique: true,
        children: {
          type: ValidationTypes.TEXT,
          params: {
            required: true,
            allowedValues: ["a", "b", "c", "n", "m", "p", "r"],
          },
        },
      },
    };
    const expected = [
      {
        isValid: true,
        parsed: ["a", "b", "c"],
        message: "",
      },
      {
        isValid: true,
        parsed: ["m", "n", "b"],
        message: "",
      },
      {
        isValid: false,
        parsed: [],
        message: "Invalid entry at index: 2. Value is not allowed",
      },
      {
        isValid: true,
        parsed: [],
        message: "",
      },
      {
        isValid: false,
        parsed: [],
        message:
          "This value does not evaluate to type Array<string ( a | b | c | n | m | p | r )>",
      },
      {
        isValid: false,
        parsed: [],
        message:
          "This property is required for the widget to function correctly",
      },
      {
        isValid: false,
        parsed: [],
        message:
          "This property is required for the widget to function correctly",
      },
      {
        isValid: false,
        parsed: [],
        message:
          "This value does not evaluate to type Array<string ( a | b | c | n | m | p | r )>",
      },
      {
        isValid: true,
        parsed: ["a", "b", "c"],
        message: "",
      },
      {
        isValid: false,
        parsed: [],
        message:
          "This value does not evaluate to type Array<string ( a | b | c | n | m | p | r )>",
      },
      {
        isValid: false,
        parsed: [],
        message: "Array must be unique. Duplicate values found",
      },
      {
        isValid: false,
        parsed: [],
        message:
          "This property is required for the widget to function correctly",
      },
      {
        isValid: true,
        parsed: [],
        message: "",
      },
    ];
    inputs.forEach((input, index) => {
      const result = validate(config, input, DUMMY_WIDGET);
      expect(result).toStrictEqual(expected[index]);
    });
  });

  it("correctly validates array when required is false", () => {
    const inputs = [""];
    const config = {
      type: ValidationTypes.ARRAY,
      params: {
        unique: true,
        children: {
          type: ValidationTypes.TEXT,
          params: {
            required: true,
            allowedValues: ["a", "b", "c", "n", "m", "p", "r"],
          },
        },
      },
    };
    const expected = [
      {
        isValid: true,
        parsed: [],
      },
    ];
    inputs.forEach((input, index) => {
      const result = validate(config, input, DUMMY_WIDGET);
      expect(result).toStrictEqual(expected[index]);
    });
  });

  it("correctly validates array with specific object children and required is true", () => {
    const inputs = [
      [{ label: 123, value: 234 }],
      `[{"label": 123, "value": 234}]`,
      [{ labels: 123, value: 234 }],
      [{ label: "abcd", value: 234 }],
      [{}],
      [],
      "",
    ];
    const config = {
      type: ValidationTypes.ARRAY,
      params: {
        required: true,
        children: {
          type: ValidationTypes.OBJECT,
          params: {
            allowedKeys: [
              {
                name: "label",
                type: ValidationTypes.NUMBER,
                params: {
                  required: true,
                },
              },
              {
                name: "value",
                type: ValidationTypes.NUMBER,
                params: {
                  required: true,
                },
              },
            ],
          },
        },
      },
    };
    const expected = [
      {
        isValid: true,
        parsed: [{ label: 123, value: 234 }],
        message: "",
      },
      {
        isValid: true,
        parsed: [{ label: 123, value: 234 }],
        message: "",
      },
      {
        isValid: false,
        parsed: [],
        message: "Invalid entry at index: 0. Missing required key: label",
      },
      {
        isValid: false,
        parsed: [],
        message: `Invalid entry at index: 0. Value of key: label is invalid: This value does not evaluate to type number Required`,
      },
      {
        isValid: false,
        parsed: [],
        message:
          "Invalid entry at index: 0. Missing required key: label Missing required key: value",
      },
      {
        isValid: true,
        parsed: [],
        message: "",
      },
      {
        isValid: false,
        parsed: [],
        message:
          "This property is required for the widget to function correctly",
      },
    ];
    inputs.forEach((input, index) => {
      const result = validate(config, input, DUMMY_WIDGET);
      expect(result).toStrictEqual(expected[index]);
    });
  });

  it("correctly validates array with specific object children and required is false", () => {
    const inputs = [""];
    const config = {
      type: ValidationTypes.ARRAY,
      params: {
        children: {
          type: ValidationTypes.OBJECT,
          params: {
            allowedKeys: [
              {
                name: "label",
                type: ValidationTypes.NUMBER,
                params: {
                  required: true,
                },
              },
              {
                name: "value",
                type: ValidationTypes.NUMBER,
                params: {
                  required: true,
                },
              },
            ],
          },
        },
      },
    };
    const expected = [
      {
        isValid: true,
        parsed: [],
      },
    ];
    inputs.forEach((input, index) => {
      const result = validate(config, input, DUMMY_WIDGET);
      expect(result).toStrictEqual(expected[index]);
    });
  });

  it("correctly validates date iso string when required is true", () => {
    const defaultLocalDate = moment().toISOString(true);
    const defaultDate = moment().toISOString();
    const inputs = [
      defaultDate,
      defaultLocalDate,
      "2021-08-08",
      undefined,
      null,
      "",
    ];

    const config = {
      type: ValidationTypes.DATE_ISO_STRING,
      params: {
        required: true,
        default: defaultDate,
      },
    };

    const expected = [
      {
        isValid: true,
        parsed: defaultDate,
      },
      {
        isValid: true,
        parsed: defaultLocalDate,
      },
      {
        isValid: true,
        parsed: moment("2021-08-08").toISOString(true),
      },
      {
        isValid: false,
        parsed: defaultDate,
        message: "Value does not match: ISO 8601 date string",
      },
      {
        isValid: false,
        parsed: defaultDate,
        message: "Value does not match: ISO 8601 date string",
      },
      {
        isValid: false,
        message: "Value does not match: ISO 8601 date string",
        parsed: defaultDate,
      },
    ];

    inputs.forEach((input, index) => {
      const result = validate(config, input, DUMMY_WIDGET);
      expect(result).toStrictEqual(expected[index]);
    });
  });

  it("correctly validates date iso string when required is false", () => {
    const defaultDate = moment().toISOString();
    const inputs = [""];

    const config = {
      type: ValidationTypes.DATE_ISO_STRING,
      params: {
        required: false,
        default: defaultDate,
      },
    };

    const expected = [
      {
        isValid: true,
        parsed: defaultDate,
      },
    ];

    inputs.forEach((input, index) => {
      const result = validate(config, input, DUMMY_WIDGET);
      expect(result).toStrictEqual(expected[index]);
    });
  });

  it("correctly validates object array when required is true", () => {
    const inputs = [
      [
        { apple: 1 },
        { orange: 2, mango: "fruit", watermelon: false },
        { banana: 3 },
      ],
      `[{ "apple": 1, "orange": 2, "mango": "fruit", "watermelon": false }]`,
      {},
      undefined,
      null,
      [],
      123,
      "abcd",
      [null],
      [{ apple: 1 }, null, { banana: "2" }, undefined],
      `[{ "apple": 1, "orange": 2, "mango": "fruit", "watermelon": false }, null]`,
      "",
    ];

    const config = {
      type: ValidationTypes.OBJECT_ARRAY,
      params: {
        required: true,
        default: [{ id: 1, name: "alpha" }],
      },
    };

    const expected = [
      {
        isValid: true,
        parsed: [
          { apple: 1 },
          { orange: 2, mango: "fruit", watermelon: false },
          { banana: 3 },
        ],
      },
      {
        isValid: true,
        parsed: [{ apple: 1, orange: 2, mango: "fruit", watermelon: false }],
      },
      {
        isValid: false,
        parsed: [{ id: 1, name: "alpha" }],
        message: "This value does not evaluate to type Array<Object>",
      },
      {
        isValid: false,
        parsed: [{ id: 1, name: "alpha" }],
        message: "This value does not evaluate to type Array<Object>",
      },
      {
        isValid: false,
        parsed: [{ id: 1, name: "alpha" }],
        message: "This value does not evaluate to type Array<Object>",
      },
      {
        isValid: false,
        parsed: [{ id: 1, name: "alpha" }],
        message: "This value does not evaluate to type Array<Object>",
      },
      {
        isValid: false,
        parsed: [{ id: 1, name: "alpha" }],
        message: "This value does not evaluate to type Array<Object>",
      },
      {
        isValid: false,
        parsed: [{ id: 1, name: "alpha" }],
        message: "This value does not evaluate to type Array<Object>",
      },
      {
        isValid: false,
        parsed: [{ id: 1, name: "alpha" }],
        message: "Invalid object at index 0",
      },
      {
        isValid: false,
        parsed: [{ id: 1, name: "alpha" }],
        message: "Invalid object at index 1",
      },
      {
        isValid: false,
        parsed: [{ id: 1, name: "alpha" }],
        message: "Invalid object at index 1",
      },
      {
        isValid: false,
        parsed: [{ id: 1, name: "alpha" }],
        message: "This value does not evaluate to type Array<Object>",
      },
    ];

    inputs.forEach((input, index) => {
      const result = validate(config, input, DUMMY_WIDGET);
      expect(result).toStrictEqual(expected[index]);
    });
  });

  it("correctly validates object array when required is false", () => {
    const inputs = [""];

    const config = {
      type: ValidationTypes.OBJECT_ARRAY,
      params: {
        required: false,
        default: [{ id: 1, name: "alpha" }],
      },
    };

    const expected = [
      {
        isValid: true,
        parsed: [{ id: 1, name: "alpha" }],
      },
    ];

    inputs.forEach((input, index) => {
      const result = validate(config, input, DUMMY_WIDGET);
      expect(result).toStrictEqual(expected[index]);
    });
  });

  it("correctly validates safe URL", () => {
    const config = {
      type: ValidationTypes.SAFE_URL,
      params: {
        default: "https://wikipedia.org",
      },
    };
    const inputs = [
      "https://wikipedia.org",
      "data:image/png;base64,iVBORw0KGgoAAAANSUhEUgAAAAUAAAAFCAYAAACNbyblAAAAHElEQVQI12P4//8/w38GIAXDIBKE0DHxgljNBAAO9TXL0Y4OHwAAAABJRU5ErkJggg==",
      "javascript:alert(document.cookie)",
      "data:text/html,<svg onload=alert(1)>",
    ];
    const expected = [
      {
        isValid: true,
        parsed: "https://wikipedia.org",
      },
      {
        isValid: true,
        parsed:
          "data:image/png;base64,iVBORw0KGgoAAAANSUhEUgAAAAUAAAAFCAYAAACNbyblAAAAHElEQVQI12P4//8/w38GIAXDIBKE0DHxgljNBAAO9TXL0Y4OHwAAAABJRU5ErkJggg==",
      },
      {
        isValid: false,
        message: `${WIDGET_TYPE_VALIDATION_ERROR}: URL`,
        parsed: "https://wikipedia.org",
      },
      {
        isValid: false,
        message: `${WIDGET_TYPE_VALIDATION_ERROR}: URL`,
        parsed: "https://wikipedia.org",
      },
    ];

    inputs.forEach((input, index) => {
      const result = validate(config, input, DUMMY_WIDGET);
      expect(result).toStrictEqual(expected[index]);
    });
  });
<<<<<<< HEAD

  it("correctly validates JSON", () => {
    const config = {
      type: ValidationTypes.JSON,
    };

    const invalidJSON = `{
        "fruits": [
          "apple",
          "orange",
          "lemon",
        ]
      }`;
    const inputs = [
      JSON.stringify({
        fruits: ["apple", "orange", "lemon"],
      }),
      invalidJSON,
    ];
    const expected = [
      {
        isValid: true,
        parsed: JSON.stringify({
          fruits: ["apple", "orange", "lemon"],
        }),
      },
      {
        isValid: false,
        message: `${WIDGET_TYPE_VALIDATION_ERROR}: JSON`,
        parsed: invalidJSON,
      },
    ];

    inputs.forEach((input, index) => {
      const result = validate(config, input, DUMMY_WIDGET);
      expect(result).toStrictEqual(expected[index]);
=======
  it("correctly validates array when default is given", () => {
    const inputs = [undefined, null, ""];
    const config = {
      type: ValidationTypes.ARRAY,
      params: {
        required: true,
        unique: true,
        default: [],
      },
    };
    const expected = {
      isValid: true,
      parsed: [],
    };
    inputs.forEach((input) => {
      const result = validate(config, input, DUMMY_WIDGET);
      expect(result).toStrictEqual(expected);
>>>>>>> c6c5e4fe
    });
  });
});

// describe("Color Picker Text validator", () => {
//   const validator = VALIDATORS.COLOR_PICKER_TEXT;
//   const inputs = [
//     "#e0e0e0",
//     "rgb(200,200,200)",
//     "{{Text2.text}}",
//     "<p>red</p>",
//   ];
//   const expected = [
//     {
//       isValid: true,
//       parsed: "#e0e0e0",
//     },
//     {
//       isValid: true,
//       parsed: "rgb(200,200,200)",
//     },
//     {
//       isValid: false,
//       parsed: "",
//       message: "This value does not evaluate to type: text",
//     },
//     {
//       isValid: false,
//       parsed: "",
//       message: "This value does not evaluate to type: text",
//     },
//   ];
//   inputs.forEach((input, index) => {
//     const response = validator(input, DUMMY_WIDGET);
//     expect(response).toStrictEqual(expected[index]);
//   });
// });<|MERGE_RESOLUTION|>--- conflicted
+++ resolved
@@ -861,7 +861,6 @@
       expect(result).toStrictEqual(expected[index]);
     });
   });
-<<<<<<< HEAD
 
   it("correctly validates JSON", () => {
     const config = {
@@ -898,7 +897,9 @@
     inputs.forEach((input, index) => {
       const result = validate(config, input, DUMMY_WIDGET);
       expect(result).toStrictEqual(expected[index]);
-=======
+    });
+  });
+
   it("correctly validates array when default is given", () => {
     const inputs = [undefined, null, ""];
     const config = {
@@ -916,7 +917,6 @@
     inputs.forEach((input) => {
       const result = validate(config, input, DUMMY_WIDGET);
       expect(result).toStrictEqual(expected);
->>>>>>> c6c5e4fe
     });
   });
 });
