--- conflicted
+++ resolved
@@ -87,203 +87,11 @@
       undefined,
     ];
 
-<<<<<<< HEAD
     const expected = [
       {
         isValid: true,
         parsed:
           "https://cdn.dribbble.com/users/1787323/screenshots/4563995/dribbbe_hammer-01.png",
-=======
-          transformed: {
-            type: "area",
-            dataSource: {
-              chart: {
-                caption: "Countries With Most Oil Reserves [2017-18]",
-                subCaption: "In MMbbl = One Million barrels",
-                xAxisName: "Country",
-                yAxisName: "Reserves (MMbbl)",
-                numberSuffix: "K",
-              },
-              data: [
-                {
-                  label: "Venezuela",
-                  value: "290",
-                },
-                {
-                  label: "Saudi",
-                  value: "260",
-                },
-                {
-                  label: "Canada",
-                  value: "180",
-                },
-                {
-                  label: "Iran",
-                  value: "140",
-                },
-                {
-                  label: "Russia",
-                  value: "115",
-                },
-                {
-                  label: "UAE",
-                  value: "100",
-                },
-                {
-                  label: "US",
-                  value: "30",
-                },
-                {
-                  label: "China",
-                  value: "30",
-                },
-              ],
-            },
-          },
-        },
-      },
-      {
-        input: {
-          type: "area2d",
-          dataSource: {
-            data: [
-              {
-                label: "Venezuela",
-                value: "290",
-              },
-              {
-                label: "Saudi",
-                value: "260",
-              },
-              {
-                label: "Canada",
-                value: "180",
-              },
-              {
-                label: "Iran",
-                value: "140",
-              },
-              {
-                label: "Russia",
-                value: "115",
-              },
-              {
-                label: "UAE",
-                value: "100",
-              },
-              {
-                label: "US",
-                value: "30",
-              },
-              {
-                label: "China",
-                value: "30",
-              },
-            ],
-          },
-        },
-        output: {
-          isValid: true,
-          parsed: {
-            type: "area2d",
-            dataSource: {
-              data: [
-                {
-                  label: "Venezuela",
-                  value: "290",
-                },
-                {
-                  label: "Saudi",
-                  value: "260",
-                },
-                {
-                  label: "Canada",
-                  value: "180",
-                },
-                {
-                  label: "Iran",
-                  value: "140",
-                },
-                {
-                  label: "Russia",
-                  value: "115",
-                },
-                {
-                  label: "UAE",
-                  value: "100",
-                },
-                {
-                  label: "US",
-                  value: "30",
-                },
-                {
-                  label: "China",
-                  value: "30",
-                },
-              ],
-            },
-          },
-
-          transformed: {
-            type: "area2d",
-            dataSource: {
-              data: [
-                {
-                  label: "Venezuela",
-                  value: "290",
-                },
-                {
-                  label: "Saudi",
-                  value: "260",
-                },
-                {
-                  label: "Canada",
-                  value: "180",
-                },
-                {
-                  label: "Iran",
-                  value: "140",
-                },
-                {
-                  label: "Russia",
-                  value: "115",
-                },
-                {
-                  label: "UAE",
-                  value: "100",
-                },
-                {
-                  label: "US",
-                  value: "30",
-                },
-                {
-                  label: "China",
-                  value: "30",
-                },
-              ],
-            },
-          },
-        },
-      },
-      {
-        input: {
-          type: undefined,
-          dataSource: undefined,
-        },
-        output: {
-          isValid: false,
-          message:
-            'This value does not evaluate to type "{type: string, dataSource: { chart: object, data: Array<{label: string, value: number}>}}"',
-          parsed: {
-            type: undefined,
-            dataSource: undefined,
-          },
-          transformed: {
-            type: undefined,
-            dataSource: undefined,
-          },
-        },
->>>>>>> 93ec3c17
       },
       {
         isValid: true,
@@ -491,220 +299,36 @@
   });
 });
 
-describe("Rating widget : defaultRate", () => {
-  const validator = VALIDATORS.RATE_DEFAULT_RATE;
-  it("An input is not a number", () => {
-    const cases = [
-      {
-        input: undefined,
-        output: {
-          isValid: false,
-          parsed: 0,
-          message: 'This value does not evaluate to type "number"',
-        },
-      },
-      {
-        input: "",
-        output: {
-          isValid: true,
-          parsed: 0,
-        },
-      },
-      {
-        input: "string",
-        output: {
-          isValid: false,
-          parsed: 0,
-          message: 'This value does not evaluate to type "number"',
-        },
-      },
-    ];
-    for (const testCase of cases) {
-      const response = validator(testCase.input, DUMMY_WIDGET, {});
-      expect(response).toStrictEqual(testCase.output);
-    }
-  });
-
-  it("An input is a number & maxCount", () => {
-    const cases = [
-      {
-        input: 3,
-        output: {
-          isValid: true,
-          parsed: 3,
-        },
-      },
-      {
-        input: 5,
-        output: {
-          isValid: true,
-          parsed: 5,
-        },
-      },
-      {
-        input: 6,
-        output: {
-          isValid: false,
-          parsed: 6,
-          message: "This value must be less than or equal to max count",
-        },
-      },
-    ];
-    for (const testCase of cases) {
-      const response = validator(
-        testCase.input,
-        { ...DUMMY_WIDGET, maxCount: 5 },
-        {},
-      );
-      expect(response).toStrictEqual(testCase.output);
-    }
-  });
-
-  it("An input is a number & isAllowedHalf=true", () => {
-    const cases = [
-      {
-        input: 3,
-        output: {
-          isValid: true,
-          parsed: 3,
-        },
-      },
-      {
-        input: 3.5,
-        output: {
-          isValid: true,
-          parsed: 3.5,
-        },
-      },
-    ];
-    for (const testCase of cases) {
-      const response = validator(
-        testCase.input,
-        { ...DUMMY_WIDGET, isAllowHalf: true },
-        {},
-      );
-      expect(response).toStrictEqual(testCase.output);
-    }
-  });
-
-  it("An input is a number & isAllowedHalf=false", () => {
-    const cases = [
-      {
-        input: 3,
-        output: {
-          isValid: true,
-          parsed: 3,
-        },
-      },
-      {
-        input: 3.5,
-        output: {
-          isValid: false,
-          parsed: 3.5,
-          message: `This value can be a decimal onlf if 'Allow half' is true`,
-        },
-      },
-    ];
-    for (const testCase of cases) {
-      const response = validator(
-        testCase.input,
-        { ...DUMMY_WIDGET, isAllowHalf: false },
-        {},
-      );
-      expect(response).toStrictEqual(testCase.output);
-    }
-  });
-});
-
-describe("Rating widget : maxCount", () => {
-  const validator = VALIDATORS.RATE_MAX_COUNT;
-  it("An input is not a number", () => {
-    const cases = [
-      {
-        input: undefined,
-        output: {
-          isValid: false,
-          parsed: 0,
-          message: 'This value does not evaluate to type "number"',
-        },
-      },
-      {
-        input: "",
-        output: {
-          isValid: true,
-          parsed: 0,
-        },
-      },
-      {
-        input: "string",
-        output: {
-          isValid: false,
-          parsed: 0,
-          message: 'This value does not evaluate to type "number"',
-        },
-      },
-    ];
-    for (const testCase of cases) {
-      const response = validator(testCase.input, DUMMY_WIDGET, {});
-      expect(response).toStrictEqual(testCase.output);
-    }
-  });
-
-  it("An input is a number, should be an integer", () => {
-    const cases = [
-      {
-        input: 3,
-        output: {
-          isValid: true,
-          parsed: 3,
-        },
-      },
-      {
-        input: 3.5,
-        output: {
-          isValid: false,
-          parsed: 3.5,
-          message: "This value must be integer",
-        },
-      },
-    ];
-    for (const testCase of cases) {
-      const response = validator(testCase.input, DUMMY_WIDGET, {});
-      expect(response).toStrictEqual(testCase.output);
-    }
-  });
-});
-
-describe("Color Picker Text validator", () => {
-  const validator = VALIDATORS.COLOR_PICKER_TEXT;
-  const inputs = [
-    "#e0e0e0",
-    "rgb(200,200,200)",
-    "{{Text2.text}}",
-    "<p>red</p>",
-  ];
-  const expected = [
-    {
-      isValid: true,
-      parsed: "#e0e0e0",
-    },
-    {
-      isValid: true,
-      parsed: "rgb(200,200,200)",
-    },
-    {
-      isValid: false,
-      parsed: "",
-      message: "This value does not evaluate to type: text",
-    },
-    {
-      isValid: false,
-      parsed: "",
-      message: "This value does not evaluate to type: text",
-    },
-  ];
-  inputs.forEach((input, index) => {
-    const response = validator(input, DUMMY_WIDGET);
-    expect(response).toStrictEqual(expected[index]);
-  });
-});+// describe("Color Picker Text validator", () => {
+//   const validator = VALIDATORS.COLOR_PICKER_TEXT;
+//   const inputs = [
+//     "#e0e0e0",
+//     "rgb(200,200,200)",
+//     "{{Text2.text}}",
+//     "<p>red</p>",
+//   ];
+//   const expected = [
+//     {
+//       isValid: true,
+//       parsed: "#e0e0e0",
+//     },
+//     {
+//       isValid: true,
+//       parsed: "rgb(200,200,200)",
+//     },
+//     {
+//       isValid: false,
+//       parsed: "",
+//       message: "This value does not evaluate to type: text",
+//     },
+//     {
+//       isValid: false,
+//       parsed: "",
+//       message: "This value does not evaluate to type: text",
+//     },
+//   ];
+//   inputs.forEach((input, index) => {
+//     const response = validator(input, DUMMY_WIDGET);
+//     expect(response).toStrictEqual(expected[index]);
+//   });
+// });