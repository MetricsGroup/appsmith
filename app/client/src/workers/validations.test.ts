--- conflicted
+++ resolved
@@ -59,7 +59,6 @@
       expect(response).toStrictEqual(testCase.output);
     }
   });
-<<<<<<< HEAD
   it("Correctly validates image string", () => {
     const input =
       "https://cdn.dribbble.com/users/1787323/screenshots/4563995/dribbbe_hammer-01.png";
@@ -75,9 +74,6 @@
     };
     expect(result).toStrictEqual(expectedResult);
   });
-=======
-
->>>>>>> 806574a0
   it("Correctly validates page number", () => {
     const input = [0, -1, undefined, null, 2, "abcd", [], ""];
     const expected = [1, 1, 1, 1, 2, 1, 1, 1];
