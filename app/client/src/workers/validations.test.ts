import { validate, WIDGET_TYPE_VALIDATION_ERROR } from "workers/validations";
import { WidgetProps } from "widgets/BaseWidget";
<<<<<<< HEAD
import { RenderModes } from "constants/WidgetConstants";
=======
import { RenderModes, WidgetTypes } from "constants/WidgetConstants";
import { ValidationTypes } from "constants/WidgetValidation";
>>>>>>> 9dbb1674
import moment from "moment";

const DUMMY_WIDGET: WidgetProps = {
  bottomRow: 0,
  isLoading: false,
  leftColumn: 0,
  parentColumnSpace: 0,
  parentRowSpace: 0,
  renderMode: RenderModes.CANVAS,
  rightColumn: 0,
  topRow: 0,
  type: "SKELETON_WIDGET",
  version: 2,
  widgetId: "",
  widgetName: "",
};

describe("Validate Validators", () => {
  it("correctly validates text", () => {
    const validation = {
      type: ValidationTypes.TEXT,
      params: {
        required: true,
        default: "abc",
        allowedValues: ["abc", "123", "mno", "test"],
      },
    };
    const inputs = ["abc", "xyz", undefined, null, {}, [], 123];
    const expected = [
      {
        isValid: true,
        parsed: "abc",
      },
      {
        isValid: false,
        parsed: "abc",
        message: "Value is not allowed",
      },
      {
        isValid: false,
        parsed: "abc",
        message: `${WIDGET_TYPE_VALIDATION_ERROR} "string"`,
      },
      {
        isValid: false,
        parsed: "abc",
        message: `${WIDGET_TYPE_VALIDATION_ERROR} "string"`,
      },
      {
        isValid: false,
        parsed: "{}",
        message: `${WIDGET_TYPE_VALIDATION_ERROR} "string"`,
      },
      {
        isValid: false,
        parsed: "[]",
        message: `${WIDGET_TYPE_VALIDATION_ERROR} "string"`,
      },
      {
        isValid: true,
        parsed: "123",
      },
    ];
    inputs.forEach((input, index) => {
      const result = validate(validation, input, DUMMY_WIDGET);
      expect(result).toStrictEqual(expected[index]);
    });
  });

  it("correctly validates image url", () => {
    const config = {
      type: ValidationTypes.IMAGE_URL,
      params: {
        default:
          "https://cdn.dribbble.com/users/1787323/screenshots/4563995/dribbbe_hammer-01.png",
        required: true,
      },
    };

    const inputs = [
      "https://cdn.dribbble.com/users/1787323/screenshots/4563995/dribbbe_hammer-01.png",
      "/9j/4AAQSkZJRgABAQAAAQABAAD/2wBDAAUDBAQEAwUEBAQFBQUGBwwIBwcHBw8LCwkMEQ8SEhEPERETFhwXExQaFRERGCEYGh0dHx8fExciJCIeJBweHx7/2wBDAQUFBQcGBw4ICA4eFBEUHh4eHh4eHh4eHh4eHh4eHh4eHh4eHh4eHh4eHh4eHh4eHh4eHh4eHh4eHh4eHh4eHh7/wAARCAAKAAoDASIAAhEBAxEB/8QAFwAAAwEAAAAAAAAAAAAAAAAAAQUGCP/EACAQAAICAgICAwAAAAAAAAAAAAECAwUEEQAhBkESFSL/xAAVAQEBAAAAAAAAAAAAAAAAAAAFBv/EABwRAQAABwEAAAAAAAAAAAAAAAEAAgMEBREhQf/aAAwDAQACEQMRAD8A0nU5V9i+Q5/3NREaEpElc+NjGaVm1+iwQEhfe2A0ffIC5trSK3zYo8+dETIdVUMdABjocF9Z2UV1lRRWGXHGsxVVWZgAO+gN8WMSzFmPyYnZJ7JPAchcNQA5qKvEWktFmme7DyP/2Q==",
      "data:image/jpeg;base64,/9j/4AAQSkZJRgABAQAAAQABAAD/2wBDAAUDBAQEAwUEBAQFBQUGBwwIBwcHBw8LCwkMEQ8SEhEPERETFhwXExQaFRERGCEYGh0dHx8fExciJCIeJBweHx7/2wBDAQUFBQcGBw4ICA4eFBEUHh4eHh4eHh4eHh4eHh4eHh4eHh4eHh4eHh4eHh4eHh4eHh4eHh4eHh4eHh4eHh4eHh7/wAARCAAKAAoDASIAAhEBAxEB/8QAFwAAAwEAAAAAAAAAAAAAAAAAAQUGCP/EACAQAAICAgICAwAAAAAAAAAAAAECAwUEEQAhBkESFSL/xAAVAQEBAAAAAAAAAAAAAAAAAAAFBv/EABwRAQAABwEAAAAAAAAAAAAAAAEAAgMEBREhQf/aAAwDAQACEQMRAD8A0nU5V9i+Q5/3NREaEpElc+NjGaVm1+iwQEhfe2A0ffIC5trSK3zYo8+dETIdVUMdABjocF9Z2UV1lRRWGXHGsxVVWZgAO+gN8WMSzFmPyYnZJ7JPAchcNQA5qKvEWktFmme7DyP/2Q==",
      undefined,
    ];

    const expected = [
      {
        isValid: true,
        parsed:
          "https://cdn.dribbble.com/users/1787323/screenshots/4563995/dribbbe_hammer-01.png",
      },
      {
        isValid: true,
        parsed:
          "data:image/png;base64,/9j/4AAQSkZJRgABAQAAAQABAAD/2wBDAAUDBAQEAwUEBAQFBQUGBwwIBwcHBw8LCwkMEQ8SEhEPERETFhwXExQaFRERGCEYGh0dHx8fExciJCIeJBweHx7/2wBDAQUFBQcGBw4ICA4eFBEUHh4eHh4eHh4eHh4eHh4eHh4eHh4eHh4eHh4eHh4eHh4eHh4eHh4eHh4eHh4eHh4eHh7/wAARCAAKAAoDASIAAhEBAxEB/8QAFwAAAwEAAAAAAAAAAAAAAAAAAQUGCP/EACAQAAICAgICAwAAAAAAAAAAAAECAwUEEQAhBkESFSL/xAAVAQEBAAAAAAAAAAAAAAAAAAAFBv/EABwRAQAABwEAAAAAAAAAAAAAAAEAAgMEBREhQf/aAAwDAQACEQMRAD8A0nU5V9i+Q5/3NREaEpElc+NjGaVm1+iwQEhfe2A0ffIC5trSK3zYo8+dETIdVUMdABjocF9Z2UV1lRRWGXHGsxVVWZgAO+gN8WMSzFmPyYnZJ7JPAchcNQA5qKvEWktFmme7DyP/2Q==",
      },
      {
        isValid: true,
        parsed:
          "data:image/jpeg;base64,/9j/4AAQSkZJRgABAQAAAQABAAD/2wBDAAUDBAQEAwUEBAQFBQUGBwwIBwcHBw8LCwkMEQ8SEhEPERETFhwXExQaFRERGCEYGh0dHx8fExciJCIeJBweHx7/2wBDAQUFBQcGBw4ICA4eFBEUHh4eHh4eHh4eHh4eHh4eHh4eHh4eHh4eHh4eHh4eHh4eHh4eHh4eHh4eHh4eHh4eHh7/wAARCAAKAAoDASIAAhEBAxEB/8QAFwAAAwEAAAAAAAAAAAAAAAAAAQUGCP/EACAQAAICAgICAwAAAAAAAAAAAAECAwUEEQAhBkESFSL/xAAVAQEBAAAAAAAAAAAAAAAAAAAFBv/EABwRAQAABwEAAAAAAAAAAAAAAAEAAgMEBREhQf/aAAwDAQACEQMRAD8A0nU5V9i+Q5/3NREaEpElc+NjGaVm1+iwQEhfe2A0ffIC5trSK3zYo8+dETIdVUMdABjocF9Z2UV1lRRWGXHGsxVVWZgAO+gN8WMSzFmPyYnZJ7JPAchcNQA5qKvEWktFmme7DyP/2Q==",
      },
      {
        isValid: false,
        parsed:
          "https://cdn.dribbble.com/users/1787323/screenshots/4563995/dribbbe_hammer-01.png",
        message: `${WIDGET_TYPE_VALIDATION_ERROR}: base64 string or data uri or URL`,
      },
    ];

    inputs.forEach((input, index) => {
      const result = validate(config, input, DUMMY_WIDGET);
      expect(result).toStrictEqual(expected[index]);
    });
  });

  it("correctly validates number", () => {
    const config = {
      type: ValidationTypes.NUMBER,
      params: {
        required: true,
        min: 100,
        max: 200,
        default: 150,
      },
    };
    const inputs = [120, 90, 220, undefined, {}, [], "120"];
    const expected = [
      {
        isValid: true,
        parsed: 120,
      },
      {
        isValid: false,
        parsed: 90,
        message: "Minimum allowed value: 100",
      },
      {
        isValid: false,
        parsed: 220,
        message: "Maximum allowed value: 200",
      },
      {
        isValid: false,
        parsed: 150,
        message: "This value is required",
      },
      {
        isValid: false,
        parsed: 150,
        message: `${WIDGET_TYPE_VALIDATION_ERROR} "number"`,
      },
      {
        isValid: false,
        parsed: 150,
        message: `${WIDGET_TYPE_VALIDATION_ERROR} "number"`,
      },
      {
        isValid: true,
        parsed: 120,
      },
    ];
    inputs.forEach((input, index) => {
      const result = validate(config, input, DUMMY_WIDGET);
      expect(result).toStrictEqual(expected[index]);
    });
  });

  it("correctly validates boolean", () => {
    const config = {
      type: ValidationTypes.BOOLEAN,
      params: {
        default: false,
        required: true,
      },
    };
    const inputs = ["123", undefined, false, true, [], {}, "true", "false"];
    const expected = [
      {
        isValid: false,
        message: `${WIDGET_TYPE_VALIDATION_ERROR} "boolean"`,
        parsed: false,
      },
      {
        isValid: false,
        message: `${WIDGET_TYPE_VALIDATION_ERROR} "boolean"`,
        parsed: false,
      },
      {
        isValid: true,
        parsed: false,
      },
      {
        isValid: true,
        parsed: true,
      },
      {
        isValid: false,
        message: `${WIDGET_TYPE_VALIDATION_ERROR} "boolean"`,
        parsed: false,
      },
      {
        isValid: false,
        message: `${WIDGET_TYPE_VALIDATION_ERROR} "boolean"`,
        parsed: false,
      },
      {
        isValid: true,
        parsed: true,
      },
      {
        isValid: true,
        parsed: false,
      },
    ];

    inputs.forEach((input, index) => {
      const result = validate(config, input, DUMMY_WIDGET);
      expect(result).toStrictEqual(expected[index]);
    });
  });

  it("correctly validates object", () => {
    const config = {
      type: ValidationTypes.OBJECT,
      params: {
        required: true,
        default: { key1: 120, key2: "abc" },
        allowedKeys: [
          {
            name: "key1",
            type: ValidationTypes.NUMBER,
            params: {
              default: 120,
            },
          },
          {
            name: "key2",
            type: ValidationTypes.TEXT,
            params: {
              default: "abc",
              allowedValues: ["abc", "mnop"],
            },
          },
        ],
      },
    };
    const inputs = [
      { key1: 100, key2: "mnop" },
      `{ "key1": 100, "key2": "mnop" }`,
      { key3: "abc", key1: 30 },
      undefined,
      [],
      { key1: [], key2: "abc" },
      { key1: 120, key2: {} },
    ];

    const expected = [
      {
        isValid: true,
        parsed: { key1: 100, key2: "mnop" },
      },
      {
        isValid: true,
        parsed: { key1: 100, key2: "mnop" },
      },
      {
        isValid: true,
        parsed: { key1: 30, key3: "abc" },
      },
      {
        isValid: false,
        parsed: { key1: 120, key2: "abc" },
        message: `${WIDGET_TYPE_VALIDATION_ERROR}: Object`,
      },
      {
        isValid: false,
        parsed: { key1: 120, key2: "abc" },
        message: `${WIDGET_TYPE_VALIDATION_ERROR}: Object`,
      },
      {
        isValid: false,
        parsed: { key1: 120, key2: "abc" },
        message: `Value of key: key1 is invalid: This value does not evaluate to type \"number\"`,
      },
      {
        isValid: false,
        parsed: { key1: 120, key2: "abc" },
        message: `Value of key: key2 is invalid: This value does not evaluate to type "string"`,
      },
    ];
    inputs.forEach((input, index) => {
      const result = validate(config, input, DUMMY_WIDGET);
      expect(result).toStrictEqual(expected[index]);
    });
  });

  it("correctly validates array", () => {
    const inputs = [
      ["a", "b", "c"],
      ["m", "n", "b"],
      ["p", "r", "q"],
      [],
      {},
      undefined,
      null,
      "ABC",
      `["a", "b", "c"]`,
      '{ "key": "value" }',
    ];
    const config = {
      type: ValidationTypes.ARRAY,
      params: {
        required: true,
        children: {
          type: ValidationTypes.TEXT,
          params: {
            required: true,
            allowedValues: ["a", "b", "c", "n", "m", "p", "r"],
          },
        },
      },
    };
    const expected = [
      {
        isValid: true,
        parsed: ["a", "b", "c"],
        message: "",
      },
      {
        isValid: true,
        parsed: ["m", "n", "b"],
        message: "",
      },
      {
        isValid: false,
        parsed: ["p", "r", "q"],
        message: "Invalid entry at index: 2. Value is not allowed",
      },
      {
        isValid: true,
        parsed: [],
        message: "",
      },
      {
        isValid: false,
        parsed: [],
        message: "This value does not evaluate to type Array",
      },
      {
        isValid: false,
        parsed: [],
        message:
          "This property is required for the widget to function correctly",
      },
      {
        isValid: false,
        parsed: [],
        message:
          "This property is required for the widget to function correctly",
      },
      {
        isValid: false,
        parsed: [],
        message: "This value does not evaluate to type Array",
      },
      {
        isValid: true,
        parsed: ["a", "b", "c"],
        message: "",
      },
      {
        isValid: false,
        parsed: [],
        message: "This value does not evaluate to type Array",
      },
    ];
    inputs.forEach((input, index) => {
      const result = validate(config, input, DUMMY_WIDGET);
      expect(result).toStrictEqual(expected[index]);
    });
  });

  it("correctly validates date iso string", () => {
    const defaultLocalDate = moment().toISOString(true);
    const defaultDate = moment().toISOString();
    const inputs = [
      defaultDate,
      defaultLocalDate,
      "2021-08-08",
      undefined,
      null,
    ];

    const config = {
      type: ValidationTypes.DATE_ISO_STRING,
      params: {
        required: true,
        default: defaultDate,
      },
    };

    const expected = [
      {
        isValid: true,
        parsed: defaultDate,
      },
      {
        isValid: true,
        parsed: defaultLocalDate,
      },
      {
        isValid: true,
        parsed: moment("2021-08-08").toISOString(true),
      },
      {
        isValid: false,
        parsed: defaultDate,
        message: "This value does not evaluate to type: ISO 8601 date string",
      },
      {
        isValid: false,
        parsed: defaultDate,
        message: "This value does not evaluate to type: ISO 8601 date string",
      },
    ];

    inputs.forEach((input, index) => {
      const result = validate(config, input, DUMMY_WIDGET);
      expect(result).toStrictEqual(expected[index]);
    });
  });

  it("correctly validates object array", () => {
    const inputs = [
      [
        { apple: 1 },
        { orange: 2, mango: "fruit", watermelon: false },
        { banana: 3 },
      ],
      `[{ "apple": 1, "orange": 2, "mango": "fruit", "watermelon": false }]`,
      {},
      undefined,
      null,
      [],
    ];

    const config = {
      type: ValidationTypes.OBJECT_ARRAY,
      params: {
        required: true,
        default: [{ id: 1, name: "alpha" }],
      },
    };

    const expected = [
      {
        isValid: true,
        parsed: [
          { apple: 1 },
          { orange: 2, mango: "fruit", watermelon: false },
          { banana: 3 },
        ],
      },
      {
        isValid: true,
        parsed: [{ apple: 1, orange: 2, mango: "fruit", watermelon: false }],
      },
      {
        isValid: false,
        parsed: [{ id: 1, name: "alpha" }],
        message: "This value does not evaluate to type Array of objects",
      },
      {
        isValid: false,
        parsed: [{ id: 1, name: "alpha" }],
        message: "This value does not evaluate to type Array of objects",
      },
      {
        isValid: false,
        parsed: [{ id: 1, name: "alpha" }],
        message: "This value does not evaluate to type Array of objects",
      },
      {
        isValid: false,
        parsed: [{ id: 1, name: "alpha" }],
        message: "This value does not evaluate to type Array of objects",
      },
    ];

    inputs.forEach((input, index) => {
      const result = validate(config, input, DUMMY_WIDGET);
      expect(result).toStrictEqual(expected[index]);
    });
  });

  it("correctly validates safe URL", () => {
    const config = {
      type: ValidationTypes.SAFE_URL,
      params: {
        default: "https://wikipedia.org",
      },
    };
    const inputs = [
      "https://wikipedia.org",
      "data:image/png;base64,iVBORw0KGgoAAAANSUhEUgAAAAUAAAAFCAYAAACNbyblAAAAHElEQVQI12P4//8/w38GIAXDIBKE0DHxgljNBAAO9TXL0Y4OHwAAAABJRU5ErkJggg==",
      "javascript:alert(document.cookie)",
      "data:text/html,<svg onload=alert(1)>",
    ];
    const expected = [
      {
        isValid: true,
        parsed: "https://wikipedia.org",
      },
      {
        isValid: true,
        parsed:
          "data:image/png;base64,iVBORw0KGgoAAAANSUhEUgAAAAUAAAAFCAYAAACNbyblAAAAHElEQVQI12P4//8/w38GIAXDIBKE0DHxgljNBAAO9TXL0Y4OHwAAAABJRU5ErkJggg==",
      },
      {
        isValid: false,
        message: `${WIDGET_TYPE_VALIDATION_ERROR}: URL`,
        parsed: "https://wikipedia.org",
      },
      {
        isValid: false,
        message: `${WIDGET_TYPE_VALIDATION_ERROR}: URL`,
        parsed: "https://wikipedia.org",
      },
    ];

    inputs.forEach((input, index) => {
      const result = validate(config, input, DUMMY_WIDGET);
      expect(result).toStrictEqual(expected[index]);
    });
  });
});

// describe("Color Picker Text validator", () => {
//   const validator = VALIDATORS.COLOR_PICKER_TEXT;
//   const inputs = [
//     "#e0e0e0",
//     "rgb(200,200,200)",
//     "{{Text2.text}}",
//     "<p>red</p>",
//   ];
//   const expected = [
//     {
//       isValid: true,
//       parsed: "#e0e0e0",
//     },
//     {
//       isValid: true,
//       parsed: "rgb(200,200,200)",
//     },
//     {
//       isValid: false,
//       parsed: "",
//       message: "This value does not evaluate to type: text",
//     },
//     {
//       isValid: false,
//       parsed: "",
//       message: "This value does not evaluate to type: text",
//     },
//   ];
//   inputs.forEach((input, index) => {
//     const response = validator(input, DUMMY_WIDGET);
//     expect(response).toStrictEqual(expected[index]);
//   });
// });<|MERGE_RESOLUTION|>--- conflicted
+++ resolved
@@ -1,11 +1,7 @@
 import { validate, WIDGET_TYPE_VALIDATION_ERROR } from "workers/validations";
 import { WidgetProps } from "widgets/BaseWidget";
-<<<<<<< HEAD
 import { RenderModes } from "constants/WidgetConstants";
-=======
-import { RenderModes, WidgetTypes } from "constants/WidgetConstants";
 import { ValidationTypes } from "constants/WidgetValidation";
->>>>>>> 9dbb1674
 import moment from "moment";
 
 const DUMMY_WIDGET: WidgetProps = {
