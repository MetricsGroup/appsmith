import {
  DependencyMap,
  EvalError,
  EvalErrorTypes,
  getDynamicBindings,
  getEntityDynamicBindingPathList,
  getEvalErrorPath,
  getEvalValuePath,
  isChildPropertyPath,
  isPathADynamicBinding,
  isPathADynamicTrigger,
  PropertyEvaluationErrorType,
} from "utils/DynamicBindingUtils";
import { WidgetTypeConfigMap } from "utils/WidgetFactory";
import {
  DataTree,
  DataTreeAction,
  DataTreeEntity,
  DataTreeObjectEntity,
  DataTreeWidget,
  ENTITY_TYPE,
  EvaluationSubstitutionType,
  DataTreeJSAction,
} from "entities/DataTree/dataTreeFactory";
import {
  addDependantsOfNestedPropertyPaths,
  addErrorToEntityProperty,
  convertPathToString,
  CrashingError,
  DataTreeDiff,
  DataTreeDiffEvent,
  getAllPaths,
  getEntityNameAndPropertyPath,
  getImmediateParentsOfPropertyPaths,
  getValidatedTree,
  makeParentsDependOnChildren,
  removeFunctions,
  translateDiffEventToDataTreeDiffEvent,
  trimDependantChangePaths,
  validateWidgetProperty,
  isDynamicLeaf,
  isWidget,
  isAction,
  isJSAction,
} from "workers/evaluationUtils";
import _ from "lodash";
import { applyChange, Diff, diff } from "deep-diff";
import toposort from "toposort";
import equal from "fast-deep-equal/es6";
import {
  EXECUTION_PARAM_KEY,
  EXECUTION_PARAM_REFERENCE_REGEX,
} from "constants/AppsmithActionConstants/ActionConstants";
import { DATA_BIND_REGEX } from "constants/BindingsConstants";
import evaluate, { EvalResult, evaluateAsync } from "workers/evaluate";
import { substituteDynamicBindingWithValues } from "workers/evaluationSubstitution";
import { Severity } from "entities/AppsmithConsole";

export default class DataTreeEvaluator {
  dependencyMap: DependencyMap = {};
  sortedDependencies: Array<string> = [];
  inverseDependencyMap: DependencyMap = {};
  widgetConfigMap: WidgetTypeConfigMap = {};
  evalTree: DataTree = {};
  allKeys: Record<string, true> = {};
  oldUnEvalTree: DataTree = {};
  errors: EvalError[] = [];
  resolvedFunctions: Record<string, any> = {};
  parsedValueCache: Map<
    string,
    {
      value: any;
      version: number;
    }
  > = new Map();
  logs: any[] = [];

  constructor(widgetConfigMap: WidgetTypeConfigMap) {
    this.widgetConfigMap = widgetConfigMap;
  }

  createFirstTree(unEvalTree: DataTree): DataTree {
    const totalStart = performance.now();
    // Create dependency map
    const createDependencyStart = performance.now();
    this.dependencyMap = this.createDependencyMap(unEvalTree);
    const createDependencyEnd = performance.now();
    // Sort
    const sortDependenciesStart = performance.now();
    this.sortedDependencies = this.sortDependencies(this.dependencyMap);
    const sortDependenciesEnd = performance.now();
    // Inverse
    this.inverseDependencyMap = this.getInverseDependencyTree();
    // Evaluate
    const localUnEvalTree = JSON.parse(JSON.stringify(unEvalTree));
    // this.resolvedFunctions = {};
    this.resolveJSActionsFirstTree(localUnEvalTree);
    const evaluateStart = performance.now();
    const evaluatedTree = this.evaluateTree(
      unEvalTree,
      this.resolvedFunctions,
      this.sortedDependencies,
    );
    const evaluateEnd = performance.now();
    // Validate Widgets
    const validateStart = performance.now();
    this.evalTree = getValidatedTree(evaluatedTree);
    const validateEnd = performance.now();

    this.oldUnEvalTree = unEvalTree;
    const totalEnd = performance.now();
    const timeTakenForFirstTree = {
      total: (totalEnd - totalStart).toFixed(2),
      createDependencies: (createDependencyEnd - createDependencyStart).toFixed(
        2,
      ),
      sortDependencies: (sortDependenciesEnd - sortDependenciesStart).toFixed(
        2,
      ),
      evaluate: (evaluateEnd - evaluateStart).toFixed(2),
      validate: (validateEnd - validateStart).toFixed(2),
      dependencies: {
        map: JSON.parse(JSON.stringify(this.dependencyMap)),
        inverseMap: JSON.parse(JSON.stringify(this.inverseDependencyMap)),
        sortedList: JSON.parse(JSON.stringify(this.sortedDependencies)),
      },
    };
    this.logs.push({ timeTakenForFirstTree });
    return this.evalTree;
  }

  updateDataTree(
    unEvalTree: DataTree,
  ): {
    evaluationOrder: string[];
    unEvalUpdates: DataTreeDiff[];
  } {
    // const localUnEvalTree = JSON.parse(JSON.stringify(unEvalTree));
    const localUnEvalTree = Object.assign({}, unEvalTree);
    const totalStart = performance.now();
    // Calculate diff
    const diffCheckTimeStart = performance.now();
    const differences: Diff<DataTree, DataTree>[] =
      diff(this.oldUnEvalTree, localUnEvalTree) || [];
    // Since eval tree is listening to possible events that dont cause differences
    // We want to check if no diffs are present and bail out early
    if (differences.length === 0) {
      return {
        evaluationOrder: [],
        unEvalUpdates: [],
      };
    }
    const translatedDiffs = _.flatten(
      differences.map((diff) =>
        translateDiffEventToDataTreeDiffEvent(diff, localUnEvalTree),
      ),
    );
    this.logs.push({ differences, translatedDiffs });
    const diffCheckTimeStop = performance.now();
    // Check if dependencies have changed
    const updateDependenciesStart = performance.now();

    this.logs.push({ differences: _.cloneDeep(differences), translatedDiffs });

    // Find all the paths that have changed as part of the difference and update the
    // global dependency map if an existing dynamic binding has now become legal
    const {
      dependenciesOfRemovedPaths,
      removedPaths,
    } = this.updateDependencyMap(translatedDiffs, localUnEvalTree);
    const updateDependenciesStop = performance.now();

    const calculateSortOrderStart = performance.now();

    const subTreeSortOrder: string[] = this.calculateSubTreeSortOrder(
      differences,
      dependenciesOfRemovedPaths,
      removedPaths,
      localUnEvalTree,
    );

    const calculateSortOrderStop = performance.now();

    // Evaluate
    const evalStart = performance.now();

    // Remove anything from the sort order that is not a dynamic leaf since only those need evaluation
    const evaluationOrder = subTreeSortOrder.filter((propertyPath) => {
      // We are setting all values from our uneval tree to the old eval tree we have
      // So that the actual uneval value can be evaluated
      if (isDynamicLeaf(localUnEvalTree, propertyPath)) {
        const unEvalPropValue = _.get(localUnEvalTree, propertyPath);
        const evalPropValue = _.get(this.evalTree, propertyPath);
        if (!_.isFunction(evalPropValue)) {
          _.set(this.evalTree, propertyPath, unEvalPropValue);
        }
        return true;
      }
      return false;
    });
    this.resolveJSActions(translatedDiffs, localUnEvalTree, this.oldUnEvalTree);
    this.logs.push({
      sortedDependencies: this.sortedDependencies,
      inverse: this.inverseDependencyMap,
      updatedDependencyMap: this.dependencyMap,
      evaluationOrder: evaluationOrder,
    });

    // Remove any deleted paths from the eval tree
    removedPaths.forEach((removedPath) => {
      _.unset(this.evalTree, removedPath);
    });
    const newEvalTree = this.evaluateTree(
      this.evalTree,
      this.resolvedFunctions,
      evaluationOrder,
    );
    const evalStop = performance.now();

    const evalTreeDiffsStart = performance.now();

    const evalTreeDiffsStop = performance.now();

    const totalEnd = performance.now();
    // TODO: For some reason we are passing some reference which are getting mutated.
    // Need to check why big api responses are getting split between two eval runs
    this.oldUnEvalTree = unEvalTree;
    this.evalTree = newEvalTree;
    const timeTakenForSubTreeEval = {
      total: (totalEnd - totalStart).toFixed(2),
      findDifferences: (diffCheckTimeStop - diffCheckTimeStart).toFixed(2),
      findEvalDifferences: (evalTreeDiffsStop - evalTreeDiffsStart).toFixed(2),
      updateDependencies: (
        updateDependenciesStop - updateDependenciesStart
      ).toFixed(2),
      calculateSortOrder: (
        calculateSortOrderStop - calculateSortOrderStart
      ).toFixed(2),
      evaluate: (evalStop - evalStart).toFixed(2),
    };
    this.logs.push({ timeTakenForSubTreeEval });
    return {
      evaluationOrder,
      unEvalUpdates: translatedDiffs,
    };
  }

  getCompleteSortOrder(
    changes: Array<string>,
    inverseMap: DependencyMap,
  ): Array<string> {
    let finalSortOrder: Array<string> = [];
    let computeSortOrder = true;
    // Initialize parents with the current sent of property paths that need to be evaluated
    let parents = changes;
    let subSortOrderArray: Array<string>;
    while (computeSortOrder) {
      // Get all the nodes that would be impacted by the evaluation of the nodes in parents array in sorted order
      subSortOrderArray = this.getEvaluationSortOrder(parents, inverseMap);

      // Add all the sorted nodes in the final list
      finalSortOrder = [...finalSortOrder, ...subSortOrderArray];

      parents = getImmediateParentsOfPropertyPaths(subSortOrderArray);
      // If we find parents of the property paths in the sorted array, we should continue finding all the nodes dependent
      // on the parents
      computeSortOrder = parents.length > 0;
    }

    // Remove duplicates from this list. Since we explicitly walk down the tree and implicitly (by fetching parents) walk
    // up the tree, there are bound to be many duplicates.
    const uniqueKeysInSortOrder = new Set(finalSortOrder);

    // if a property path evaluation gets triggered by diff top order changes
    // this could lead to incorrect sort order in spite of the bfs traversal
    const sortOrderPropertyPaths: string[] = [];
    this.sortedDependencies.forEach((path) => {
      if (uniqueKeysInSortOrder.has(path)) {
        sortOrderPropertyPaths.push(path);
        // remove from the uniqueKeysInSortOrder
        uniqueKeysInSortOrder.delete(path);
      }
    });
    // Add any remaining paths in the uniqueKeysInSortOrder
    const completeSortOrder = [
      ...Array.from(uniqueKeysInSortOrder),
      ...sortOrderPropertyPaths,
    ];

    //Trim this list to now remove the property paths which are simply entity names
    const finalSortOrderArray: Array<string> = [];
    completeSortOrder.forEach((propertyPath) => {
      const lastIndexOfDot = propertyPath.lastIndexOf(".");
      // Only do this for property paths and not the entity themselves
      if (lastIndexOfDot !== -1) {
        finalSortOrderArray.push(propertyPath);
      }
    });

    return finalSortOrderArray;
  }

  getEvaluationSortOrder(
    changes: Array<string>,
    inverseMap: DependencyMap,
  ): Array<string> {
    const sortOrder: Array<string> = [...changes];
    let iterator = 0;
    while (iterator < sortOrder.length) {
      // Find all the nodes who are to be evaluated when sortOrder[iterator] changes
      const newNodes = inverseMap[sortOrder[iterator]];

      // If we find more nodes that would be impacted by the evaluation of the node being investigated
      // we add these to the sort order.
      if (newNodes) {
        newNodes.forEach((toBeEvaluatedNode) => {
          // Only add the nodes if they haven't been already added for evaluation in the list. Since we are doing
          // breadth first traversal, we should be safe in not changing the evaluation order and adding this now at this
          // point instead of the previous index found.
          if (!sortOrder.includes(toBeEvaluatedNode)) {
            sortOrder.push(toBeEvaluatedNode);
          }
        });
      }
      iterator++;
    }
    return sortOrder;
  }

  createDependencyMap(unEvalTree: DataTree): DependencyMap {
    let dependencyMap: DependencyMap = {};
    this.allKeys = getAllPaths(unEvalTree);
    Object.keys(unEvalTree).forEach((entityName) => {
      const entity = unEvalTree[entityName];
      if (isAction(entity) || isWidget(entity) || isJSAction(entity)) {
        const entityListedDependencies = this.listEntityDependencies(
          entity,
          entityName,
        );
        dependencyMap = { ...dependencyMap, ...entityListedDependencies };
      }
    });
    Object.keys(dependencyMap).forEach((key) => {
      dependencyMap[key] = _.flatten(
        dependencyMap[key].map((path) =>
          extractReferencesFromBinding(path, this.allKeys),
        ),
      );
    });
    dependencyMap = makeParentsDependOnChildren(dependencyMap);
    return dependencyMap;
  }

  listEntityDependencies(
    entity: DataTreeWidget | DataTreeAction | DataTreeJSAction,
    entityName: string,
  ): DependencyMap {
    const dependencies: DependencyMap = {};
    if (isAction(entity) || isWidget(entity)) {
      const dynamicBindingPathList = getEntityDynamicBindingPathList(entity);
      if (dynamicBindingPathList.length) {
        dynamicBindingPathList.forEach((dynamicPath) => {
          const propertyPath = dynamicPath.key;
          const unevalPropValue = _.get(entity, propertyPath);
          const { jsSnippets } = getDynamicBindings(unevalPropValue);
          const existingDeps =
            dependencies[`${entityName}.${propertyPath}`] || [];
          dependencies[`${entityName}.${propertyPath}`] = existingDeps.concat(
            jsSnippets.filter((jsSnippet) => !!jsSnippet),
          );
        });
      }
    }
    if (isWidget(entity)) {
      // Set default property dependency
      const defaultProperties = this.widgetConfigMap[entity.type]
        .defaultProperties;
      Object.entries(defaultProperties).forEach(
        ([property, defaultPropertyPath]) => {
          dependencies[`${entityName}.${property}`] = [
            `${entityName}.${defaultPropertyPath}`,
          ];
        },
      );
    }
    if (isAction(entity)) {
      Object.entries(entity.dependencyMap).forEach(
        ([path, entityDependencies]) => {
          const actionDependentPaths: Array<string> = [];
          const mainPath = `${entityName}.${path}`;
          // Only add dependencies for paths which exist at the moment in appsmith world
          if (this.allKeys.hasOwnProperty(mainPath)) {
            // Only add dependent paths which exist in the data tree. Skip all the other paths to avoid creating
            // a cyclical dependency.
            entityDependencies.forEach((dependentPath) => {
              const completePath = `${entityName}.${dependentPath}`;
              if (this.allKeys.hasOwnProperty(completePath)) {
                actionDependentPaths.push(completePath);
              }
            });
            dependencies[mainPath] = actionDependentPaths;
          }
        },
      );
    }
    if (isJSAction(entity)) {
      if (entity.bindingPaths) {
        Object.keys(entity.bindingPaths).forEach((propertyPath) => {
          // dependencies[`${entityName}.${path}`] = [];
          const existingDeps =
            dependencies[`${entityName}.${propertyPath}`] || [];
          const jsSnippets = [_.get(entity, propertyPath)];
          dependencies[`${entityName}.${propertyPath}`] = existingDeps.concat(
            jsSnippets.filter((jsSnippet) => !!jsSnippet),
          );
        });
      }
    }
    return dependencies;
  }

  evaluateTree(
    oldUnevalTree: DataTree,
    resolvedFunctions: Record<string, any>,
    sortedDependencies: Array<string>,
  ): DataTree {
    const tree = _.cloneDeep(oldUnevalTree);
    try {
      return sortedDependencies.reduce(
        (currentTree: DataTree, fullPropertyPath: string) => {
          const { entityName, propertyPath } = getEntityNameAndPropertyPath(
            fullPropertyPath,
          );
          const entity = currentTree[entityName] as
            | DataTreeWidget
            | DataTreeAction;
          const unEvalPropertyValue = _.get(
            currentTree as any,
            fullPropertyPath,
          );
          const isABindingPath =
            (isAction(entity) || isWidget(entity)) &&
            isPathADynamicBinding(entity, propertyPath);
          let evalPropertyValue;
          const requiresEval =
            isABindingPath && isDynamicValue(unEvalPropertyValue);
          if (propertyPath) {
            _.set(currentTree, getEvalErrorPath(fullPropertyPath), []);
          }
          if (requiresEval) {
            const evaluationSubstitutionType =
              entity.bindingPaths[propertyPath] ||
              EvaluationSubstitutionType.TEMPLATE;
            try {
              evalPropertyValue = this.getDynamicValue(
                unEvalPropertyValue,
                currentTree,
                resolvedFunctions,
                evaluationSubstitutionType,
                fullPropertyPath,
              );
            } catch (e) {
              this.errors.push({
                type: EvalErrorTypes.EVAL_PROPERTY_ERROR,
                message: e.message,
                context: {
                  propertyPath: fullPropertyPath,
                },
              });
              evalPropertyValue = undefined;
            }
          } else {
            evalPropertyValue = unEvalPropertyValue;
          }

          if (isWidget(entity)) {
            const widgetEntity = entity;
            const defaultPropertyMap = this.widgetConfigMap[widgetEntity.type]
              .defaultProperties;
            const isDefaultProperty = !!Object.values(
              defaultPropertyMap,
            ).filter(
              (defaultPropertyName) => propertyPath === defaultPropertyName,
            ).length;
            if (propertyPath) {
              let parsedValue = this.validateAndParseWidgetProperty(
                fullPropertyPath,
                widgetEntity,
                currentTree,
                resolvedFunctions,
                evalPropertyValue,
                unEvalPropertyValue,
                isDefaultProperty,
              );
              const hasDefaultProperty = propertyPath in defaultPropertyMap;
              if (hasDefaultProperty) {
                const defaultProperty = defaultPropertyMap[propertyPath];
                parsedValue = this.overwriteDefaultDependentProps(
                  defaultProperty,
                  parsedValue,
                  fullPropertyPath,
                  widgetEntity,
                );
              }
              return _.set(currentTree, fullPropertyPath, parsedValue);
            }
            return _.set(currentTree, fullPropertyPath, evalPropertyValue);
          } else if (isAction(entity)) {
            const safeEvaluatedValue = removeFunctions(evalPropertyValue);
            _.set(
              currentTree,
              getEvalValuePath(fullPropertyPath),
              safeEvaluatedValue,
            );
            _.set(currentTree, fullPropertyPath, evalPropertyValue);
            return currentTree;
          } else {
            return _.set(currentTree, fullPropertyPath, evalPropertyValue);
          }
        },
        tree,
      );
    } catch (e) {
      this.errors.push({
        type: EvalErrorTypes.EVAL_TREE_ERROR,
        message: e.message,
      });
      return tree;
    }
  }

  sortDependencies(
    dependencyMap: DependencyMap,
    diffs?: (DataTreeDiff | DataTreeDiff[])[],
  ): Array<string> {
    const dependencyTree: Array<[string, string]> = [];
    Object.keys(dependencyMap).forEach((key: string) => {
      if (dependencyMap[key].length) {
        dependencyMap[key].forEach((dep) => dependencyTree.push([key, dep]));
      } else {
        // Set no dependency
        dependencyTree.push([key, ""]);
      }
    });

    try {
      // sort dependencies and remove empty dependencies
      return toposort(dependencyTree)
        .reverse()
        .filter((d) => !!d);
    } catch (e) {
      // Cyclic dependency found. Extract all node and entity type
      const node = e.message.match(
        new RegExp('Cyclic dependency, node was:"(.*)"'),
      )[1];

      let entityType = "UNKNOWN";
      const entityName = node.split(".")[0];
      const entity = _.get(this.oldUnEvalTree, entityName);
      if (entity && isWidget(entity)) {
        entityType = entity.type;
      } else if (entity && isAction(entity)) {
        entityType = entity.pluginType;
      }
      this.errors.push({
        type: EvalErrorTypes.CYCLICAL_DEPENDENCY_ERROR,
        message: "Cyclic dependency found while evaluating.",
        context: {
          node,
          entityType,
          dependencyMap,
          diffs,
        },
      });
      console.error("CYCLICAL DEPENDENCY MAP", dependencyMap);
      throw new CrashingError(e.message);
    }
  }

  getParsedValueCache(propertyPath: string) {
    return (
      this.parsedValueCache.get(propertyPath) || {
        value: undefined,
        version: 0,
      }
    );
  }

  clearPropertyCache(propertyPath: string) {
    this.parsedValueCache.delete(propertyPath);
  }

  clearPropertyCacheOfWidget(widgetName: string) {
    // TODO check if this loop mutating itself is safe
    this.parsedValueCache.forEach((value, key) => {
      const match = key.match(`${widgetName}.`);
      if (match) {
        this.parsedValueCache.delete(key);
      }
    });
  }

  clearAllCaches() {
    this.parsedValueCache.clear();
    this.clearErrors();
    this.dependencyMap = {};
    this.allKeys = {};
    this.inverseDependencyMap = {};
    this.sortedDependencies = [];
    this.evalTree = {};
    this.oldUnEvalTree = {};
  }

  getDynamicValue(
    dynamicBinding: string,
    data: DataTree,
    resolvedFunctions: Record<string, any>,
    evaluationSubstitutionType: EvaluationSubstitutionType,
    fullPropertyPath?: string,
  ) {
    // Get the {{binding}} bound values
<<<<<<< HEAD
    const { jsSnippets, stringSegments } = getDynamicBindings(dynamicBinding);
=======
    let entity;
    if (fullPropertyPath) {
      const entityName = fullPropertyPath.split(".")[0];
      entity = data[entityName];
    }
    const { jsSnippets, stringSegments } = getDynamicBindings(
      dynamicBinding,
      entity,
    );
    if (returnTriggers) {
      return this.evaluateDynamicBoundValue(
        jsSnippets[0],
        data,
        resolvedFunctions,
        callBackData,
        returnTriggers,
      );
    }
>>>>>>> 3ded440c
    if (stringSegments.length) {
      // Get the Data Tree value of those "binding "paths
      const values = jsSnippets.map((jsSnippet, index) => {
        if (jsSnippet) {
<<<<<<< HEAD
          const result = this.evaluateDynamicBoundValue(jsSnippet, data);
=======
          const result = this.evaluateDynamicBoundValue(
            jsSnippet,
            data,
            resolvedFunctions,
            callBackData,
          );
>>>>>>> 3ded440c
          if (fullPropertyPath && result.errors.length) {
            addErrorToEntityProperty(result.errors, data, fullPropertyPath);
          }
          return result.result;
        } else {
          return stringSegments[index];
        }
      });

      // if it is just one binding, return that directly
      if (stringSegments.length === 1) return values[0];
      // else return a combined value according to the evaluation type
      return substituteDynamicBindingWithValues(
        dynamicBinding,
        stringSegments,
        values,
        evaluationSubstitutionType,
      );
    }
    return undefined;
  }

  async evaluateTriggers(
    userScript: string,
    dataTree: DataTree,
    requestId: string,
  ) {
    const { jsSnippets } = getDynamicBindings(userScript);
    return evaluateAsync(jsSnippets[0], dataTree, requestId);
  }

  // Paths are expected to have "{name}.{path}" signature
  // Also returns any action triggers found after evaluating value
<<<<<<< HEAD
  evaluateDynamicBoundValue(js: string, data: DataTree): EvalResult {
    try {
      return evaluate(js, data);
=======
  evaluateDynamicBoundValue(
    js: string,
    data: DataTree,
    resolvedFunctions: Record<string, any>,
    callbackData?: Array<any>,
    isTriggerBased = false,
  ): EvalResult {
    try {
      return evaluate(
        js,
        data,
        resolvedFunctions,
        callbackData,
        isTriggerBased,
      );
>>>>>>> 3ded440c
    } catch (e) {
      return {
        result: undefined,
        errors: [
          {
            errorType: PropertyEvaluationErrorType.PARSE,
            raw: js,
            severity: Severity.ERROR,
            errorMessage: e.message,
          },
        ],
      };
    }
  }

  validateAndParseWidgetProperty(
    fullPropertyPath: string,
    widget: DataTreeWidget,
    currentTree: DataTree,
    resolvedFunctions: Record<string, any>,
    evalPropertyValue: any,
    unEvalPropertyValue: string,
    isDefaultProperty: boolean,
  ): any {
    const { propertyPath } = getEntityNameAndPropertyPath(fullPropertyPath);
    if (isPathADynamicTrigger(widget, propertyPath)) {
<<<<<<< HEAD
      // TODO find a way to validate triggers
      return;
=======
      const { triggers } = this.getDynamicValue(
        unEvalPropertyValue,
        currentTree,
        resolvedFunctions,
        EvaluationSubstitutionType.TEMPLATE,
        true,
        undefined,
        fullPropertyPath,
      );
      valueToValidate = triggers;
>>>>>>> 3ded440c
    }
    const validation = widget.validationPaths[propertyPath];

    const { isValid, message, parsed, transformed } = validateWidgetProperty(
      validation,
      evalPropertyValue,
      widget,
    );

    const evaluatedValue = isValid
      ? parsed
      : _.isUndefined(transformed)
      ? evalPropertyValue
      : transformed;
    const safeEvaluatedValue = removeFunctions(evaluatedValue);
    _.set(
      widget,
      getEvalValuePath(fullPropertyPath, false),
      safeEvaluatedValue,
    );
    if (!isValid) {
      addErrorToEntityProperty(
        [
          {
            raw: unEvalPropertyValue,
            errorMessage: message || "",
            errorType: PropertyEvaluationErrorType.VALIDATION,
            severity: Severity.ERROR,
          },
        ],
        currentTree,
        fullPropertyPath,
      );
    }

    if (isPathADynamicTrigger(widget, propertyPath)) {
      return unEvalPropertyValue;
    } else {
      const parsedCache = this.getParsedValueCache(fullPropertyPath);
      // In case this is a default property, always set the cache even if the value remains the same so that the version
      // in cache gets updated and the property dependent on default property updates accordingly.
      if (!equal(parsedCache.value, parsed) || isDefaultProperty) {
        this.parsedValueCache.set(fullPropertyPath, {
          value: parsed,
          version: Date.now(),
        });
      }
      return parsed;
    }
  }

  overwriteDefaultDependentProps(
    defaultProperty: string,
    propertyValue: any,
    propertyPath: string,
    entity: DataTreeWidget,
  ) {
    const defaultPropertyCache = this.getParsedValueCache(
      `${entity.widgetName}.${defaultProperty}`,
    );
    const propertyCache = this.getParsedValueCache(propertyPath);
    if (
      propertyValue === undefined ||
      propertyCache.version < defaultPropertyCache.version
    ) {
      return defaultPropertyCache.value;
    }
    return propertyValue;
  }

  resolveJSActionsFirstTree(unEvalDataTree: DataTree) {
    Object.keys(unEvalDataTree).forEach((entityName) => {
      const entity = unEvalDataTree[entityName];
      if (!isJSAction(entity)) {
        return;
      }
      Object.keys(entity.meta).forEach((unEvalFunc) => {
        const unEvalValue = _.get(entity, unEvalFunc);
        if (typeof unEvalValue === "string") {
          const { result } = evaluate(unEvalValue, {}, {});
          _.set(this.resolvedFunctions, `${entityName}.${unEvalFunc}`, result);
        }
      });
    });
  }
  resolveJSActions(
    differences: DataTreeDiff[],
    unEvalDataTree: DataTree,
    oldUnEvalTree: DataTree,
  ) {
    differences.forEach((diff) => {
      const { entityName, propertyPath } = getEntityNameAndPropertyPath(
        diff.payload.propertyPath,
      );
      const entity = unEvalDataTree[entityName];
      if (diff.event === DataTreeDiffEvent.DELETE) {
        const deletedEntity = oldUnEvalTree[entityName];
        if (!isJSAction(deletedEntity)) {
          return;
        }
        if (
          this.resolvedFunctions &&
          this.resolvedFunctions[diff.payload.propertyPath]
        ) {
          delete this.resolvedFunctions[diff.payload.propertyPath];
        }
      }
      if (!isJSAction(entity)) {
        return;
      }
      // if a new js function is added
      // or if js function is edited
      // Resolve the js function and save it
      if (diff.event === DataTreeDiffEvent.NEW) {
        // Check if it is new JS Action
        if (entityName == diff.payload.propertyPath) {
          //// get all js functions and resolve them
          Object.keys(entity.meta).forEach((unEvalFunc) => {
            const unEvalValue = _.get(entity, unEvalFunc);
            if (typeof unEvalValue === "string") {
              const { result } = evaluate(unEvalValue, {}, {});
              _.set(
                this.resolvedFunctions,
                `${entityName}.${unEvalFunc}`,
                result,
              );
            }
          });
          // Check if it is a new JS action function
        } else if (propertyPath in entity.meta) {
          //// resolve that function
          const unEvalValue = _.get(entity, propertyPath);
          if (typeof unEvalValue === "string") {
            const { result } = evaluate(unEvalValue, unEvalDataTree, {});
            _.set(
              this.resolvedFunctions,
              `${entityName}.${propertyPath}`,
              result,
            );
          }
        }
      }
      if (diff.event === DataTreeDiffEvent.EDIT) {
        if (propertyPath in entity.meta) {
          const unEvalValue = _.get(entity, propertyPath);
          if (typeof unEvalValue === "string") {
            const { result } = evaluate(unEvalValue, unEvalDataTree, {});
            _.set(this.resolvedFunctions, diff.payload.propertyPath, result);
          }
        }
      }
    });
  }

  updateDependencyMap(
    translatedDiffs: Array<DataTreeDiff>,
    unEvalDataTree: DataTree,
  ): {
    dependenciesOfRemovedPaths: Array<string>;
    removedPaths: Array<string>;
  } {
    const diffCalcStart = performance.now();
    let didUpdateDependencyMap = false;
    const dependenciesOfRemovedPaths: Array<string> = [];
    const removedPaths: Array<string> = [];

    // This is needed for NEW and DELETE events below.
    // In worst case, it tends to take ~12.5% of entire diffCalc (8 ms out of 67ms for 132 array of NEW)
    // TODO: Optimise by only getting paths of changed node
    this.allKeys = getAllPaths(unEvalDataTree);
    // Transform the diff library events to Appsmith evaluator events
    translatedDiffs.forEach((dataTreeDiff) => {
      const entityName = dataTreeDiff.payload.propertyPath.split(".")[0];
      let entity = unEvalDataTree[entityName];
      if (dataTreeDiff.event === DataTreeDiffEvent.DELETE) {
        entity = this.oldUnEvalTree[entityName];
      }
      const entityType = isValidEntity(entity) ? entity.ENTITY_TYPE : "noop";

      if (entityType !== "noop") {
        switch (dataTreeDiff.event) {
          case DataTreeDiffEvent.NEW: {
            // If a new entity/property was added, add all the internal bindings for this entity to the global dependency map
            if (
              (isWidget(entity) || isAction(entity) || isJSAction(entity)) &&
              !isDynamicLeaf(unEvalDataTree, dataTreeDiff.payload.propertyPath)
            ) {
              const entityDependencyMap: DependencyMap = this.listEntityDependencies(
                entity,
                entityName,
              );
              if (Object.keys(entityDependencyMap).length) {
                didUpdateDependencyMap = true;
                // The entity might already have some dependencies,
                // so we just want to update those
                Object.entries(entityDependencyMap).forEach(
                  ([entityDependent, entityDependencies]) => {
                    if (this.dependencyMap[entityDependent]) {
                      this.dependencyMap[entityDependent] = this.dependencyMap[
                        entityDependent
                      ].concat(entityDependencies);
                    } else {
                      this.dependencyMap[entityDependent] = entityDependencies;
                    }
                  },
                );
              }
            }
            // Either a new entity or a new property path has been added. Go through existing dynamic bindings and
            // find out if a new dependency has to be created because the property path used in the binding just became
            // eligible
            const possibleReferencesInOldBindings: DependencyMap = this.getPropertyPathReferencesInExistingBindings(
              unEvalDataTree,
              dataTreeDiff.payload.propertyPath,
            );
            // We have found some bindings which are related to the new property path and hence should be added to the
            // global dependency map
            if (Object.keys(possibleReferencesInOldBindings).length) {
              didUpdateDependencyMap = true;
              Object.assign(
                this.dependencyMap,
                possibleReferencesInOldBindings,
              );
            }
            break;
          }
          case DataTreeDiffEvent.DELETE: {
            // Add to removedPaths as they have been deleted from the evalTree
            removedPaths.push(dataTreeDiff.payload.propertyPath);
            // If an existing widget was deleted, remove all the bindings from the global dependency map
            if (
              (isWidget(entity) || isAction(entity) || isJSAction(entity)) &&
              dataTreeDiff.payload.propertyPath === entityName
            ) {
              const entityDependencies = this.listEntityDependencies(
                entity,
                entityName,
              );
              Object.keys(entityDependencies).forEach((widgetDep) => {
                didUpdateDependencyMap = true;
                delete this.dependencyMap[widgetDep];
              });
            }
            // Either an existing entity or an existing property path has been deleted. Update the global dependency map
            // by removing the bindings from the same.
            Object.keys(this.dependencyMap).forEach((dependencyPath) => {
              didUpdateDependencyMap = true;
              if (
                isChildPropertyPath(
                  dataTreeDiff.payload.propertyPath,
                  dependencyPath,
                )
              ) {
                delete this.dependencyMap[dependencyPath];
              } else {
                const toRemove: Array<string> = [];
                this.dependencyMap[dependencyPath].forEach((dependantPath) => {
                  if (
                    isChildPropertyPath(
                      dataTreeDiff.payload.propertyPath,
                      dependantPath,
                    )
                  ) {
                    dependenciesOfRemovedPaths.push(dependencyPath);
                    toRemove.push(dependantPath);
                  }
                });
                this.dependencyMap[dependencyPath] = _.difference(
                  this.dependencyMap[dependencyPath],
                  toRemove,
                );
              }
            });
            break;
          }

          case DataTreeDiffEvent.EDIT: {
            // We only care if the difference is in dynamic bindings since static values do not need
            // an evaluation.
            if (
              (isWidget(entity) || isAction(entity) || isJSAction(entity)) &&
              typeof dataTreeDiff.payload.value === "string"
            ) {
              const entity:
                | DataTreeAction
                | DataTreeWidget
                | DataTreeJSAction = unEvalDataTree[entityName] as
                | DataTreeAction
                | DataTreeWidget
                | DataTreeJSAction;
              const fullPropertyPath = dataTreeDiff.payload.propertyPath;
              const entityPropertyPath = fullPropertyPath.substring(
                fullPropertyPath.indexOf(".") + 1,
              );
              const isABindingPath = isPathADynamicBinding(
                entity,
                entityPropertyPath,
              );
              if (isABindingPath) {
                didUpdateDependencyMap = true;

                const { jsSnippets } = getDynamicBindings(
                  dataTreeDiff.payload.value,
                  entity,
                );
                const correctSnippets = jsSnippets.filter(
                  (jsSnippet) => !!jsSnippet,
                );
                // We found a new dynamic binding for this property path. We update the dependency map by overwriting the
                // dependencies for this property path with the newly found dependencies
                if (correctSnippets.length) {
                  this.dependencyMap[fullPropertyPath] = correctSnippets;
                } else {
                  // The dependency on this property path has been removed. Delete this property path from the global
                  // dependency map
                  delete this.dependencyMap[fullPropertyPath];
                }
                if (isAction(entity)) {
                  // Actions have a defined dependency map that should always be maintained
                  if (entityPropertyPath in entity.dependencyMap) {
                    const entityDependenciesName = entity.dependencyMap[
                      entityPropertyPath
                    ].map((dep) => `${entityName}.${dep}`);

                    // Filter only the paths which exist in the appsmith world to avoid cyclical dependencies
                    const filteredEntityDependencies = entityDependenciesName.filter(
                      (path) => this.allKeys.hasOwnProperty(path),
                    );

                    // Now assign these existing dependent paths to the property path in dependencyMap
                    if (fullPropertyPath in this.dependencyMap) {
                      this.dependencyMap[fullPropertyPath] = this.dependencyMap[
                        fullPropertyPath
                      ].concat(filteredEntityDependencies);
                    } else {
                      this.dependencyMap[
                        fullPropertyPath
                      ] = filteredEntityDependencies;
                    }
                  }
                }
              }
              // If the whole binding was removed then the value
              // at this path would be "".
              // In this case if the path exists in the dependency map
              // remove it.
              else if (fullPropertyPath in this.dependencyMap) {
                delete this.dependencyMap[fullPropertyPath];
              }
            }
            break;
          }
          default: {
            break;
          }
        }
      }
    });
    const diffCalcEnd = performance.now();
    const subDepCalcStart = performance.now();
    if (didUpdateDependencyMap) {
      // TODO Optimise
      Object.keys(this.dependencyMap).forEach((key) => {
        this.dependencyMap[key] = _.uniq(
          _.flatten(
            this.dependencyMap[key].map((path) =>
              extractReferencesFromBinding(path, this.allKeys),
            ),
          ),
        );
      });
      this.dependencyMap = makeParentsDependOnChildren(this.dependencyMap);
    }
    const subDepCalcEnd = performance.now();
    const updateChangedDependenciesStart = performance.now();
    // If the global dependency map has changed, re-calculate the sort order for all entities and the
    // global inverse dependency map
    if (didUpdateDependencyMap) {
      // This is being called purely to test for new circular dependencies that might have been added
      this.sortedDependencies = this.sortDependencies(
        this.dependencyMap,
        translatedDiffs,
      );
      this.inverseDependencyMap = this.getInverseDependencyTree();
    }

    const updateChangedDependenciesStop = performance.now();
    this.logs.push({
      diffCalcDeps: (diffCalcEnd - diffCalcStart).toFixed(2),
      subDepCalc: (subDepCalcEnd - subDepCalcStart).toFixed(2),
      updateChangedDependencies: (
        updateChangedDependenciesStop - updateChangedDependenciesStart
      ).toFixed(2),
    });

    return { dependenciesOfRemovedPaths, removedPaths };
  }

  calculateSubTreeSortOrder(
    differences: Diff<any, any>[],
    dependenciesOfRemovedPaths: Array<string>,
    removedPaths: Array<string>,
    unEvalTree: DataTree,
  ) {
    const changePaths: Set<string> = new Set(dependenciesOfRemovedPaths);
    for (const d of differences) {
      if (!Array.isArray(d.path) || d.path.length === 0) continue; // Null check for typescript
      // Apply the changes into the evalTree so that it gets the latest changes
      applyChange(this.evalTree, undefined, d);

      changePaths.add(convertPathToString(d.path));
      // If this is a property path change, simply add for evaluation and move on
      if (!isDynamicLeaf(unEvalTree, convertPathToString(d.path))) {
        // A parent level property has been added or deleted
        /**
         * We want to add all pre-existing dynamic and static bindings in dynamic paths of this entity to get evaluated and validated.
         * Example:
         * - Table1.tableData = {{Api1.data}}
         * - Api1 gets created.
         * - This function gets called with a diff {path:["Api1"]}
         * We want to add `Api.data` to changedPaths so that `Table1.tableData` can be discovered below.
         */
        const entityName = d.path[0];
        const entity = unEvalTree[entityName];
        if (!entity) {
          continue;
        }
        if (!isAction(entity) && !isWidget(entity)) {
          continue;
        }
        const parentPropertyPath = convertPathToString(d.path);
        Object.keys(entity.bindingPaths).forEach((relativePath) => {
          const childPropertyPath = `${entityName}.${relativePath}`;
          if (isChildPropertyPath(parentPropertyPath, childPropertyPath)) {
            changePaths.add(childPropertyPath);
          }
        });
      }
    }

    // If a nested property path has changed and someone (say x) is dependent on the parent of the said property,
    // x must also be evaluated. For example, the following relationship exists in dependency map:
    // <  "Input1.defaultText" : ["Table1.selectedRow.email"] >
    // If Table1.selectedRow has changed, then Input1.defaultText must also be evaluated because Table1.selectedRow.email
    // is a nested property of Table1.selectedRow
    const changePathsWithNestedDependants = addDependantsOfNestedPropertyPaths(
      Array.from(changePaths),
      this.inverseDependencyMap,
    );

    const trimmedChangedPaths = trimDependantChangePaths(
      changePathsWithNestedDependants,
      this.dependencyMap,
    );

    // Now that we have all the root nodes which have to be evaluated, recursively find all the other paths which
    // would get impacted because they are dependent on the said root nodes and add them in order
    const completeSortOrder = this.getCompleteSortOrder(
      trimmedChangedPaths,
      this.inverseDependencyMap,
    );
    // Remove any paths that do no exist in the data tree any more
    return _.difference(completeSortOrder, removedPaths);
  }

  getInverseDependencyTree(): DependencyMap {
    const inverseDag: DependencyMap = {};
    this.sortedDependencies.forEach((propertyPath) => {
      const incomingEdges: Array<string> = this.dependencyMap[propertyPath];
      if (incomingEdges) {
        incomingEdges.forEach((edge) => {
          const node = inverseDag[edge];
          if (node) {
            node.push(propertyPath);
          } else {
            inverseDag[edge] = [propertyPath];
          }
        });
      }
    });
    return inverseDag;
  }

  // TODO: create the lookup dictionary once
  // Response from listEntityDependencies only needs to change if the entity itself changed.
  // Check if it is possible to make a flat structure with O(1) or at least O(m) lookup instead of O(n*m)
  getPropertyPathReferencesInExistingBindings(
    dataTree: DataTree,
    propertyPath: string,
  ) {
    const possibleRefs: DependencyMap = {};
    Object.keys(dataTree).forEach((entityName) => {
      const entity = dataTree[entityName];
      if (
        isValidEntity(entity) &&
        (entity.ENTITY_TYPE === ENTITY_TYPE.ACTION ||
          entity.ENTITY_TYPE === ENTITY_TYPE.JSACTION ||
          entity.ENTITY_TYPE === ENTITY_TYPE.WIDGET)
      ) {
        const entityPropertyBindings = this.listEntityDependencies(
          entity,
          entityName,
        );
        Object.keys(entityPropertyBindings).forEach((path) => {
          const propertyBindings = entityPropertyBindings[path];
          const references = _.flatten(
            propertyBindings.map((binding) =>
              extractReferencesFromBinding(binding, this.allKeys),
            ),
          );
          references.forEach((value) => {
            if (isChildPropertyPath(propertyPath, value)) {
              possibleRefs[path] = propertyBindings;
            }
          });
        });
      }
    });
    return possibleRefs;
  }

  evaluateActionBindings(
    bindings: string[],
    executionParams?: Record<string, unknown> | string,
  ) {
    // We might get execution params as an object or as a string.
    // If the user has added a proper object (valid case) it will be an object
    // If they have not added any execution params or not an object
    // it would be a string (invalid case)
    let evaluatedExecutionParams: Record<string, any> = {};
    if (executionParams && _.isObject(executionParams)) {
      evaluatedExecutionParams = this.getDynamicValue(
        `{{${JSON.stringify(executionParams)}}}`,
        this.evalTree,
        this.resolvedFunctions,
        EvaluationSubstitutionType.TEMPLATE,
      );
    }

    // Replace any reference of 'this.params' to 'executionParams' (backwards compatibility)
    const bindingsForExecutionParams: string[] = bindings.map(
      (binding: string) =>
        binding.replace(EXECUTION_PARAM_REFERENCE_REGEX, EXECUTION_PARAM_KEY),
    );

    const dataTreeWithExecutionParams = Object.assign({}, this.evalTree, {
      [EXECUTION_PARAM_KEY]: evaluatedExecutionParams,
    });

    return bindingsForExecutionParams.map((binding) =>
      this.getDynamicValue(
        `{{${binding}}}`,
        dataTreeWithExecutionParams,
        this.resolvedFunctions,
        EvaluationSubstitutionType.TEMPLATE,
      ),
    );
  }

  clearErrors() {
    this.errors = [];
  }

  clearLogs() {
    this.logs = [];
  }
}

const extractReferencesFromBinding = (
  dependentPath: string,
  all: Record<string, true>,
): Array<string> => {
  const subDeps: Array<string> = [];
  const identifiers = dependentPath.match(/[a-zA-Z_$][a-zA-Z_$0-9.\[\]]*/g) || [
    dependentPath,
  ];
  identifiers.forEach((identifier: string) => {
    // If the identifier exists directly, add it and return
    if (all.hasOwnProperty(identifier)) {
      subDeps.push(identifier);
      return;
    }
    const subpaths = _.toPath(identifier);
    let current = "";
    // We want to keep going till we reach top level, but not add top level
    // Eg: Input1.text should not depend on entire Table1 unless it explicitly asked for that.
    // This is mainly to avoid a lot of unnecessary evals, if we feel this is wrong
    // we can remove the length requirement and it will still work
    while (subpaths.length > 1) {
      current = convertPathToString(subpaths);
      // We've found the dep, add it and return
      if (all.hasOwnProperty(current)) {
        subDeps.push(current);
        return;
      }
      subpaths.pop();
    }
  });
  return _.uniq(subDeps);
};

// TODO cryptic comment below. Dont know if we still need this. Duplicate function
// referencing DATA_BIND_REGEX fails for the value "{{Table1.tableData[Table1.selectedRowIndex]}}" if you run it multiple times and don't recreate
const isDynamicValue = (value: string): boolean => DATA_BIND_REGEX.test(value);

function isValidEntity(entity: DataTreeEntity): entity is DataTreeObjectEntity {
  if (!_.isObject(entity)) {
    return false;
  }
  return "ENTITY_TYPE" in entity;
}<|MERGE_RESOLUTION|>--- conflicted
+++ resolved
@@ -618,43 +618,25 @@
     evaluationSubstitutionType: EvaluationSubstitutionType,
     fullPropertyPath?: string,
   ) {
-    // Get the {{binding}} bound values
-<<<<<<< HEAD
-    const { jsSnippets, stringSegments } = getDynamicBindings(dynamicBinding);
-=======
     let entity;
     if (fullPropertyPath) {
       const entityName = fullPropertyPath.split(".")[0];
       entity = data[entityName];
     }
+    // Get the {{binding}} bound values
     const { jsSnippets, stringSegments } = getDynamicBindings(
       dynamicBinding,
       entity,
     );
-    if (returnTriggers) {
-      return this.evaluateDynamicBoundValue(
-        jsSnippets[0],
-        data,
-        resolvedFunctions,
-        callBackData,
-        returnTriggers,
-      );
-    }
->>>>>>> 3ded440c
     if (stringSegments.length) {
       // Get the Data Tree value of those "binding "paths
       const values = jsSnippets.map((jsSnippet, index) => {
         if (jsSnippet) {
-<<<<<<< HEAD
-          const result = this.evaluateDynamicBoundValue(jsSnippet, data);
-=======
           const result = this.evaluateDynamicBoundValue(
             jsSnippet,
             data,
             resolvedFunctions,
-            callBackData,
           );
->>>>>>> 3ded440c
           if (fullPropertyPath && result.errors.length) {
             addErrorToEntityProperty(result.errors, data, fullPropertyPath);
           }
@@ -688,27 +670,13 @@
 
   // Paths are expected to have "{name}.{path}" signature
   // Also returns any action triggers found after evaluating value
-<<<<<<< HEAD
-  evaluateDynamicBoundValue(js: string, data: DataTree): EvalResult {
-    try {
-      return evaluate(js, data);
-=======
   evaluateDynamicBoundValue(
     js: string,
     data: DataTree,
     resolvedFunctions: Record<string, any>,
-    callbackData?: Array<any>,
-    isTriggerBased = false,
   ): EvalResult {
     try {
-      return evaluate(
-        js,
-        data,
-        resolvedFunctions,
-        callbackData,
-        isTriggerBased,
-      );
->>>>>>> 3ded440c
+      return evaluate(js, data, resolvedFunctions);
     } catch (e) {
       return {
         result: undefined,
@@ -735,21 +703,8 @@
   ): any {
     const { propertyPath } = getEntityNameAndPropertyPath(fullPropertyPath);
     if (isPathADynamicTrigger(widget, propertyPath)) {
-<<<<<<< HEAD
       // TODO find a way to validate triggers
       return;
-=======
-      const { triggers } = this.getDynamicValue(
-        unEvalPropertyValue,
-        currentTree,
-        resolvedFunctions,
-        EvaluationSubstitutionType.TEMPLATE,
-        true,
-        undefined,
-        fullPropertyPath,
-      );
-      valueToValidate = triggers;
->>>>>>> 3ded440c
     }
     const validation = widget.validationPaths[propertyPath];
 
