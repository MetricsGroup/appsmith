import {
  DependencyMap,
  EvalError,
  EvalErrorTypes,
  getDynamicBindings,
  getEntityDynamicBindingPathList,
  isChildPropertyPath,
  isPathADynamicBinding,
  isPathADynamicTrigger,
} from "utils/DynamicBindingUtils";
import { WidgetTypeConfigMap } from "utils/WidgetFactory";
import {
  DataTree,
  DataTreeAction,
  DataTreeEntity,
  DataTreeObjectEntity,
  DataTreeWidget,
  ENTITY_TYPE,
  EvaluationSubstitutionType,
} from "entities/DataTree/dataTreeFactory";
import {
  addDependantsOfNestedPropertyPaths,
  convertPathToString,
  CrashingError,
  DataTreeDiffEvent,
  getAllPaths,
  getEntityNameAndPropertyPath,
  getImmediateParentsOfPropertyPaths,
  getValidatedTree,
  makeParentsDependOnChildren,
  removeFunctions,
  translateDiffEventToDataTreeDiffEvent,
  trimDependantChangePaths,
  validateWidgetProperty,
} from "workers/evaluationUtils";
import _ from "lodash";
import { applyChange, Diff, diff } from "deep-diff";
import toposort from "toposort";
import equal from "fast-deep-equal/es6";
import {
  EXECUTION_PARAM_KEY,
  EXECUTION_PARAM_REFERENCE_REGEX,
} from "constants/AppsmithActionConstants/ActionConstants";
import { DATA_BIND_REGEX } from "constants/BindingsConstants";
import evaluate, { EvalResult } from "workers/evaluate";
import { substituteDynamicBindingWithValues } from "workers/evaluationSubstitution";

export default class DataTreeEvaluator {
  dependencyMap: DependencyMap = {};
  sortedDependencies: Array<string> = [];
  inverseDependencyMap: DependencyMap = {};
  widgetConfigMap: WidgetTypeConfigMap = {};
  evalTree: DataTree = {};
  allKeys: Record<string, true> = {};
  oldUnEvalTree: DataTree = {};
  errors: EvalError[] = [];
  parsedValueCache: Map<
    string,
    {
      value: any;
      version: number;
    }
  > = new Map();
  logs: any[] = [];

  constructor(widgetConfigMap: WidgetTypeConfigMap) {
    this.widgetConfigMap = widgetConfigMap;
  }

  createFirstTree(unEvalTree: DataTree) {
    const totalStart = performance.now();
    // Create dependency map
    const createDependencyStart = performance.now();
    this.dependencyMap = this.createDependencyMap(unEvalTree);
    const createDependencyEnd = performance.now();
    // Sort
    const sortDependenciesStart = performance.now();
    this.sortedDependencies = this.sortDependencies(this.dependencyMap);
    const sortDependenciesEnd = performance.now();
    // Inverse
    this.inverseDependencyMap = this.getInverseDependencyTree();
    // Evaluate
    const evaluateStart = performance.now();
    const evaluatedTree = this.evaluateTree(
      unEvalTree,
      this.sortedDependencies,
    );
    const evaluateEnd = performance.now();
    // Validate Widgets
    const validateStart = performance.now();
    const { errors, validatedTree } = getValidatedTree(evaluatedTree);
    this.evalTree = validatedTree;
    this.errors = this.errors.concat(errors);
    const validateEnd = performance.now();

    this.oldUnEvalTree = unEvalTree;
    const totalEnd = performance.now();
    const timeTakenForFirstTree = {
      total: (totalEnd - totalStart).toFixed(2),
      createDependencies: (createDependencyEnd - createDependencyStart).toFixed(
        2,
      ),
      sortDependencies: (sortDependenciesEnd - sortDependenciesStart).toFixed(
        2,
      ),
      evaluate: (evaluateEnd - evaluateStart).toFixed(2),
      validate: (validateEnd - validateStart).toFixed(2),
      dependencies: {
        map: JSON.parse(JSON.stringify(this.dependencyMap)),
        inverseMap: JSON.parse(JSON.stringify(this.inverseDependencyMap)),
        sortedList: JSON.parse(JSON.stringify(this.sortedDependencies)),
      },
    };
    this.logs.push({ timeTakenForFirstTree });
    return {
      dataTree: this.evalTree,
      evaluationOrder: this.sortedDependencies,
    };
  }

  isDynamicLeaf(unEvalTree: DataTree, propertyPath: string) {
    const [entityName, ...propPathEls] = _.toPath(propertyPath);
    // Framework feature: Top level items are never leaves
    if (entityName === propertyPath) return false;
    // Ignore if this was a delete op
    if (!(entityName in unEvalTree)) return false;

    const entity = unEvalTree[entityName];
    if (!isAction(entity) && !isWidget(entity)) return false;
    const relativePropertyPath = convertPathToString(propPathEls);
    return relativePropertyPath in entity.bindingPaths;
  }

  updateDataTree(unEvalTree: DataTree) {
    const totalStart = performance.now();
    // Calculate diff
    const diffCheckTimeStart = performance.now();
    const differences = diff(this.oldUnEvalTree, unEvalTree) || [];
    // Since eval tree is listening to possible events that dont cause differences
    // We want to check if no diffs are present and bail out early
    if (differences.length === 0) {
      return this.evalTree;
    }
    const diffCheckTimeStop = performance.now();
    // Check if dependencies have changed
    const updateDependenciesStart = performance.now();

    // Find all the paths that have changed as part of the difference and update the
    // global dependency map if an existing dynamic binding has now become legal
    const {
      dependenciesOfRemovedPaths,
      removedPaths,
    } = this.updateDependencyMap(differences, unEvalTree);
    const updateDependenciesStop = performance.now();

    const calculateSortOrderStart = performance.now();

    const subTreeSortOrder: string[] = this.calculateSubTreeSortOrder(
      differences,
      dependenciesOfRemovedPaths,
      removedPaths,
      unEvalTree,
    );

    const calculateSortOrderStop = performance.now();

    this.logs.push({
      differences,
      subTreeSortOrder,
      sortedDependencies: this.sortedDependencies,
      inverse: this.inverseDependencyMap,
      updatedDependencyMap: this.dependencyMap,
    });

    // Evaluate
    const evalStart = performance.now();

    // Remove anything from the sort order that is not a dynamic leaf since only those need evaluation
    const evaluationOrder = subTreeSortOrder.filter((propertyPath) => {
      // We are setting all values from our uneval tree to the old eval tree we have
      // So that the actual uneval value can be evaluated
      if (this.isDynamicLeaf(unEvalTree, propertyPath)) {
        const unEvalPropValue = _.get(unEvalTree, propertyPath);
        _.set(this.evalTree, propertyPath, unEvalPropValue);
        return true;
      }
      return false;
    });

    // Remove any deleted paths from the eval tree
    removedPaths.forEach((removedPath) => {
      _.unset(this.evalTree, removedPath);
    });
    this.evalTree = this.evaluateTree(this.evalTree, evaluationOrder);
    const evalStop = performance.now();

    const totalEnd = performance.now();
    // TODO: For some reason we are passing some reference which are getting mutated.
    // Need to check why big api responses are getting split between two eval runs
    this.oldUnEvalTree = unEvalTree;
    const timeTakenForSubTreeEval = {
      total: (totalEnd - totalStart).toFixed(2),
      findDifferences: (diffCheckTimeStop - diffCheckTimeStart).toFixed(2),
      updateDependencies: (
        updateDependenciesStop - updateDependenciesStart
      ).toFixed(2),
      calculateSortOrder: (
        calculateSortOrderStop - calculateSortOrderStart
      ).toFixed(2),
      evaluate: (evalStop - evalStart).toFixed(2),
    };
    this.logs.push({ timeTakenForSubTreeEval });
    return {
      dataTree: this.evalTree,
      evaluationOrder: evaluationOrder,
    };
  }

  getCompleteSortOrder(
    changes: Array<string>,
    inverseMap: DependencyMap,
  ): Array<string> {
    let finalSortOrder: Array<string> = [];
    let computeSortOrder = true;
    // Initialize parents with the current sent of property paths that need to be evaluated
    let parents = changes;
    let subSortOrderArray: Array<string>;
    while (computeSortOrder) {
      // Get all the nodes that would be impacted by the evaluation of the nodes in parents array in sorted order
      subSortOrderArray = this.getEvaluationSortOrder(parents, inverseMap);

      // Add all the sorted nodes in the final list
      finalSortOrder = [...finalSortOrder, ...subSortOrderArray];

      parents = getImmediateParentsOfPropertyPaths(subSortOrderArray);
      // If we find parents of the property paths in the sorted array, we should continue finding all the nodes dependent
      // on the parents
      computeSortOrder = parents.length > 0;
    }

    // Remove duplicates from this list. Since we explicitly walk down the tree and implicitly (by fetching parents) walk
    // up the tree, there are bound to be many duplicates.
    const uniqueKeysInSortOrder = new Set(finalSortOrder);

    // if a property path evaluation gets triggered by diff top order changes
    // this could lead to incorrect sort order in spite of the bfs traversal
    const sortOrderPropertyPaths: string[] = [];
    this.sortedDependencies.forEach((path) => {
      if (uniqueKeysInSortOrder.has(path)) {
        sortOrderPropertyPaths.push(path);
        // remove from the uniqueKeysInSortOrder
        uniqueKeysInSortOrder.delete(path);
      }
    });
    // Add any remaining paths in the uniqueKeysInSortOrder
    const completeSortOrder = [
      ...Array.from(uniqueKeysInSortOrder),
      ...sortOrderPropertyPaths,
    ];

    //Trim this list to now remove the property paths which are simply entity names
    const finalSortOrderArray: Array<string> = [];
    completeSortOrder.forEach((propertyPath) => {
      const lastIndexOfDot = propertyPath.lastIndexOf(".");
      // Only do this for property paths and not the entity themselves
      if (lastIndexOfDot !== -1) {
        finalSortOrderArray.push(propertyPath);
      }
    });

    return finalSortOrderArray;
  }

  getEvaluationSortOrder(
    changes: Array<string>,
    inverseMap: DependencyMap,
  ): Array<string> {
    const sortOrder: Array<string> = [...changes];
    let iterator = 0;
    while (iterator < sortOrder.length) {
      // Find all the nodes who are to be evaluated when sortOrder[iterator] changes
      const newNodes = inverseMap[sortOrder[iterator]];

      // If we find more nodes that would be impacted by the evaluation of the node being investigated
      // we add these to the sort order.
      if (newNodes) {
        newNodes.forEach((toBeEvaluatedNode) => {
          // Only add the nodes if they haven't been already added for evaluation in the list. Since we are doing
          // breadth first traversal, we should be safe in not changing the evaluation order and adding this now at this
          // point instead of the previous index found.
          if (!sortOrder.includes(toBeEvaluatedNode)) {
            sortOrder.push(toBeEvaluatedNode);
          }
        });
      }
      iterator++;
    }
    return sortOrder;
  }

  createDependencyMap(unEvalTree: DataTree): DependencyMap {
    let dependencyMap: DependencyMap = {};
    this.allKeys = getAllPaths(unEvalTree);
    Object.keys(unEvalTree).forEach((entityName) => {
      const entity = unEvalTree[entityName];
      if (isAction(entity) || isWidget(entity)) {
        const entityListedDependencies = this.listEntityDependencies(
          entity,
          entityName,
        );
        dependencyMap = { ...dependencyMap, ...entityListedDependencies };
      }
    });
    Object.keys(dependencyMap).forEach((key) => {
      dependencyMap[key] = _.flatten(
        dependencyMap[key].map((path) =>
          extractReferencesFromBinding(path, this.allKeys),
        ),
      );
    });
    dependencyMap = makeParentsDependOnChildren(dependencyMap);
    return dependencyMap;
  }

  listEntityDependencies(
    entity: DataTreeWidget | DataTreeAction,
    entityName: string,
  ): DependencyMap {
    const dependencies: DependencyMap = {};
    const dynamicBindingPathList = getEntityDynamicBindingPathList(entity);
    if (dynamicBindingPathList.length) {
      dynamicBindingPathList.forEach((dynamicPath) => {
        const propertyPath = dynamicPath.key;
        const unevalPropValue = _.get(entity, propertyPath);
        const { jsSnippets } = getDynamicBindings(unevalPropValue);
        const existingDeps =
          dependencies[`${entityName}.${propertyPath}`] || [];
        dependencies[`${entityName}.${propertyPath}`] = existingDeps.concat(
          jsSnippets.filter((jsSnippet) => !!jsSnippet),
        );
      });
    }
    if (isWidget(entity)) {
      // Set default property dependency
      const defaultProperties = this.widgetConfigMap[entity.type]
        .defaultProperties;
      Object.entries(defaultProperties).forEach(
        ([property, defaultPropertyPath]) => {
          dependencies[`${entityName}.${property}`] = [
            `${entityName}.${defaultPropertyPath}`,
          ];
        },
      );
    }
    if (isAction(entity)) {
      Object.entries(entity.dependencyMap).forEach(
        ([path, entityDependencies]) => {
          const actionDependentPaths: Array<string> = [];
          const mainPath = `${entityName}.${path}`;
          // Only add dependencies for paths which exist at the moment in appsmith world
          if (this.allKeys.hasOwnProperty(mainPath)) {
            // Only add dependent paths which exist in the data tree. Skip all the other paths to avoid creating
            // a cyclical dependency.
            entityDependencies.forEach((dependentPath) => {
              const completePath = `${entityName}.${dependentPath}`;
              if (this.allKeys.hasOwnProperty(completePath)) {
                actionDependentPaths.push(completePath);
              }
            });
            dependencies[mainPath] = actionDependentPaths;
          }
        },
      );
    }
    return dependencies;
  }

  evaluateTree(
    oldUnevalTree: DataTree,
    sortedDependencies: Array<string>,
  ): DataTree {
    const tree = _.cloneDeep(oldUnevalTree);
    try {
      return sortedDependencies.reduce(
        (currentTree: DataTree, fullPropertyPath: string) => {
          this.logs.push(`evaluating ${fullPropertyPath}`);
          const { entityName, propertyPath } = getEntityNameAndPropertyPath(
            fullPropertyPath,
          );
          const entity = currentTree[entityName] as
            | DataTreeWidget
            | DataTreeAction;
          const unEvalPropertyValue = _.get(
            currentTree as any,
            fullPropertyPath,
          );
          const isABindingPath =
            (isAction(entity) || isWidget(entity)) &&
            isPathADynamicBinding(entity, propertyPath);
          let evalPropertyValue;
          const requiresEval =
            isABindingPath && isDynamicValue(unEvalPropertyValue);
          _.set(
            currentTree,
            `${entityName}.jsErrorMessages.${propertyPath}`,
            "",
          );
          if (requiresEval) {
            const evaluationSubstitutionType =
              entity.bindingPaths[propertyPath] ||
              EvaluationSubstitutionType.TEMPLATE;
            try {
              evalPropertyValue = this.getDynamicValue(
                unEvalPropertyValue,
                currentTree,
                evaluationSubstitutionType,
                false,
                undefined,
                fullPropertyPath,
              );
            } catch (e) {
              this.errors.push({
                type: EvalErrorTypes.EVAL_PROPERTY_ERROR,
                message: e.message,
                context: {
                  propertyPath: fullPropertyPath,
                },
              });
              evalPropertyValue = undefined;
            }
          } else {
            evalPropertyValue = unEvalPropertyValue;
          }

          if (isWidget(entity)) {
            const widgetEntity = entity;
            const defaultPropertyMap = this.widgetConfigMap[widgetEntity.type]
              .defaultProperties;
            const isDefaultProperty = !!Object.values(
              defaultPropertyMap,
            ).filter(
              (defaultPropertyName) => propertyPath === defaultPropertyName,
            ).length;
            if (propertyPath) {
              let parsedValue = this.validateAndParseWidgetProperty(
                fullPropertyPath,
                widgetEntity,
                currentTree,
                evalPropertyValue,
                unEvalPropertyValue,
                isDefaultProperty,
              );
              const hasDefaultProperty = propertyPath in defaultPropertyMap;
              if (hasDefaultProperty) {
                const defaultProperty = defaultPropertyMap[propertyPath];
                parsedValue = this.overwriteDefaultDependentProps(
                  defaultProperty,
                  parsedValue,
                  fullPropertyPath,
                  widgetEntity,
                );
              }
              return _.set(currentTree, fullPropertyPath, parsedValue);
            }
            return _.set(currentTree, fullPropertyPath, evalPropertyValue);
          } else {
            return _.set(currentTree, fullPropertyPath, evalPropertyValue);
          }
        },
        tree,
      );
    } catch (e) {
      this.errors.push({
        type: EvalErrorTypes.EVAL_TREE_ERROR,
        message: e.message,
      });
      return tree;
    }
  }

  sortDependencies(dependencyMap: DependencyMap): Array<string> {
    const dependencyTree: Array<[string, string]> = [];
    Object.keys(dependencyMap).forEach((key: string) => {
      if (dependencyMap[key].length) {
        dependencyMap[key].forEach((dep) => dependencyTree.push([key, dep]));
      } else {
        // Set no dependency
        dependencyTree.push([key, ""]);
      }
    });

    try {
      // sort dependencies and remove empty dependencies
      return toposort(dependencyTree)
        .reverse()
        .filter((d) => !!d);
    } catch (e) {
      // Cyclic dependency found. Extract all node and entity type
      const node = e.message.match(
        new RegExp('Cyclic dependency, node was:"(.*)"'),
      )[1];

      let entityType = "UNKNOWN";
      const entityName = node.split(".")[0];
      const entity = _.find(this.oldUnEvalTree, { name: entityName });
      if (entity && isWidget(entity)) {
        entityType = entity.type;
      } else if (entity && isAction(entity)) {
        entityType = entity.pluginType;
      }
      this.errors.push({
        type: EvalErrorTypes.CYCLICAL_DEPENDENCY_ERROR,
        message: "Cyclic dependency found while evaluating.",
        context: {
          node,
          entityType,
        },
      });
      console.error("CYCLICAL DEPENDENCY MAP", dependencyMap);
      throw new CrashingError(e.message);
    }
  }

  getParsedValueCache(propertyPath: string) {
    return (
      this.parsedValueCache.get(propertyPath) || {
        value: undefined,
        version: 0,
      }
    );
  }

  clearPropertyCache(propertyPath: string) {
    this.parsedValueCache.delete(propertyPath);
  }

  clearPropertyCacheOfWidget(widgetName: string) {
    // TODO check if this loop mutating itself is safe
    this.parsedValueCache.forEach((value, key) => {
      const match = key.match(`${widgetName}.`);
      if (match) {
        this.parsedValueCache.delete(key);
      }
    });
  }

  clearAllCaches() {
    this.parsedValueCache.clear();
    this.clearErrors();
    this.dependencyMap = {};
    this.allKeys = {};
    this.inverseDependencyMap = {};
    this.sortedDependencies = [];
    this.evalTree = {};
    this.oldUnEvalTree = {};
  }

  getDynamicValue(
    dynamicBinding: string,
    data: DataTree,
    evaluationSubstitutionType: EvaluationSubstitutionType,
    returnTriggers: boolean,
    callBackData?: Array<any>,
    fullPropertyPath?: string,
  ) {
    // Get the {{binding}} bound values
    const { jsSnippets, stringSegments } = getDynamicBindings(dynamicBinding);
    if (returnTriggers) {
      const result = this.evaluateDynamicBoundValue(
        data,
        jsSnippets[0],
        callBackData,
        fullPropertyPath,
      );
      return result.triggers;
    }
    if (stringSegments.length) {
      // Get the Data Tree value of those "binding "paths
      const values = jsSnippets.map((jsSnippet, index) => {
        if (jsSnippet) {
          const result = this.evaluateDynamicBoundValue(
            data,
            jsSnippet,
            callBackData,
            fullPropertyPath,
          );
          return result.result;
        } else {
          return stringSegments[index];
        }
      });

      // if it is just one binding, return that directly
      if (stringSegments.length === 1) return values[0];
      // else return a combined value according to the evaluation type
      return substituteDynamicBindingWithValues(
        dynamicBinding,
        stringSegments,
        values,
        evaluationSubstitutionType,
      );
    }
    return undefined;
  }

  // Paths are expected to have "{name}.{path}" signature
  // Also returns any action triggers found after evaluating value
  evaluateDynamicBoundValue(
    data: DataTree,
    js: string,
    callbackData?: Array<any>,
    fullPropertyPath?: string,
  ): EvalResult {
    try {
      return evaluate(js, data, callbackData);
    } catch (e) {
      if (fullPropertyPath) {
        const { entityName, propertyPath } = getEntityNameAndPropertyPath(
          fullPropertyPath,
        );
        _.set(data, `${entityName}.jsErrorMessages.${propertyPath}`, e.message);
      } else {
        // TODO clean up
        // This is to handle situations with evaluation of triggers for execution
        this.errors.push({
          type: EvalErrorTypes.EVAL_PROPERTY_ERROR,
          message: e.message,
        });
      }
      return { result: undefined, triggers: [] };
    }
  }

  validateAndParseWidgetProperty(
    fullPropertyPath: string,
    widget: DataTreeWidget,
    currentTree: DataTree,
    evalPropertyValue: any,
    unEvalPropertyValue: string,
    isDefaultProperty: boolean,
  ): any {
    const { propertyPath } = getEntityNameAndPropertyPath(fullPropertyPath);
    let valueToValidate = evalPropertyValue;
    if (isPathADynamicTrigger(widget, propertyPath)) {
      const { triggers } = this.getDynamicValue(
        unEvalPropertyValue,
        currentTree,
        EvaluationSubstitutionType.TEMPLATE,
        true,
        undefined,
        fullPropertyPath,
      );
      valueToValidate = triggers;
    }
    const validation = widget.validationPaths[propertyPath];
    const { isValid, message, parsed, transformed } = validateWidgetProperty(
      propertyPath,
      valueToValidate,
      widget,
      validation,
      currentTree,
    );
    const evaluatedValue = isValid
      ? parsed
      : _.isUndefined(transformed)
      ? evalPropertyValue
      : transformed;
    const safeEvaluatedValue = removeFunctions(evaluatedValue);
    _.set(widget, `evaluatedValues.${propertyPath}`, safeEvaluatedValue);
<<<<<<< HEAD
    const jsError = _.get(widget, `jsErrorMessages.${propertyPath}`);
    if (!isValid && !jsError) {
      this.errors.push({
        type: EvalErrorTypes.WIDGET_PROPERTY_VALIDATION_ERROR,
        message: message || "",
        context: {
          source: {
            id: widget.widgetId,
            name: widget.widgetName,
            type: ENTITY_TYPE.WIDGET,
            propertyPath: propertyPath,
          },
          state: safeEvaluatedValue,
        },
      });
=======
    if (!isValid) {
>>>>>>> c00cce0b
      _.set(widget, `invalidProps.${propertyPath}`, true);
      _.set(widget, `validationMessages.${propertyPath}`, message);
    } else {
      _.set(widget, `invalidProps.${propertyPath}`, false);
      _.set(widget, `validationMessages.${propertyPath}`, "");
    }

    if (isPathADynamicTrigger(widget, propertyPath)) {
      return unEvalPropertyValue;
    } else {
      const parsedCache = this.getParsedValueCache(fullPropertyPath);
      // In case this is a default property, always set the cache even if the value remains the same so that the version
      // in cache gets updated and the property dependent on default property updates accordingly.
      if (!equal(parsedCache.value, parsed) || isDefaultProperty) {
        this.parsedValueCache.set(fullPropertyPath, {
          value: parsed,
          version: Date.now(),
        });
      }
      return parsed;
    }
  }

  overwriteDefaultDependentProps(
    defaultProperty: string,
    propertyValue: any,
    propertyPath: string,
    entity: DataTreeWidget,
  ) {
    const defaultPropertyCache = this.getParsedValueCache(
      `${entity.widgetName}.${defaultProperty}`,
    );
    const propertyCache = this.getParsedValueCache(propertyPath);
    if (
      propertyValue === undefined ||
      propertyCache.version < defaultPropertyCache.version
    ) {
      return defaultPropertyCache.value;
    }
    return propertyValue;
  }

  updateDependencyMap(
    differences: Array<Diff<any, any>>,
    unEvalDataTree: DataTree,
  ): {
    dependenciesOfRemovedPaths: Array<string>;
    removedPaths: Array<string>;
  } {
    const diffCalcStart = performance.now();
    let didUpdateDependencyMap = false;
    const dependenciesOfRemovedPaths: Array<string> = [];
    const removedPaths: Array<string> = [];

    // This is needed for NEW and DELETE events below.
    // In worst case, it tends to take ~12.5% of entire diffCalc (8 ms out of 67ms for 132 array of NEW)
    // TODO: Optimise by only getting paths of changed node
    this.allKeys = getAllPaths(unEvalDataTree);
    // Transform the diff library events to Appsmith evaluator events
    differences
      .map(translateDiffEventToDataTreeDiffEvent)
      .forEach((dataTreeDiff) => {
        const entityName = dataTreeDiff.payload.propertyPath.split(".")[0];
        let entity = unEvalDataTree[entityName];
        if (dataTreeDiff.event === DataTreeDiffEvent.DELETE) {
          entity = this.oldUnEvalTree[entityName];
        }
        const entityType = isValidEntity(entity) ? entity.ENTITY_TYPE : "noop";

        if (entityType !== "noop") {
          switch (dataTreeDiff.event) {
            case DataTreeDiffEvent.NEW: {
              // If a new entity/property was added, add all the internal bindings for this entity to the global dependency map
              if (
                (isWidget(entity) || isAction(entity)) &&
                !this.isDynamicLeaf(
                  unEvalDataTree,
                  dataTreeDiff.payload.propertyPath,
                )
              ) {
                const entityDependencyMap: DependencyMap = this.listEntityDependencies(
                  entity,
                  entityName,
                );
                if (Object.keys(entityDependencyMap).length) {
                  didUpdateDependencyMap = true;
                  // The entity might already have some dependencies,
                  // so we just want to update those
                  Object.entries(entityDependencyMap).forEach(
                    ([entityDependent, entityDependencies]) => {
                      if (this.dependencyMap[entityDependent]) {
                        this.dependencyMap[
                          entityDependent
                        ] = this.dependencyMap[entityDependent].concat(
                          entityDependencies,
                        );
                      } else {
                        this.dependencyMap[
                          entityDependent
                        ] = entityDependencies;
                      }
                    },
                  );
                }
              }
              // Either a new entity or a new property path has been added. Go through existing dynamic bindings and
              // find out if a new dependency has to be created because the property path used in the binding just became
              // eligible
              const possibleReferencesInOldBindings: DependencyMap = this.getPropertyPathReferencesInExistingBindings(
                unEvalDataTree,
                dataTreeDiff.payload.propertyPath,
              );
              // We have found some bindings which are related to the new property path and hence should be added to the
              // global dependency map
              if (Object.keys(possibleReferencesInOldBindings).length) {
                didUpdateDependencyMap = true;
                Object.assign(
                  this.dependencyMap,
                  possibleReferencesInOldBindings,
                );
              }
              break;
            }
            case DataTreeDiffEvent.DELETE: {
              // Add to removedPaths as they have been deleted from the evalTree
              removedPaths.push(dataTreeDiff.payload.propertyPath);
              // If an existing widget was deleted, remove all the bindings from the global dependency map
              if (
                (isWidget(entity) || isAction(entity)) &&
                dataTreeDiff.payload.propertyPath === entityName
              ) {
                const entityDependencies = this.listEntityDependencies(
                  entity,
                  entityName,
                );
                Object.keys(entityDependencies).forEach((widgetDep) => {
                  didUpdateDependencyMap = true;
                  delete this.dependencyMap[widgetDep];
                });
              }
              // Either an existing entity or an existing property path has been deleted. Update the global dependency map
              // by removing the bindings from the same.
              Object.keys(this.dependencyMap).forEach((dependencyPath) => {
                didUpdateDependencyMap = true;
                if (
                  isChildPropertyPath(
                    dataTreeDiff.payload.propertyPath,
                    dependencyPath,
                  )
                ) {
                  delete this.dependencyMap[dependencyPath];
                } else {
                  const toRemove: Array<string> = [];
                  this.dependencyMap[dependencyPath].forEach(
                    (dependantPath) => {
                      if (
                        isChildPropertyPath(
                          dataTreeDiff.payload.propertyPath,
                          dependantPath,
                        )
                      ) {
                        dependenciesOfRemovedPaths.push(dependencyPath);
                        toRemove.push(dependantPath);
                      }
                    },
                  );
                  this.dependencyMap[dependencyPath] = _.difference(
                    this.dependencyMap[dependencyPath],
                    toRemove,
                  );
                }
              });
              break;
            }

            case DataTreeDiffEvent.EDIT: {
              // We only care if the difference is in dynamic bindings since static values do not need
              // an evaluation.
              if (
                (isWidget(entity) || isAction(entity)) &&
                typeof dataTreeDiff.payload.value === "string"
              ) {
                const entity: DataTreeAction | DataTreeWidget = unEvalDataTree[
                  entityName
                ] as DataTreeAction | DataTreeWidget;
                const fullPropertyPath = dataTreeDiff.payload.propertyPath;
                const entityPropertyPath = fullPropertyPath.substring(
                  fullPropertyPath.indexOf(".") + 1,
                );
                const isABindingPath = isPathADynamicBinding(
                  entity,
                  entityPropertyPath,
                );
                if (isABindingPath) {
                  didUpdateDependencyMap = true;

                  const { jsSnippets } = getDynamicBindings(
                    dataTreeDiff.payload.value,
                  );
                  const correctSnippets = jsSnippets.filter(
                    (jsSnippet) => !!jsSnippet,
                  );
                  // We found a new dynamic binding for this property path. We update the dependency map by overwriting the
                  // dependencies for this property path with the newly found dependencies
                  if (correctSnippets.length) {
                    this.dependencyMap[fullPropertyPath] = correctSnippets;
                  } else {
                    // The dependency on this property path has been removed. Delete this property path from the global
                    // dependency map
                    delete this.dependencyMap[fullPropertyPath];
                  }
                  if (isAction(entity)) {
                    // Actions have a defined dependency map that should always be maintained
                    if (entityPropertyPath in entity.dependencyMap) {
                      const entityDependenciesName = entity.dependencyMap[
                        entityPropertyPath
                      ].map((dep) => `${entityName}.${dep}`);

                      // Filter only the paths which exist in the appsmith world to avoid cyclical dependencies
                      const filteredEntityDependencies = entityDependenciesName.filter(
                        (path) => this.allKeys.hasOwnProperty(path),
                      );

                      // Now assign these existing dependent paths to the property path in dependencyMap
                      if (fullPropertyPath in this.dependencyMap) {
                        this.dependencyMap[
                          fullPropertyPath
                        ] = this.dependencyMap[fullPropertyPath].concat(
                          filteredEntityDependencies,
                        );
                      } else {
                        this.dependencyMap[
                          fullPropertyPath
                        ] = filteredEntityDependencies;
                      }
                    }
                  }
                }
              }
              break;
            }
            default: {
              break;
            }
          }
        }
      });
    const diffCalcEnd = performance.now();
    const subDepCalcStart = performance.now();
    if (didUpdateDependencyMap) {
      // TODO Optimise
      Object.keys(this.dependencyMap).forEach((key) => {
        this.dependencyMap[key] = _.uniq(
          _.flatten(
            this.dependencyMap[key].map((path) =>
              extractReferencesFromBinding(path, this.allKeys),
            ),
          ),
        );
      });
      this.dependencyMap = makeParentsDependOnChildren(this.dependencyMap);
    }
    const subDepCalcEnd = performance.now();
    const updateChangedDependenciesStart = performance.now();
    // If the global dependency map has changed, re-calculate the sort order for all entities and the
    // global inverse dependency map
    if (didUpdateDependencyMap) {
      // This is being called purely to test for new circular dependencies that might have been added
      this.sortedDependencies = this.sortDependencies(this.dependencyMap);
      this.inverseDependencyMap = this.getInverseDependencyTree();
    }

    const updateChangedDependenciesStop = performance.now();
    this.logs.push({
      diffCalcDeps: (diffCalcEnd - diffCalcStart).toFixed(2),
      subDepCalc: (subDepCalcEnd - subDepCalcStart).toFixed(2),
      updateChangedDependencies: (
        updateChangedDependenciesStop - updateChangedDependenciesStart
      ).toFixed(2),
    });

    return { dependenciesOfRemovedPaths, removedPaths };
  }

  calculateSubTreeSortOrder(
    differences: Diff<any, any>[],
    dependenciesOfRemovedPaths: Array<string>,
    removedPaths: Array<string>,
    unEvalTree: DataTree,
  ) {
    const changePaths: Set<string> = new Set(dependenciesOfRemovedPaths);
    for (const d of differences) {
      if (!Array.isArray(d.path) || d.path.length === 0) continue; // Null check for typescript
      // Apply the changes into the evalTree so that it gets the latest changes
      applyChange(this.evalTree, undefined, d);

      changePaths.add(convertPathToString(d.path));
      // If this is a property path change, simply add for evaluation and move on
      if (!this.isDynamicLeaf(unEvalTree, convertPathToString(d.path))) {
        // A parent level property has been added or deleted
        /**
         * We want to add all pre-existing dynamic and static bindings in dynamic paths of this entity to get evaluated and validated.
         * Example:
         * - Table1.tableData = {{Api1.data}}
         * - Api1 gets created.
         * - This function gets called with a diff {path:["Api1"]}
         * We want to add `Api.data` to changedPaths so that `Table1.tableData` can be discovered below.
         */
        const entityName = d.path[0];
        const entity = unEvalTree[entityName];
        if (!entity) {
          continue;
        }
        if (!isAction(entity) && !isWidget(entity)) {
          continue;
        }
        const parentPropertyPath = convertPathToString(d.path);
        Object.keys(entity.bindingPaths).forEach((relativePath) => {
          const childPropertyPath = `${entityName}.${relativePath}`;
          if (isChildPropertyPath(parentPropertyPath, childPropertyPath)) {
            changePaths.add(childPropertyPath);
          }
        });
      }
    }

    // If a nested property path has changed and someone (say x) is dependent on the parent of the said property,
    // x must also be evaluated. For example, the following relationship exists in dependency map:
    // <  "Input1.defaultText" : ["Table1.selectedRow.email"] >
    // If Table1.selectedRow has changed, then Input1.defaultText must also be evaluated because Table1.selectedRow.email
    // is a nested property of Table1.selectedRow
    const changePathsWithNestedDependants = addDependantsOfNestedPropertyPaths(
      Array.from(changePaths),
      this.inverseDependencyMap,
    );

    const trimmedChangedPaths = trimDependantChangePaths(
      changePathsWithNestedDependants,
      this.dependencyMap,
    );

    // Now that we have all the root nodes which have to be evaluated, recursively find all the other paths which
    // would get impacted because they are dependent on the said root nodes and add them in order
    const completeSortOrder = this.getCompleteSortOrder(
      trimmedChangedPaths,
      this.inverseDependencyMap,
    );
    // Remove any paths that do no exist in the data tree any more
    return _.difference(completeSortOrder, removedPaths);
  }

  getInverseDependencyTree(): DependencyMap {
    const inverseDag: DependencyMap = {};
    this.sortedDependencies.forEach((propertyPath) => {
      const incomingEdges: Array<string> = this.dependencyMap[propertyPath];
      if (incomingEdges) {
        incomingEdges.forEach((edge) => {
          const node = inverseDag[edge];
          if (node) {
            node.push(propertyPath);
          } else {
            inverseDag[edge] = [propertyPath];
          }
        });
      }
    });
    return inverseDag;
  }

  // TODO: create the lookup dictionary once
  // Response from listEntityDependencies only needs to change if the entity itself changed.
  // Check if it is possible to make a flat structure with O(1) or at least O(m) lookup instead of O(n*m)
  getPropertyPathReferencesInExistingBindings(
    dataTree: DataTree,
    propertyPath: string,
  ) {
    const possibleRefs: DependencyMap = {};
    Object.keys(dataTree).forEach((entityName) => {
      const entity = dataTree[entityName];
      if (
        isValidEntity(entity) &&
        (entity.ENTITY_TYPE === ENTITY_TYPE.ACTION ||
          entity.ENTITY_TYPE === ENTITY_TYPE.WIDGET)
      ) {
        const entityPropertyBindings = this.listEntityDependencies(
          entity,
          entityName,
        );
        Object.keys(entityPropertyBindings).forEach((path) => {
          const propertyBindings = entityPropertyBindings[path];
          const references = _.flatten(
            propertyBindings.map((binding) =>
              extractReferencesFromBinding(binding, this.allKeys),
            ),
          );
          references.forEach((value) => {
            if (isChildPropertyPath(propertyPath, value)) {
              possibleRefs[path] = propertyBindings;
            }
          });
        });
      }
    });
    return possibleRefs;
  }

  evaluateActionBindings(
    bindings: string[],
    executionParams?: Record<string, unknown> | string,
  ) {
    // We might get execution params as an object or as a string.
    // If the user has added a proper object (valid case) it will be an object
    // If they have not added any execution params or not an object
    // it would be a string (invalid case)
    let evaluatedExecutionParams: Record<string, any> = {};
    if (executionParams && _.isObject(executionParams)) {
      evaluatedExecutionParams = this.getDynamicValue(
        `{{${JSON.stringify(executionParams)}}}`,
        this.evalTree,
        EvaluationSubstitutionType.TEMPLATE,
        false,
      );
    }

    // Replace any reference of 'this.params' to 'executionParams' (backwards compatibility)
    const bindingsForExecutionParams: string[] = bindings.map(
      (binding: string) =>
        binding.replace(EXECUTION_PARAM_REFERENCE_REGEX, EXECUTION_PARAM_KEY),
    );

    const dataTreeWithExecutionParams = Object.assign({}, this.evalTree, {
      [EXECUTION_PARAM_KEY]: evaluatedExecutionParams,
    });

    return bindingsForExecutionParams.map((binding) =>
      this.getDynamicValue(
        `{{${binding}}}`,
        dataTreeWithExecutionParams,
        EvaluationSubstitutionType.TEMPLATE,
        false,
      ),
    );
  }

  clearErrors() {
    this.errors = [];
  }

  clearLogs() {
    this.logs = [];
  }
}

const extractReferencesFromBinding = (
  dependentPath: string,
  all: Record<string, true>,
): Array<string> => {
  const subDeps: Array<string> = [];
  const identifiers = dependentPath.match(/[a-zA-Z_$][a-zA-Z_$0-9.\[\]]*/g) || [
    dependentPath,
  ];
  identifiers.forEach((identifier: string) => {
    // If the identifier exists directly, add it and return
    if (all.hasOwnProperty(identifier)) {
      subDeps.push(identifier);
      return;
    }
    const subpaths = _.toPath(identifier);
    let current = "";
    // We want to keep going till we reach top level, but not add top level
    // Eg: Input1.text should not depend on entire Table1 unless it explicitly asked for that.
    // This is mainly to avoid a lot of unnecessary evals, if we feel this is wrong
    // we can remove the length requirement and it will still work
    while (subpaths.length > 1) {
      current = convertPathToString(subpaths);
      // We've found the dep, add it and return
      if (all.hasOwnProperty(current)) {
        subDeps.push(current);
        return;
      }
      subpaths.pop();
    }
  });
  return _.uniq(subDeps);
};

// TODO cryptic comment below. Dont know if we still need this. Duplicate function
// referencing DATA_BIND_REGEX fails for the value "{{Table1.tableData[Table1.selectedRowIndex]}}" if you run it multiple times and don't recreate
const isDynamicValue = (value: string): boolean => DATA_BIND_REGEX.test(value);

function isValidEntity(entity: DataTreeEntity): entity is DataTreeObjectEntity {
  if (!_.isObject(entity)) {
    // ERRORS.push({
    //   type: EvalErrorTypes.BAD_UNEVAL_TREE_ERROR,
    //   message: "Data tree entity is not an object",
    //   context: entity,
    // });
    return false;
  }
  return "ENTITY_TYPE" in entity;
}

function isWidget(entity: DataTreeEntity): entity is DataTreeWidget {
  return isValidEntity(entity) && entity.ENTITY_TYPE === ENTITY_TYPE.WIDGET;
}

function isAction(entity: DataTreeEntity): entity is DataTreeAction {
  return isValidEntity(entity) && entity.ENTITY_TYPE === ENTITY_TYPE.ACTION;
}<|MERGE_RESOLUTION|>--- conflicted
+++ resolved
@@ -667,25 +667,7 @@
       : transformed;
     const safeEvaluatedValue = removeFunctions(evaluatedValue);
     _.set(widget, `evaluatedValues.${propertyPath}`, safeEvaluatedValue);
-<<<<<<< HEAD
-    const jsError = _.get(widget, `jsErrorMessages.${propertyPath}`);
-    if (!isValid && !jsError) {
-      this.errors.push({
-        type: EvalErrorTypes.WIDGET_PROPERTY_VALIDATION_ERROR,
-        message: message || "",
-        context: {
-          source: {
-            id: widget.widgetId,
-            name: widget.widgetName,
-            type: ENTITY_TYPE.WIDGET,
-            propertyPath: propertyPath,
-          },
-          state: safeEvaluatedValue,
-        },
-      });
-=======
     if (!isValid) {
->>>>>>> c00cce0b
       _.set(widget, `invalidProps.${propertyPath}`, true);
       _.set(widget, `validationMessages.${propertyPath}`, message);
     } else {
