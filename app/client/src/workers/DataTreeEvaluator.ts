import {
  DependencyMap,
  EvalError,
  EvalErrorTypes,
  getDynamicBindings,
  getEntityDynamicBindingPathList,
  isChildPropertyPath,
  isPathADynamicBinding,
  isPathADynamicTrigger,
} from "utils/DynamicBindingUtils";
import { WidgetTypeConfigMap } from "utils/WidgetFactory";
import {
  DataTree,
  DataTreeAction,
  DataTreeEntity,
  DataTreeObjectEntity,
  DataTreeWidget,
  ENTITY_TYPE,
  EvaluationSubstitutionType,
} from "entities/DataTree/dataTreeFactory";
import {
  addDependantsOfNestedPropertyPaths,
  convertPathToString,
  CrashingError,
  DataTreeDiffEvent,
  getAllPaths,
  getEntityNameAndPropertyPath,
  getImmediateParentsOfPropertyPaths,
  getValidatedTree,
  makeParentsDependOnChildren,
  removeFunctions,
  translateDiffEventToDataTreeDiffEvent,
  trimDependantChangePaths,
  validateWidgetProperty,
} from "workers/evaluationUtils";
import _ from "lodash";
import { applyChange, Diff, diff } from "deep-diff";
import toposort from "toposort";
import equal from "fast-deep-equal/es6";
import {
  EXECUTION_PARAM_KEY,
  EXECUTION_PARAM_REFERENCE_REGEX,
} from "constants/AppsmithActionConstants/ActionConstants";
import { DATA_BIND_REGEX } from "constants/BindingsConstants";
import evaluate, { EvalResult } from "workers/evaluate";
import { substituteDynamicBindingWithValues } from "workers/evaluationSubstitution";

export default class DataTreeEvaluator {
  dependencyMap: DependencyMap = {};
  sortedDependencies: Array<string> = [];
  inverseDependencyMap: DependencyMap = {};
  widgetConfigMap: WidgetTypeConfigMap = {};
  evalTree: DataTree = {};
  allKeys: Record<string, true> = {};
  oldUnEvalTree: DataTree = {};
  errors: EvalError[] = [];
  parsedValueCache: Map<
    string,
    {
      value: any;
      version: number;
    }
  > = new Map();
  logs: any[] = [];

  constructor(widgetConfigMap: WidgetTypeConfigMap) {
    this.widgetConfigMap = widgetConfigMap;
  }

  createFirstTree(unEvalTree: DataTree) {
    const totalStart = performance.now();
    // Create dependency map
    const createDependencyStart = performance.now();
    this.dependencyMap = this.createDependencyMap(unEvalTree);
    const createDependencyEnd = performance.now();
    // Sort
    const sortDependenciesStart = performance.now();
    this.sortedDependencies = this.sortDependencies(this.dependencyMap);
    const sortDependenciesEnd = performance.now();
    // Inverse
    this.inverseDependencyMap = this.getInverseDependencyTree();
    // Evaluate
    const evaluateStart = performance.now();
    const evaluatedTree = this.evaluateTree(
      unEvalTree,
      this.sortedDependencies,
    );
    const evaluateEnd = performance.now();
    // Validate Widgets
    const validateStart = performance.now();
    const { errors, validatedTree } = getValidatedTree(evaluatedTree);
    this.evalTree = validatedTree;
    this.errors = this.errors.concat(errors);
    const validateEnd = performance.now();

    this.oldUnEvalTree = unEvalTree;
    const totalEnd = performance.now();
    const timeTakenForFirstTree = {
      total: (totalEnd - totalStart).toFixed(2),
      createDependencies: (createDependencyEnd - createDependencyStart).toFixed(
        2,
      ),
      sortDependencies: (sortDependenciesEnd - sortDependenciesStart).toFixed(
        2,
      ),
      evaluate: (evaluateEnd - evaluateStart).toFixed(2),
      validate: (validateEnd - validateStart).toFixed(2),
      dependencies: {
        map: JSON.parse(JSON.stringify(this.dependencyMap)),
        inverseMap: JSON.parse(JSON.stringify(this.inverseDependencyMap)),
        sortedList: JSON.parse(JSON.stringify(this.sortedDependencies)),
      },
    };
    this.logs.push({ timeTakenForFirstTree });
    return {
      dataTree: this.evalTree,
      evaluationOrder: this.sortedDependencies,
    };
  }

  isDynamicLeaf(unEvalTree: DataTree, propertyPath: string) {
    const [entityName, ...propPathEls] = _.toPath(propertyPath);
    // Framework feature: Top level items are never leaves
    if (entityName === propertyPath) return false;
    // Ignore if this was a delete op
    if (!(entityName in unEvalTree)) return false;

    const entity = unEvalTree[entityName];
    if (!isAction(entity) && !isWidget(entity)) return false;
    const relativePropertyPath = convertPathToString(propPathEls);
    return relativePropertyPath in entity.bindingPaths;
  }

  updateDataTree(unEvalTree: DataTree) {
    const totalStart = performance.now();
    // Calculate diff
    const diffCheckTimeStart = performance.now();
    const differences = diff(this.oldUnEvalTree, unEvalTree) || [];
    // Since eval tree is listening to possible events that dont cause differences
    // We want to check if no diffs are present and bail out early
    if (differences.length === 0) {
      return this.evalTree;
    }
    const diffCheckTimeStop = performance.now();
    // Check if dependencies have changed
    const updateDependenciesStart = performance.now();

    // Find all the paths that have changed as part of the difference and update the
    // global dependency map if an existing dynamic binding has now become legal
    const {
      dependenciesOfRemovedPaths,
      removedPaths,
    } = this.updateDependencyMap(differences, unEvalTree);
    const updateDependenciesStop = performance.now();

    const calculateSortOrderStart = performance.now();

    const subTreeSortOrder: string[] = this.calculateSubTreeSortOrder(
      differences,
      dependenciesOfRemovedPaths,
      removedPaths,
      unEvalTree,
    );

    const calculateSortOrderStop = performance.now();

    this.logs.push({
      differences,
      subTreeSortOrder,
      sortedDependencies: this.sortedDependencies,
      inverse: this.inverseDependencyMap,
      updatedDependencyMap: this.dependencyMap,
    });

    // Evaluate
    const evalStart = performance.now();

    // Remove anything from the sort order that is not a dynamic leaf since only those need evaluation
    const evaluationOrder = subTreeSortOrder.filter((propertyPath) => {
      // We are setting all values from our uneval tree to the old eval tree we have
      // So that the actual uneval value can be evaluated
      if (this.isDynamicLeaf(unEvalTree, propertyPath)) {
        const unEvalPropValue = _.get(unEvalTree, propertyPath);
        _.set(this.evalTree, propertyPath, unEvalPropValue);
        return true;
      }
      return false;
    });

    // Remove any deleted paths from the eval tree
    removedPaths.forEach((removedPath) => {
      _.unset(this.evalTree, removedPath);
    });
    this.evalTree = this.evaluateTree(this.evalTree, evaluationOrder);
    const evalStop = performance.now();

    const totalEnd = performance.now();
    // TODO: For some reason we are passing some reference which are getting mutated.
    // Need to check why big api responses are getting split between two eval runs
    this.oldUnEvalTree = unEvalTree;
    const timeTakenForSubTreeEval = {
      total: (totalEnd - totalStart).toFixed(2),
      findDifferences: (diffCheckTimeStop - diffCheckTimeStart).toFixed(2),
      updateDependencies: (
        updateDependenciesStop - updateDependenciesStart
      ).toFixed(2),
      calculateSortOrder: (
        calculateSortOrderStop - calculateSortOrderStart
      ).toFixed(2),
      evaluate: (evalStop - evalStart).toFixed(2),
    };
    this.logs.push({ timeTakenForSubTreeEval });
    return {
      dataTree: this.evalTree,
      evaluationOrder: evaluationOrder,
    };
  }

  getCompleteSortOrder(
    changes: Array<string>,
    inverseMap: DependencyMap,
  ): Array<string> {
    let finalSortOrder: Array<string> = [];
    let computeSortOrder = true;
    // Initialize parents with the current sent of property paths that need to be evaluated
    let parents = changes;
    let subSortOrderArray: Array<string>;
    while (computeSortOrder) {
      // Get all the nodes that would be impacted by the evaluation of the nodes in parents array in sorted order
      subSortOrderArray = this.getEvaluationSortOrder(parents, inverseMap);

      // Add all the sorted nodes in the final list
      finalSortOrder = [...finalSortOrder, ...subSortOrderArray];

      parents = getImmediateParentsOfPropertyPaths(subSortOrderArray);
      // If we find parents of the property paths in the sorted array, we should continue finding all the nodes dependent
      // on the parents
      computeSortOrder = parents.length > 0;
    }

    // Remove duplicates from this list. Since we explicitly walk down the tree and implicitly (by fetching parents) walk
    // up the tree, there are bound to be many duplicates.
    const uniqueKeysInSortOrder = new Set(finalSortOrder);

    // if a property path evaluation gets triggered by diff top order changes
    // this could lead to incorrect sort order in spite of the bfs traversal
    const sortOrderPropertyPaths: string[] = [];
    this.sortedDependencies.forEach((path) => {
      if (uniqueKeysInSortOrder.has(path)) {
        sortOrderPropertyPaths.push(path);
        // remove from the uniqueKeysInSortOrder
        uniqueKeysInSortOrder.delete(path);
      }
    });
    // Add any remaining paths in the uniqueKeysInSortOrder
    const completeSortOrder = [
      ...Array.from(uniqueKeysInSortOrder),
      ...sortOrderPropertyPaths,
    ];

    //Trim this list to now remove the property paths which are simply entity names
    const finalSortOrderArray: Array<string> = [];
    completeSortOrder.forEach((propertyPath) => {
      const lastIndexOfDot = propertyPath.lastIndexOf(".");
      // Only do this for property paths and not the entity themselves
      if (lastIndexOfDot !== -1) {
        finalSortOrderArray.push(propertyPath);
      }
    });

    return finalSortOrderArray;
  }

  getEvaluationSortOrder(
    changes: Array<string>,
    inverseMap: DependencyMap,
  ): Array<string> {
    const sortOrder: Array<string> = [...changes];
    let iterator = 0;
    while (iterator < sortOrder.length) {
      // Find all the nodes who are to be evaluated when sortOrder[iterator] changes
      const newNodes = inverseMap[sortOrder[iterator]];

      // If we find more nodes that would be impacted by the evaluation of the node being investigated
      // we add these to the sort order.
      if (newNodes) {
        newNodes.forEach((toBeEvaluatedNode) => {
          // Only add the nodes if they haven't been already added for evaluation in the list. Since we are doing
          // breadth first traversal, we should be safe in not changing the evaluation order and adding this now at this
          // point instead of the previous index found.
          if (!sortOrder.includes(toBeEvaluatedNode)) {
            sortOrder.push(toBeEvaluatedNode);
          }
        });
      }
      iterator++;
    }
    return sortOrder;
  }

  createDependencyMap(unEvalTree: DataTree): DependencyMap {
    let dependencyMap: DependencyMap = {};
    this.allKeys = getAllPaths(unEvalTree);
    Object.keys(unEvalTree).forEach((entityName) => {
      const entity = unEvalTree[entityName];
      if (isAction(entity) || isWidget(entity)) {
        const entityListedDependencies = this.listEntityDependencies(
          entity,
          entityName,
        );
        dependencyMap = { ...dependencyMap, ...entityListedDependencies };
      }
    });
    Object.keys(dependencyMap).forEach((key) => {
      dependencyMap[key] = _.flatten(
        dependencyMap[key].map((path) =>
          extractReferencesFromBinding(path, this.allKeys),
        ),
      );
    });
    dependencyMap = makeParentsDependOnChildren(dependencyMap);
    return dependencyMap;
  }

  listEntityDependencies(
    entity: DataTreeWidget | DataTreeAction,
    entityName: string,
  ): DependencyMap {
    const dependencies: DependencyMap = {};
    const dynamicBindingPathList = getEntityDynamicBindingPathList(entity);
    if (dynamicBindingPathList.length) {
      dynamicBindingPathList.forEach((dynamicPath) => {
        const propertyPath = dynamicPath.key;
        const unevalPropValue = _.get(entity, propertyPath);
        const { jsSnippets } = getDynamicBindings(unevalPropValue);
        const existingDeps =
          dependencies[`${entityName}.${propertyPath}`] || [];
        dependencies[`${entityName}.${propertyPath}`] = existingDeps.concat(
          jsSnippets.filter((jsSnippet) => !!jsSnippet),
        );
      });
    }
    if (isWidget(entity)) {
      // Set default property dependency
      const defaultProperties = this.widgetConfigMap[entity.type]
        .defaultProperties;
      Object.entries(defaultProperties).forEach(
        ([property, defaultPropertyPath]) => {
          dependencies[`${entityName}.${property}`] = [
            `${entityName}.${defaultPropertyPath}`,
          ];
        },
      );
    }
    if (isAction(entity)) {
      Object.entries(entity.dependencyMap).forEach(
        ([path, entityDependencies]) => {
          const actionDependentPaths: Array<string> = [];
          const mainPath = `${entityName}.${path}`;
          // Only add dependencies for paths which exist at the moment in appsmith world
          if (this.allKeys.hasOwnProperty(mainPath)) {
            // Only add dependent paths which exist in the data tree. Skip all the other paths to avoid creating
            // a cyclical dependency.
            entityDependencies.forEach((dependentPath) => {
              const completePath = `${entityName}.${dependentPath}`;
              if (this.allKeys.hasOwnProperty(completePath)) {
                actionDependentPaths.push(completePath);
              }
            });
            dependencies[mainPath] = actionDependentPaths;
          }
        },
      );
    }
    return dependencies;
  }

  evaluateTree(
    oldUnevalTree: DataTree,
    sortedDependencies: Array<string>,
  ): DataTree {
    const tree = _.cloneDeep(oldUnevalTree);
    try {
      return sortedDependencies.reduce(
        (currentTree: DataTree, fullPropertyPath: string) => {
          this.logs.push(`evaluating ${fullPropertyPath}`);
          const { entityName, propertyPath } = getEntityNameAndPropertyPath(
            fullPropertyPath,
          );
          const entity = currentTree[entityName] as
            | DataTreeWidget
            | DataTreeAction;
          const unEvalPropertyValue = _.get(
            currentTree as any,
            fullPropertyPath,
          );
          const isABindingPath =
            (isAction(entity) || isWidget(entity)) &&
            isPathADynamicBinding(entity, propertyPath);
          let evalPropertyValue;
          const requiresEval =
            isABindingPath && isDynamicValue(unEvalPropertyValue);
          _.set(
            currentTree,
            `${entityName}.jsErrorMessages.${propertyPath}`,
            "",
          );
          if (requiresEval) {
            const evaluationSubstitutionType =
              entity.bindingPaths[propertyPath] ||
              EvaluationSubstitutionType.TEMPLATE;
            try {
              evalPropertyValue = this.getDynamicValue(
                unEvalPropertyValue,
                currentTree,
                evaluationSubstitutionType,
                false,
                undefined,
                fullPropertyPath,
              );
            } catch (e) {
              this.errors.push({
                type: EvalErrorTypes.EVAL_PROPERTY_ERROR,
                message: e.message,
                context: {
                  propertyPath: fullPropertyPath,
                },
              });
              evalPropertyValue = undefined;
            }
          } else {
            evalPropertyValue = unEvalPropertyValue;
          }

          if (isWidget(entity)) {
            const widgetEntity = entity;
            const defaultPropertyMap = this.widgetConfigMap[widgetEntity.type]
              .defaultProperties;
            const isDefaultProperty = !!Object.values(
              defaultPropertyMap,
            ).filter(
              (defaultPropertyName) => propertyPath === defaultPropertyName,
            ).length;
            if (propertyPath) {
              let parsedValue = this.validateAndParseWidgetProperty(
                fullPropertyPath,
                widgetEntity,
                currentTree,
                evalPropertyValue,
                unEvalPropertyValue,
                isDefaultProperty,
              );
              const hasDefaultProperty = propertyPath in defaultPropertyMap;
              if (hasDefaultProperty) {
                const defaultProperty = defaultPropertyMap[propertyPath];
                parsedValue = this.overwriteDefaultDependentProps(
                  defaultProperty,
                  parsedValue,
                  fullPropertyPath,
                  widgetEntity,
                );
              }
              return _.set(currentTree, fullPropertyPath, parsedValue);
            }
            return _.set(currentTree, fullPropertyPath, evalPropertyValue);
          } else {
            return _.set(currentTree, fullPropertyPath, evalPropertyValue);
          }
        },
        tree,
      );
    } catch (e) {
      this.errors.push({
        type: EvalErrorTypes.EVAL_TREE_ERROR,
        message: e.message,
      });
      return tree;
    }
  }

  sortDependencies(dependencyMap: DependencyMap): Array<string> {
    const dependencyTree: Array<[string, string]> = [];
    Object.keys(dependencyMap).forEach((key: string) => {
      if (dependencyMap[key].length) {
        dependencyMap[key].forEach((dep) => dependencyTree.push([key, dep]));
      } else {
        // Set no dependency
        dependencyTree.push([key, ""]);
      }
    });

    try {
      // sort dependencies and remove empty dependencies
      return toposort(dependencyTree)
        .reverse()
        .filter((d) => !!d);
    } catch (e) {
      // Cyclic dependency found. Extract all node and entity type
      const node = e.message.match(
        new RegExp('Cyclic dependency, node was:"(.*)"'),
      )[1];

      let entityType = "UNKNOWN";
      const entityName = node.split(".")[0];
      const entity = _.find(this.oldUnEvalTree, { name: entityName });
      if (entity && isWidget(entity)) {
        entityType = entity.type;
      } else if (entity && isAction(entity)) {
        entityType = entity.pluginType;
      }
      this.errors.push({
        type: EvalErrorTypes.CYCLICAL_DEPENDENCY_ERROR,
        message: "Cyclic dependency found while evaluating.",
        context: {
          node,
          entityType,
        },
      });
      console.error("CYCLICAL DEPENDENCY MAP", dependencyMap);
      throw new CrashingError(e.message);
    }
  }

  getParsedValueCache(propertyPath: string) {
    return (
      this.parsedValueCache.get(propertyPath) || {
        value: undefined,
        version: 0,
      }
    );
  }

  clearPropertyCache(propertyPath: string) {
    this.parsedValueCache.delete(propertyPath);
  }

  clearPropertyCacheOfWidget(widgetName: string) {
    // TODO check if this loop mutating itself is safe
    this.parsedValueCache.forEach((value, key) => {
      const match = key.match(`${widgetName}.`);
      if (match) {
        this.parsedValueCache.delete(key);
      }
    });
  }

  clearAllCaches() {
    this.parsedValueCache.clear();
    this.clearErrors();
    this.dependencyMap = {};
    this.allKeys = {};
    this.inverseDependencyMap = {};
    this.sortedDependencies = [];
    this.evalTree = {};
    this.oldUnEvalTree = {};
  }

  getDynamicValue(
    dynamicBinding: string,
    data: DataTree,
    evaluationSubstitutionType: EvaluationSubstitutionType,
    returnTriggers: boolean,
    callBackData?: Array<any>,
    fullPropertyPath?: string,
  ) {
    // Get the {{binding}} bound values
    const { jsSnippets, stringSegments } = getDynamicBindings(dynamicBinding);
    if (returnTriggers) {
      const result = this.evaluateDynamicBoundValue(
        data,
        jsSnippets[0],
        callBackData,
        fullPropertyPath,
      );
      return result.triggers;
    }
    if (stringSegments.length) {
      // Get the Data Tree value of those "binding "paths
      const values = jsSnippets.map((jsSnippet, index) => {
        if (jsSnippet) {
          const result = this.evaluateDynamicBoundValue(
            data,
            jsSnippet,
            callBackData,
            fullPropertyPath,
          );
          return result.result;
        } else {
          return stringSegments[index];
        }
      });

      // if it is just one binding, return that directly
      if (stringSegments.length === 1) return values[0];
      // else return a combined value according to the evaluation type
      return substituteDynamicBindingWithValues(
        dynamicBinding,
        stringSegments,
        values,
        evaluationSubstitutionType,
      );
    }
    return undefined;
  }

  // Paths are expected to have "{name}.{path}" signature
  // Also returns any action triggers found after evaluating value
  evaluateDynamicBoundValue(
    data: DataTree,
    js: string,
    callbackData?: Array<any>,
    fullPropertyPath?: string,
  ): EvalResult {
    try {
      return evaluate(js, data, callbackData);
    } catch (e) {
      if (fullPropertyPath) {
        const { entityName, propertyPath } = getEntityNameAndPropertyPath(
          fullPropertyPath,
        );
        _.set(data, `${entityName}.jsErrorMessages.${propertyPath}`, e.message);
      } else {
        // TODO clean up
        // This is to handle situations with evaluation of triggers for execution
        this.errors.push({
          type: EvalErrorTypes.EVAL_PROPERTY_ERROR,
          message: e.message,
        });
      }
      return { result: undefined, triggers: [] };
    }
  }

  validateAndParseWidgetProperty(
    fullPropertyPath: string,
    widget: DataTreeWidget,
    currentTree: DataTree,
    evalPropertyValue: any,
    unEvalPropertyValue: string,
    isDefaultProperty: boolean,
  ): any {
    const { propertyPath } = getEntityNameAndPropertyPath(fullPropertyPath);
    let valueToValidate = evalPropertyValue;
    if (isPathADynamicTrigger(widget, propertyPath)) {
      const { triggers } = this.getDynamicValue(
        unEvalPropertyValue,
        currentTree,
        EvaluationSubstitutionType.TEMPLATE,
        true,
        undefined,
        fullPropertyPath,
      );
      valueToValidate = triggers;
    }
    const validation = widget.validationPaths[propertyPath];
<<<<<<< HEAD
    const { parsed, isValid, message, transformed } = validateWidgetProperty(
      validation,
=======
    const { isValid, message, parsed, transformed } = validateWidgetProperty(
      propertyPath,
>>>>>>> 7c0f46a1
      valueToValidate,
      widget,
    );
    const evaluatedValue = isValid
      ? parsed
      : _.isUndefined(transformed)
      ? evalPropertyValue
      : transformed;
    const safeEvaluatedValue = removeFunctions(evaluatedValue);
    _.set(widget, `evaluatedValues.${propertyPath}`, safeEvaluatedValue);
    if (!isValid) {
      _.set(widget, `invalidProps.${propertyPath}`, true);
      _.set(widget, `validationMessages.${propertyPath}`, message);
    } else {
      _.set(widget, `invalidProps.${propertyPath}`, false);
      _.set(widget, `validationMessages.${propertyPath}`, "");
    }

    if (isPathADynamicTrigger(widget, propertyPath)) {
      return unEvalPropertyValue;
    } else {
      const parsedCache = this.getParsedValueCache(fullPropertyPath);
      // In case this is a default property, always set the cache even if the value remains the same so that the version
      // in cache gets updated and the property dependent on default property updates accordingly.
      if (!equal(parsedCache.value, parsed) || isDefaultProperty) {
        this.parsedValueCache.set(fullPropertyPath, {
          value: parsed,
          version: Date.now(),
        });
      }
      return parsed;
    }
  }

  overwriteDefaultDependentProps(
    defaultProperty: string,
    propertyValue: any,
    propertyPath: string,
    entity: DataTreeWidget,
  ) {
    const defaultPropertyCache = this.getParsedValueCache(
      `${entity.widgetName}.${defaultProperty}`,
    );
    const propertyCache = this.getParsedValueCache(propertyPath);
    if (
      propertyValue === undefined ||
      propertyCache.version < defaultPropertyCache.version
    ) {
      return defaultPropertyCache.value;
    }
    return propertyValue;
  }

  updateDependencyMap(
    differences: Array<Diff<any, any>>,
    unEvalDataTree: DataTree,
  ): {
    dependenciesOfRemovedPaths: Array<string>;
    removedPaths: Array<string>;
  } {
    const diffCalcStart = performance.now();
    let didUpdateDependencyMap = false;
    const dependenciesOfRemovedPaths: Array<string> = [];
    const removedPaths: Array<string> = [];

    // This is needed for NEW and DELETE events below.
    // In worst case, it tends to take ~12.5% of entire diffCalc (8 ms out of 67ms for 132 array of NEW)
    // TODO: Optimise by only getting paths of changed node
    this.allKeys = getAllPaths(unEvalDataTree);
    // Transform the diff library events to Appsmith evaluator events
    differences
      .map(translateDiffEventToDataTreeDiffEvent)
      .forEach((dataTreeDiff) => {
        const entityName = dataTreeDiff.payload.propertyPath.split(".")[0];
        let entity = unEvalDataTree[entityName];
        if (dataTreeDiff.event === DataTreeDiffEvent.DELETE) {
          entity = this.oldUnEvalTree[entityName];
        }
        const entityType = isValidEntity(entity) ? entity.ENTITY_TYPE : "noop";

        if (entityType !== "noop") {
          switch (dataTreeDiff.event) {
            case DataTreeDiffEvent.NEW: {
              // If a new entity/property was added, add all the internal bindings for this entity to the global dependency map
              if (
                (isWidget(entity) || isAction(entity)) &&
                !this.isDynamicLeaf(
                  unEvalDataTree,
                  dataTreeDiff.payload.propertyPath,
                )
              ) {
                const entityDependencyMap: DependencyMap = this.listEntityDependencies(
                  entity,
                  entityName,
                );
                if (Object.keys(entityDependencyMap).length) {
                  didUpdateDependencyMap = true;
                  // The entity might already have some dependencies,
                  // so we just want to update those
                  Object.entries(entityDependencyMap).forEach(
                    ([entityDependent, entityDependencies]) => {
                      if (this.dependencyMap[entityDependent]) {
                        this.dependencyMap[
                          entityDependent
                        ] = this.dependencyMap[entityDependent].concat(
                          entityDependencies,
                        );
                      } else {
                        this.dependencyMap[
                          entityDependent
                        ] = entityDependencies;
                      }
                    },
                  );
                }
              }
              // Either a new entity or a new property path has been added. Go through existing dynamic bindings and
              // find out if a new dependency has to be created because the property path used in the binding just became
              // eligible
              const possibleReferencesInOldBindings: DependencyMap = this.getPropertyPathReferencesInExistingBindings(
                unEvalDataTree,
                dataTreeDiff.payload.propertyPath,
              );
              // We have found some bindings which are related to the new property path and hence should be added to the
              // global dependency map
              if (Object.keys(possibleReferencesInOldBindings).length) {
                didUpdateDependencyMap = true;
                Object.assign(
                  this.dependencyMap,
                  possibleReferencesInOldBindings,
                );
              }
              break;
            }
            case DataTreeDiffEvent.DELETE: {
              // Add to removedPaths as they have been deleted from the evalTree
              removedPaths.push(dataTreeDiff.payload.propertyPath);
              // If an existing widget was deleted, remove all the bindings from the global dependency map
              if (
                (isWidget(entity) || isAction(entity)) &&
                dataTreeDiff.payload.propertyPath === entityName
              ) {
                const entityDependencies = this.listEntityDependencies(
                  entity,
                  entityName,
                );
                Object.keys(entityDependencies).forEach((widgetDep) => {
                  didUpdateDependencyMap = true;
                  delete this.dependencyMap[widgetDep];
                });
              }
              // Either an existing entity or an existing property path has been deleted. Update the global dependency map
              // by removing the bindings from the same.
              Object.keys(this.dependencyMap).forEach((dependencyPath) => {
                didUpdateDependencyMap = true;
                if (
                  isChildPropertyPath(
                    dataTreeDiff.payload.propertyPath,
                    dependencyPath,
                  )
                ) {
                  delete this.dependencyMap[dependencyPath];
                } else {
                  const toRemove: Array<string> = [];
                  this.dependencyMap[dependencyPath].forEach(
                    (dependantPath) => {
                      if (
                        isChildPropertyPath(
                          dataTreeDiff.payload.propertyPath,
                          dependantPath,
                        )
                      ) {
                        dependenciesOfRemovedPaths.push(dependencyPath);
                        toRemove.push(dependantPath);
                      }
                    },
                  );
                  this.dependencyMap[dependencyPath] = _.difference(
                    this.dependencyMap[dependencyPath],
                    toRemove,
                  );
                }
              });
              break;
            }

            case DataTreeDiffEvent.EDIT: {
              // We only care if the difference is in dynamic bindings since static values do not need
              // an evaluation.
              if (
                (isWidget(entity) || isAction(entity)) &&
                typeof dataTreeDiff.payload.value === "string"
              ) {
                const entity: DataTreeAction | DataTreeWidget = unEvalDataTree[
                  entityName
                ] as DataTreeAction | DataTreeWidget;
                const fullPropertyPath = dataTreeDiff.payload.propertyPath;
                const entityPropertyPath = fullPropertyPath.substring(
                  fullPropertyPath.indexOf(".") + 1,
                );
                const isABindingPath = isPathADynamicBinding(
                  entity,
                  entityPropertyPath,
                );
                if (isABindingPath) {
                  didUpdateDependencyMap = true;

                  const { jsSnippets } = getDynamicBindings(
                    dataTreeDiff.payload.value,
                  );
                  const correctSnippets = jsSnippets.filter(
                    (jsSnippet) => !!jsSnippet,
                  );
                  // We found a new dynamic binding for this property path. We update the dependency map by overwriting the
                  // dependencies for this property path with the newly found dependencies
                  if (correctSnippets.length) {
                    this.dependencyMap[fullPropertyPath] = correctSnippets;
                  } else {
                    // The dependency on this property path has been removed. Delete this property path from the global
                    // dependency map
                    delete this.dependencyMap[fullPropertyPath];
                  }
                  if (isAction(entity)) {
                    // Actions have a defined dependency map that should always be maintained
                    if (entityPropertyPath in entity.dependencyMap) {
                      const entityDependenciesName = entity.dependencyMap[
                        entityPropertyPath
                      ].map((dep) => `${entityName}.${dep}`);

                      // Filter only the paths which exist in the appsmith world to avoid cyclical dependencies
                      const filteredEntityDependencies = entityDependenciesName.filter(
                        (path) => this.allKeys.hasOwnProperty(path),
                      );

                      // Now assign these existing dependent paths to the property path in dependencyMap
                      if (fullPropertyPath in this.dependencyMap) {
                        this.dependencyMap[
                          fullPropertyPath
                        ] = this.dependencyMap[fullPropertyPath].concat(
                          filteredEntityDependencies,
                        );
                      } else {
                        this.dependencyMap[
                          fullPropertyPath
                        ] = filteredEntityDependencies;
                      }
                    }
                  }
                }
              }
              break;
            }
            default: {
              break;
            }
          }
        }
      });
    const diffCalcEnd = performance.now();
    const subDepCalcStart = performance.now();
    if (didUpdateDependencyMap) {
      // TODO Optimise
      Object.keys(this.dependencyMap).forEach((key) => {
        this.dependencyMap[key] = _.uniq(
          _.flatten(
            this.dependencyMap[key].map((path) =>
              extractReferencesFromBinding(path, this.allKeys),
            ),
          ),
        );
      });
      this.dependencyMap = makeParentsDependOnChildren(this.dependencyMap);
    }
    const subDepCalcEnd = performance.now();
    const updateChangedDependenciesStart = performance.now();
    // If the global dependency map has changed, re-calculate the sort order for all entities and the
    // global inverse dependency map
    if (didUpdateDependencyMap) {
      // This is being called purely to test for new circular dependencies that might have been added
      this.sortedDependencies = this.sortDependencies(this.dependencyMap);
      this.inverseDependencyMap = this.getInverseDependencyTree();
    }

    const updateChangedDependenciesStop = performance.now();
    this.logs.push({
      diffCalcDeps: (diffCalcEnd - diffCalcStart).toFixed(2),
      subDepCalc: (subDepCalcEnd - subDepCalcStart).toFixed(2),
      updateChangedDependencies: (
        updateChangedDependenciesStop - updateChangedDependenciesStart
      ).toFixed(2),
    });

    return { dependenciesOfRemovedPaths, removedPaths };
  }

  calculateSubTreeSortOrder(
    differences: Diff<any, any>[],
    dependenciesOfRemovedPaths: Array<string>,
    removedPaths: Array<string>,
    unEvalTree: DataTree,
  ) {
    const changePaths: Set<string> = new Set(dependenciesOfRemovedPaths);
    for (const d of differences) {
      if (!Array.isArray(d.path) || d.path.length === 0) continue; // Null check for typescript
      // Apply the changes into the evalTree so that it gets the latest changes
      applyChange(this.evalTree, undefined, d);

      changePaths.add(convertPathToString(d.path));
      // If this is a property path change, simply add for evaluation and move on
      if (!this.isDynamicLeaf(unEvalTree, convertPathToString(d.path))) {
        // A parent level property has been added or deleted
        /**
         * We want to add all pre-existing dynamic and static bindings in dynamic paths of this entity to get evaluated and validated.
         * Example:
         * - Table1.tableData = {{Api1.data}}
         * - Api1 gets created.
         * - This function gets called with a diff {path:["Api1"]}
         * We want to add `Api.data` to changedPaths so that `Table1.tableData` can be discovered below.
         */
        const entityName = d.path[0];
        const entity = unEvalTree[entityName];
        if (!entity) {
          continue;
        }
        if (!isAction(entity) && !isWidget(entity)) {
          continue;
        }
        const parentPropertyPath = convertPathToString(d.path);
        Object.keys(entity.bindingPaths).forEach((relativePath) => {
          const childPropertyPath = `${entityName}.${relativePath}`;
          if (isChildPropertyPath(parentPropertyPath, childPropertyPath)) {
            changePaths.add(childPropertyPath);
          }
        });
      }
    }

    // If a nested property path has changed and someone (say x) is dependent on the parent of the said property,
    // x must also be evaluated. For example, the following relationship exists in dependency map:
    // <  "Input1.defaultText" : ["Table1.selectedRow.email"] >
    // If Table1.selectedRow has changed, then Input1.defaultText must also be evaluated because Table1.selectedRow.email
    // is a nested property of Table1.selectedRow
    const changePathsWithNestedDependants = addDependantsOfNestedPropertyPaths(
      Array.from(changePaths),
      this.inverseDependencyMap,
    );

    const trimmedChangedPaths = trimDependantChangePaths(
      changePathsWithNestedDependants,
      this.dependencyMap,
    );

    // Now that we have all the root nodes which have to be evaluated, recursively find all the other paths which
    // would get impacted because they are dependent on the said root nodes and add them in order
    const completeSortOrder = this.getCompleteSortOrder(
      trimmedChangedPaths,
      this.inverseDependencyMap,
    );
    // Remove any paths that do no exist in the data tree any more
    return _.difference(completeSortOrder, removedPaths);
  }

  getInverseDependencyTree(): DependencyMap {
    const inverseDag: DependencyMap = {};
    this.sortedDependencies.forEach((propertyPath) => {
      const incomingEdges: Array<string> = this.dependencyMap[propertyPath];
      if (incomingEdges) {
        incomingEdges.forEach((edge) => {
          const node = inverseDag[edge];
          if (node) {
            node.push(propertyPath);
          } else {
            inverseDag[edge] = [propertyPath];
          }
        });
      }
    });
    return inverseDag;
  }

  // TODO: create the lookup dictionary once
  // Response from listEntityDependencies only needs to change if the entity itself changed.
  // Check if it is possible to make a flat structure with O(1) or at least O(m) lookup instead of O(n*m)
  getPropertyPathReferencesInExistingBindings(
    dataTree: DataTree,
    propertyPath: string,
  ) {
    const possibleRefs: DependencyMap = {};
    Object.keys(dataTree).forEach((entityName) => {
      const entity = dataTree[entityName];
      if (
        isValidEntity(entity) &&
        (entity.ENTITY_TYPE === ENTITY_TYPE.ACTION ||
          entity.ENTITY_TYPE === ENTITY_TYPE.WIDGET)
      ) {
        const entityPropertyBindings = this.listEntityDependencies(
          entity,
          entityName,
        );
        Object.keys(entityPropertyBindings).forEach((path) => {
          const propertyBindings = entityPropertyBindings[path];
          const references = _.flatten(
            propertyBindings.map((binding) =>
              extractReferencesFromBinding(binding, this.allKeys),
            ),
          );
          references.forEach((value) => {
            if (isChildPropertyPath(propertyPath, value)) {
              possibleRefs[path] = propertyBindings;
            }
          });
        });
      }
    });
    return possibleRefs;
  }

  evaluateActionBindings(
    bindings: string[],
    executionParams?: Record<string, unknown> | string,
  ) {
    // We might get execution params as an object or as a string.
    // If the user has added a proper object (valid case) it will be an object
    // If they have not added any execution params or not an object
    // it would be a string (invalid case)
    let evaluatedExecutionParams: Record<string, any> = {};
    if (executionParams && _.isObject(executionParams)) {
      evaluatedExecutionParams = this.getDynamicValue(
        `{{${JSON.stringify(executionParams)}}}`,
        this.evalTree,
        EvaluationSubstitutionType.TEMPLATE,
        false,
      );
    }

    // Replace any reference of 'this.params' to 'executionParams' (backwards compatibility)
    const bindingsForExecutionParams: string[] = bindings.map(
      (binding: string) =>
        binding.replace(EXECUTION_PARAM_REFERENCE_REGEX, EXECUTION_PARAM_KEY),
    );

    const dataTreeWithExecutionParams = Object.assign({}, this.evalTree, {
      [EXECUTION_PARAM_KEY]: evaluatedExecutionParams,
    });

    return bindingsForExecutionParams.map((binding) =>
      this.getDynamicValue(
        `{{${binding}}}`,
        dataTreeWithExecutionParams,
        EvaluationSubstitutionType.TEMPLATE,
        false,
      ),
    );
  }

  clearErrors() {
    this.errors = [];
  }

  clearLogs() {
    this.logs = [];
  }
}

const extractReferencesFromBinding = (
  dependentPath: string,
  all: Record<string, true>,
): Array<string> => {
  const subDeps: Array<string> = [];
  const identifiers = dependentPath.match(/[a-zA-Z_$][a-zA-Z_$0-9.\[\]]*/g) || [
    dependentPath,
  ];
  identifiers.forEach((identifier: string) => {
    // If the identifier exists directly, add it and return
    if (all.hasOwnProperty(identifier)) {
      subDeps.push(identifier);
      return;
    }
    const subpaths = _.toPath(identifier);
    let current = "";
    // We want to keep going till we reach top level, but not add top level
    // Eg: Input1.text should not depend on entire Table1 unless it explicitly asked for that.
    // This is mainly to avoid a lot of unnecessary evals, if we feel this is wrong
    // we can remove the length requirement and it will still work
    while (subpaths.length > 1) {
      current = convertPathToString(subpaths);
      // We've found the dep, add it and return
      if (all.hasOwnProperty(current)) {
        subDeps.push(current);
        return;
      }
      subpaths.pop();
    }
  });
  return _.uniq(subDeps);
};

// TODO cryptic comment below. Dont know if we still need this. Duplicate function
// referencing DATA_BIND_REGEX fails for the value "{{Table1.tableData[Table1.selectedRowIndex]}}" if you run it multiple times and don't recreate
const isDynamicValue = (value: string): boolean => DATA_BIND_REGEX.test(value);

function isValidEntity(entity: DataTreeEntity): entity is DataTreeObjectEntity {
  if (!_.isObject(entity)) {
    // ERRORS.push({
    //   type: EvalErrorTypes.BAD_UNEVAL_TREE_ERROR,
    //   message: "Data tree entity is not an object",
    //   context: entity,
    // });
    return false;
  }
  return "ENTITY_TYPE" in entity;
}

function isWidget(entity: DataTreeEntity): entity is DataTreeWidget {
  return isValidEntity(entity) && entity.ENTITY_TYPE === ENTITY_TYPE.WIDGET;
}

function isAction(entity: DataTreeEntity): entity is DataTreeAction {
  return isValidEntity(entity) && entity.ENTITY_TYPE === ENTITY_TYPE.ACTION;
}<|MERGE_RESOLUTION|>--- conflicted
+++ resolved
@@ -653,13 +653,8 @@
       valueToValidate = triggers;
     }
     const validation = widget.validationPaths[propertyPath];
-<<<<<<< HEAD
-    const { parsed, isValid, message, transformed } = validateWidgetProperty(
+    const { isValid, message, parsed, transformed } = validateWidgetProperty(
       validation,
-=======
-    const { isValid, message, parsed, transformed } = validateWidgetProperty(
-      propertyPath,
->>>>>>> 7c0f46a1
       valueToValidate,
       widget,
     );
