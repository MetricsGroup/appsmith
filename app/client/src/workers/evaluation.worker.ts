--- conflicted
+++ resolved
@@ -1319,351 +1319,14 @@
   return "ENTITY_TYPE" in entity;
 }
 
-<<<<<<< HEAD
-const VALIDATORS: Record<ValidationType, Validator> = {
-  [VALIDATION_TYPES.TEXT]: (value: any): ValidationResponse => {
-    let parsed = value;
-    if (isUndefined(value) || value === null) {
-      return {
-        isValid: true,
-        parsed: value,
-        message: "",
-      };
-    }
-    if (isObject(value)) {
-      return {
-        isValid: false,
-        parsed: JSON.stringify(value, null, 2),
-        message: `${WIDGET_TYPE_VALIDATION_ERROR}: text`,
-      };
-    }
-    let isValid = isString(value);
-    if (!isValid) {
-      try {
-        parsed = toString(value);
-        isValid = true;
-      } catch (e) {
-        console.error(`Error when parsing ${value} to string`);
-        console.error(e);
-        return {
-          isValid: false,
-          parsed: "",
-          message: `${WIDGET_TYPE_VALIDATION_ERROR}: text`,
-        };
-      }
-    }
-    return { isValid, parsed };
-  },
-  [VALIDATION_TYPES.REGEX]: (
-    value: any,
-    props: WidgetProps,
-    dataTree?: DataTree,
-  ): ValidationResponse => {
-    const { isValid, parsed, message } = VALIDATORS[VALIDATION_TYPES.TEXT](
-      value,
-      props,
-      dataTree,
-    );
-=======
 function isWidget(entity: DataTreeEntity): entity is DataTreeWidget {
   return isValidEntity(entity) && entity.ENTITY_TYPE === ENTITY_TYPE.WIDGET;
 }
->>>>>>> 30c4ed6b
 
 function isAction(entity: DataTreeEntity): entity is DataTreeAction {
   return isValidEntity(entity) && entity.ENTITY_TYPE === ENTITY_TYPE.ACTION;
 }
 
-<<<<<<< HEAD
-    return { isValid, parsed, message };
-  },
-  [VALIDATION_TYPES.NUMBER]: (value: any): ValidationResponse => {
-    let parsed = value;
-    if (isUndefined(value)) {
-      return {
-        isValid: false,
-        parsed: 0,
-        message: `${WIDGET_TYPE_VALIDATION_ERROR}: number`,
-      };
-    }
-    let isValid = isNumber(value);
-    if (!isValid) {
-      try {
-        parsed = toNumber(value);
-        if (isNaN(parsed)) {
-          return {
-            isValid: false,
-            parsed: 0,
-            message: `${WIDGET_TYPE_VALIDATION_ERROR}: number`,
-          };
-        }
-        isValid = true;
-      } catch (e) {
-        console.error(`Error when parsing ${value} to number`);
-        console.error(e);
-        return {
-          isValid: false,
-          parsed: 0,
-          message: `${WIDGET_TYPE_VALIDATION_ERROR}: number`,
-        };
-      }
-    }
-    return { isValid, parsed };
-  },
-  [VALIDATION_TYPES.BOOLEAN]: (value: any): ValidationResponse => {
-    let parsed = value;
-    if (isUndefined(value)) {
-      return {
-        isValid: false,
-        parsed: false,
-        message: `${WIDGET_TYPE_VALIDATION_ERROR}: boolean`,
-      };
-    }
-    const isABoolean = isBoolean(value);
-    const isStringTrueFalse = value === "true" || value === "false";
-    const isValid = isABoolean || isStringTrueFalse;
-    if (isStringTrueFalse) parsed = value !== "false";
-    if (!isValid) {
-      return {
-        isValid: isValid,
-        parsed: parsed,
-        message: `${WIDGET_TYPE_VALIDATION_ERROR}: boolean`,
-      };
-    }
-    return { isValid, parsed };
-  },
-  [VALIDATION_TYPES.OBJECT]: (value: any): ValidationResponse => {
-    let parsed = value;
-    if (isUndefined(value)) {
-      return {
-        isValid: false,
-        parsed: {},
-        message: `${WIDGET_TYPE_VALIDATION_ERROR}: Object`,
-      };
-    }
-    let isValid = isObject(value);
-    if (!isValid) {
-      try {
-        parsed = JSON.parse(value);
-        isValid = true;
-      } catch (e) {
-        console.error(`Error when parsing ${value} to object`);
-        console.error(e);
-        return {
-          isValid: false,
-          parsed: {},
-          message: `${WIDGET_TYPE_VALIDATION_ERROR}: Object`,
-        };
-      }
-    }
-    return { isValid, parsed };
-  },
-  [VALIDATION_TYPES.ARRAY]: (value: any): ValidationResponse => {
-    let parsed = value;
-    try {
-      if (isUndefined(value)) {
-        return {
-          isValid: false,
-          parsed: [],
-          transformed: undefined,
-          message: `${WIDGET_TYPE_VALIDATION_ERROR}: Array/List`,
-        };
-      }
-      if (isString(value)) {
-        parsed = JSON.parse(parsed as string);
-      }
-      if (!Array.isArray(parsed)) {
-        return {
-          isValid: false,
-          parsed: [],
-          transformed: parsed,
-          message: `${WIDGET_TYPE_VALIDATION_ERROR}: Array/List`,
-        };
-      }
-      return { isValid: true, parsed, transformed: parsed };
-    } catch (e) {
-      console.error(e);
-      return {
-        isValid: false,
-        parsed: [],
-        transformed: parsed,
-        message: `${WIDGET_TYPE_VALIDATION_ERROR}: Array/List`,
-      };
-    }
-  },
-  [VALIDATION_TYPES.TABS_DATA]: (
-    value: any,
-    props: WidgetProps,
-    dataTree?: DataTree,
-  ): ValidationResponse => {
-    const { isValid, parsed } = VALIDATORS[VALIDATION_TYPES.ARRAY](
-      value,
-      props,
-      dataTree,
-    );
-    if (!isValid) {
-      return {
-        isValid,
-        parsed,
-        message: `${WIDGET_TYPE_VALIDATION_ERROR}: Tabs Data`,
-      };
-    } else if (!every(parsed, (datum) => isObject(datum))) {
-      return {
-        isValid: false,
-        parsed: [],
-        message: `${WIDGET_TYPE_VALIDATION_ERROR}: Tabs Data`,
-      };
-    }
-    return { isValid, parsed };
-  },
-  [VALIDATION_TYPES.TABLE_DATA]: (
-    value: any,
-    props: WidgetProps,
-    dataTree?: DataTree,
-  ): ValidationResponse => {
-    const { isValid, transformed, parsed } = VALIDATORS.ARRAY(
-      value,
-      props,
-      dataTree,
-    );
-    if (!isValid) {
-      return {
-        isValid,
-        parsed: [],
-        transformed,
-        message: `${WIDGET_TYPE_VALIDATION_ERROR}: [{ "Col1" : "val1", "Col2" : "val2" }]`,
-      };
-    }
-    const isValidTableData = every(parsed, (datum) => {
-      return (
-        isPlainObject(datum) &&
-        Object.keys(datum).filter((key) => isString(key) && key.length === 0)
-          .length === 0
-      );
-    });
-    if (!isValidTableData) {
-      return {
-        isValid: false,
-        parsed: [],
-        transformed,
-        message: `${WIDGET_TYPE_VALIDATION_ERROR}: [{ "Col1" : "val1", "Col2" : "val2" }]`,
-      };
-    }
-    return { isValid, parsed };
-  },
-  [VALIDATION_TYPES.CHART_DATA]: (
-    value: any,
-    props: WidgetProps,
-    dataTree?: DataTree,
-  ): ValidationResponse => {
-    const { isValid, parsed } = VALIDATORS[VALIDATION_TYPES.ARRAY](
-      value,
-      props,
-      dataTree,
-    );
-    if (!isValid) {
-      return {
-        isValid,
-        parsed,
-        transformed: parsed,
-        message: `${WIDGET_TYPE_VALIDATION_ERROR}: Chart Data`,
-      };
-    }
-    let validationMessage = "";
-    let index = 0;
-    const isValidChartData = every(
-      parsed,
-      (datum: { name: string; data: any }) => {
-        const validatedResponse: {
-          isValid: boolean;
-          parsed: Array<unknown>;
-          message?: string;
-        } = VALIDATORS[VALIDATION_TYPES.ARRAY](datum.data, props, dataTree);
-        validationMessage = `${index}##${WIDGET_TYPE_VALIDATION_ERROR}: [{ "x": "val", "y": "val" }]`;
-        let isValidChart = validatedResponse.isValid;
-        if (validatedResponse.isValid) {
-          datum.data = validatedResponse.parsed;
-          isValidChart = every(
-            datum.data,
-            (chartPoint: { x: string; y: any }) => {
-              return (
-                isObject(chartPoint) &&
-                isString(chartPoint.x) &&
-                !isUndefined(chartPoint.y)
-              );
-            },
-          );
-        }
-        index++;
-        return isValidChart;
-      },
-    );
-    if (!isValidChartData) {
-      return {
-        isValid: false,
-        parsed: [],
-        transformed: parsed,
-        message: validationMessage,
-      };
-    }
-    return { isValid, parsed, transformed: parsed };
-  },
-  [VALIDATION_TYPES.MARKERS]: (
-    value: any,
-    props: WidgetProps,
-    dataTree?: DataTree,
-  ): ValidationResponse => {
-    const { isValid, parsed } = VALIDATORS[VALIDATION_TYPES.ARRAY](
-      value,
-      props,
-      dataTree,
-    );
-    if (!isValid) {
-      return {
-        isValid,
-        parsed,
-        message: `${WIDGET_TYPE_VALIDATION_ERROR}: Marker Data`,
-      };
-    } else if (!every(parsed, (datum) => isObject(datum))) {
-      return {
-        isValid: false,
-        parsed: [],
-        message: `${WIDGET_TYPE_VALIDATION_ERROR}: Marker Data`,
-      };
-    }
-    return { isValid, parsed };
-  },
-  [VALIDATION_TYPES.OPTIONS_DATA]: (
-    value: any,
-    props: WidgetProps,
-    dataTree?: DataTree,
-  ): ValidationResponse => {
-    const { isValid, parsed } = VALIDATORS[VALIDATION_TYPES.ARRAY](
-      value,
-      props,
-      dataTree,
-    );
-    if (!isValid) {
-      return {
-        isValid,
-        parsed,
-        message: `${WIDGET_TYPE_VALIDATION_ERROR}: Options Data`,
-      };
-    }
-    try {
-      const isValidOption = (option: { label: any; value: any }) =>
-        _.isObject(option) &&
-        _.isString(option.label) &&
-        _.isString(option.value) &&
-        !_.isEmpty(option.label) &&
-        !_.isEmpty(option.value);
-
-      const hasOptions = every(parsed, isValidOption);
-      const validOptions = parsed.filter(isValidOption);
-      const uniqValidOptions = _.uniqBy(validOptions, "value");
-
-      if (!hasOptions || uniqValidOptions.length !== validOptions.length) {
-=======
 const addFunctions = (dataTree: Readonly<DataTree>): DataTree => {
   const withFunction: DataTree = _.cloneDeep(dataTree);
   withFunction.actionPaths = [];
@@ -1676,7 +1339,6 @@
         onError: string,
         params = "",
       ) {
->>>>>>> 30c4ed6b
         return {
           type: "RUN_ACTION",
           payload: {
@@ -1691,148 +1353,22 @@
       withFunction.actionPaths &&
         withFunction.actionPaths.push(`${entityName}.run`);
     }
-<<<<<<< HEAD
-  },
-  [VALIDATION_TYPES.DATE]: (
-    dateString: string,
-    props: WidgetProps,
-  ): ValidationResponse => {
-    const today = moment()
-      .hour(0)
-      .minute(0)
-      .second(0)
-      .millisecond(0);
-    const dateFormat = props.dateFormat ? props.dateFormat : ISO_DATE_FORMAT;
-
-    const todayDateString = today.format(dateFormat);
-    if (dateString === undefined) {
-      return {
-        isValid: false,
-        parsed: "",
-        message:
-          `${WIDGET_TYPE_VALIDATION_ERROR}: Date ` + props.dateFormat
-            ? props.dateFormat
-            : "",
-      };
-    }
-    const isValid = moment(dateString, dateFormat).isValid();
-    const parsed = isValid ? dateString : todayDateString;
-=======
   });
   withFunction.navigateTo = function(
     pageNameOrUrl: string,
     params: Record<string, string>,
   ) {
->>>>>>> 30c4ed6b
     return {
       type: "NAVIGATE_TO",
       payload: { pageNameOrUrl, params },
     };
-<<<<<<< HEAD
-  },
-  [VALIDATION_TYPES.DEFAULT_DATE]: (
-    dateString: string,
-    props: WidgetProps,
-  ): ValidationResponse => {
-    const today = moment()
-      .hour(0)
-      .minute(0)
-      .second(0)
-      .millisecond(0);
-    const dateFormat = props.dateFormat ? props.dateFormat : ISO_DATE_FORMAT;
-
-    const todayDateString = today.format(dateFormat);
-    if (dateString === undefined) {
-      return {
-        isValid: false,
-        parsed: "",
-        message:
-          `${WIDGET_TYPE_VALIDATION_ERROR}: Date ` + props.dateFormat
-            ? props.dateFormat
-            : "",
-      };
-    }
-    const parsedCurrentDate = moment(dateString, dateFormat);
-    let isValid = parsedCurrentDate.isValid();
-    const parsedMinDate = moment(props.minDate, dateFormat);
-    const parsedMaxDate = moment(props.maxDate, dateFormat);
-
-    // checking for max/min date range
-    if (isValid) {
-      if (
-        parsedMinDate.isValid() &&
-        parsedCurrentDate.isBefore(parsedMinDate)
-      ) {
-        isValid = false;
-      }
-
-      if (
-        isValid &&
-        parsedMaxDate.isValid() &&
-        parsedCurrentDate.isAfter(parsedMaxDate)
-      ) {
-        isValid = false;
-      }
-    }
-
-    const parsed = isValid ? dateString : todayDateString;
-=======
   };
   withFunction.actionPaths.push("navigateTo");
->>>>>>> 30c4ed6b
 
   withFunction.showAlert = function(message: string, style: string) {
     return {
-<<<<<<< HEAD
-      isValid,
-      parsed,
-      message: isValid ? "" : `${WIDGET_TYPE_VALIDATION_ERROR}: Date R`,
-    };
-  },
-  [VALIDATION_TYPES.ACTION_SELECTOR]: (value: any): ValidationResponse => {
-    if (Array.isArray(value) && value.length) {
-      return {
-        isValid: true,
-        parsed: undefined,
-        transformed: "Function Call",
-      };
-    }
-    /*
-    if (_.isString(value)) {
-      if (value.indexOf("navigateTo") !== -1) {
-        const pageNameOrUrl = modalGetter(value);
-        if (dataTree) {
-          if (isDynamicValue(pageNameOrUrl)) {
-            return {
-              isValid: true,
-              parsed: value,
-            };
-          }
-          const isPage =
-            (dataTree.pageList as PageListPayload).findIndex(
-              page => page.pageName === pageNameOrUrl,
-            ) !== -1;
-          const isValidUrl = URL_REGEX.test(pageNameOrUrl);
-          if (!(isValidUrl || isPage)) {
-            return {
-              isValid: false,
-              parsed: value,
-              message: `${NAVIGATE_TO_VALIDATION_ERROR}`,
-            };
-          }
-        }
-      }
-    }
-    */
-    return {
-      isValid: false,
-      parsed: undefined,
-      transformed: "undefined",
-      message: "Not a function call",
-=======
       type: "SHOW_ALERT",
       payload: { message, style },
->>>>>>> 30c4ed6b
     };
   };
   withFunction.actionPaths.push("showAlert");
@@ -1842,26 +1378,10 @@
       type: "SHOW_MODAL_BY_NAME",
       payload: { modalName },
     };
-<<<<<<< HEAD
-  },
-  [VALIDATION_TYPES.SELECTED_TAB]: (
-    value: any,
-    props: WidgetProps,
-  ): ValidationResponse => {
-    const tabs =
-      props.tabs && isString(props.tabs)
-        ? JSON.parse(props.tabs)
-        : props.tabs && Array.isArray(props.tabs)
-        ? props.tabs
-        : [];
-    const tabNames = tabs.map((i: { label: string; id: string }) => i.label);
-    const isValidTabName = tabNames.includes(value);
-=======
   };
   withFunction.actionPaths.push("showModal");
 
   withFunction.closeModal = function(modalName: string) {
->>>>>>> 30c4ed6b
     return {
       type: "CLOSE_MODAL",
       payload: { modalName },
@@ -1874,161 +1394,15 @@
       type: "STORE_VALUE",
       payload: { key, value },
     };
-<<<<<<< HEAD
-  },
-  [VALIDATION_TYPES.DEFAULT_SELECTED_ROW]: (
-    value: string | string[],
-    props: WidgetProps,
-  ) => {
-    let values = value;
-
-    if (props) {
-      if (props.multiRowSelection) {
-        if (typeof value === "string") {
-          try {
-            values = JSON.parse(value);
-            if (!Array.isArray(values)) {
-              throw new Error();
-            }
-          } catch {
-            values = value.length ? value.split(",") : [];
-            if (values.length > 0) {
-              let numbericValues = values.map((value) => {
-                return isNumber(value.trim()) ? -1 : Number(value.trim());
-              });
-              numbericValues = _.uniq(numbericValues);
-              return {
-                isValid: true,
-                parsed: numbericValues,
-              };
-            }
-          }
-        }
-      } else {
-        try {
-          if (value === "") {
-            return {
-              isValid: true,
-              parsed: -1,
-            };
-          }
-          const parsed = toNumber(value);
-          return {
-            isValid: true,
-            parsed: parsed,
-          };
-        } catch (e) {
-          return {
-            isValid: true,
-            parsed: -1,
-          };
-        }
-      }
-    }
-=======
   };
   withFunction.actionPaths.push("storeValue");
 
   withFunction.download = function(data: string, name: string, type: string) {
->>>>>>> 30c4ed6b
     return {
       type: "DOWNLOAD",
       payload: { data, name, type },
     };
-<<<<<<< HEAD
-  },
-  [VALIDATION_TYPES.COLUMN_PROPERTIES_ARRAY]: (
-    value: any,
-    props: WidgetProps,
-    dataTree?: DataTree,
-  ) => {
-    const { isValid, parsed } = VALIDATORS[VALIDATION_TYPES.ARRAY](
-      value,
-      props,
-      dataTree,
-    );
-    if (!isValid) {
-      return {
-        isValid,
-        parsed,
-        transformed: parsed,
-        message: "",
-      };
-    }
-    const isValidProperty = (data: any) =>
-      isString(data) || isNumber(data) || isBoolean(data);
-    const isValidColumns = every(parsed, (datum: any) => {
-      const validatedResponse: {
-        isValid: boolean;
-        parsed: Record<string, unknown>;
-        message?: string;
-      } = VALIDATORS[VALIDATION_TYPES.OBJECT](datum, props, dataTree);
-      const isValidColumn = validatedResponse.isValid;
-      if (isValidColumn) {
-        for (const key in validatedResponse.parsed) {
-          const columnProperty = validatedResponse.parsed[key];
-          let isValidColumnProperty = true;
-          if (Array.isArray(columnProperty)) {
-            isValidColumnProperty = every(columnProperty, (data: any) => {
-              return isValidProperty(data);
-            });
-          } else if (!isObject(columnProperty)) {
-            isValidColumnProperty = isValidProperty(columnProperty);
-          }
-          if (!isValidColumnProperty) {
-            validatedResponse.parsed[key] = "";
-          }
-        }
-      }
-      return isValidColumn;
-    });
-    if (!isValidColumns) {
-      return {
-        isValid: isValidColumns,
-        parsed: [],
-        transformed: parsed,
-        message: "",
-      };
-    }
-    return { isValid, parsed, transformed: parsed };
-  },
-};
-
-export const makeParentsDependOnChildren = (
-  depMap: DynamicDependencyMap,
-): DynamicDependencyMap => {
-  //return depMap;
-  // Make all parents depend on child
-  Object.keys(depMap).forEach((key) => {
-    depMap = makeParentsDependOnChild(depMap, key);
-    depMap[key].forEach((path) => {
-      depMap = makeParentsDependOnChild(depMap, path);
-    });
-  });
-  return depMap;
-};
-export const makeParentsDependOnChild = (
-  depMap: DynamicDependencyMap,
-  child: string,
-): DynamicDependencyMap => {
-  const result: DynamicDependencyMap = depMap;
-  let curKey = child;
-  const rgx = /^(.*)\..*$/;
-  let matches: Array<string> | null;
-  // Note: The `=` is intentional
-  // Stops looping when match is null
-  while ((matches = curKey.match(rgx)) !== null) {
-    const parentKey = matches[1];
-    // Todo: switch everything to set.
-    const existing = new Set(result[parentKey] || []);
-    existing.add(curKey);
-    result[parentKey] = Array.from(existing);
-    curKey = parentKey;
-  }
-  return result;
-=======
   };
   withFunction.actionPaths.push("download");
   return withFunction;
->>>>>>> 30c4ed6b
 };