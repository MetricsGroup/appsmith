import {
  DataTree,
  EvaluationSubstitutionType,
} from "entities/DataTree/dataTreeFactory";
import {
  DependencyMap,
  EVAL_WORKER_ACTIONS,
  EvalError,
  EvalErrorTypes,
  EvaluationError,
  PropertyEvaluationErrorType,
  EVAL_ERROR_PATH,
} from "utils/DynamicBindingUtils";
import {
  CrashingError,
  DataTreeDiff,
  getSafeToRenderDataTree,
  removeFunctions,
  validateWidgetProperty,
  parseJSCollection,
} from "./evaluationUtils";
import DataTreeEvaluator from "workers/DataTreeEvaluator";
import ReplayDSL from "workers/ReplayDSL";
import evaluate from "workers/evaluate";
<<<<<<< HEAD
import difference from "lodash/difference";
=======
import { Severity } from "entities/AppsmithConsole";
import _ from "lodash";
>>>>>>> a7dcfae4

const ctx: Worker = self as any;

// eslint-disable-next-line @typescript-eslint/ban-ts-comment
// @ts-ignore: No types available
const importScripts = ctx.importScripts.bind(ctx);

let dataTreeEvaluator: DataTreeEvaluator | undefined;
let replayDSL: ReplayDSL | undefined;

//TODO: Create a more complete RPC setup in the subtree-eval branch.
function messageEventListener(
  fn: (message: EVAL_WORKER_ACTIONS, requestData: any) => void,
) {
  return (e: MessageEvent) => {
    const startTime = performance.now();
    const { method, requestData, requestId } = e.data;
    const responseData = fn(method, requestData);
    const endTime = performance.now();
    try {
      ctx.postMessage({
        requestId,
        responseData,
        timeTaken: (endTime - startTime).toFixed(2),
      });
    } catch (e) {
      console.error(e);
      // we dont want to log dataTree because it is huge.
      // eslint-disable-next-line @typescript-eslint/no-unused-vars
      const { dataTree, ...rest } = requestData;
      ctx.postMessage({
        requestId,
        responseData: {
          errors: [
            {
              type: EvalErrorTypes.CLONE_ERROR,
              message: e,
              context: JSON.stringify(rest),
            },
          ],
        },
        timeTaken: (endTime - startTime).toFixed(2),
      });
    }
  };
}

ctx.addEventListener(
  "message",
  messageEventListener((method, requestData: any) => {
    switch (method) {
      case EVAL_WORKER_ACTIONS.EVAL_TREE: {
        const {
          shouldReplay = true,
          unevalTree,
          widgets,
          widgetTypeConfigMap,
        } = requestData;
        let dataTree: DataTree = unevalTree;
        let errors: EvalError[] = [];
        let logs: any[] = [];
        let dependencies: DependencyMap = {};
        let evaluationOrder: string[] = [];
        let unEvalUpdates: DataTreeDiff[] = [];
        try {
          if (!dataTreeEvaluator) {
            replayDSL = new ReplayDSL(widgets);
            dataTreeEvaluator = new DataTreeEvaluator(widgetTypeConfigMap);
            dataTree = dataTreeEvaluator.createFirstTree(unevalTree);
            evaluationOrder = dataTreeEvaluator.sortedDependencies;
            // We need to clean it to remove any possible functions inside the tree.
            // If functions exist, it will crash the web worker
            dataTree = dataTree && JSON.parse(JSON.stringify(dataTree));
          } else {
            dataTree = {};
            shouldReplay && replayDSL?.update(widgets);
            const updateResponse = dataTreeEvaluator.updateDataTree(unevalTree);
            evaluationOrder = updateResponse.evaluationOrder;
            unEvalUpdates = updateResponse.unEvalUpdates;
            dataTree = JSON.parse(JSON.stringify(dataTreeEvaluator.evalTree));
          }
          dependencies = dataTreeEvaluator.inverseDependencyMap;
          errors = dataTreeEvaluator.errors;
          dataTreeEvaluator.clearErrors();
          logs = dataTreeEvaluator.logs;
          if (replayDSL?.logs) logs = logs.concat(replayDSL?.logs);
          replayDSL?.clearLogs();
          dataTreeEvaluator.clearLogs();
        } catch (e) {
          if (dataTreeEvaluator !== undefined) {
            errors = dataTreeEvaluator.errors;
            logs = dataTreeEvaluator.logs;
          }
          if (!(e instanceof CrashingError)) {
            errors.push({
              type: EvalErrorTypes.UNKNOWN_ERROR,
              message: e.message,
            });
            console.error(e);
          }
          dataTree = getSafeToRenderDataTree(unevalTree, widgetTypeConfigMap);
          dataTreeEvaluator = undefined;
        }
        return {
          dataTree,
          dependencies,
          errors,
          evaluationOrder,
          logs,
          unEvalUpdates,
        };
      }
      case EVAL_WORKER_ACTIONS.EVAL_ACTION_BINDINGS: {
        const { bindings, executionParams } = requestData;
        if (!dataTreeEvaluator) {
          return { values: undefined, errors: [] };
        }

        const values = dataTreeEvaluator.evaluateActionBindings(
          bindings,
          executionParams,
        );

        const cleanValues = removeFunctions(values);

        const errors = dataTreeEvaluator.errors;
        dataTreeEvaluator.clearErrors();
        return { values: cleanValues, errors };
      }
      case EVAL_WORKER_ACTIONS.EVAL_TRIGGER: {
        const {
          callbackData,
          dataTree,
          dynamicTrigger,
          fullPropertyPath,
        } = requestData;
        if (!dataTreeEvaluator) {
          return { triggers: [], errors: [] };
        }
        dataTreeEvaluator.updateDataTree(dataTree);
        const evalTree = dataTreeEvaluator.evalTree;
        const resolvedFunctions = dataTreeEvaluator.resolvedFunctions;
        const {
          errors: evalErrors,
          result,
          triggers,
        }: {
          errors: EvaluationError[];
          triggers: Array<any>;
          result: any;
        } = dataTreeEvaluator.getDynamicValue(
          dynamicTrigger,
          evalTree,
          resolvedFunctions,
          EvaluationSubstitutionType.TEMPLATE,
          true,
          callbackData,
          fullPropertyPath,
        );
        const cleanTriggers = removeFunctions(triggers);
        // Transforming eval errors into eval trigger errors. Since trigger
        // errors occur less, we want to treat it separately
        const errors = evalErrors
          .filter(
            (error) => error.errorType === PropertyEvaluationErrorType.PARSE,
          )
          .map((error) => ({
            ...error,
            message: error.errorMessage,
            type: EvalErrorTypes.EVAL_TRIGGER_ERROR,
          }));
        return { triggers: cleanTriggers, errors, result };
      }
      case EVAL_WORKER_ACTIONS.CLEAR_CACHE: {
        dataTreeEvaluator = undefined;
        return true;
      }
      case EVAL_WORKER_ACTIONS.CLEAR_PROPERTY_CACHE: {
        const { propertyPath } = requestData;
        if (!dataTreeEvaluator) {
          return true;
        }
        dataTreeEvaluator.clearPropertyCache(propertyPath);
        return true;
      }
      case EVAL_WORKER_ACTIONS.CLEAR_PROPERTY_CACHE_OF_WIDGET: {
        const { widgetName } = requestData;
        if (!dataTreeEvaluator) {
          return true;
        }
        dataTreeEvaluator.clearPropertyCacheOfWidget(widgetName);
        return true;
      }
      case EVAL_WORKER_ACTIONS.VALIDATE_PROPERTY: {
        const { props, validation, value } = requestData;
        return removeFunctions(
          validateWidgetProperty(validation, value, props),
        );
      }
      case EVAL_WORKER_ACTIONS.UNDO: {
        if (!replayDSL) return;

        const replayResult = replayDSL.replay("UNDO");
        replayDSL.clearLogs();
        return replayResult;
      }
      case EVAL_WORKER_ACTIONS.REDO: {
        if (!replayDSL) return;

        const replayResult = replayDSL.replay("REDO");
        replayDSL.clearLogs();
        return replayResult;
      }
      case EVAL_WORKER_ACTIONS.PARSE_JS_FUNCTION_BODY: {
        const { body, jsAction } = requestData;

        if (!dataTreeEvaluator) {
          return true;
        }
        try {
          const { errors, evalTree, result } = parseJSCollection(
            body,
            jsAction,
            dataTreeEvaluator.evalTree,
          );
          return {
            errors,
            evalTree,
            result,
          };
        } catch (e) {
          const evalTree = dataTreeEvaluator.evalTree;
          const errors = [
            {
              errorType: PropertyEvaluationErrorType.PARSE,
              raw: "",
              severity: Severity.ERROR,
              errorMessage: e.message,
            },
          ];
          _.set(evalTree, `${jsAction.name}.${EVAL_ERROR_PATH}.body`, errors);
          return {
            errors,
            evalTree,
          };
        }
      }
      case EVAL_WORKER_ACTIONS.EVAL_JS_FUNCTION: {
        const { action, collectionName } = requestData;

        if (!dataTreeEvaluator) {
          return true;
        }
        const evalTree = dataTreeEvaluator.evalTree;
        const resolvedFunctions = dataTreeEvaluator.resolvedFunctions;
        const path = collectionName + "." + action.name + "()";
        const { result } = evaluate(
          path,
          evalTree,
          resolvedFunctions,
          undefined,
          true,
        );
        return result;
      }
      case EVAL_WORKER_ACTIONS.EVAL_EXPRESSION:
        const { expression, isTrigger } = requestData;
        const evalTree = dataTreeEvaluator?.evalTree;
        if (!evalTree) return {};
        return isTrigger
          ? evaluate(expression, evalTree, {}, [], true)
          : evaluate(expression, evalTree, {});
      case EVAL_WORKER_ACTIONS.UPDATE_LIBRARIES:
        const { libs } = requestData;
        try {
          const currentSelf = Object.keys(self);
          importScripts(libs);
          const namespace = difference(Object.keys(self), currentSelf)[0];
          return { isLoaded: true, namespace };
        } catch (e) {
          return { error: e.message, isLoaded: false };
        }
      case EVAL_WORKER_ACTIONS.REMOVE_LIBRARY: {
        const { libs } = requestData;
        libs.forEach((lib: any) => {
          delete self[lib.accessor];
        });
        break;
      }
      default: {
        console.error("Action not registered on worker", method);
      }
    }
  }),
);<|MERGE_RESOLUTION|>--- conflicted
+++ resolved
@@ -22,12 +22,9 @@
 import DataTreeEvaluator from "workers/DataTreeEvaluator";
 import ReplayDSL from "workers/ReplayDSL";
 import evaluate from "workers/evaluate";
-<<<<<<< HEAD
 import difference from "lodash/difference";
-=======
 import { Severity } from "entities/AppsmithConsole";
 import _ from "lodash";
->>>>>>> a7dcfae4
 
 const ctx: Worker = self as any;
 
