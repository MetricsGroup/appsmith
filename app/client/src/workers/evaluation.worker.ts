--- conflicted
+++ resolved
@@ -264,9 +264,8 @@
         const evalTree = dataTreeEvaluator?.evalTree;
         if (!evalTree) return {};
         return isTrigger
-<<<<<<< HEAD
-          ? evaluate(expression, evalTree, [], true)
-          : evaluate(expression, evalTree);
+          ? evaluate(expression, evalTree, {}, [], true)
+          : evaluate(expression, evalTree, {});
       case EVAL_WORKER_ACTIONS.UPDATE_LIBRARIES:
         const { libs } = requestData;
         try {
@@ -275,10 +274,6 @@
         } catch (e) {
           return { error: e.message, isLoaded: false };
         }
-=======
-          ? evaluate(expression, evalTree, {}, [], true)
-          : evaluate(expression, evalTree, {});
->>>>>>> e7cec074
       default: {
         console.error("Action not registered on worker", method);
       }
