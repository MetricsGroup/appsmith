import { registerWidget } from "./WidgetRegisterHelpers";
import CanvasWidget, {
  CONFIG as CANVAS_WIDGET_CONFIG,
} from "widgets/CanvasWidget";
import SkeletonWidget, {
  CONFIG as SKELETON_WIDGET_CONFIG,
} from "widgets/SkeletonWidget";

import TextWidget, { CONFIG as TEXT_WIDGET_CONFIG } from "widgets/TextWidget";
import TableWidget, {
  CONFIG as TABLE_WIDGET_CONFIG,
} from "widgets/TableWidget";
import ContainerWidget, {
  CONFIG as CONTAINER_WIDGET_CONFIG,
} from "widgets/ContainerWidget";
import CheckboxWidget, {
  CONFIG as CHECKBOX_WIDGET_CONFIG,
} from "widgets/CheckboxWidget";
import RadioGroupWidget, {
  CONFIG as RADIO_GROUP_WIDGET_CONFIG,
} from "widgets/RadioGroupWidget";
import ButtonWidget, {
  CONFIG as BUTTON_WIDGET_CONFIG,
} from "widgets/ButtonWidget";
import DropdownWidget, {
  CONFIG as DROPDOWN_WIDGET_CONFIG,
} from "widgets/DropdownWidget";
import ImageWidget, {
  CONFIG as IMAGE_WIDGET_CONFIG,
} from "widgets/ImageWidget";
import VideoWidget, {
  CONFIG as VIDEO_WIDGET_CONFIG,
} from "widgets/VideoWidget";
<<<<<<< HEAD
import TabsWidget, { CONFIG as TABS_WIDGET_CONFIG } from "widgets/TabsWidget";
import InputWidget, {
  CONFIG as INPUT_WIDGET_CONFIG,
} from "widgets/InputWidget";
import ModalWidget, {
  CONFIG as MODAL_WIDGET_CONFIG,
=======
import TabsWidget, {
  TabsWidgetProps,
  TabContainerWidgetProps,
  ProfiledTabsWidget,
} from "widgets/Tabs/TabsWidget";
import {
  ModalWidgetProps,
  ProfiledModalWidget,
  ModalWidget,
>>>>>>> 6d83d8d7
} from "widgets/ModalWidget";
import ChartWidget, {
  CONFIG as CHART_WIDGET_CONFIG,
} from "widgets/ChartWidget";
import MapWidget, { CONFIG as MAP_WIDGET_CONFIG } from "widgets/MapWidget";
import FilePickerWidget, {
  CONFIG as FILEPICKER_WIDGET_CONFIG,
} from "widgets/FilepickerWidget";
import RichTextEditorWidget, {
  CONFIG as RICH_TEXT_EDITOR_WIDGET_CONFIG,
} from "widgets/RichTextEditorWidget";
import DatePickerWidget, {
  CONFIG as DATE_PICKER_WIDGET_CONFIG,
} from "widgets/DatePickerWidget";
import DatePickerWidget2, {
  CONFIG as DATE_PICKER_WIDGET_2_CONFIG,
} from "widgets/DatePickerWidget2";
<<<<<<< HEAD
=======
import FormWidget, { ProfiledFormWidget } from "widgets/FormWidget";
import FormButtonWidget, {
  FormButtonWidgetProps,
  ProfiledFormButtonWidget,
} from "widgets/FormButtonWidget";
import IconWidget, {
  IconWidgetProps,
  ProfiledIconWidget,
} from "widgets/IconWidget";

import CanvasWidget, { ProfiledCanvasWidget } from "widgets/CanvasWidget";
import SkeletonWidget, {
  ProfiledSkeletonWidget,
  SkeletonWidgetProps,
} from "../widgets/SkeletonWidget";

import ListWidget, {
  ListWidgetProps,
  ProfiledListWidget,
} from "widgets/ListWidget/ListWidget";

>>>>>>> 6d83d8d7
import SwitchWidget, {
  CONFIG as SWITCH_WIDGET_CONFIG,
} from "widgets/SwitchWidget";
<<<<<<< HEAD
import FormWidget, { CONFIG as FORM_WIDGET_CONFIG } from "widgets/FormWidget";
import FormButtonWidget, {
  CONFIG as FORM_BUTTON_WIDGET_CONFIG,
} from "widgets/FormButtonWidget";
import IconWidget, { CONFIG as ICON_WIDGET_CONFIG } from "widgets/IconWidget";

export const registerWidgets = () => {
  const start = performance.now();
  registerWidget(CanvasWidget, CANVAS_WIDGET_CONFIG);
  registerWidget(SkeletonWidget, SKELETON_WIDGET_CONFIG);
  registerWidget(ContainerWidget, CONTAINER_WIDGET_CONFIG);
  registerWidget(TextWidget, TEXT_WIDGET_CONFIG);
  registerWidget(TableWidget, TABLE_WIDGET_CONFIG);
  registerWidget(CheckboxWidget, CHECKBOX_WIDGET_CONFIG);
  registerWidget(RadioGroupWidget, RADIO_GROUP_WIDGET_CONFIG);
  registerWidget(ButtonWidget, BUTTON_WIDGET_CONFIG);
  registerWidget(DropdownWidget, DROPDOWN_WIDGET_CONFIG);
  registerWidget(ImageWidget, IMAGE_WIDGET_CONFIG);
  registerWidget(VideoWidget, VIDEO_WIDGET_CONFIG);
  registerWidget(TabsWidget, TABS_WIDGET_CONFIG);
  registerWidget(InputWidget, INPUT_WIDGET_CONFIG);
  registerWidget(ModalWidget, MODAL_WIDGET_CONFIG);
  registerWidget(ChartWidget, CHART_WIDGET_CONFIG);
  registerWidget(MapWidget, MAP_WIDGET_CONFIG);
  registerWidget(FilePickerWidget, FILEPICKER_WIDGET_CONFIG);
  registerWidget(RichTextEditorWidget, RICH_TEXT_EDITOR_WIDGET_CONFIG);
  registerWidget(DatePickerWidget, DATE_PICKER_WIDGET_CONFIG);
  registerWidget(DatePickerWidget2, DATE_PICKER_WIDGET_2_CONFIG);
  registerWidget(SwitchWidget, SWITCH_WIDGET_CONFIG);
  registerWidget(FormWidget, FORM_WIDGET_CONFIG);
  registerWidget(FormButtonWidget, FORM_BUTTON_WIDGET_CONFIG);
  registerWidget(IconWidget, ICON_WIDGET_CONFIG);
  console.log("Widget registration took: ", performance.now() - start, "ms");
};
=======
import TabsMigratorWidget, {
  ProfiledTabsMigratorWidget,
} from "widgets/Tabs/TabsMigrator";
import RateWidget, {
  RateWidgetProps,
  ProfiledRateWidget,
} from "widgets/RateWidget";
import IframeWidget, {
  IframeWidgetProps,
  ProfiledIframeWidget,
} from "widgets/IframeWidget";

export default class WidgetBuilderRegistry {
  static registerWidgetBuilders() {
    WidgetFactory.registerWidgetBuilder(
      "CONTAINER_WIDGET",
      {
        buildWidget(
          widgetData: ContainerWidgetProps<WidgetProps>,
        ): JSX.Element {
          return <ProfiledContainerWidget {...widgetData} />;
        },
      },
      ContainerWidget.getDerivedPropertiesMap(),
      ContainerWidget.getDefaultPropertiesMap(),
      ContainerWidget.getMetaPropertiesMap(),
      ContainerWidget.getPropertyPaneConfig(),
    );

    WidgetFactory.registerWidgetBuilder(
      "TEXT_WIDGET",
      {
        buildWidget(widgetData: TextWidgetProps): JSX.Element {
          return <ProfiledTextWidget {...widgetData} />;
        },
      },
      TextWidget.getDerivedPropertiesMap(),
      TextWidget.getDefaultPropertiesMap(),
      TextWidget.getMetaPropertiesMap(),
      TextWidget.getPropertyPaneConfig(),
    );

    WidgetFactory.registerWidgetBuilder(
      "BUTTON_WIDGET",
      {
        buildWidget(widgetData: ButtonWidgetProps): JSX.Element {
          return <ProfiledButtonWidget {...widgetData} />;
        },
      },
      ButtonWidget.getDerivedPropertiesMap(),
      ButtonWidget.getDefaultPropertiesMap(),
      ButtonWidget.getMetaPropertiesMap(),
      ButtonWidget.getPropertyPaneConfig(),
    );

    WidgetFactory.registerWidgetBuilder(
      "INPUT_WIDGET",
      {
        buildWidget(widgetData: InputWidgetProps): JSX.Element {
          return <ProfiledInputWidget {...widgetData} />;
        },
      },
      InputWidget.getDerivedPropertiesMap(),
      InputWidget.getDefaultPropertiesMap(),
      InputWidget.getMetaPropertiesMap(),
      InputWidget.getPropertyPaneConfig(),
    );

    WidgetFactory.registerWidgetBuilder(
      "CHECKBOX_WIDGET",
      {
        buildWidget(widgetData: CheckboxWidgetProps): JSX.Element {
          return <ProfiledCheckboxWidget {...widgetData} />;
        },
      },
      CheckboxWidget.getDerivedPropertiesMap(),
      CheckboxWidget.getDefaultPropertiesMap(),
      CheckboxWidget.getMetaPropertiesMap(),
      CheckboxWidget.getPropertyPaneConfig(),
    );

    WidgetFactory.registerWidgetBuilder(
      "SWITCH_WIDGET",
      {
        buildWidget(widgetData: SwitchWidgetProps): JSX.Element {
          return <ProfiledSwitchWidget {...widgetData} />;
        },
      },
      SwitchWidget.getDerivedPropertiesMap(),
      SwitchWidget.getDefaultPropertiesMap(),
      SwitchWidget.getMetaPropertiesMap(),
      SwitchWidget.getPropertyPaneConfig(),
    );

    WidgetFactory.registerWidgetBuilder(
      "DROP_DOWN_WIDGET",
      {
        buildWidget(widgetData: DropdownWidgetProps): JSX.Element {
          return <ProfiledDropDownWidget {...widgetData} />;
        },
      },
      DropdownWidget.getDerivedPropertiesMap(),
      DropdownWidget.getDefaultPropertiesMap(),
      DropdownWidget.getMetaPropertiesMap(),
      DropdownWidget.getPropertyPaneConfig(),
    );

    WidgetFactory.registerWidgetBuilder(
      "RADIO_GROUP_WIDGET",
      {
        buildWidget(widgetData: RadioGroupWidgetProps): JSX.Element {
          return <ProfiledRadioGroupWidget {...widgetData} />;
        },
      },
      RadioGroupWidget.getDerivedPropertiesMap(),
      RadioGroupWidget.getDefaultPropertiesMap(),
      RadioGroupWidget.getMetaPropertiesMap(),
      RadioGroupWidget.getPropertyPaneConfig(),
    );

    WidgetFactory.registerWidgetBuilder(
      "IMAGE_WIDGET",
      {
        buildWidget(widgetData: ImageWidgetProps): JSX.Element {
          return <ProfiledImageWidget {...widgetData} />;
        },
      },
      ImageWidget.getDerivedPropertiesMap(),
      ImageWidget.getDefaultPropertiesMap(),
      ImageWidget.getMetaPropertiesMap(),
      ImageWidget.getPropertyPaneConfig(),
    );
    WidgetFactory.registerWidgetBuilder(
      "TABLE_WIDGET",
      {
        buildWidget(widgetData: TableWidgetProps): JSX.Element {
          return <ProfiledTableWidget {...widgetData} />;
        },
      },
      TableWidget.getDerivedPropertiesMap(),
      TableWidget.getDefaultPropertiesMap(),
      TableWidget.getMetaPropertiesMap(),
      TableWidget.getPropertyPaneConfig(),
    );

    WidgetFactory.registerWidgetBuilder(
      "VIDEO_WIDGET",
      {
        buildWidget(widgetData: VideoWidgetProps): JSX.Element {
          return <ProfiledVideoWidget {...widgetData} />;
        },
      },
      VideoWidget.getDerivedPropertiesMap(),
      VideoWidget.getDefaultPropertiesMap(),
      VideoWidget.getMetaPropertiesMap(),
      VideoWidget.getPropertyPaneConfig(),
    );

    WidgetFactory.registerWidgetBuilder(
      "FILE_PICKER_WIDGET",
      {
        buildWidget(widgetData: FilePickerWidgetProps): JSX.Element {
          return <ProfiledFilePickerWidget {...widgetData} />;
        },
      },
      FilePickerWidget.getDerivedPropertiesMap(),
      FilePickerWidget.getDefaultPropertiesMap(),
      FilePickerWidget.getMetaPropertiesMap(),
      FilePickerWidget.getPropertyPaneConfig(),
    );
    WidgetFactory.registerWidgetBuilder(
      "DATE_PICKER_WIDGET",
      {
        buildWidget(widgetData: DatePickerWidgetProps): JSX.Element {
          return <ProfiledDatePickerWidget {...widgetData} />;
        },
      },
      DatePickerWidget.getDerivedPropertiesMap(),
      DatePickerWidget.getDefaultPropertiesMap(),
      DatePickerWidget.getMetaPropertiesMap(),
      DatePickerWidget.getPropertyPaneConfig(),
    );
    WidgetFactory.registerWidgetBuilder(
      "DATE_PICKER_WIDGET2",
      {
        buildWidget(widgetData: DatePickerWidget2Props): JSX.Element {
          return <ProfiledDatePickerWidget2 {...widgetData} />;
        },
      },
      DatePickerWidget2.getDerivedPropertiesMap(),
      DatePickerWidget2.getDefaultPropertiesMap(),
      DatePickerWidget2.getMetaPropertiesMap(),
      DatePickerWidget2.getPropertyPaneConfig(),
    );
    WidgetFactory.registerWidgetBuilder(
      "TABS_WIDGET",
      {
        buildWidget(
          widgetProps: TabsWidgetProps<TabContainerWidgetProps>,
        ): JSX.Element {
          return <ProfiledTabsWidget {...widgetProps} />;
        },
      },
      TabsWidget.getDerivedPropertiesMap(),
      TabsWidget.getDefaultPropertiesMap(),
      TabsWidget.getMetaPropertiesMap(),
      TabsWidget.getPropertyPaneConfig(),
    );
    WidgetFactory.registerWidgetBuilder(
      "TABS_MIGRATOR_WIDGET",
      {
        buildWidget(
          widgetProps: TabsWidgetProps<TabContainerWidgetProps>,
        ): JSX.Element {
          return <ProfiledTabsMigratorWidget {...widgetProps} />;
        },
      },
      TabsMigratorWidget.getDerivedPropertiesMap(),
      TabsMigratorWidget.getDefaultPropertiesMap(),
      TabsMigratorWidget.getMetaPropertiesMap(),
      TabsMigratorWidget.getPropertyPaneConfig(),
    );
    WidgetFactory.registerWidgetBuilder(
      WidgetTypes.MODAL_WIDGET,
      {
        buildWidget(widgetProps: ModalWidgetProps): JSX.Element {
          return <ProfiledModalWidget {...widgetProps} />;
        },
      },
      BaseWidget.getDerivedPropertiesMap(),
      BaseWidget.getDefaultPropertiesMap(),
      BaseWidget.getMetaPropertiesMap(),
      ModalWidget.getPropertyPaneConfig(),
    );
    WidgetFactory.registerWidgetBuilder(
      "RICH_TEXT_EDITOR_WIDGET",
      {
        buildWidget(widgetData: RichTextEditorWidgetProps): JSX.Element {
          return <ProfiledRichTextEditorWidget {...widgetData} />;
        },
      },
      RichTextEditorWidget.getDerivedPropertiesMap(),
      RichTextEditorWidget.getDefaultPropertiesMap(),
      RichTextEditorWidget.getMetaPropertiesMap(),
      RichTextEditorWidget.getPropertyPaneConfig(),
    );
    WidgetFactory.registerWidgetBuilder(
      "CHART_WIDGET",
      {
        buildWidget(widgetData: ChartWidgetProps): JSX.Element {
          return <ProfiledChartWidget {...widgetData} />;
        },
      },
      ChartWidget.getDerivedPropertiesMap(),
      ChartWidget.getDefaultPropertiesMap(),
      ChartWidget.getMetaPropertiesMap(),
      ChartWidget.getPropertyPaneConfig(),
    );
    WidgetFactory.registerWidgetBuilder(
      "FORM_WIDGET",
      {
        buildWidget(
          widgetProps: ContainerWidgetProps<WidgetProps>,
        ): JSX.Element {
          return <ProfiledFormWidget {...widgetProps} />;
        },
      },
      FormWidget.getDerivedPropertiesMap(),
      FormWidget.getDefaultPropertiesMap(),
      FormWidget.getMetaPropertiesMap(),
      FormWidget.getPropertyPaneConfig(),
    );

    WidgetFactory.registerWidgetBuilder(
      "FORM_BUTTON_WIDGET",
      {
        buildWidget(widgetProps: FormButtonWidgetProps): JSX.Element {
          return <ProfiledFormButtonWidget {...widgetProps} />;
        },
      },
      FormButtonWidget.getDerivedPropertiesMap(),
      FormButtonWidget.getDefaultPropertiesMap(),
      FormButtonWidget.getMetaPropertiesMap(),
      FormButtonWidget.getPropertyPaneConfig(),
    );

    WidgetFactory.registerWidgetBuilder(
      "MAP_WIDGET",
      {
        buildWidget(widgetProps: MapWidgetProps): JSX.Element {
          return <ProfiledMapWidget {...widgetProps} />;
        },
      },
      MapWidget.getDerivedPropertiesMap(),
      MapWidget.getDefaultPropertiesMap(),
      MapWidget.getMetaPropertiesMap(),
      MapWidget.getPropertyPaneConfig(),
    );

    WidgetFactory.registerWidgetBuilder(
      WidgetTypes.CANVAS_WIDGET,
      {
        buildWidget(
          widgetData: ContainerWidgetProps<WidgetProps>,
        ): JSX.Element {
          return <ProfiledCanvasWidget {...widgetData} />;
        },
      },
      CanvasWidget.getDerivedPropertiesMap(),
      CanvasWidget.getDefaultPropertiesMap(),
      CanvasWidget.getMetaPropertiesMap(),
      CanvasWidget.getPropertyPaneConfig(),
    );

    WidgetFactory.registerWidgetBuilder(
      WidgetTypes.ICON_WIDGET,
      {
        buildWidget(widgetProps: IconWidgetProps): JSX.Element {
          return <ProfiledIconWidget {...widgetProps} />;
        },
      },
      IconWidget.getDerivedPropertiesMap(),
      IconWidget.getDefaultPropertiesMap(),
      IconWidget.getMetaPropertiesMap(),
      IconWidget.getPropertyPaneConfig(),
    );

    WidgetFactory.registerWidgetBuilder(
      WidgetTypes.SKELETON_WIDGET,
      {
        buildWidget(widgetProps: SkeletonWidgetProps): JSX.Element {
          return <ProfiledSkeletonWidget {...widgetProps} />;
        },
      },
      SkeletonWidget.getDerivedPropertiesMap(),
      SkeletonWidget.getDefaultPropertiesMap(),
      SkeletonWidget.getMetaPropertiesMap(),
      SkeletonWidget.getPropertyPaneConfig(),
    );
    WidgetFactory.registerWidgetBuilder(
      WidgetTypes.LIST_WIDGET,
      {
        buildWidget(widgetProps: ListWidgetProps<WidgetProps>): JSX.Element {
          return <ProfiledListWidget {...widgetProps} />;
        },
      },
      ListWidget.getDerivedPropertiesMap(),
      ListWidget.getDefaultPropertiesMap(),
      ListWidget.getMetaPropertiesMap(),
      ListWidget.getPropertyPaneConfig(),
    );
    WidgetFactory.registerWidgetBuilder(
      WidgetTypes.MODAL_WIDGET,
      {
        buildWidget(widgetData: ModalWidgetProps): JSX.Element {
          return <ProfiledModalWidget {...widgetData} />;
        },
      },
      ModalWidget.getDerivedPropertiesMap(),
      ModalWidget.getDefaultPropertiesMap(),
      ModalWidget.getMetaPropertiesMap(),
      ModalWidget.getPropertyPaneConfig(),
    );

    WidgetFactory.registerWidgetBuilder(
      "RATE_WIDGET",
      {
        buildWidget(widgetData: RateWidgetProps): JSX.Element {
          return <ProfiledRateWidget {...widgetData} />;
        },
      },
      RateWidget.getDerivedPropertiesMap(),
      RateWidget.getDefaultPropertiesMap(),
      RateWidget.getMetaPropertiesMap(),
      RateWidget.getPropertyPaneConfig(),
    );

    WidgetFactory.registerWidgetBuilder(
      WidgetTypes.IFRAME_WIDGET,
      {
        buildWidget(widgetData: IframeWidgetProps): JSX.Element {
          return <ProfiledIframeWidget {...widgetData} />;
        },
      },
      IframeWidget.getDerivedPropertiesMap(),
      IframeWidget.getDefaultPropertiesMap(),
      IframeWidget.getMetaPropertiesMap(),
      IframeWidget.getPropertyPaneConfig(),
    );
  }
}
>>>>>>> 6d83d8d7
<|MERGE_RESOLUTION|>--- conflicted
+++ resolved
@@ -5,7 +5,6 @@
 import SkeletonWidget, {
   CONFIG as SKELETON_WIDGET_CONFIG,
 } from "widgets/SkeletonWidget";
-
 import TextWidget, { CONFIG as TEXT_WIDGET_CONFIG } from "widgets/TextWidget";
 import TableWidget, {
   CONFIG as TABLE_WIDGET_CONFIG,
@@ -31,24 +30,12 @@
 import VideoWidget, {
   CONFIG as VIDEO_WIDGET_CONFIG,
 } from "widgets/VideoWidget";
-<<<<<<< HEAD
 import TabsWidget, { CONFIG as TABS_WIDGET_CONFIG } from "widgets/TabsWidget";
 import InputWidget, {
   CONFIG as INPUT_WIDGET_CONFIG,
 } from "widgets/InputWidget";
 import ModalWidget, {
   CONFIG as MODAL_WIDGET_CONFIG,
-=======
-import TabsWidget, {
-  TabsWidgetProps,
-  TabContainerWidgetProps,
-  ProfiledTabsWidget,
-} from "widgets/Tabs/TabsWidget";
-import {
-  ModalWidgetProps,
-  ProfiledModalWidget,
-  ModalWidget,
->>>>>>> 6d83d8d7
 } from "widgets/ModalWidget";
 import ChartWidget, {
   CONFIG as CHART_WIDGET_CONFIG,
@@ -66,34 +53,17 @@
 import DatePickerWidget2, {
   CONFIG as DATE_PICKER_WIDGET_2_CONFIG,
 } from "widgets/DatePickerWidget2";
-<<<<<<< HEAD
-=======
-import FormWidget, { ProfiledFormWidget } from "widgets/FormWidget";
-import FormButtonWidget, {
-  FormButtonWidgetProps,
-  ProfiledFormButtonWidget,
-} from "widgets/FormButtonWidget";
-import IconWidget, {
-  IconWidgetProps,
-  ProfiledIconWidget,
-} from "widgets/IconWidget";
-
-import CanvasWidget, { ProfiledCanvasWidget } from "widgets/CanvasWidget";
-import SkeletonWidget, {
-  ProfiledSkeletonWidget,
-  SkeletonWidgetProps,
-} from "../widgets/SkeletonWidget";
-
-import ListWidget, {
-  ListWidgetProps,
-  ProfiledListWidget,
-} from "widgets/ListWidget/ListWidget";
-
->>>>>>> 6d83d8d7
+import ListWidget, { CONFIG as LIST_WIDGET_CONFIG } from "widgets/ListWidget";
 import SwitchWidget, {
   CONFIG as SWITCH_WIDGET_CONFIG,
 } from "widgets/SwitchWidget";
-<<<<<<< HEAD
+import TabsMigratorWidget, {
+  CONFIG as TABS_MIGRATOR_WIDGET_CONFIG,
+} from "widgets/Tabs/TabsMigrator";
+import RateWidget, { CONFIG as RATE_WIDGET_CONFIG } from "widgets/RateWidget";
+import IframeWidget, {
+  CONFIG as IFRAME_WIDGET_CONFIG,
+} from "widgets/IframeWidget";
 import FormWidget, { CONFIG as FORM_WIDGET_CONFIG } from "widgets/FormWidget";
 import FormButtonWidget, {
   CONFIG as FORM_BUTTON_WIDGET_CONFIG,
@@ -126,398 +96,9 @@
   registerWidget(FormWidget, FORM_WIDGET_CONFIG);
   registerWidget(FormButtonWidget, FORM_BUTTON_WIDGET_CONFIG);
   registerWidget(IconWidget, ICON_WIDGET_CONFIG);
+  registerWidget(ListWidget, LIST_WIDGET_CONFIG);
+  registerWidget(RateWidget, RATE_WIDGET_CONFIG);
+  registerWidget(IframeWidget, IFRAME_WIDGET_CONFIG);
+  registerWidget(TabsMigratorWidget, TABS_MIGRATOR_WIDGET_CONFIG);
   console.log("Widget registration took: ", performance.now() - start, "ms");
-};
-=======
-import TabsMigratorWidget, {
-  ProfiledTabsMigratorWidget,
-} from "widgets/Tabs/TabsMigrator";
-import RateWidget, {
-  RateWidgetProps,
-  ProfiledRateWidget,
-} from "widgets/RateWidget";
-import IframeWidget, {
-  IframeWidgetProps,
-  ProfiledIframeWidget,
-} from "widgets/IframeWidget";
-
-export default class WidgetBuilderRegistry {
-  static registerWidgetBuilders() {
-    WidgetFactory.registerWidgetBuilder(
-      "CONTAINER_WIDGET",
-      {
-        buildWidget(
-          widgetData: ContainerWidgetProps<WidgetProps>,
-        ): JSX.Element {
-          return <ProfiledContainerWidget {...widgetData} />;
-        },
-      },
-      ContainerWidget.getDerivedPropertiesMap(),
-      ContainerWidget.getDefaultPropertiesMap(),
-      ContainerWidget.getMetaPropertiesMap(),
-      ContainerWidget.getPropertyPaneConfig(),
-    );
-
-    WidgetFactory.registerWidgetBuilder(
-      "TEXT_WIDGET",
-      {
-        buildWidget(widgetData: TextWidgetProps): JSX.Element {
-          return <ProfiledTextWidget {...widgetData} />;
-        },
-      },
-      TextWidget.getDerivedPropertiesMap(),
-      TextWidget.getDefaultPropertiesMap(),
-      TextWidget.getMetaPropertiesMap(),
-      TextWidget.getPropertyPaneConfig(),
-    );
-
-    WidgetFactory.registerWidgetBuilder(
-      "BUTTON_WIDGET",
-      {
-        buildWidget(widgetData: ButtonWidgetProps): JSX.Element {
-          return <ProfiledButtonWidget {...widgetData} />;
-        },
-      },
-      ButtonWidget.getDerivedPropertiesMap(),
-      ButtonWidget.getDefaultPropertiesMap(),
-      ButtonWidget.getMetaPropertiesMap(),
-      ButtonWidget.getPropertyPaneConfig(),
-    );
-
-    WidgetFactory.registerWidgetBuilder(
-      "INPUT_WIDGET",
-      {
-        buildWidget(widgetData: InputWidgetProps): JSX.Element {
-          return <ProfiledInputWidget {...widgetData} />;
-        },
-      },
-      InputWidget.getDerivedPropertiesMap(),
-      InputWidget.getDefaultPropertiesMap(),
-      InputWidget.getMetaPropertiesMap(),
-      InputWidget.getPropertyPaneConfig(),
-    );
-
-    WidgetFactory.registerWidgetBuilder(
-      "CHECKBOX_WIDGET",
-      {
-        buildWidget(widgetData: CheckboxWidgetProps): JSX.Element {
-          return <ProfiledCheckboxWidget {...widgetData} />;
-        },
-      },
-      CheckboxWidget.getDerivedPropertiesMap(),
-      CheckboxWidget.getDefaultPropertiesMap(),
-      CheckboxWidget.getMetaPropertiesMap(),
-      CheckboxWidget.getPropertyPaneConfig(),
-    );
-
-    WidgetFactory.registerWidgetBuilder(
-      "SWITCH_WIDGET",
-      {
-        buildWidget(widgetData: SwitchWidgetProps): JSX.Element {
-          return <ProfiledSwitchWidget {...widgetData} />;
-        },
-      },
-      SwitchWidget.getDerivedPropertiesMap(),
-      SwitchWidget.getDefaultPropertiesMap(),
-      SwitchWidget.getMetaPropertiesMap(),
-      SwitchWidget.getPropertyPaneConfig(),
-    );
-
-    WidgetFactory.registerWidgetBuilder(
-      "DROP_DOWN_WIDGET",
-      {
-        buildWidget(widgetData: DropdownWidgetProps): JSX.Element {
-          return <ProfiledDropDownWidget {...widgetData} />;
-        },
-      },
-      DropdownWidget.getDerivedPropertiesMap(),
-      DropdownWidget.getDefaultPropertiesMap(),
-      DropdownWidget.getMetaPropertiesMap(),
-      DropdownWidget.getPropertyPaneConfig(),
-    );
-
-    WidgetFactory.registerWidgetBuilder(
-      "RADIO_GROUP_WIDGET",
-      {
-        buildWidget(widgetData: RadioGroupWidgetProps): JSX.Element {
-          return <ProfiledRadioGroupWidget {...widgetData} />;
-        },
-      },
-      RadioGroupWidget.getDerivedPropertiesMap(),
-      RadioGroupWidget.getDefaultPropertiesMap(),
-      RadioGroupWidget.getMetaPropertiesMap(),
-      RadioGroupWidget.getPropertyPaneConfig(),
-    );
-
-    WidgetFactory.registerWidgetBuilder(
-      "IMAGE_WIDGET",
-      {
-        buildWidget(widgetData: ImageWidgetProps): JSX.Element {
-          return <ProfiledImageWidget {...widgetData} />;
-        },
-      },
-      ImageWidget.getDerivedPropertiesMap(),
-      ImageWidget.getDefaultPropertiesMap(),
-      ImageWidget.getMetaPropertiesMap(),
-      ImageWidget.getPropertyPaneConfig(),
-    );
-    WidgetFactory.registerWidgetBuilder(
-      "TABLE_WIDGET",
-      {
-        buildWidget(widgetData: TableWidgetProps): JSX.Element {
-          return <ProfiledTableWidget {...widgetData} />;
-        },
-      },
-      TableWidget.getDerivedPropertiesMap(),
-      TableWidget.getDefaultPropertiesMap(),
-      TableWidget.getMetaPropertiesMap(),
-      TableWidget.getPropertyPaneConfig(),
-    );
-
-    WidgetFactory.registerWidgetBuilder(
-      "VIDEO_WIDGET",
-      {
-        buildWidget(widgetData: VideoWidgetProps): JSX.Element {
-          return <ProfiledVideoWidget {...widgetData} />;
-        },
-      },
-      VideoWidget.getDerivedPropertiesMap(),
-      VideoWidget.getDefaultPropertiesMap(),
-      VideoWidget.getMetaPropertiesMap(),
-      VideoWidget.getPropertyPaneConfig(),
-    );
-
-    WidgetFactory.registerWidgetBuilder(
-      "FILE_PICKER_WIDGET",
-      {
-        buildWidget(widgetData: FilePickerWidgetProps): JSX.Element {
-          return <ProfiledFilePickerWidget {...widgetData} />;
-        },
-      },
-      FilePickerWidget.getDerivedPropertiesMap(),
-      FilePickerWidget.getDefaultPropertiesMap(),
-      FilePickerWidget.getMetaPropertiesMap(),
-      FilePickerWidget.getPropertyPaneConfig(),
-    );
-    WidgetFactory.registerWidgetBuilder(
-      "DATE_PICKER_WIDGET",
-      {
-        buildWidget(widgetData: DatePickerWidgetProps): JSX.Element {
-          return <ProfiledDatePickerWidget {...widgetData} />;
-        },
-      },
-      DatePickerWidget.getDerivedPropertiesMap(),
-      DatePickerWidget.getDefaultPropertiesMap(),
-      DatePickerWidget.getMetaPropertiesMap(),
-      DatePickerWidget.getPropertyPaneConfig(),
-    );
-    WidgetFactory.registerWidgetBuilder(
-      "DATE_PICKER_WIDGET2",
-      {
-        buildWidget(widgetData: DatePickerWidget2Props): JSX.Element {
-          return <ProfiledDatePickerWidget2 {...widgetData} />;
-        },
-      },
-      DatePickerWidget2.getDerivedPropertiesMap(),
-      DatePickerWidget2.getDefaultPropertiesMap(),
-      DatePickerWidget2.getMetaPropertiesMap(),
-      DatePickerWidget2.getPropertyPaneConfig(),
-    );
-    WidgetFactory.registerWidgetBuilder(
-      "TABS_WIDGET",
-      {
-        buildWidget(
-          widgetProps: TabsWidgetProps<TabContainerWidgetProps>,
-        ): JSX.Element {
-          return <ProfiledTabsWidget {...widgetProps} />;
-        },
-      },
-      TabsWidget.getDerivedPropertiesMap(),
-      TabsWidget.getDefaultPropertiesMap(),
-      TabsWidget.getMetaPropertiesMap(),
-      TabsWidget.getPropertyPaneConfig(),
-    );
-    WidgetFactory.registerWidgetBuilder(
-      "TABS_MIGRATOR_WIDGET",
-      {
-        buildWidget(
-          widgetProps: TabsWidgetProps<TabContainerWidgetProps>,
-        ): JSX.Element {
-          return <ProfiledTabsMigratorWidget {...widgetProps} />;
-        },
-      },
-      TabsMigratorWidget.getDerivedPropertiesMap(),
-      TabsMigratorWidget.getDefaultPropertiesMap(),
-      TabsMigratorWidget.getMetaPropertiesMap(),
-      TabsMigratorWidget.getPropertyPaneConfig(),
-    );
-    WidgetFactory.registerWidgetBuilder(
-      WidgetTypes.MODAL_WIDGET,
-      {
-        buildWidget(widgetProps: ModalWidgetProps): JSX.Element {
-          return <ProfiledModalWidget {...widgetProps} />;
-        },
-      },
-      BaseWidget.getDerivedPropertiesMap(),
-      BaseWidget.getDefaultPropertiesMap(),
-      BaseWidget.getMetaPropertiesMap(),
-      ModalWidget.getPropertyPaneConfig(),
-    );
-    WidgetFactory.registerWidgetBuilder(
-      "RICH_TEXT_EDITOR_WIDGET",
-      {
-        buildWidget(widgetData: RichTextEditorWidgetProps): JSX.Element {
-          return <ProfiledRichTextEditorWidget {...widgetData} />;
-        },
-      },
-      RichTextEditorWidget.getDerivedPropertiesMap(),
-      RichTextEditorWidget.getDefaultPropertiesMap(),
-      RichTextEditorWidget.getMetaPropertiesMap(),
-      RichTextEditorWidget.getPropertyPaneConfig(),
-    );
-    WidgetFactory.registerWidgetBuilder(
-      "CHART_WIDGET",
-      {
-        buildWidget(widgetData: ChartWidgetProps): JSX.Element {
-          return <ProfiledChartWidget {...widgetData} />;
-        },
-      },
-      ChartWidget.getDerivedPropertiesMap(),
-      ChartWidget.getDefaultPropertiesMap(),
-      ChartWidget.getMetaPropertiesMap(),
-      ChartWidget.getPropertyPaneConfig(),
-    );
-    WidgetFactory.registerWidgetBuilder(
-      "FORM_WIDGET",
-      {
-        buildWidget(
-          widgetProps: ContainerWidgetProps<WidgetProps>,
-        ): JSX.Element {
-          return <ProfiledFormWidget {...widgetProps} />;
-        },
-      },
-      FormWidget.getDerivedPropertiesMap(),
-      FormWidget.getDefaultPropertiesMap(),
-      FormWidget.getMetaPropertiesMap(),
-      FormWidget.getPropertyPaneConfig(),
-    );
-
-    WidgetFactory.registerWidgetBuilder(
-      "FORM_BUTTON_WIDGET",
-      {
-        buildWidget(widgetProps: FormButtonWidgetProps): JSX.Element {
-          return <ProfiledFormButtonWidget {...widgetProps} />;
-        },
-      },
-      FormButtonWidget.getDerivedPropertiesMap(),
-      FormButtonWidget.getDefaultPropertiesMap(),
-      FormButtonWidget.getMetaPropertiesMap(),
-      FormButtonWidget.getPropertyPaneConfig(),
-    );
-
-    WidgetFactory.registerWidgetBuilder(
-      "MAP_WIDGET",
-      {
-        buildWidget(widgetProps: MapWidgetProps): JSX.Element {
-          return <ProfiledMapWidget {...widgetProps} />;
-        },
-      },
-      MapWidget.getDerivedPropertiesMap(),
-      MapWidget.getDefaultPropertiesMap(),
-      MapWidget.getMetaPropertiesMap(),
-      MapWidget.getPropertyPaneConfig(),
-    );
-
-    WidgetFactory.registerWidgetBuilder(
-      WidgetTypes.CANVAS_WIDGET,
-      {
-        buildWidget(
-          widgetData: ContainerWidgetProps<WidgetProps>,
-        ): JSX.Element {
-          return <ProfiledCanvasWidget {...widgetData} />;
-        },
-      },
-      CanvasWidget.getDerivedPropertiesMap(),
-      CanvasWidget.getDefaultPropertiesMap(),
-      CanvasWidget.getMetaPropertiesMap(),
-      CanvasWidget.getPropertyPaneConfig(),
-    );
-
-    WidgetFactory.registerWidgetBuilder(
-      WidgetTypes.ICON_WIDGET,
-      {
-        buildWidget(widgetProps: IconWidgetProps): JSX.Element {
-          return <ProfiledIconWidget {...widgetProps} />;
-        },
-      },
-      IconWidget.getDerivedPropertiesMap(),
-      IconWidget.getDefaultPropertiesMap(),
-      IconWidget.getMetaPropertiesMap(),
-      IconWidget.getPropertyPaneConfig(),
-    );
-
-    WidgetFactory.registerWidgetBuilder(
-      WidgetTypes.SKELETON_WIDGET,
-      {
-        buildWidget(widgetProps: SkeletonWidgetProps): JSX.Element {
-          return <ProfiledSkeletonWidget {...widgetProps} />;
-        },
-      },
-      SkeletonWidget.getDerivedPropertiesMap(),
-      SkeletonWidget.getDefaultPropertiesMap(),
-      SkeletonWidget.getMetaPropertiesMap(),
-      SkeletonWidget.getPropertyPaneConfig(),
-    );
-    WidgetFactory.registerWidgetBuilder(
-      WidgetTypes.LIST_WIDGET,
-      {
-        buildWidget(widgetProps: ListWidgetProps<WidgetProps>): JSX.Element {
-          return <ProfiledListWidget {...widgetProps} />;
-        },
-      },
-      ListWidget.getDerivedPropertiesMap(),
-      ListWidget.getDefaultPropertiesMap(),
-      ListWidget.getMetaPropertiesMap(),
-      ListWidget.getPropertyPaneConfig(),
-    );
-    WidgetFactory.registerWidgetBuilder(
-      WidgetTypes.MODAL_WIDGET,
-      {
-        buildWidget(widgetData: ModalWidgetProps): JSX.Element {
-          return <ProfiledModalWidget {...widgetData} />;
-        },
-      },
-      ModalWidget.getDerivedPropertiesMap(),
-      ModalWidget.getDefaultPropertiesMap(),
-      ModalWidget.getMetaPropertiesMap(),
-      ModalWidget.getPropertyPaneConfig(),
-    );
-
-    WidgetFactory.registerWidgetBuilder(
-      "RATE_WIDGET",
-      {
-        buildWidget(widgetData: RateWidgetProps): JSX.Element {
-          return <ProfiledRateWidget {...widgetData} />;
-        },
-      },
-      RateWidget.getDerivedPropertiesMap(),
-      RateWidget.getDefaultPropertiesMap(),
-      RateWidget.getMetaPropertiesMap(),
-      RateWidget.getPropertyPaneConfig(),
-    );
-
-    WidgetFactory.registerWidgetBuilder(
-      WidgetTypes.IFRAME_WIDGET,
-      {
-        buildWidget(widgetData: IframeWidgetProps): JSX.Element {
-          return <ProfiledIframeWidget {...widgetData} />;
-        },
-      },
-      IframeWidget.getDerivedPropertiesMap(),
-      IframeWidget.getDefaultPropertiesMap(),
-      IframeWidget.getMetaPropertiesMap(),
-      IframeWidget.getPropertyPaneConfig(),
-    );
-  }
-}
->>>>>>> 6d83d8d7
+};