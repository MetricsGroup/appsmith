--- conflicted
+++ resolved
@@ -80,14 +80,10 @@
 } from "widgets/IconWidget";
 
 import CanvasWidget, { ProfiledCanvasWidget } from "widgets/CanvasWidget";
-<<<<<<< HEAD
-
-=======
 import SkeletonWidget, {
   ProfiledSkeletonWidget,
   SkeletonWidgetProps,
 } from "../widgets/SkeletonWidget";
->>>>>>> e14f23c3
 export default class WidgetBuilderRegistry {
   static registerWidgetBuilders() {
     WidgetFactory.registerWidgetBuilder(
