--- conflicted
+++ resolved
@@ -127,14 +127,11 @@
   IconButtonWidgetProps,
   ProfiledIconButtonWidget,
 } from "widgets/IconButtonWidget";
-<<<<<<< HEAD
 import StatboxWidget, { ProfiledStatboxWidget } from "widgets/StatboxWidget";
-=======
 import CheckboxGroupWidget, {
   CheckboxGroupWidgetProps,
   ProfiledCheckboxGroupWidget,
 } from "widgets/CheckboxGroupWidget";
->>>>>>> 1a654379
 
 export default class WidgetBuilderRegistry {
   static registerWidgetBuilders() {
@@ -565,7 +562,6 @@
     );
 
     WidgetFactory.registerWidgetBuilder(
-<<<<<<< HEAD
       WidgetTypes.STATBOX_WIDGET,
       {
         buildWidget(
@@ -578,7 +574,9 @@
       StatboxWidget.getDefaultPropertiesMap(),
       StatboxWidget.getMetaPropertiesMap(),
       StatboxWidget.getPropertyPaneConfig(),
-=======
+    );
+
+    WidgetFactory.registerWidgetBuilder(
       WidgetTypes.CHECKBOX_GROUP_WIDGET,
       {
         buildWidget(widgetData: CheckboxGroupWidgetProps): JSX.Element {
@@ -589,7 +587,6 @@
       CheckboxGroupWidget.getDefaultPropertiesMap(),
       CheckboxGroupWidget.getMetaPropertiesMap(),
       CheckboxGroupWidget.getPropertyPaneConfig(),
->>>>>>> 1a654379
     );
   }
 }