import BaseWidget, { WidgetProps } from "widgets/BaseWidget";
import { WidgetTypes } from "constants/WidgetConstants";
import ContainerWidget, {
  ContainerWidgetProps,
  ProfiledContainerWidget,
} from "widgets/ContainerWidget";
import TextWidget, {
  TextWidgetProps,
  ProfiledTextWidget,
} from "widgets/TextWidget";
import InputWidget, {
  InputWidgetProps,
  ProfiledInputWidget,
} from "widgets/InputWidget";
import CheckboxWidget, {
  CheckboxWidgetProps,
  ProfiledCheckboxWidget,
} from "widgets/CheckboxWidget";
import RadioGroupWidget, {
  RadioGroupWidgetProps,
  ProfiledRadioGroupWidget,
} from "widgets/RadioGroupWidget";
import WidgetFactory from "./WidgetFactory";
import React from "react";
import ButtonWidget, {
  ButtonWidgetProps,
  ProfiledButtonWidget,
} from "widgets/ButtonWidget";
import DropdownWidget, {
  DropdownWidgetProps,
  ProfiledDropDownWidget,
} from "widgets/DropdownWidget";
import ImageWidget, {
  ImageWidgetProps,
  ProfiledImageWidget,
} from "widgets/ImageWidget";
import TableWidget, { ProfiledTableWidget } from "widgets/TableWidget";
import { TableWidgetProps } from "widgets/TableWidget/TableWidgetConstants";
import VideoWidget, {
  VideoWidgetProps,
  ProfiledVideoWidget,
} from "widgets/VideoWidget";
import TabsWidget, {
  TabsWidgetProps,
  TabContainerWidgetProps,
  ProfiledTabsWidget,
} from "widgets/Tabs/TabsWidget";
import {
  ModalWidgetProps,
  ProfiledModalWidget,
  ModalWidget,
} from "widgets/ModalWidget";
import RichTextEditorWidget, {
  RichTextEditorWidgetProps,
  ProfiledRichTextEditorWidget,
} from "widgets/RichTextEditorWidget";
import ChartWidget, {
  ChartWidgetProps,
  ProfiledChartWidget,
} from "widgets/ChartWidget";
import MapWidget, {
  MapWidgetProps,
  ProfiledMapWidget,
} from "widgets/MapWidget";

import FilePickerWidget, {
  FilePickerWidgetProps,
  ProfiledFilePickerWidget,
} from "widgets/FilepickerWidget";

import FilePickerWidgetV2, {
  FilePickerWidgetV2Props,
  ProfiledFilePickerWidgetV2,
} from "widgets/FilepickerWidgetV2";
import DatePickerWidget, {
  DatePickerWidgetProps,
  ProfiledDatePickerWidget,
} from "widgets/DatePickerWidget";
import DatePickerWidget2, {
  DatePickerWidget2Props,
  ProfiledDatePickerWidget2,
} from "widgets/DatePickerWidget2";
import FormWidget, { ProfiledFormWidget } from "widgets/FormWidget";
import FormButtonWidget, {
  FormButtonWidgetProps,
  ProfiledFormButtonWidget,
} from "widgets/FormButtonWidget";
import IconWidget, {
  IconWidgetProps,
  ProfiledIconWidget,
} from "widgets/IconWidget";

import CanvasWidget, { ProfiledCanvasWidget } from "widgets/CanvasWidget";
import SkeletonWidget, {
  ProfiledSkeletonWidget,
  SkeletonWidgetProps,
} from "../widgets/SkeletonWidget";

import ListWidget, {
  ListWidgetProps,
  ProfiledListWidget,
} from "widgets/ListWidget/ListWidget";

import SwitchWidget, {
  ProfiledSwitchWidget,
  SwitchWidgetProps,
} from "widgets/SwitchWidget";
import DividerWidget, {
  ProfiledDividerWidget,
  DividerWidgetProps,
} from "widgets/DividerWidget";
import TabsMigratorWidget, {
  ProfiledTabsMigratorWidget,
} from "widgets/Tabs/TabsMigrator";
import MultiSelectWidget, {
  MultiSelectWidgetProps,
  ProfiledMultiSelectWidget,
} from "widgets/MultiSelectWidget";
import RateWidget, {
  RateWidgetProps,
  ProfiledRateWidget,
} from "widgets/RateWidget";
import IframeWidget, {
  IframeWidgetProps,
  ProfiledIframeWidget,
} from "widgets/IframeWidget";
import MenuButtonWidget, {
  MenuButtonWidgetProps,
  ProfiledMenuButtonWidget,
} from "widgets/MenuButtonWidget";
import IconButtonWidget, {
  IconButtonWidgetProps,
  ProfiledIconButtonWidget,
} from "widgets/IconButtonWidget";
import StatboxWidget, { ProfiledStatboxWidget } from "widgets/StatboxWidget";
import CheckboxGroupWidget, {
  CheckboxGroupWidgetProps,
  ProfiledCheckboxGroupWidget,
} from "widgets/CheckboxGroupWidget";
<<<<<<< HEAD
import ImageAnnotatorWidget, {
  ImageAnnotatorWidgetProps,
  ProfiledImageAnnotatorWidget,
} from "widgets/ImageAnnotatorWidget";
=======
import AudioRecorderWidget, {
  AudioRecorderWidgetProps,
  ProfiledAudioRecorderWidget,
} from "widgets/AudioRecorderWidget";
>>>>>>> 4c6fb4fc

export default class WidgetBuilderRegistry {
  static registerWidgetBuilders() {
    WidgetFactory.registerWidgetBuilder(
      "CONTAINER_WIDGET",
      {
        buildWidget(
          widgetData: ContainerWidgetProps<WidgetProps>,
        ): JSX.Element {
          return <ProfiledContainerWidget {...widgetData} />;
        },
      },
      ContainerWidget.getDerivedPropertiesMap(),
      ContainerWidget.getDefaultPropertiesMap(),
      ContainerWidget.getMetaPropertiesMap(),
      ContainerWidget.getPropertyPaneConfig(),
    );

    WidgetFactory.registerWidgetBuilder(
      "TEXT_WIDGET",
      {
        buildWidget(widgetData: TextWidgetProps): JSX.Element {
          return <ProfiledTextWidget {...widgetData} />;
        },
      },
      TextWidget.getDerivedPropertiesMap(),
      TextWidget.getDefaultPropertiesMap(),
      TextWidget.getMetaPropertiesMap(),
      TextWidget.getPropertyPaneConfig(),
    );

    WidgetFactory.registerWidgetBuilder(
      "BUTTON_WIDGET",
      {
        buildWidget(widgetData: ButtonWidgetProps): JSX.Element {
          return <ProfiledButtonWidget {...widgetData} />;
        },
      },
      ButtonWidget.getDerivedPropertiesMap(),
      ButtonWidget.getDefaultPropertiesMap(),
      ButtonWidget.getMetaPropertiesMap(),
      ButtonWidget.getPropertyPaneConfig(),
    );

    WidgetFactory.registerWidgetBuilder(
      "INPUT_WIDGET",
      {
        buildWidget(widgetData: InputWidgetProps): JSX.Element {
          return <ProfiledInputWidget {...widgetData} />;
        },
      },
      InputWidget.getDerivedPropertiesMap(),
      InputWidget.getDefaultPropertiesMap(),
      InputWidget.getMetaPropertiesMap(),
      InputWidget.getPropertyPaneConfig(),
    );

    WidgetFactory.registerWidgetBuilder(
      "CHECKBOX_WIDGET",
      {
        buildWidget(widgetData: CheckboxWidgetProps): JSX.Element {
          return <ProfiledCheckboxWidget {...widgetData} />;
        },
      },
      CheckboxWidget.getDerivedPropertiesMap(),
      CheckboxWidget.getDefaultPropertiesMap(),
      CheckboxWidget.getMetaPropertiesMap(),
      CheckboxWidget.getPropertyPaneConfig(),
    );

    WidgetFactory.registerWidgetBuilder(
      "SWITCH_WIDGET",
      {
        buildWidget(widgetData: SwitchWidgetProps): JSX.Element {
          return <ProfiledSwitchWidget {...widgetData} />;
        },
      },
      SwitchWidget.getDerivedPropertiesMap(),
      SwitchWidget.getDefaultPropertiesMap(),
      SwitchWidget.getMetaPropertiesMap(),
      SwitchWidget.getPropertyPaneConfig(),
    );

    WidgetFactory.registerWidgetBuilder(
      "DROP_DOWN_WIDGET",
      {
        buildWidget(widgetData: DropdownWidgetProps): JSX.Element {
          return <ProfiledDropDownWidget {...widgetData} />;
        },
      },
      DropdownWidget.getDerivedPropertiesMap(),
      DropdownWidget.getDefaultPropertiesMap(),
      DropdownWidget.getMetaPropertiesMap(),
      DropdownWidget.getPropertyPaneConfig(),
    );

    WidgetFactory.registerWidgetBuilder(
      "RADIO_GROUP_WIDGET",
      {
        buildWidget(widgetData: RadioGroupWidgetProps): JSX.Element {
          return <ProfiledRadioGroupWidget {...widgetData} />;
        },
      },
      RadioGroupWidget.getDerivedPropertiesMap(),
      RadioGroupWidget.getDefaultPropertiesMap(),
      RadioGroupWidget.getMetaPropertiesMap(),
      RadioGroupWidget.getPropertyPaneConfig(),
    );

    WidgetFactory.registerWidgetBuilder(
      "IMAGE_WIDGET",
      {
        buildWidget(widgetData: ImageWidgetProps): JSX.Element {
          return <ProfiledImageWidget {...widgetData} />;
        },
      },
      ImageWidget.getDerivedPropertiesMap(),
      ImageWidget.getDefaultPropertiesMap(),
      ImageWidget.getMetaPropertiesMap(),
      ImageWidget.getPropertyPaneConfig(),
    );
    WidgetFactory.registerWidgetBuilder(
      "TABLE_WIDGET",
      {
        buildWidget(widgetData: TableWidgetProps): JSX.Element {
          return <ProfiledTableWidget {...widgetData} />;
        },
      },
      TableWidget.getDerivedPropertiesMap(),
      TableWidget.getDefaultPropertiesMap(),
      TableWidget.getMetaPropertiesMap(),
      TableWidget.getPropertyPaneConfig(),
    );

    WidgetFactory.registerWidgetBuilder(
      "VIDEO_WIDGET",
      {
        buildWidget(widgetData: VideoWidgetProps): JSX.Element {
          return <ProfiledVideoWidget {...widgetData} />;
        },
      },
      VideoWidget.getDerivedPropertiesMap(),
      VideoWidget.getDefaultPropertiesMap(),
      VideoWidget.getMetaPropertiesMap(),
      VideoWidget.getPropertyPaneConfig(),
    );

    WidgetFactory.registerWidgetBuilder(
      "FILE_PICKER_WIDGET",
      {
        buildWidget(widgetData: FilePickerWidgetProps): JSX.Element {
          return <ProfiledFilePickerWidget {...widgetData} />;
        },
      },
      FilePickerWidget.getDerivedPropertiesMap(),
      FilePickerWidget.getDefaultPropertiesMap(),
      FilePickerWidget.getMetaPropertiesMap(),
      FilePickerWidget.getPropertyPaneConfig(),
    );

    WidgetFactory.registerWidgetBuilder(
      "FILE_PICKER_WIDGET_V2",
      {
        buildWidget(widgetData: FilePickerWidgetV2Props): JSX.Element {
          return <ProfiledFilePickerWidgetV2 {...widgetData} />;
        },
      },
      FilePickerWidgetV2.getDerivedPropertiesMap(),
      FilePickerWidgetV2.getDefaultPropertiesMap(),
      FilePickerWidgetV2.getMetaPropertiesMap(),
      FilePickerWidgetV2.getPropertyPaneConfig(),
    );

    WidgetFactory.registerWidgetBuilder(
      "DATE_PICKER_WIDGET",
      {
        buildWidget(widgetData: DatePickerWidgetProps): JSX.Element {
          return <ProfiledDatePickerWidget {...widgetData} />;
        },
      },
      DatePickerWidget.getDerivedPropertiesMap(),
      DatePickerWidget.getDefaultPropertiesMap(),
      DatePickerWidget.getMetaPropertiesMap(),
      DatePickerWidget.getPropertyPaneConfig(),
    );
    WidgetFactory.registerWidgetBuilder(
      "DATE_PICKER_WIDGET2",
      {
        buildWidget(widgetData: DatePickerWidget2Props): JSX.Element {
          return <ProfiledDatePickerWidget2 {...widgetData} />;
        },
      },
      DatePickerWidget2.getDerivedPropertiesMap(),
      DatePickerWidget2.getDefaultPropertiesMap(),
      DatePickerWidget2.getMetaPropertiesMap(),
      DatePickerWidget2.getPropertyPaneConfig(),
    );
    WidgetFactory.registerWidgetBuilder(
      "TABS_WIDGET",
      {
        buildWidget(
          widgetProps: TabsWidgetProps<TabContainerWidgetProps>,
        ): JSX.Element {
          return <ProfiledTabsWidget {...widgetProps} />;
        },
      },
      TabsWidget.getDerivedPropertiesMap(),
      TabsWidget.getDefaultPropertiesMap(),
      TabsWidget.getMetaPropertiesMap(),
      TabsWidget.getPropertyPaneConfig(),
    );
    WidgetFactory.registerWidgetBuilder(
      "TABS_MIGRATOR_WIDGET",
      {
        buildWidget(
          widgetProps: TabsWidgetProps<TabContainerWidgetProps>,
        ): JSX.Element {
          return <ProfiledTabsMigratorWidget {...widgetProps} />;
        },
      },
      TabsMigratorWidget.getDerivedPropertiesMap(),
      TabsMigratorWidget.getDefaultPropertiesMap(),
      TabsMigratorWidget.getMetaPropertiesMap(),
      TabsMigratorWidget.getPropertyPaneConfig(),
    );
    WidgetFactory.registerWidgetBuilder(
      WidgetTypes.MODAL_WIDGET,
      {
        buildWidget(widgetProps: ModalWidgetProps): JSX.Element {
          return <ProfiledModalWidget {...widgetProps} />;
        },
      },
      BaseWidget.getDerivedPropertiesMap(),
      BaseWidget.getDefaultPropertiesMap(),
      BaseWidget.getMetaPropertiesMap(),
      ModalWidget.getPropertyPaneConfig(),
    );
    WidgetFactory.registerWidgetBuilder(
      "RICH_TEXT_EDITOR_WIDGET",
      {
        buildWidget(widgetData: RichTextEditorWidgetProps): JSX.Element {
          return <ProfiledRichTextEditorWidget {...widgetData} />;
        },
      },
      RichTextEditorWidget.getDerivedPropertiesMap(),
      RichTextEditorWidget.getDefaultPropertiesMap(),
      RichTextEditorWidget.getMetaPropertiesMap(),
      RichTextEditorWidget.getPropertyPaneConfig(),
    );
    WidgetFactory.registerWidgetBuilder(
      "CHART_WIDGET",
      {
        buildWidget(widgetData: ChartWidgetProps): JSX.Element {
          return <ProfiledChartWidget {...widgetData} />;
        },
      },
      ChartWidget.getDerivedPropertiesMap(),
      ChartWidget.getDefaultPropertiesMap(),
      ChartWidget.getMetaPropertiesMap(),
      ChartWidget.getPropertyPaneConfig(),
    );
    WidgetFactory.registerWidgetBuilder(
      "FORM_WIDGET",
      {
        buildWidget(
          widgetProps: ContainerWidgetProps<WidgetProps>,
        ): JSX.Element {
          return <ProfiledFormWidget {...widgetProps} />;
        },
      },
      FormWidget.getDerivedPropertiesMap(),
      FormWidget.getDefaultPropertiesMap(),
      FormWidget.getMetaPropertiesMap(),
      FormWidget.getPropertyPaneConfig(),
    );

    WidgetFactory.registerWidgetBuilder(
      "FORM_BUTTON_WIDGET",
      {
        buildWidget(widgetProps: FormButtonWidgetProps): JSX.Element {
          return <ProfiledFormButtonWidget {...widgetProps} />;
        },
      },
      FormButtonWidget.getDerivedPropertiesMap(),
      FormButtonWidget.getDefaultPropertiesMap(),
      FormButtonWidget.getMetaPropertiesMap(),
      FormButtonWidget.getPropertyPaneConfig(),
    );

    WidgetFactory.registerWidgetBuilder(
      "MAP_WIDGET",
      {
        buildWidget(widgetProps: MapWidgetProps): JSX.Element {
          return <ProfiledMapWidget {...widgetProps} />;
        },
      },
      MapWidget.getDerivedPropertiesMap(),
      MapWidget.getDefaultPropertiesMap(),
      MapWidget.getMetaPropertiesMap(),
      MapWidget.getPropertyPaneConfig(),
    );

    WidgetFactory.registerWidgetBuilder(
      WidgetTypes.CANVAS_WIDGET,
      {
        buildWidget(
          widgetData: ContainerWidgetProps<WidgetProps>,
        ): JSX.Element {
          return <ProfiledCanvasWidget {...widgetData} />;
        },
      },
      CanvasWidget.getDerivedPropertiesMap(),
      CanvasWidget.getDefaultPropertiesMap(),
      CanvasWidget.getMetaPropertiesMap(),
      CanvasWidget.getPropertyPaneConfig(),
    );

    WidgetFactory.registerWidgetBuilder(
      WidgetTypes.ICON_WIDGET,
      {
        buildWidget(widgetProps: IconWidgetProps): JSX.Element {
          return <ProfiledIconWidget {...widgetProps} />;
        },
      },
      IconWidget.getDerivedPropertiesMap(),
      IconWidget.getDefaultPropertiesMap(),
      IconWidget.getMetaPropertiesMap(),
      IconWidget.getPropertyPaneConfig(),
    );

    WidgetFactory.registerWidgetBuilder(
      WidgetTypes.SKELETON_WIDGET,
      {
        buildWidget(widgetProps: SkeletonWidgetProps): JSX.Element {
          return <ProfiledSkeletonWidget {...widgetProps} />;
        },
      },
      SkeletonWidget.getDerivedPropertiesMap(),
      SkeletonWidget.getDefaultPropertiesMap(),
      SkeletonWidget.getMetaPropertiesMap(),
      SkeletonWidget.getPropertyPaneConfig(),
    );
    WidgetFactory.registerWidgetBuilder(
      WidgetTypes.LIST_WIDGET,
      {
        buildWidget(widgetProps: ListWidgetProps<WidgetProps>): JSX.Element {
          return <ProfiledListWidget {...widgetProps} />;
        },
      },
      ListWidget.getDerivedPropertiesMap(),
      ListWidget.getDefaultPropertiesMap(),
      ListWidget.getMetaPropertiesMap(),
      ListWidget.getPropertyPaneConfig(),
    );
    WidgetFactory.registerWidgetBuilder(
      WidgetTypes.MODAL_WIDGET,
      {
        buildWidget(widgetData: ModalWidgetProps): JSX.Element {
          return <ProfiledModalWidget {...widgetData} />;
        },
      },
      ModalWidget.getDerivedPropertiesMap(),
      ModalWidget.getDefaultPropertiesMap(),
      ModalWidget.getMetaPropertiesMap(),
      ModalWidget.getPropertyPaneConfig(),
    );
    WidgetFactory.registerWidgetBuilder(
      WidgetTypes.MULTI_SELECT_WIDGET,
      {
        buildWidget(widgetData: MultiSelectWidgetProps): JSX.Element {
          return <ProfiledMultiSelectWidget {...widgetData} />;
        },
      },
      MultiSelectWidget.getDerivedPropertiesMap(),
      MultiSelectWidget.getDefaultPropertiesMap(),
      MultiSelectWidget.getMetaPropertiesMap(),
      MultiSelectWidget.getPropertyPaneConfig(),
    );
    WidgetFactory.registerWidgetBuilder(
      "RATE_WIDGET",
      {
        buildWidget(widgetData: RateWidgetProps): JSX.Element {
          return <ProfiledRateWidget {...widgetData} />;
        },
      },
      RateWidget.getDerivedPropertiesMap(),
      RateWidget.getDefaultPropertiesMap(),
      RateWidget.getMetaPropertiesMap(),
      RateWidget.getPropertyPaneConfig(),
    );

    WidgetFactory.registerWidgetBuilder(
      WidgetTypes.IFRAME_WIDGET,
      {
        buildWidget(widgetData: IframeWidgetProps): JSX.Element {
          return <ProfiledIframeWidget {...widgetData} />;
        },
      },
      IframeWidget.getDerivedPropertiesMap(),
      IframeWidget.getDefaultPropertiesMap(),
      IframeWidget.getMetaPropertiesMap(),
      IframeWidget.getPropertyPaneConfig(),
    );

    WidgetFactory.registerWidgetBuilder(
      WidgetTypes.DIVIDER_WIDGET,
      {
        buildWidget(widgetProps: DividerWidgetProps): JSX.Element {
          return <ProfiledDividerWidget {...widgetProps} />;
        },
      },
      DividerWidget.getDerivedPropertiesMap(),
      DividerWidget.getDefaultPropertiesMap(),
      DividerWidget.getMetaPropertiesMap(),
      DividerWidget.getPropertyPaneConfig(),
    );

    WidgetFactory.registerWidgetBuilder(
      WidgetTypes.MENU_BUTTON_WIDGET,
      {
        buildWidget(widgetData: MenuButtonWidgetProps): JSX.Element {
          return <ProfiledMenuButtonWidget {...widgetData} />;
        },
      },
      MenuButtonWidget.getDerivedPropertiesMap(),
      MenuButtonWidget.getDefaultPropertiesMap(),
      MenuButtonWidget.getMetaPropertiesMap(),
      MenuButtonWidget.getPropertyPaneConfig(),
    );

    WidgetFactory.registerWidgetBuilder(
      WidgetTypes.ICON_BUTTON_WIDGET,
      {
        buildWidget(widgetData: IconButtonWidgetProps): JSX.Element {
          return <ProfiledIconButtonWidget {...widgetData} />;
        },
      },
      IconButtonWidget.getDerivedPropertiesMap(),
      IconButtonWidget.getDefaultPropertiesMap(),
      IconButtonWidget.getMetaPropertiesMap(),
      IconButtonWidget.getPropertyPaneConfig(),
    );

    WidgetFactory.registerWidgetBuilder(
      WidgetTypes.STATBOX_WIDGET,
      {
        buildWidget(
          widgetProps: ContainerWidgetProps<WidgetProps>,
        ): JSX.Element {
          return <ProfiledStatboxWidget {...widgetProps} />;
        },
      },
      StatboxWidget.getDerivedPropertiesMap(),
      StatboxWidget.getDefaultPropertiesMap(),
      StatboxWidget.getMetaPropertiesMap(),
      StatboxWidget.getPropertyPaneConfig(),
    );

    WidgetFactory.registerWidgetBuilder(
      WidgetTypes.CHECKBOX_GROUP_WIDGET,
      {
        buildWidget(widgetData: CheckboxGroupWidgetProps): JSX.Element {
          return <ProfiledCheckboxGroupWidget {...widgetData} />;
        },
      },
      CheckboxGroupWidget.getDerivedPropertiesMap(),
      CheckboxGroupWidget.getDefaultPropertiesMap(),
      CheckboxGroupWidget.getMetaPropertiesMap(),
      CheckboxGroupWidget.getPropertyPaneConfig(),
    );

    WidgetFactory.registerWidgetBuilder(
<<<<<<< HEAD
      WidgetTypes.IMAGE_ANNOTATOR_WIDGET,
      {
        buildWidget(widgetData: ImageAnnotatorWidgetProps): JSX.Element {
          return <ProfiledImageAnnotatorWidget {...widgetData} />;
        },
      },
      ImageAnnotatorWidget.getDerivedPropertiesMap(),
      ImageAnnotatorWidget.getDefaultPropertiesMap(),
      ImageAnnotatorWidget.getMetaPropertiesMap(),
      ImageAnnotatorWidget.getPropertyPaneConfig(),
=======
      WidgetTypes.AUDIO_RECORDER_WIDGET,
      {
        buildWidget(widgetData: AudioRecorderWidgetProps): JSX.Element {
          return <ProfiledAudioRecorderWidget {...widgetData} />;
        },
      },
      AudioRecorderWidget.getDerivedPropertiesMap(),
      AudioRecorderWidget.getDefaultPropertiesMap(),
      AudioRecorderWidget.getMetaPropertiesMap(),
      AudioRecorderWidget.getPropertyPaneConfig(),
>>>>>>> 4c6fb4fc
    );
  }
}<|MERGE_RESOLUTION|>--- conflicted
+++ resolved
@@ -137,17 +137,14 @@
   CheckboxGroupWidgetProps,
   ProfiledCheckboxGroupWidget,
 } from "widgets/CheckboxGroupWidget";
-<<<<<<< HEAD
+import AudioRecorderWidget, {
+  AudioRecorderWidgetProps,
+  ProfiledAudioRecorderWidget,
+} from "widgets/AudioRecorderWidget";
 import ImageAnnotatorWidget, {
   ImageAnnotatorWidgetProps,
   ProfiledImageAnnotatorWidget,
 } from "widgets/ImageAnnotatorWidget";
-=======
-import AudioRecorderWidget, {
-  AudioRecorderWidgetProps,
-  ProfiledAudioRecorderWidget,
-} from "widgets/AudioRecorderWidget";
->>>>>>> 4c6fb4fc
 
 export default class WidgetBuilderRegistry {
   static registerWidgetBuilders() {
@@ -620,7 +617,19 @@
     );
 
     WidgetFactory.registerWidgetBuilder(
-<<<<<<< HEAD
+      WidgetTypes.AUDIO_RECORDER_WIDGET,
+      {
+        buildWidget(widgetData: AudioRecorderWidgetProps): JSX.Element {
+          return <ProfiledAudioRecorderWidget {...widgetData} />;
+        },
+      },
+      AudioRecorderWidget.getDerivedPropertiesMap(),
+      AudioRecorderWidget.getDefaultPropertiesMap(),
+      AudioRecorderWidget.getMetaPropertiesMap(),
+      AudioRecorderWidget.getPropertyPaneConfig(),
+    );
+
+    WidgetFactory.registerWidgetBuilder(
       WidgetTypes.IMAGE_ANNOTATOR_WIDGET,
       {
         buildWidget(widgetData: ImageAnnotatorWidgetProps): JSX.Element {
@@ -631,18 +640,6 @@
       ImageAnnotatorWidget.getDefaultPropertiesMap(),
       ImageAnnotatorWidget.getMetaPropertiesMap(),
       ImageAnnotatorWidget.getPropertyPaneConfig(),
-=======
-      WidgetTypes.AUDIO_RECORDER_WIDGET,
-      {
-        buildWidget(widgetData: AudioRecorderWidgetProps): JSX.Element {
-          return <ProfiledAudioRecorderWidget {...widgetData} />;
-        },
-      },
-      AudioRecorderWidget.getDerivedPropertiesMap(),
-      AudioRecorderWidget.getDefaultPropertiesMap(),
-      AudioRecorderWidget.getMetaPropertiesMap(),
-      AudioRecorderWidget.getPropertyPaneConfig(),
->>>>>>> 4c6fb4fc
     );
   }
 }