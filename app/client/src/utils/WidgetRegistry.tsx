--- conflicted
+++ resolved
@@ -3,24 +3,8 @@
   ContainerWidgetProps,
 } from "../widgets/ContainerWidget";
 import TextWidget, { TextWidgetProps } from "../widgets/TextWidget";
-<<<<<<< HEAD
-import InputGroupWidget, {
-  InputGroupWidgetProps,
-} from "../widgets/InputGroupWidget";
-import CalloutWidget, { CalloutWidgetProps } from "../widgets/CalloutWidget";
-// import IconWidget, { IconWidgetProps } from "../widgets/IconWidget";
-import SpinnerWidget, { SpinnerWidgetProps } from "../widgets/SpinnerWidget";
-// import BreadcrumbsWidget, {
-//   BreadcrumbsWidgetProps,
-// } from "../widgets/BreadcrumbsWidget";
-// import TagInputWidget, { TagInputWidgetProps } from "../widgets/TagInputWidget";
-// import NumericInputWidget, {
-//   NumericInputWidgetProps,
-// } from "../widgets/NumericInputWidget";
-=======
 import InputWidget, { InputWidgetProps } from "../widgets/InputWidget";
 import SpinnerWidget, { SpinnerWidgetProps } from "../widgets/SpinnerWidget";
->>>>>>> 8db06d4b
 import CheckboxWidget, { CheckboxWidgetProps } from "../widgets/CheckboxWidget";
 import RadioGroupWidget, {
   RadioGroupWidgetProps,
@@ -49,15 +33,6 @@
       },
     });
 
-<<<<<<< HEAD
-    WidgetFactory.registerWidgetBuilder("CALLOUT_WIDGET", {
-      buildWidget(widgetData: CalloutWidgetProps): JSX.Element {
-        return <CalloutWidget {...widgetData} />;
-      },
-    });
-
-=======
->>>>>>> 8db06d4b
     WidgetFactory.registerWidgetBuilder("SPINNER_WIDGET", {
       buildWidget(widgetData: SpinnerWidgetProps): JSX.Element {
         return <SpinnerWidget {...widgetData} />;
@@ -65,13 +40,8 @@
     });
 
     WidgetFactory.registerWidgetBuilder("INPUT_WIDGET", {
-<<<<<<< HEAD
-      buildWidget(widgetData: InputGroupWidgetProps): JSX.Element {
-        return <InputGroupWidget {...widgetData} />;
-=======
       buildWidget(widgetData: InputWidgetProps): JSX.Element {
         return <InputWidget {...widgetData} />;
->>>>>>> 8db06d4b
       },
     });
 
