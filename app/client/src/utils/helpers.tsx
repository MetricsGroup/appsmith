import React from "react";
import { GridDefaults } from "constants/WidgetConstants";
import lottie from "lottie-web";
import confetti from "assets/lottie/binding.json";
import welcomeConfetti from "assets/lottie/welcome-confetti.json";
import successAnimation from "assets/lottie/success-animation.json";
import {
  DATA_TREE_KEYWORDS,
  JAVASCRIPT_KEYWORDS,
  WINDOW_OBJECT_METHODS,
  WINDOW_OBJECT_PROPERTIES,
} from "constants/WidgetValidation";
import { GLOBAL_FUNCTIONS } from "./autocomplete/EntityDefinitions";
import { set } from "lodash";
import { Org } from "constants/orgConstants";
import {
  isPermitted,
  PERMISSION_TYPE,
} from "pages/Applications/permissionHelpers";
import { User } from "constants/userConstants";
import { getAppsmithConfigs } from "configs";
import { sha256 } from "js-sha256";
<<<<<<< HEAD
import { ApplicationPayload } from "constants/ReduxActionConstants";
=======
import moment from "moment";
>>>>>>> edeec80d

const { intercomAppID, isAppsmithCloud } = getAppsmithConfigs();

export const snapToGrid = (
  columnWidth: number,
  rowHeight: number,
  x: number,
  y: number,
) => {
  const snappedX = Math.round(x / columnWidth);
  const snappedY = Math.round(y / rowHeight);
  return [snappedX, snappedY];
};

export const formatBytes = (bytes: string | number) => {
  if (!bytes) return;
  const value = typeof bytes === "string" ? parseInt(bytes) : bytes;
  const sizes = ["Bytes", "KB", "MB", "GB", "TB"];
  if (value === 0) return "0 bytes";
  const i = parseInt(String(Math.floor(Math.log(value) / Math.log(1024))));
  if (i === 0) return bytes + " " + sizes[i];
  return (value / Math.pow(1024, i)).toFixed(1) + " " + sizes[i];
};

export const getAbsolutePixels = (size?: string | null) => {
  if (!size) return 0;
  const _dex = size.indexOf("px");
  if (_dex === -1) return 0;
  return parseInt(size.slice(0, _dex), 10);
};

export const Directions: { [id: string]: string } = {
  UP: "up",
  DOWN: "down",
  LEFT: "left",
  RIGHT: "right",
  RIGHT_BOTTOM: "RIGHT_BOTTOM",
};

export type Direction = typeof Directions[keyof typeof Directions];
const SCROLL_THRESHOLD = 20;

export const getScrollByPixels = function(
  elem: {
    top: number;
    height: number;
  },
  scrollParent: Element,
  child: Element,
): {
  scrollAmount: number;
  speed: number;
} {
  const scrollParentBounds = scrollParent.getBoundingClientRect();
  const scrollChildBounds = child.getBoundingClientRect();
  const scrollAmount =
    2 *
    GridDefaults.CANVAS_EXTENSION_OFFSET *
    GridDefaults.DEFAULT_GRID_ROW_HEIGHT;
  const topBuff =
    elem.top + scrollChildBounds.top > 0
      ? elem.top +
        scrollChildBounds.top -
        SCROLL_THRESHOLD -
        scrollParentBounds.top
      : 0;
  const bottomBuff =
    scrollParentBounds.bottom -
    (elem.top + elem.height + scrollChildBounds.top + SCROLL_THRESHOLD);
  if (topBuff < SCROLL_THRESHOLD) {
    const speed = Math.max(
      (SCROLL_THRESHOLD - topBuff) / (2 * SCROLL_THRESHOLD),
      0.1,
    );
    return {
      scrollAmount: 0 - scrollAmount,
      speed,
    };
  }
  if (bottomBuff < SCROLL_THRESHOLD) {
    const speed = Math.max(
      (SCROLL_THRESHOLD - bottomBuff) / (2 * SCROLL_THRESHOLD),
      0.1,
    );
    return {
      scrollAmount,
      speed,
    };
  }
  return {
    scrollAmount: 0,
    speed: 0,
  };
};

export const scrollElementIntoParentCanvasView = (
  el: {
    top: number;
    height: number;
  } | null,
  parent: Element | null,
  child: Element | null,
) => {
  if (el) {
    const scrollParent = parent;
    if (scrollParent && child) {
      const { scrollAmount: scrollBy } = getScrollByPixels(
        el,
        scrollParent,
        child,
      );
      if (scrollBy < 0 && scrollParent.scrollTop > 0) {
        scrollParent.scrollBy({ top: scrollBy, behavior: "smooth" });
      }
      if (scrollBy > 0) {
        scrollParent.scrollBy({ top: scrollBy, behavior: "smooth" });
      }
    }
  }
};

export const removeSpecialChars = (value: string, limit?: number) => {
  const separatorRegex = /\W+/;
  return value
    .split(separatorRegex)
    .join("_")
    .slice(0, limit || 30);
};

export const flashElement = (
  el: HTMLElement,
  flashTimeout = 1000,
  flashColor = "#FFCB33",
) => {
  el.style.backgroundColor = flashColor;

  setTimeout(() => {
    el.style.backgroundColor = "transparent";
  }, flashTimeout);
};

/**
 * flash elements with a background color
 *
 * @param id
 * @param timeout
 * @param flashTimeout
 * @param flashColor
 */
export const flashElementsById = (
  id: string | string[],
  timeout = 0,
  flashTimeout?: number,
  flashColor?: string,
) => {
  let ids: string[] = [];

  if (Array.isArray(id)) {
    ids = ids.concat(id);
  } else {
    ids = ids.concat([id]);
  }

  ids.forEach((id) => {
    setTimeout(() => {
      const el = document.getElementById(id);

      el?.scrollIntoView({
        behavior: "smooth",
        block: "center",
        inline: "center",
      });

      if (el) flashElement(el, flashTimeout, flashColor);
    }, timeout);
  });
};

export const resolveAsSpaceChar = (value: string, limit?: number) => {
  // ensures that all special characters are disallowed
  // while allowing all utf-8 characters
  const removeSpecialCharsRegex = /`|\~|\!|\@|\#|\$|\%|\^|\&|\*|\(|\)|\+|\=|\[|\{|\]|\}|\||\\|\'|\<|\,|\.|\>|\?|\/|\""|\;|\:|\s/;
  const duplicateSpaceRegex = /\s+/;
  return value
    .split(removeSpecialCharsRegex)
    .join(" ")
    .split(duplicateSpaceRegex)
    .join(" ")
    .slice(0, limit || 30);
};

export const isMac = () => {
  const platform =
    typeof navigator !== "undefined" ? navigator.platform : undefined;
  return !platform ? false : /Mac|iPod|iPhone|iPad/.test(platform);
};

/**
 * Removes the trailing slashes from the path
 * @param path
 * @example
 * ```js
 * let trimmedUrl = trimTrailingSlash('/url/')
 * console.log(trimmedUrl) //will output /url
 * ```
 * @example
 * ```js
 * let trimmedUrl = trimTrailingSlash('/yet-another-url//')
 * console.log(trimmedUrl) // will output /yet-another-url
 * ```
 */
export const trimTrailingSlash = (path: string) => {
  const trailingUrlRegex = /\/+$/;
  return path.replace(trailingUrlRegex, "");
};

/**
 * checks if ellipsis is active
 * this function is meant for checking the existence of ellipsis by CSS.
 * Since ellipsis by CSS are not part of DOM, we are checking with scroll width\height and offsetidth\height.
 * ScrollWidth\ScrollHeight is always greater than the offsetWidth\OffsetHeight when ellipsis made by CSS is active.
 *
 * @param element
 */
export const isEllipsisActive = (element: HTMLElement | null) => {
  return (
    element &&
    (element.offsetWidth < element.scrollWidth ||
      element.offsetHeight < element.scrollHeight)
  );
};

/**
 * converts array to sentences
 * for e.g - ['Pawan', 'Abhinav', 'Hetu'] --> 'Pawan, Abhinav and Hetu'
 *
 * @param arr string[]
 */
export const convertArrayToSentence = (arr: string[]) => {
  return arr.join(", ").replace(/,\s([^,]+)$/, " and $1");
};

/**
 * checks if the name is conflicting with
 * 1. API names,
 * 2. Queries name
 * 3. Javascript reserved names
 * 4. Few internal function names that are in the evaluation tree
 *
 * return if false name conflicts with anything from the above list
 *
 * @param name
 * @param invalidNames
 */
export const isNameValid = (
  name: string,
  invalidNames: Record<string, any>,
) => {
  return !(
    name in JAVASCRIPT_KEYWORDS ||
    name in DATA_TREE_KEYWORDS ||
    name in GLOBAL_FUNCTIONS ||
    name in WINDOW_OBJECT_PROPERTIES ||
    name in WINDOW_OBJECT_METHODS ||
    name in invalidNames
  );
};

/*
 * Filter out empty items from an array
 * for e.g - ['Pawan', undefined, 'Hetu'] --> ['Pawan', 'Hetu']
 *
 * @param array any[]
 */
export const removeFalsyEntries = (arr: any[]): any[] => {
  return arr.filter(Boolean);
};

/**
 * checks if variable passed is of type string or not
 *
 * for e.g -> 'Pawan' -> true
 * ['Pawan', 'Goku'] -> false
 * { name: "Pawan"} -> false
 */
export const isString = (str: any) => {
  return typeof str === "string" || str instanceof String;
};

/**
 * Returns substring between two set of strings
 * eg ->
 * getSubstringBetweenTwoWords("abcdefgh", "abc", "fgh") -> de
 */

export const getSubstringBetweenTwoWords = (
  str: string,
  startWord: string,
  endWord: string,
) => {
  const endIndexOfStartWord = str.indexOf(startWord) + startWord.length;
  const startIndexOfEndWord = str.lastIndexOf(endWord);

  if (startIndexOfEndWord < endIndexOfStartWord) return "";

  return str.substring(startIndexOfEndWord, endIndexOfStartWord);
};

export const playOnboardingAnimation = () => {
  playLottieAnimation("#root", confetti);
};

export const playWelcomeAnimation = (container: string) => {
  playLottieAnimation(container, welcomeConfetti);
};

export const playOnboardingStepCompletionAnimation = () => {
  playLottieAnimation(".onboarding-step-indicator", successAnimation, {
    "background-color": "white",
    padding: "60px",
  });
};

const playLottieAnimation = (
  selector: string,
  animation: any,
  styles?: any,
) => {
  const container: Element = document.querySelector(selector) as Element;

  if (!container) return;
  const el = document.createElement("div");
  Object.assign(el.style, {
    position: "absolute",
    left: 0,
    right: 0,
    top: 0,
    bottom: 0,
    "z-index": 99,
    width: "100%",
    height: "100%",
    ...styles,
  });

  container.appendChild(el);

  const animObj = lottie.loadAnimation({
    container: el,
    animationData: animation,
    loop: false,
  });

  const duration = (animObj.totalFrames / animObj.frameRate) * 1000;

  animObj.play();
  setTimeout(() => {
    container.removeChild(el);
  }, duration);
};

export const getSelectedText = () => {
  if (typeof window.getSelection === "function") {
    const selectionObj = window.getSelection();
    return selectionObj && selectionObj.toString();
  }
};

/**
 * calculates and returns the scrollwidth
 *
 * @returns
 */
export const scrollbarWidth = () => {
  const scrollDiv = document.createElement("div");
  scrollDiv.setAttribute(
    "style",
    "width: 100px; height: 100px; overflow: scroll; position:absolute; top:-9999px;",
  );
  document.body.appendChild(scrollDiv);
  const scrollbarWidth = scrollDiv.offsetWidth - scrollDiv.clientWidth;
  document.body.removeChild(scrollDiv);
  return scrollbarWidth;
};

// Flatten object
// From { isValid: false, settings: { color: false}}
// To { isValid: false, settings.color: false}
export const flattenObject = (data: Record<string, any>) => {
  const result: Record<string, any> = {};
  function recurse(cur: any, prop: any) {
    if (Object(cur) !== cur) {
      result[prop] = cur;
    } else if (Array.isArray(cur)) {
      for (let i = 0, l = cur.length; i < l; i++)
        recurse(cur[i], prop + "[" + i + "]");
      if (cur.length == 0) result[prop] = [];
    } else {
      let isEmpty = true;
      for (const p in cur) {
        isEmpty = false;
        recurse(cur[p], prop ? prop + "." + p : p);
      }
      if (isEmpty && prop) result[prop] = {};
    }
  }
  recurse(data, "");
  return result;
};

/**
 * renames key in object
 *
 * @param object
 * @param key
 * @param newKey
 * @returns
 */
export const renameKeyInObject = (object: any, key: string, newKey: string) => {
  if (object[key]) {
    set(object, newKey, object[key]);
  }

  return object;
};

// Can be used to check if the user has developer role access to org
export const getCanCreateApplications = (currentOrg: Org) => {
  const userOrgPermissions = currentOrg.userPermissions || [];
  const canManage = isPermitted(
    userOrgPermissions,
    PERMISSION_TYPE.CREATE_APPLICATION,
  );
  return canManage;
};

export const getIsSafeRedirectURL = (redirectURL: string) => {
  try {
    return new URL(redirectURL).origin === window.location.origin;
  } catch (e) {
    return false;
  }
};

export function bootIntercom(user?: User) {
  if (intercomAppID && window.Intercom) {
    let { email, username } = user || {};
    let name;
    if (!isAppsmithCloud) {
      username = sha256(username || "");
      email = sha256(email || "");
    } else {
      name = user?.name;
    }

    window.Intercom("boot", {
      app_id: intercomAppID,
      user_id: username,
      email,
      // keep name undefined instead of an empty string so that intercom auto assigns a name
      name,
    });
  }
}

export const stopClickEventPropagation = (
  e: React.MouseEvent<HTMLDivElement, MouseEvent>,
) => {
  e.stopPropagation();
};

/**
 *
 * Get text for how much time before an action happened
 * Eg: 1 Month, 12 Seconds
 *
 * @param date 2021-09-08T14:14:12Z
 *
 */
export const howMuchTimeBeforeText = (date: string) => {
  if (!date || !moment.isMoment(moment(date))) {
    return "";
  }

  const now = moment();
  const checkDate = moment(date);
  const years = now.diff(checkDate, "years");
  const months = now.diff(checkDate, "months");
  const days = now.diff(checkDate, "days");
  const hours = now.diff(checkDate, "hours");
  const minutes = now.diff(checkDate, "minutes");
  const seconds = now.diff(checkDate, "seconds");
  if (years > 0) return `${years} yr${years > 1 ? "s" : ""}`;
  else if (months > 0) return `${months} mth${months > 1 ? "s" : ""}`;
  else if (days > 0) return `${days} day${days > 1 ? "s" : ""}`;
  else if (hours > 0) return `${hours} hr${hours > 1 ? "s" : ""}`;
  else if (minutes > 0) return `${minutes} min${minutes > 1 ? "s" : ""}`;
  else return `${seconds} sec${seconds > 1 ? "s" : ""}`;
};

/**
 *
 * Truncate string and append given string in the end
 * eg: Flint Lockwood Diatonic Super Mutating Dynamic Food Replicator
 * -> Flint...
 *
 */
export const truncateString = (
  str: string,
  limit: number,
  appendStr = "...",
) => {
  if (str.length <= limit) return str;
  let _subString = str.substring(0, limit);
  _subString = _subString.trim() + appendStr;
  return _subString;
};

/**
 * returns the modText ( ctrl or command ) based on the user machine
 *
 * @returns
 */
export const modText = () => (isMac() ? <span>&#8984;</span> : "CTRL");

/**
 * @returns the original string after trimming the string past `?`
 */
export const trimQueryString = (value = "") => {
  const index = value.indexOf("?");
  if (index === -1) return value;
  return value.slice(0, index);
};

/*
 * fetch default vs branch specific id based on flag
 */
export const getApplicationIdFromPayload = (
  application: ApplicationPayload,
  useBranchSpecificId = false,
) => {
  if (useBranchSpecificId) {
    return application.id;
  }
  return (
    application?.gitApplicationMetadata?.defaultApplicationId || application?.id
  );
};

/**
 * returns the value in the query string for a key
 */
export const getSearchQuery = (search = "", key: string) => {
  const params = new URLSearchParams(search);
  return params.get(key) || "";
};

/**
 * get query params object
 * ref: https://stackoverflow.com/a/8649003/1543567
 */
export const getQueryParamsObject = () => {
  const search = window.location.search.substring(1);
  if (!search) return {};
  return JSON.parse(
    '{"' +
      decodeURI(search)
        .replace(/"/g, '\\"')
        .replace(/&/g, '","')
        .replace(/=/g, '":"') +
      '"}',
  );
};<|MERGE_RESOLUTION|>--- conflicted
+++ resolved
@@ -20,11 +20,8 @@
 import { User } from "constants/userConstants";
 import { getAppsmithConfigs } from "configs";
 import { sha256 } from "js-sha256";
-<<<<<<< HEAD
 import { ApplicationPayload } from "constants/ReduxActionConstants";
-=======
 import moment from "moment";
->>>>>>> edeec80d
 
 const { intercomAppID, isAppsmithCloud } = getAppsmithConfigs();
 
