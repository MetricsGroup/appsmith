import { GridDefaults } from "constants/WidgetConstants";
import lottie from "lottie-web";
import confetti from "assets/lottie/confetti.json";
import {
  DATA_TREE_KEYWORDS,
  JAVASCRIPT_KEYWORDS,
} from "constants/WidgetValidation";
import { GLOBAL_FUNCTIONS } from "./autocomplete/EntityDefinitions";
export const snapToGrid = (
  columnWidth: number,
  rowHeight: number,
  x: number,
  y: number,
) => {
  const snappedX = Math.round(x / columnWidth);
  const snappedY = Math.round(y / rowHeight);
  return [snappedX, snappedY];
};

export const formatBytes = (bytes: string | number) => {
  if (!bytes) return;
  const value = typeof bytes === "string" ? parseInt(bytes) : bytes;
  const sizes = ["Bytes", "KB", "MB", "GB", "TB"];
  if (value === 0) return "0 bytes";
  const i = parseInt(String(Math.floor(Math.log(value) / Math.log(1024))));
  if (i === 0) return bytes + " " + sizes[i];
  return (value / Math.pow(1024, i)).toFixed(1) + " " + sizes[i];
};

export const getAbsolutePixels = (size?: string | null) => {
  if (!size) return 0;
  const _dex = size.indexOf("px");
  if (_dex === -1) return 0;
  return parseInt(size.slice(0, _dex), 10);
};

export const Directions: { [id: string]: string } = {
  UP: "up",
  DOWN: "down",
  LEFT: "left",
  RIGHT: "right",
  RIGHT_BOTTOM: "RIGHT_BOTTOM",
};

export type Direction = typeof Directions[keyof typeof Directions];
const SCROLL_THESHOLD = 10;

export const getScrollByPixels = function(
  elem: Element,
  scrollParent: Element,
): number {
  const bounding = elem.getBoundingClientRect();
  const scrollParentBounds = scrollParent.getBoundingClientRect();
  const scrollAmount =
    GridDefaults.CANVAS_EXTENSION_OFFSET * GridDefaults.DEFAULT_GRID_ROW_HEIGHT;

  if (
    bounding.top > 0 &&
    bounding.top - scrollParentBounds.top < SCROLL_THESHOLD
  )
    return -scrollAmount;
  if (scrollParentBounds.bottom - bounding.bottom < SCROLL_THESHOLD)
    return scrollAmount;
  return 0;
};

export const scrollElementIntoParentCanvasView = (
  el: Element | null,
  parent: Element | null,
) => {
  if (el) {
    const scrollParent = parent;
    if (scrollParent) {
      const scrollBy: number = getScrollByPixels(el, scrollParent);
      if (scrollBy < 0 && scrollParent.scrollTop > 0) {
        scrollParent.scrollBy({ top: scrollBy, behavior: "smooth" });
      }
      if (scrollBy > 0) {
        scrollParent.scrollBy({ top: scrollBy, behavior: "smooth" });
      }
    }
  }
};

export const removeSpecialChars = (value: string, limit?: number) => {
  const separatorRegex = /\W+/;
  return value
    .split(separatorRegex)
    .join("_")
    .slice(0, limit || 30);
};

export const flashElement = (el: HTMLElement) => {
  el.style.backgroundColor = "#FFCB33";
  setTimeout(() => {
    el.style.backgroundColor = "transparent";
  }, 1000);
};

export const flashElementById = (id: string) => {
  const el = document.getElementById(id);
  el?.scrollIntoView({
    behavior: "smooth",
    block: "center",
    inline: "center",
  });

  if (el) flashElement(el);
};

export const resolveAsSpaceChar = (value: string, limit?: number) => {
  const separatorRegex = /[^\w\s]/;
  const duplicateSpaceRegex = /\s+/;
  return value
    .split(separatorRegex)
    .join("")
    .split(duplicateSpaceRegex)
    .join(" ")
    .slice(0, limit || 30);
};

export const isMac = () => {
  const platform =
    typeof navigator !== "undefined" ? navigator.platform : undefined;
  return !platform ? false : /Mac|iPod|iPhone|iPad/.test(platform);
};

/**
 * Removes the trailing slashes from the path
 * @param path
 * @example
 * ```js
 * let trimmedUrl = trimTrailingSlash('/url/')
 * console.log(trimmedUrl) //will output /url
 * ```
 * @example
 * ```js
 * let trimmedUrl = trimTrailingSlash('/yet-another-url//')
 * console.log(trimmedUrl) // will output /yet-another-url
 * ```
 */
export const trimTrailingSlash = (path: string) => {
  const trailingUrlRegex = /\/+$/;
  return path.replace(trailingUrlRegex, "");
};

/**
 * checks if ellipsis is active
 * this function is meant for checking the existence of ellipsis by CSS.
 * Since ellipsis by CSS are not part of DOM, we are checking with scroll width\height and offsetidth\height.
 * ScrollWidth\ScrollHeight is always greater than the offsetWidth\OffsetHeight when ellipsis made by CSS is active.
 *
 * @param element
 */
export const isEllipsisActive = (element: HTMLElement | null) => {
  return (
    element &&
    (element.offsetWidth < element.scrollWidth ||
      element.offsetHeight < element.scrollHeight)
  );
};

/**
 * converts array to sentences
 * for e.g - ['Pawan', 'Abhinav', 'Hetu'] --> 'Pawan, Abhinav and Hetu'
 *
 * @param arr string[]
 */
export const convertArrayToSentence = (arr: string[]) => {
  return arr.join(", ").replace(/,\s([^,]+)$/, " and $1");
};

/**
 * checks if the name is conflicting with
 * 1. API names,
 * 2. Queries name
 * 3. Javascript reserved names
 * 4. Few internal function names that are in the evaluation tree
 *
 * return if false name conflicts with anything from the above list
 *
 * @param name
 * @param invalidNames
 */
export const isNameValid = (
  name: string,
  invalidNames: Record<string, any>,
) => {
  return !(
    name in JAVASCRIPT_KEYWORDS ||
    name in DATA_TREE_KEYWORDS ||
    name in GLOBAL_FUNCTIONS ||
    name in invalidNames
  );
};

<<<<<<< HEAD
/**
 * Filter out empty items from an array
 * for e.g - ['Pawan', undefined, 'Hetu'] --> ['Pawan', 'Hetu']
 *
 * @param array any[]
 */
export const removeFalsyEntries = (arr: any[]): any[] => {
  return arr.filter(Boolean);
=======
export const playOnboardingAnimation = () => {
  const container: Element = document.getElementById("root") as Element;

  const el = document.createElement("div");
  Object.assign(el.style, {
    position: "absolute",
    left: 0,
    right: 0,
    top: 0,
    bottom: 0,
    "z-index": 99,
    width: "100%",
    height: "100%",
  });

  container.appendChild(el);

  const animObj = lottie.loadAnimation({
    container: el,
    animationData: confetti,
    loop: false,
  });
  const duration = (animObj.totalFrames / animObj.frameRate) * 1000;

  animObj.play();

  setTimeout(() => {
    container.removeChild(el);
  }, duration);
>>>>>>> 6704e05a
};<|MERGE_RESOLUTION|>--- conflicted
+++ resolved
@@ -194,7 +194,6 @@
   );
 };
 
-<<<<<<< HEAD
 /**
  * Filter out empty items from an array
  * for e.g - ['Pawan', undefined, 'Hetu'] --> ['Pawan', 'Hetu']
@@ -203,7 +202,8 @@
  */
 export const removeFalsyEntries = (arr: any[]): any[] => {
   return arr.filter(Boolean);
-=======
+};
+
 export const playOnboardingAnimation = () => {
   const container: Element = document.getElementById("root") as Element;
 
@@ -233,5 +233,4 @@
   setTimeout(() => {
     container.removeChild(el);
   }, duration);
->>>>>>> 6704e05a
 };