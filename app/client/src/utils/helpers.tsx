--- conflicted
+++ resolved
@@ -495,14 +495,15 @@
 export const modText = () => (isMac() ? <span>&#8984;</span> : "CTRL");
 
 /**
-<<<<<<< HEAD
  * @returns the original string after trimming the string past `?`
  */
 export const trimQueryString = (value = "") => {
   const index = value.indexOf("?");
   if (index === -1) return value;
   return value.slice(0, index);
-=======
+};
+
+/*
  * fetch default vs branch specific id based on flag
  */
 export const getApplicationIdFromPayload = (
@@ -515,5 +516,4 @@
   return (
     application?.gitApplicationMetadata?.defaultApplicationId || application.id
   );
->>>>>>> a470afbc
 };