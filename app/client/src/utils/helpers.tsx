--- conflicted
+++ resolved
@@ -476,7 +476,13 @@
 }
 
 /**
-<<<<<<< HEAD
+ * returns the modText ( ctrl or command ) based on the user machine
+ *
+ * @returns
+ */
+export const modText = () => (isMac() ? <span>&#8984;</span> : "CTRL");
+
+/**
  * unfocus all window selection
  *
  * @param document
@@ -491,11 +497,4 @@
       // eslint-disable-next-line no-empty
     } catch (e) {}
   }
-}
-=======
- * returns the modText ( ctrl or command ) based on the user machine
- *
- * @returns
- */
-export const modText = () => (isMac() ? <span>&#8984;</span> : "CTRL");
->>>>>>> 12e97835
+}