import React from "react";
import { GridDefaults } from "constants/WidgetConstants";
import lottie from "lottie-web";
import confetti from "assets/lottie/binding.json";
import welcomeConfetti from "assets/lottie/welcome-confetti.json";
import successAnimation from "assets/lottie/success-animation.json";
import {
  DATA_TREE_KEYWORDS,
  JAVASCRIPT_KEYWORDS,
} from "constants/WidgetValidation";
import { GLOBAL_FUNCTIONS } from "./autocomplete/EntityDefinitions";
import { set } from "lodash";
import { Org } from "constants/orgConstants";
import {
  isPermitted,
  PERMISSION_TYPE,
} from "pages/Applications/permissionHelpers";
import { User } from "constants/userConstants";
import { getAppsmithConfigs } from "configs";
import { sha256 } from "js-sha256";
import { ApplicationPayload } from "constants/ReduxActionConstants";

const { intercomAppID, isAppsmithCloud } = getAppsmithConfigs();

export const snapToGrid = (
  columnWidth: number,
  rowHeight: number,
  x: number,
  y: number,
) => {
  const snappedX = Math.round(x / columnWidth);
  const snappedY = Math.round(y / rowHeight);
  return [snappedX, snappedY];
};

export const formatBytes = (bytes: string | number) => {
  if (!bytes) return;
  const value = typeof bytes === "string" ? parseInt(bytes) : bytes;
  const sizes = ["Bytes", "KB", "MB", "GB", "TB"];
  if (value === 0) return "0 bytes";
  const i = parseInt(String(Math.floor(Math.log(value) / Math.log(1024))));
  if (i === 0) return bytes + " " + sizes[i];
  return (value / Math.pow(1024, i)).toFixed(1) + " " + sizes[i];
};

export const getAbsolutePixels = (size?: string | null) => {
  if (!size) return 0;
  const _dex = size.indexOf("px");
  if (_dex === -1) return 0;
  return parseInt(size.slice(0, _dex), 10);
};

export const Directions: { [id: string]: string } = {
  UP: "up",
  DOWN: "down",
  LEFT: "left",
  RIGHT: "right",
  RIGHT_BOTTOM: "RIGHT_BOTTOM",
};

export type Direction = typeof Directions[keyof typeof Directions];
const SCROLL_THRESHOLD = 20;

export const getScrollByPixels = function(
  elem: {
    top: number;
    height: number;
  },
  scrollParent: Element,
  child: Element,
): {
  scrollAmount: number;
  speed: number;
} {
  const scrollParentBounds = scrollParent.getBoundingClientRect();
  const scrollChildBounds = child.getBoundingClientRect();
  const scrollAmount =
    2 *
    GridDefaults.CANVAS_EXTENSION_OFFSET *
    GridDefaults.DEFAULT_GRID_ROW_HEIGHT;
  const topBuff =
    elem.top + scrollChildBounds.top > 0
      ? elem.top +
        scrollChildBounds.top -
        SCROLL_THRESHOLD -
        scrollParentBounds.top
      : 0;
  const bottomBuff =
    scrollParentBounds.bottom -
    (elem.top + elem.height + scrollChildBounds.top + SCROLL_THRESHOLD);
  if (topBuff < SCROLL_THRESHOLD) {
    const speed = Math.max(
      (SCROLL_THRESHOLD - topBuff) / (2 * SCROLL_THRESHOLD),
      0.1,
    );
    return {
      scrollAmount: 0 - scrollAmount,
      speed,
    };
  }
  if (bottomBuff < SCROLL_THRESHOLD) {
    const speed = Math.max(
      (SCROLL_THRESHOLD - bottomBuff) / (2 * SCROLL_THRESHOLD),
      0.1,
    );
    return {
      scrollAmount,
      speed,
    };
  }
  return {
    scrollAmount: 0,
    speed: 0,
  };
};

export const scrollElementIntoParentCanvasView = (
  el: {
    top: number;
    height: number;
  } | null,
  parent: Element | null,
  child: Element | null,
) => {
  if (el) {
    const scrollParent = parent;
    if (scrollParent && child) {
      const { scrollAmount: scrollBy } = getScrollByPixels(
        el,
        scrollParent,
        child,
      );
      if (scrollBy < 0 && scrollParent.scrollTop > 0) {
        scrollParent.scrollBy({ top: scrollBy, behavior: "smooth" });
      }
      if (scrollBy > 0) {
        scrollParent.scrollBy({ top: scrollBy, behavior: "smooth" });
      }
    }
  }
};

export const removeSpecialChars = (value: string, limit?: number) => {
  const separatorRegex = /\W+/;
  return value
    .split(separatorRegex)
    .join("_")
    .slice(0, limit || 30);
};

export const flashElement = (
  el: HTMLElement,
  flashTimeout = 1000,
  flashColor = "#FFCB33",
) => {
  el.style.backgroundColor = flashColor;

  setTimeout(() => {
    el.style.backgroundColor = "transparent";
  }, flashTimeout);
};

/**
 * flash elements with a background color
 *
 * @param id
 * @param timeout
 * @param flashTimeout
 * @param flashColor
 */
export const flashElementsById = (
  id: string | string[],
  timeout = 0,
  flashTimeout?: number,
  flashColor?: string,
) => {
  let ids: string[] = [];

  if (Array.isArray(id)) {
    ids = ids.concat(id);
  } else {
    ids = ids.concat([id]);
  }

  ids.forEach((id) => {
    setTimeout(() => {
      const el = document.getElementById(id);

      el?.scrollIntoView({
        behavior: "smooth",
        block: "center",
        inline: "center",
      });

      if (el) flashElement(el, flashTimeout, flashColor);
    }, timeout);
  });
};

export const resolveAsSpaceChar = (value: string, limit?: number) => {
  // ensures that all special characters are disallowed
  // while allowing all utf-8 characters
  const removeSpecialCharsRegex = /`|\~|\!|\@|\#|\$|\%|\^|\&|\*|\(|\)|\+|\=|\[|\{|\]|\}|\||\\|\'|\<|\,|\.|\>|\?|\/|\""|\;|\:|\s/;
  const duplicateSpaceRegex = /\s+/;
  return value
    .split(removeSpecialCharsRegex)
    .join(" ")
    .split(duplicateSpaceRegex)
    .join(" ")
    .slice(0, limit || 30);
};

export const isMac = () => {
  const platform =
    typeof navigator !== "undefined" ? navigator.platform : undefined;
  return !platform ? false : /Mac|iPod|iPhone|iPad/.test(platform);
};

/**
 * Removes the trailing slashes from the path
 * @param path
 * @example
 * ```js
 * let trimmedUrl = trimTrailingSlash('/url/')
 * console.log(trimmedUrl) //will output /url
 * ```
 * @example
 * ```js
 * let trimmedUrl = trimTrailingSlash('/yet-another-url//')
 * console.log(trimmedUrl) // will output /yet-another-url
 * ```
 */
export const trimTrailingSlash = (path: string) => {
  const trailingUrlRegex = /\/+$/;
  return path.replace(trailingUrlRegex, "");
};

/**
 * checks if ellipsis is active
 * this function is meant for checking the existence of ellipsis by CSS.
 * Since ellipsis by CSS are not part of DOM, we are checking with scroll width\height and offsetidth\height.
 * ScrollWidth\ScrollHeight is always greater than the offsetWidth\OffsetHeight when ellipsis made by CSS is active.
 *
 * @param element
 */
export const isEllipsisActive = (element: HTMLElement | null) => {
  return (
    element &&
    (element.offsetWidth < element.scrollWidth ||
      element.offsetHeight < element.scrollHeight)
  );
};

/**
 * converts array to sentences
 * for e.g - ['Pawan', 'Abhinav', 'Hetu'] --> 'Pawan, Abhinav and Hetu'
 *
 * @param arr string[]
 */
export const convertArrayToSentence = (arr: string[]) => {
  return arr.join(", ").replace(/,\s([^,]+)$/, " and $1");
};

/**
 * checks if the name is conflicting with
 * 1. API names,
 * 2. Queries name
 * 3. Javascript reserved names
 * 4. Few internal function names that are in the evaluation tree
 *
 * return if false name conflicts with anything from the above list
 *
 * @param name
 * @param invalidNames
 */
export const isNameValid = (
  name: string,
  invalidNames: Record<string, any>,
) => {
  return !(
    name in JAVASCRIPT_KEYWORDS ||
    name in DATA_TREE_KEYWORDS ||
    name in GLOBAL_FUNCTIONS ||
    name in invalidNames
  );
};

/*
 * Filter out empty items from an array
 * for e.g - ['Pawan', undefined, 'Hetu'] --> ['Pawan', 'Hetu']
 *
 * @param array any[]
 */
export const removeFalsyEntries = (arr: any[]): any[] => {
  return arr.filter(Boolean);
};

/**
 * checks if variable passed is of type string or not
 *
 * for e.g -> 'Pawan' -> true
 * ['Pawan', 'Goku'] -> false
 * { name: "Pawan"} -> false
 */
export const isString = (str: any) => {
  return typeof str === "string" || str instanceof String;
};

/**
 * Returns substring between two set of strings
 * eg ->
 * getSubstringBetweenTwoWords("abcdefgh", "abc", "fgh") -> de
 */

export const getSubstringBetweenTwoWords = (
  str: string,
  startWord: string,
  endWord: string,
) => {
  const endIndexOfStartWord = str.indexOf(startWord) + startWord.length;
  const startIndexOfEndWord = str.lastIndexOf(endWord);

  if (startIndexOfEndWord < endIndexOfStartWord) return "";

  return str.substring(startIndexOfEndWord, endIndexOfStartWord);
};

export const playOnboardingAnimation = () => {
  playLottieAnimation("#root", confetti);
};

export const playWelcomeAnimation = (container: string) => {
  playLottieAnimation(container, welcomeConfetti);
};

export const playOnboardingStepCompletionAnimation = () => {
  playLottieAnimation(".onboarding-step-indicator", successAnimation, {
    "background-color": "white",
    padding: "60px",
  });
};

const playLottieAnimation = (
  selector: string,
  animation: any,
  styles?: any,
) => {
  const container: Element = document.querySelector(selector) as Element;

  if (!container) return;
  const el = document.createElement("div");
  Object.assign(el.style, {
    position: "absolute",
    left: 0,
    right: 0,
    top: 0,
    bottom: 0,
    "z-index": 99,
    width: "100%",
    height: "100%",
    ...styles,
  });

  container.appendChild(el);

  const animObj = lottie.loadAnimation({
    container: el,
    animationData: animation,
    loop: false,
  });

  const duration = (animObj.totalFrames / animObj.frameRate) * 1000;

  animObj.play();
  setTimeout(() => {
    container.removeChild(el);
  }, duration);
};

export const getSelectedText = () => {
  if (typeof window.getSelection === "function") {
    const selectionObj = window.getSelection();
    return selectionObj && selectionObj.toString();
  }
};

/**
 * calculates and returns the scrollwidth
 *
 * @returns
 */
export const scrollbarWidth = () => {
  const scrollDiv = document.createElement("div");
  scrollDiv.setAttribute(
    "style",
    "width: 100px; height: 100px; overflow: scroll; position:absolute; top:-9999px;",
  );
  document.body.appendChild(scrollDiv);
  const scrollbarWidth = scrollDiv.offsetWidth - scrollDiv.clientWidth;
  document.body.removeChild(scrollDiv);
  return scrollbarWidth;
};

// Flatten object
// From { isValid: false, settings: { color: false}}
// To { isValid: false, settings.color: false}
export const flattenObject = (data: Record<string, any>) => {
  const result: Record<string, any> = {};
  function recurse(cur: any, prop: any) {
    if (Object(cur) !== cur) {
      result[prop] = cur;
    } else if (Array.isArray(cur)) {
      for (let i = 0, l = cur.length; i < l; i++)
        recurse(cur[i], prop + "[" + i + "]");
      if (cur.length == 0) result[prop] = [];
    } else {
      let isEmpty = true;
      for (const p in cur) {
        isEmpty = false;
        recurse(cur[p], prop ? prop + "." + p : p);
      }
      if (isEmpty && prop) result[prop] = {};
    }
  }
  recurse(data, "");
  return result;
};

/**
 * renames key in object
 *
 * @param object
 * @param key
 * @param newKey
 * @returns
 */
export const renameKeyInObject = (object: any, key: string, newKey: string) => {
  if (object[key]) {
    set(object, newKey, object[key]);
  }

  return object;
};

// Can be used to check if the user has developer role access to org
export const getCanCreateApplications = (currentOrg: Org) => {
  const userOrgPermissions = currentOrg.userPermissions || [];
  const canManage = isPermitted(
    userOrgPermissions,
    PERMISSION_TYPE.CREATE_APPLICATION,
  );
  return canManage;
};

export const getIsSafeRedirectURL = (redirectURL: string) => {
  try {
    return new URL(redirectURL).origin === window.location.origin;
  } catch (e) {
    return false;
  }
};

export function bootIntercom(user?: User) {
  if (intercomAppID && window.Intercom) {
    let { email, username } = user || {};
    let name;
    if (!isAppsmithCloud) {
      username = sha256(username || "");
      email = sha256(email || "");
    } else {
      name = user?.name;
    }

    window.Intercom("boot", {
      app_id: intercomAppID,
      user_id: username,
      email,
      // keep name undefined instead of an empty string so that intercom auto assigns a name
      name,
    });
  }
}

export const stopClickEventPropagation = (
  e: React.MouseEvent<HTMLDivElement, MouseEvent>,
) => {
  e.stopPropagation();
};

/**
 * returns the modText ( ctrl or command ) based on the user machine
 *
 * @returns
 */
export const modText = () => (isMac() ? <span>&#8984;</span> : "CTRL");

/**
<<<<<<< HEAD
=======
 * @returns the original string after trimming the string past `?`
 */
export const trimQueryString = (value = "") => {
  const index = value.indexOf("?");
  if (index === -1) return value;
  return value.slice(0, index);
};

/*
>>>>>>> 3d1bf67c
 * fetch default vs branch specific id based on flag
 */
export const getApplicationIdFromPayload = (
  application: ApplicationPayload,
  useBranchSpecificId = false,
) => {
<<<<<<< HEAD
  if (!useBranchSpecificId) {
    return application.id;
  }
  return (
    application?.gitApplicationMetadata?.defaultApplicationId || application.id
=======
  if (useBranchSpecificId) {
    return application.id;
  }
  return (
    application?.gitApplicationMetadata?.defaultApplicationId || application?.id
  );
};

/**
 * returns the value in the query string for a key
 */
export const getSearchQuery = (search = "", key: string) => {
  const params = new URLSearchParams(search);
  return params.get(key) || "";
};

/**
 * get query params object
 * ref: https://stackoverflow.com/a/8649003/1543567
 */
export const getQueryParamsObject = () => {
  const search = window.location.search.substring(1);
  if (!search) return {};
  return JSON.parse(
    '{"' +
      decodeURI(search)
        .replace(/"/g, '\\"')
        .replace(/&/g, '","')
        .replace(/=/g, '":"') +
      '"}',
>>>>>>> 3d1bf67c
  );
};<|MERGE_RESOLUTION|>--- conflicted
+++ resolved
@@ -495,8 +495,6 @@
 export const modText = () => (isMac() ? <span>&#8984;</span> : "CTRL");
 
 /**
-<<<<<<< HEAD
-=======
  * @returns the original string after trimming the string past `?`
  */
 export const trimQueryString = (value = "") => {
@@ -506,20 +504,12 @@
 };
 
 /*
->>>>>>> 3d1bf67c
  * fetch default vs branch specific id based on flag
  */
 export const getApplicationIdFromPayload = (
   application: ApplicationPayload,
   useBranchSpecificId = false,
 ) => {
-<<<<<<< HEAD
-  if (!useBranchSpecificId) {
-    return application.id;
-  }
-  return (
-    application?.gitApplicationMetadata?.defaultApplicationId || application.id
-=======
   if (useBranchSpecificId) {
     return application.id;
   }
@@ -550,6 +540,5 @@
         .replace(/&/g, '","')
         .replace(/=/g, '":"') +
       '"}',
->>>>>>> 3d1bf67c
   );
 };