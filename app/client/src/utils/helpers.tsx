--- conflicted
+++ resolved
@@ -477,7 +477,6 @@
 }
 
 /**
-<<<<<<< HEAD
  *
  * Get text for how much time before an action happened
  * Eg: 1 Month, 12 Seconds
@@ -523,10 +522,10 @@
   _subString = _subString.trim() + appendStr;
   return _subString;
 };
-=======
+
+/**
  * returns the modText ( ctrl or command ) based on the user machine
  *
  * @returns
  */
-export const modText = () => (isMac() ? <span>&#8984;</span> : "CTRL");
->>>>>>> 12e97835
+export const modText = () => (isMac() ? <span>&#8984;</span> : "CTRL");