import { ContainerWidgetProps } from "widgets/ContainerWidget/widget";
import { WidgetProps } from "widgets/BaseWidget";
<<<<<<< HEAD
import { FontStyleTypes, TextSizes } from "constants/WidgetConstants";
import { getAllTableColumnKeys } from "widgets/TableWidget/component/TableHelpers";
=======
import {
  WidgetTypes,
  FontStyleTypes,
  TextSizes,
  GridDefaults,
} from "constants/WidgetConstants";
import { getAllTableColumnKeys } from "components/designSystems/appsmith/TableComponent/TableHelpers";
>>>>>>> 6d83d8d7
import {
  ColumnProperties,
  CellAlignmentTypes,
  VerticalAlignmentTypes,
  ColumnTypes,
} from "widgets/TableWidget/component/Constants";
import { Colors } from "constants/Colors";
import { ColumnAction } from "components/propertyControls/ColumnActionSelectorControl";
import { cloneDeep, isString } from "lodash";

export const tableWidgetPropertyPaneMigrations = (
  currentDSL: ContainerWidgetProps<WidgetProps>,
) => {
  currentDSL.children = currentDSL.children?.map((_child: WidgetProps) => {
    let child = cloneDeep(_child);
    // If the current child is a TABLE_WIDGET
    if (child.type === "TABLE_WIDGET") {
      const hiddenColumns = child.hiddenColumns || [];
      const columnNameMap = child.columnNameMap;
      const columnSizeMap = child.columnSizeMap;
      const columnTypeMap = child.columnTypeMap;
      let tableColumns: string[] = [];
      const dynamicBindingPathList = child.dynamicBindingPathList;
      if (child.tableData.length) {
        let tableData = [];
        // Try parsing the table data, if it parses great
        // If it does not parse, assign tableData the value as is.
        try {
          tableData = JSON.parse(child.tableData);
        } catch (e) {
          tableData = child.tableData;
        }
        if (
          !isString(tableData) &&
          dynamicBindingPathList?.findIndex((item) => item.key !== "tableData")
        ) {
          // Get the list of column ids
          tableColumns = getAllTableColumnKeys(tableData);
        } else {
          child.migrated = false;
        }
      }
      // Get primaryColumns to be the list of column keys
      // Use the old order if it exists, else use the new order
      const primaryColumns = child.columnOrder?.length
        ? child.columnOrder
        : tableColumns;
      child.primaryColumns = {};

      // const hasActions = child.columnActions && child.columnActions.length > 0;
      // Generate new primarycolumns
      primaryColumns.forEach((accessor: string, index: number) => {
        // Get the column type from the columnTypeMap
        let columnType =
          columnTypeMap && columnTypeMap[accessor]
            ? columnTypeMap[accessor].type
            : ColumnTypes.TEXT;
        // If the columnType is currency make it a text type
        // We're deprecating currency types
        if (columnType === "currency") {
          columnType = ColumnTypes.TEXT;
        }
        // Get a full set of column properties
        const column: ColumnProperties = {
          index, // Use to maintain order of columns
          // The widget of the column
          width:
            columnSizeMap && columnSizeMap[accessor]
              ? columnSizeMap[accessor]
              : 150,
          // id of the column
          id: accessor,
          // default horizontal alignment
          horizontalAlignment: CellAlignmentTypes.LEFT,
          // default vertical alignment
          verticalAlignment: VerticalAlignmentTypes.CENTER,
          // columnType
          columnType,
          // default text color
          textColor: Colors.THUNDER,
          // default text size
          textSize: TextSizes.PARAGRAPH,
          // default font size
          fontStyle: FontStyleTypes.REGULAR,
          enableFilter: true,
          enableSort: true,
          // hide the column if it was hidden earlier using hiddenColumns
          isVisible: hiddenColumns.includes(accessor) ? false : true,
          // We did not have a concept of derived columns so far
          isDerived: false,
          // Use renamed names from the map
          // or use the newly generated name
          label:
            columnNameMap && columnNameMap[accessor]
              ? columnNameMap[accessor]
              : accessor,
          // Generate computed value
          computedValue: `{{${child.widgetName}.sanitizedTableData.map((currentRow) => { return currentRow.${accessor}})}}`,
        };
        // copy inputForma nd outputFormat for date column types
        if (columnTypeMap && columnTypeMap[accessor]) {
          column.outputFormat = columnTypeMap[accessor].format || "";
          column.inputFormat = columnTypeMap[accessor].inputFormat || "";
        }
        child.primaryColumns[column.id] = column;
      });

      // Get all column actions
      const columnActions = child.columnActions || [];
      // Get dynamicTriggerPathList
      let dynamicTriggerPathList: Array<{ key: string }> =
        child.dynamicTriggerPathList || [];

      const columnPrefix = "customColumn";
      const updatedDerivedColumns: Record<string, ColumnProperties> = {};
      // Add derived column for each column action
      columnActions.forEach((action: ColumnAction, index: number) => {
        const column = {
          index: child.primaryColumns.length + index, // Add to the end of the columns list
          width: 150, // Default width
          id: `${columnPrefix}${index + 1}`, // A random string which was generated previously
          label: action.label, // Revert back to "Actions"
          columnType: "button", // All actions are buttons
          isVisible: true,
          isDerived: true,
          buttonLabel: action.label,
          buttonStyle: "rgb(3, 179, 101)",
          buttonLabelColor: "#FFFFFF",
          onClick: action.dynamicTrigger,
          computedValue: "",
        };
        dynamicTriggerPathList.push({
          key: `primaryColumns.${columnPrefix}${index + 1}.onClick`,
        });
        updatedDerivedColumns[column.id] = column;
        child.primaryColumns[column.id] = column;
      });

      if (Object.keys(updatedDerivedColumns).length) {
        dynamicTriggerPathList = dynamicTriggerPathList.filter(
          (triggerPath: Record<string, string>) => {
            triggerPath.key !== "columnActions";
          },
        );
      }
      child.dynamicTriggerPathList = dynamicTriggerPathList;
      child.textSize = TextSizes.PARAGRAPH;
      child.horizontalAlignment = CellAlignmentTypes.LEFT;
      child.verticalAlignment = VerticalAlignmentTypes.CENTER;
      child.fontStyle = FontStyleTypes.REGULAR;

      child.derivedColumns = updatedDerivedColumns;
    } else if (child.children && child.children.length > 0) {
      child = tableWidgetPropertyPaneMigrations(child);
    }
    return child;
  });
  return currentDSL;
};

const removeSpecialChars = (value: string, limit?: number) => {
  const separatorRegex = /\W+/;
  return value
    .split(separatorRegex)
    .join("_")
    .slice(0, limit || 30);
};

export const migrateTablePrimaryColumnsBindings = (
  currentDSL: ContainerWidgetProps<WidgetProps>,
) => {
  currentDSL.children = currentDSL.children?.map((child: WidgetProps) => {
    if (child.type === "TABLE_WIDGET") {
      if (
        child.primaryColumns &&
        Object.keys(child.primaryColumns).length > 0
      ) {
        const newPrimaryColumns: Record<string, ColumnProperties> = {};
        for (const [key, value] of Object.entries(
          child.primaryColumns as Record<string, ColumnProperties>,
        )) {
          const sanitizedKey = removeSpecialChars(key, 200);
          const newComputedValue = value.computedValue
            ? value.computedValue.replace(
                `${child.widgetName}.tableData.map`,
                `${child.widgetName}.sanitizedTableData.map`,
              )
            : "";
          newPrimaryColumns[sanitizedKey] = {
            ...value,
            computedValue: newComputedValue,
          };
        }
        child.primaryColumns = newPrimaryColumns;
        child.dynamicBindingPathList = child.dynamicBindingPathList?.map(
          (path) => {
            path.key = path.key.split(" ").join("_");
            return path;
          },
        );
      }
    } else if (child.children && child.children.length > 0) {
      child = migrateTablePrimaryColumnsBindings(child);
    }
    return child;
  });
  return currentDSL;
};

export const migrateTableWidgetParentRowSpaceProperty = (
  currentDSL: ContainerWidgetProps<WidgetProps>,
) => {
  currentDSL.children = currentDSL.children?.map((child: WidgetProps) => {
    if (child.type === WidgetTypes.TABLE_WIDGET) {
      if (child.parentRowSpace === 40) {
        child.parentRowSpace = GridDefaults.DEFAULT_GRID_ROW_HEIGHT;
      }
    } else if (child.children && child.children.length > 0) {
      child = migrateTableWidgetParentRowSpaceProperty(child);
    }
    return child;
  });
  return currentDSL;
};

export const migrateTableWidgetHeaderVisibilityProperties = (
  currentDSL: ContainerWidgetProps<WidgetProps>,
) => {
  currentDSL.children = currentDSL.children?.map((child: WidgetProps) => {
    if (child.type === WidgetTypes.TABLE_WIDGET) {
      if (!("isVisibleSearch" in child)) {
        child.isVisibleSearch = true;
        child.isVisibleFilters = true;
        child.isVisibleDownload = true;
        child.isVisibleCompactMode = true;
        child.isVisiblePagination = true;
      }
    } else if (child.children && child.children.length > 0) {
      child = migrateTableWidgetHeaderVisibilityProperties(child);
    }
    return child;
  });
  return currentDSL;
};<|MERGE_RESOLUTION|>--- conflicted
+++ resolved
@@ -1,17 +1,11 @@
 import { ContainerWidgetProps } from "widgets/ContainerWidget/widget";
 import { WidgetProps } from "widgets/BaseWidget";
-<<<<<<< HEAD
-import { FontStyleTypes, TextSizes } from "constants/WidgetConstants";
-import { getAllTableColumnKeys } from "widgets/TableWidget/component/TableHelpers";
-=======
 import {
-  WidgetTypes,
   FontStyleTypes,
   TextSizes,
   GridDefaults,
 } from "constants/WidgetConstants";
-import { getAllTableColumnKeys } from "components/designSystems/appsmith/TableComponent/TableHelpers";
->>>>>>> 6d83d8d7
+import { getAllTableColumnKeys } from "widgets/TableWidget/component/TableHelpers";
 import {
   ColumnProperties,
   CellAlignmentTypes,
@@ -21,7 +15,9 @@
 import { Colors } from "constants/Colors";
 import { ColumnAction } from "components/propertyControls/ColumnActionSelectorControl";
 import { cloneDeep, isString } from "lodash";
-
+import WidgetFactory from "utils/WidgetFactory";
+
+const WidgetTypes = WidgetFactory.widgetTypes;
 export const tableWidgetPropertyPaneMigrations = (
   currentDSL: ContainerWidgetProps<WidgetProps>,
 ) => {
