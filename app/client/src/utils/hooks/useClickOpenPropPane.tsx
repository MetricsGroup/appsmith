--- conflicted
+++ resolved
@@ -55,12 +55,9 @@
   const isPropPaneVisible = useSelector(getIsPropertyPaneVisible);
   const widgets: CanvasWidgetsReduxState = useSelector(getWidgets);
   const selectedWidgetId = useSelector(getCurrentWidgetId);
-<<<<<<< HEAD
-=======
   const focusedWidgetId = useSelector(
     (state: AppState) => state.ui.widgetDragResize.focusedWidget,
   );
->>>>>>> 6d83d8d7
   // This state tells us whether a `ResizableComponent` is resizing
   const isResizing = useSelector(
     (state: AppState) => state.ui.widgetDragResize.isResizing,
@@ -76,13 +73,6 @@
   const openPropertyPane = (e: any, targetWidgetId: string) => {
     // ignore click captures if the component was resizing or dragging coz it is handled internally in draggable component
     if (
-<<<<<<< HEAD
-      (!isPropPaneVisible && selectedWidgetId === widgetId) ||
-      selectedWidgetId !== widgetId
-    ) {
-      selectWidget(widgetId);
-      showPropertyPane(widgetId, undefined, true);
-=======
       isResizing ||
       isDragging ||
       appMode !== APP_MODE.EDIT ||
@@ -108,7 +98,6 @@
       if (isMultiSelect) {
         e.stopPropagation();
       }
->>>>>>> 6d83d8d7
     }
   };
   return openPropertyPane;
