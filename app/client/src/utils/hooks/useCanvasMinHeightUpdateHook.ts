import { updateWidget } from "actions/pageActions";
<<<<<<< HEAD
=======
import {
  MAIN_CONTAINER_WIDGET_ID,
  WidgetTypes,
} from "constants/WidgetConstants";
>>>>>>> 9f29dd02
import { useEffect } from "react";
import { useDispatch } from "react-redux";
import { AppState } from "reducers";
import { APP_MODE } from "reducers/entityReducers/appReducer";
import { getWidget } from "sagas/selectors";
import { getAppMode } from "selectors/applicationSelectors";
import { useSelector } from "store";
import WidgetFactory from "utils/WidgetFactory";
import { WidgetOperations } from "widgets/BaseWidget";

const WidgetTypes = WidgetFactory.widgetTypes;

export const useCanvasMinHeightUpdateHook = (
  widgetId: string,
  minHeight = 0,
) => {
  const widget = useSelector((state: AppState) => getWidget(state, widgetId));
  const dispatch = useDispatch();
  const appMode = useSelector(getAppMode);
  const canUpdateWidgetMinHeight =
    appMode === APP_MODE.EDIT &&
    widgetId !== MAIN_CONTAINER_WIDGET_ID &&
    widget &&
    widget.type === WidgetTypes.CANVAS_WIDGET;
  useEffect(() => {
    if (canUpdateWidgetMinHeight && widget.minHeight !== minHeight) {
      dispatch(
        updateWidget(WidgetOperations.UPDATE_PROPERTY, widgetId, {
          propertyPath: "minHeight",
          propertyValue: minHeight,
        }),
      );
    }
  }, [minHeight]);
};<|MERGE_RESOLUTION|>--- conflicted
+++ resolved
@@ -1,11 +1,5 @@
 import { updateWidget } from "actions/pageActions";
-<<<<<<< HEAD
-=======
-import {
-  MAIN_CONTAINER_WIDGET_ID,
-  WidgetTypes,
-} from "constants/WidgetConstants";
->>>>>>> 9f29dd02
+import { MAIN_CONTAINER_WIDGET_ID } from "constants/WidgetConstants";
 import { useEffect } from "react";
 import { useDispatch } from "react-redux";
 import { AppState } from "reducers";
