// Events
import * as log from "loglevel";
import FeatureFlag from "./featureFlags";
import smartlookClient from "smartlook-client";
import { getAppsmithConfigs } from "configs";
import * as Sentry from "@sentry/react";
import { ANONYMOUS_USERNAME, User } from "../constants/userConstants";
import { sha256 } from "js-sha256";

export type EventLocation =
  | "LIGHTNING_MENU"
  | "API_PANE"
  | "QUERY_PANE"
  | "QUERY_TEMPLATE"
  | "QUICK_COMMANDS";

export type EventName =
  | "LOGIN_CLICK"
  | "SIGNUP_CLICK"
  | "PAGE_VIEW"
  | "ADD_COMPONENT"
  | "DELETE_COMPONENT"
  | "RESIZE_COMPONENT"
  | "WIDGET_DRAG"
  | "WIDGET_DROP"
  | "WIDGET_DELETE"
  | "WIDGET_RESIZE_START"
  | "WIDGET_RESIZE_END"
  | "WIDGET_PROPERTY_UPDATE"
  | "WIDGET_TOGGLE_JS_PROP"
  | "WIDGET_CARD_DRAG"
  | "WIDGET_CARD_DROP"
  | "CREATE_PAGE"
  | "PAGE_RENAME"
  | "PAGE_SWITCH"
  | "DELETE_PAGE"
  | "SIDEBAR_NAVIGATION"
  | "PUBLISH_APP"
  | "PREVIEW_APP"
  | "EDITOR_OPEN"
  | "CREATE_ACTION"
  | "SAVE_SAAS"
  | "DELETE_SAAS"
  | "RUN_SAAS_API"
  | "SAVE_API"
  | "SAVE_API_CLICK"
  | "RUN_API"
  | "RUN_API_CLICK"
  | "RUN_API_SHORTCUT"
  | "DELETE_API"
  | "DELETE_API_CLICK"
  | "IMPORT_API"
  | "EXPAND_API"
  | "IMPORT_API_CLICK"
  | "MOVE_API_CLICK"
  | "ADD_API_PAGE"
  | "DUPLICATE_API"
  | "DUPLICATE_API_CLICK"
  | "RUN_QUERY"
  | "RUN_QUERY_CLICK"
  | "RUN_QUERY_SHORTCUT"
  | "DELETE_QUERY"
  | "SAVE_QUERY"
  | "MOVE_API"
  | "3P_PROVIDER_CLICK"
  | "API_SELECT"
  | "CREATE_API_CLICK"
  | "AUTO_COMPLETE_SHOW"
  | "AUTO_COMPLETE_SELECT"
  | "CREATE_APP_CLICK"
  | "CREATE_APP"
  | "CREATE_DATA_SOURCE_CLICK"
  | "SAVE_DATA_SOURCE"
  | "SAVE_DATA_SOURCE_CLICK"
  | "TEST_DATA_SOURCE_SUCCESS"
  | "TEST_DATA_SOURCE_CLICK"
  | "CREATE_QUERY_CLICK"
  | "NAVIGATE"
  | "PAGE_LOAD"
  | "NAVIGATE_EDITOR"
  | "PROPERTY_PANE_OPEN"
  | "PROPERTY_PANE_CLOSE"
  | "PROPERTY_PANE_OPEN_CLICK"
  | "PROPERTY_PANE_CLOSE_CLICK"
  | "WIDGET_DELETE_UNDO"
  | "WIDGET_COPY_VIA_SHORTCUT"
  | "WIDGET_COPY"
  | "WIDGET_CUT_VIA_SHORTCUT"
  | "WIDGET_PASTE"
  | "WIDGET_DELETE_VIA_SHORTCUT"
  | "OPEN_HELP"
  | "INVITE_USER"
  | "ROUTE_CHANGE"
  | "PROPERTY_PANE_CLOSE_CLICK"
  | "APPLICATIONS_PAGE_LOAD"
  | "EXECUTE_ACTION"
  | "WELCOME_TOUR_CLICK"
  | "ONBOARDING_WELCOME"
  | "ONBOARDING_START_BUILDING"
  | "ONBOARDING_INTRODUCTION"
  | "ONBOARDING_ADD_QUERY"
  | "ONBOARDING_RUN_QUERY"
  | "ONBOARDING_ADD_WIDGET_CLICK"
  | "ONBOARDING_ADD_WIDGET_TABLE"
  | "ONBOARDING_ADD_WIDGET_INPUT"
  | "ONBOARDING_ONSUBMIT_SUCCESS"
  | "ONBOARDING_BINDING_HINT"
  | "ONBOARDING_CHEAT"
  | "ONBOARDING_SUCCESSFUL_BINDING"
  | "ONBOARDING_DEPLOY"
  | "ONBOARDING_SKIP_NOW"
  | "ONBOARDING_NEXT_MISSION"
  | "ONBOARDING_GO_HOME"
  | "END_ONBOARDING"
  | "ONBOARDING_COMPLETE"
  | "OPEN_OMNIBAR"
  | "CLOSE_OMNIBAR"
  | "NAVIGATE_TO_ENTITY_FROM_OMNIBAR"
  | "PAGE_SAVE"
  | "CORRECT_BAD_BINDING"
  | "OPEN_DEBUGGER"
  | "DEBUGGER_TAB_SWITCH"
  | "DEBUGGER_ENTITY_NAVIGATION"
  | "GSHEET_AUTH_INIT"
  | "GSHEET_AUTH_COMPLETE"
  | "CYCLICAL_DEPENDENCY_ERROR"
  | "DISCORD_LINK_CLICK"
<<<<<<< HEAD
  | "BINDING_SUCCESS";
=======
  | "SLASH_COMMAND";
>>>>>>> 2c50ed2c

function getApplicationId(location: Location) {
  const pathSplit = location.pathname.split("/");
  const applicationsIndex = pathSplit.findIndex(
    (path) => path === "applications",
  );
  const appId = pathSplit[applicationsIndex + 1];

  return appId;
}

class AnalyticsUtil {
  static cachedAnonymoustId: string;
  static cachedUserId: string;
  static user?: User = undefined;
  static initializeSmartLook(id: string) {
    smartlookClient.init(id);
  }

  static initializeSegment(key: string) {
    (function init(window: any) {
      const analytics = (window.analytics = window.analytics || []);
      if (!analytics.initialize) {
        if (analytics.invoked) {
          window.console &&
            console.error &&
            console.error("Segment snippet included twice.");
        } else {
          analytics.invoked = !0;
          analytics.methods = [
            "trackSubmit",
            "trackClick",
            "trackLink",
            "trackForm",
            "pageview",
            "identify",
            "reset",
            "group",
            "track",
            "ready",
            "alias",
            "debug",
            "page",
            "once",
            "off",
            "on",
          ];
          analytics.factory = function(t: any) {
            return function() {
              const e = Array.prototype.slice.call(arguments); //eslint-disable-line prefer-rest-params
              e.unshift(t);
              analytics.push(e);
              return analytics;
            };
          };
        }
        for (let t: any = 0; t < analytics.methods.length; t++) {
          const e = analytics.methods[t];
          analytics[e] = analytics.factory(e);
        }
        analytics.load = function(t: any, e: any) {
          const n = document.createElement("script");
          n.type = "text/javascript";
          n.async = !0;
          n.src =
            "https://cdn.segment.com/analytics.js/v1/" +
            t +
            "/analytics.min.js";
          const a: any = document.getElementsByTagName("script")[0];
          a.parentNode.insertBefore(n, a);
          analytics._loadOptions = e;
        };
        analytics.SNIPPET_VERSION = "4.1.0";
        analytics.load(key);
        analytics.page();
      }
    })(window);
  }

  static logEvent(eventName: EventName, eventData: any = {}) {
    const windowDoc: any = window;
    let finalEventData = eventData;
    const userData = AnalyticsUtil.user;
    const appId = getApplicationId(windowDoc.location);
    if (userData) {
      const { segment } = getAppsmithConfigs();
      const app = (userData.applications || []).find(
        (app: any) => app.id === appId,
      );
      let user: any = {};
      if (segment.enabled && segment.apiKey) {
        user = {
          userId: userData.username,
          email: userData.email,
          currentOrgId: userData.currentOrganizationId,
          appId: appId,
          appName: app ? app.name : undefined,
          source: "cloud",
        };
      } else {
        const userId = userData.username;
        if (userId !== AnalyticsUtil.cachedUserId) {
          AnalyticsUtil.cachedAnonymoustId = sha256(userId);
          AnalyticsUtil.cachedUserId = userId;
        }
        user = {
          userId: AnalyticsUtil.cachedAnonymoustId,
          source: "ce",
        };
      }
      finalEventData = {
        ...eventData,
        userData: user.userId === ANONYMOUS_USERNAME ? undefined : user,
      };
    }

    if (windowDoc.analytics) {
      log.debug("Event fired", eventName, finalEventData);
      windowDoc.analytics.track(eventName, finalEventData);
    } else {
      log.debug("Event fired locally", eventName, finalEventData);
    }
  }

  static identifyUser(userData: User) {
    const { segment, smartLook } = getAppsmithConfigs();
    const windowDoc: any = window;
    const userId = userData.username;
    FeatureFlag.identify(userData);
    if (windowDoc.analytics) {
      // This flag is only set on Appsmith Cloud. In this case, we get more detailed analytics of the user
      if (segment.apiKey) {
        const userProperties = {
          email: userData.email,
          name: userData.name,
          userId: userId,
          source: "cloud",
        };
        AnalyticsUtil.user = userData;
        log.debug("Identify User " + userId);
        windowDoc.analytics.identify(userId, userProperties);
      } else if (segment.ceKey) {
        // This is a self-hosted instance. Only send data if the analytics are NOT disabled by the user
        // This is done by setting environment variable APPSMITH_DISABLE_TELEMETRY in the docker.env file
        if (userId !== AnalyticsUtil.cachedUserId) {
          AnalyticsUtil.cachedAnonymoustId = sha256(userId);
          AnalyticsUtil.cachedUserId = userId;
        }
        const userProperties = {
          userId: AnalyticsUtil.cachedUserId,
          source: "ce",
        };
        log.debug(
          "Identify Anonymous User " + AnalyticsUtil.cachedAnonymoustId,
        );
        windowDoc.analytics.identify(
          AnalyticsUtil.cachedAnonymoustId,
          userProperties,
        );
      }
    }
    Sentry.configureScope(function(scope) {
      scope.setUser({
        id: userId,
        username: userData.username,
        email: userData.email,
      });
    });

    if (smartLook.enabled) {
      smartlookClient.identify(userId, { email: userData.email });
    }
  }

  static reset() {
    const windowDoc: any = window;
    if (windowDoc.Intercom) {
      windowDoc.Intercom("shutdown");
    }
    windowDoc.analytics && windowDoc.analytics.reset();
    windowDoc.mixpanel && windowDoc.mixpanel.reset();
  }
}

export default AnalyticsUtil;<|MERGE_RESOLUTION|>--- conflicted
+++ resolved
@@ -125,11 +125,8 @@
   | "GSHEET_AUTH_COMPLETE"
   | "CYCLICAL_DEPENDENCY_ERROR"
   | "DISCORD_LINK_CLICK"
-<<<<<<< HEAD
-  | "BINDING_SUCCESS";
-=======
+  | "BINDING_SUCCESS"
   | "SLASH_COMMAND";
->>>>>>> 2c50ed2c
 
 function getApplicationId(location: Location) {
   const pathSplit = location.pathname.split("/");
