--- conflicted
+++ resolved
@@ -67,11 +67,7 @@
     isVisible: isVisible,
     searchText: "string",
   }),
-<<<<<<< HEAD
-  VIDEO_WIDGET: () => ({
-=======
   VIDEO_WIDGET: {
->>>>>>> 88e8723f
     "!doc":
       "Video widget can be used for playing a variety of URLs, including file paths, YouTube, Facebook, Twitch, SoundCloud, Streamable, Vimeo, Wistia, Mixcloud, and DailyMotion.",
     "!url": "https://docs.appsmith.com/widget-reference/video",
