--- conflicted
+++ resolved
@@ -23,7 +23,8 @@
       data = { ...data, ...dataDef };
     }
     return {
-      "!doc": "Actions allow you to connect your widgets to your backend data in a secure manner.",
+      "!doc":
+        "Actions allow you to connect your widgets to your backend data in a secure manner.",
       "!url": "https://docs.appsmith.com/quick-start#connect-your-apis",
       isLoading: "bool",
       data,
@@ -66,11 +67,7 @@
     isVisible: isVisible,
     searchText: "string",
   }),
-<<<<<<< HEAD
-  VIDEO_WIDGET: () => ({
-=======
   VIDEO_WIDGET: {
->>>>>>> 58ef78a2
     "!doc":
       "Video widget can be used for playing a variety of URLs, including file paths, YouTube, Facebook, Twitch, SoundCloud, Streamable, Vimeo, Wistia, Mixcloud, and DailyMotion.",
     "!url": "https://docs.appsmith.com/widget-reference/video",
@@ -96,7 +93,8 @@
     options: "[dropdownOption]",
   },
   IMAGE_WIDGET: {
-    "!doc": "Image widget is used to display images in your app. Images must be either a URL or a valid base64.",
+    "!doc":
+      "Image widget is used to display images in your app. Images must be either a URL or a valid base64.",
     "!url": "https://docs.appsmith.com/widget-reference/image",
     image: "string",
     isVisible: isVisible,
@@ -109,7 +107,8 @@
     text: "string",
   },
   BUTTON_WIDGET: {
-    "!doc": "Buttons are used to capture user intent and trigger actions based on that intent",
+    "!doc":
+      "Buttons are used to capture user intent and trigger actions based on that intent",
     "!url": "https://docs.appsmith.com/widget-reference/button",
     isVisible: isVisible,
     text: "string",
@@ -126,7 +125,8 @@
     isDisabled: "bool",
   },
   CHECKBOX_WIDGET: {
-    "!doc": "Checkbox is a simple UI widget you can use when you want users to make a binary choice",
+    "!doc":
+      "Checkbox is a simple UI widget you can use when you want users to make a binary choice",
     "!url": "https://docs.appsmith.com/widget-reference/checkbox",
     isVisible: isVisible,
     isChecked: "bool",
