--- conflicted
+++ resolved
@@ -59,11 +59,7 @@
       "The Table is the hero widget of Appsmith. You can display data from an API in a table, trigger an action when a user selects a row and even work with large paginated data sets",
     "!url": "https://docs.appsmith.com/widget-reference/table",
     selectedRow: generateTypeDef(widget.selectedRow),
-<<<<<<< HEAD
-    currentRow: generateTypeDef(widget.currentRow),
-=======
     selectedRows: generateTypeDef(widget.selectedRows),
->>>>>>> 62d87da5
     selectedRowIndex: "number",
     tableData: generateTypeDef(widget.tableData),
     pageNo: "number",
