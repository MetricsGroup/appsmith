import { generateTypeDef } from "utils/autocomplete/dataTreeTypeDefCreator";
import { DataTreeAction } from "entities/DataTree/dataTreeFactory";
import _ from "lodash";

const isVisible = {
  "!type": "bool",
  "!doc": "Boolean value indicating if the widget is in visible state",
};

export const entityDefinitions = {
  ACTION: (entity: DataTreeAction) => {
    const dataDef = generateTypeDef(entity.data);
    let data: Record<string, any> = {
      "!doc": "The response of the action",
    };
    if (_.isString(dataDef)) {
      data["!type"] = dataDef;
    } else {
      data = { ...data, ...dataDef };
    }
    return {
      "!doc":
        "Actions allow you to connect your widgets to your backend data in a secure manner.",
      "!url": "https://docs.appsmith.com/v/v1.2.1/framework-reference/run",
      isLoading: "bool",
      data,
      responseMeta: {
        "!doc": "The response meta of the action",
        "!type": "?",
      },
      run: "fn(onSuccess: fn() -> void, onError: fn() -> void) -> void",
      clear: "fn() -> void",
    };
  },
  CONTAINER_WIDGET: {
    "!doc":
      "Containers are used to group widgets together to form logical higher order widgets. Containers let you organize your page better and move all the widgets inside them together.",
    "!url": "https://docs.appsmith.com/widget-reference/container",
    backgroundColor: {
      "!type": "string",
      "!url": "https://docs.appsmith.com/widget-reference/container",
    },
    isVisible: isVisible,
  },
  INPUT_WIDGET: {
    "!doc":
      "An input text field is used to capture a users textual input such as their names, numbers, emails etc. Inputs are used in forms and can have custom validations.",
    "!url": "https://docs.appsmith.com/widget-reference/input",
    text: {
      "!type": "string",
      "!doc": "The text value of the input",
      "!url": "https://docs.appsmith.com/widget-reference/input",
    },
    isValid: "bool",
    isVisible: isVisible,
    isDisabled: "bool",
    countryCode: {
      "!type": "string",
      "!doc": "Selected country code for Phone Number type input",
    },
    currencyCountryCode: {
      "!type": "string",
      "!doc": "Selected country code for Currency type input",
    },
  },
  TABLE_WIDGET: (widget: any) => ({
    "!doc":
      "The Table is the hero widget of Appsmith. You can display data from an API in a table, trigger an action when a user selects a row and even work with large paginated data sets",
    "!url": "https://docs.appsmith.com/widget-reference/table",
    selectedRow: generateTypeDef(widget.selectedRow),
    selectedRows: generateTypeDef(widget.selectedRows),
    selectedRowIndex: "number",
    tableData: generateTypeDef(widget.tableData),
    pageNo: "number",
    pageSize: "number",
    isVisible: isVisible,
    searchText: "string",
    totalRecordsCount: "number",
    sortOrder: {
      column: "string",
      order: ["asc", "desc"],
    },
  }),
  VIDEO_WIDGET: {
    "!doc":
      "Video widget can be used for playing a variety of URLs, including file paths, YouTube, Facebook, Twitch, SoundCloud, Streamable, Vimeo, Wistia, Mixcloud, and DailyMotion.",
    "!url": "https://docs.appsmith.com/widget-reference/video",
    playState: "number",
    autoPlay: "bool",
  },
  DROP_DOWN_WIDGET: {
    "!doc":
      "Select is used to capture user input/s from a specified list of permitted inputs. A Select can capture a single choice as well as multiple choices",
    "!url": "https://docs.appsmith.com/widget-reference/dropdown",
    isVisible: isVisible,
    filterText: {
      "!type": "[string]",
      "!doc": "The filter text for Server side filtering",
    },
    selectedOptionValue: {
      "!type": "string",
      "!doc": "The value selected in a single select dropdown",
      "!url": "https://docs.appsmith.com/widget-reference/dropdown",
    },
    selectedOptionLabel: {
      "!type": "string",
      "!doc": "The selected option label in a single select dropdown",
      "!url": "https://docs.appsmith.com/widget-reference/dropdown",
    },
    selectedOptionValues: {
      "!type": "[string]",
      "!doc": "The array of values selected in a multi select dropdown",
      "!url": "https://docs.appsmith.com/widget-reference/dropdown",
    },
    selectedOptionLabels: {
      "!type": "[string]",
      "!doc": "The array of selected option labels in a multi select dropdown",
      "!url": "https://docs.appsmith.com/widget-reference/dropdown",
    },
    isDisabled: "bool",
    options: "[dropdownOption]",
  },
  MULTI_SELECT_WIDGET: {
    "!doc":
      "MultiSelect is used to capture user input/s from a specified list of permitted inputs. A MultiSelect captures multiple choices from a list of options",
    "!url": "https://docs.appsmith.com/widget-reference/dropdown",
    isVisible: isVisible,
    filterText: {
      "!type": "[string]",
      "!doc": "The filter text for Server side filtering",
    },
    selectedOptionValues: {
      "!type": "[string]",
      "!doc": "The array of values selected in a multi select dropdown",
      "!url": "https://docs.appsmith.com/widget-reference/dropdown",
    },
    selectedOptionLabels: {
      "!type": "[string]",
      "!doc": "The array of selected option labels in a multi select dropdown",
      "!url": "https://docs.appsmith.com/widget-reference/dropdown",
    },
    isDisabled: "bool",
    options: "[dropdownOption]",
  },
  IMAGE_WIDGET: {
    "!doc":
      "Image widget is used to display images in your app. Images must be either a URL or a valid base64.",
    "!url": "https://docs.appsmith.com/widget-reference/image",
    image: "string",
    isVisible: isVisible,
  },
  TEXT_WIDGET: {
    "!doc":
      "‌Text widget is used to display textual information. Whether you want to display a paragraph or information or add a heading to a container, a text widget makes it easy to style and display text",
    "!url": "https://docs.appsmith.com/widget-reference/text",
    isVisible: isVisible,
    text: "string",
  },
  BUTTON_WIDGET: {
    "!doc":
      "Buttons are used to capture user intent and trigger actions based on that intent",
    "!url": "https://docs.appsmith.com/widget-reference/button",
    isVisible: isVisible,
    text: "string",
    isDisabled: "bool",
  },
  DATE_PICKER_WIDGET: {
    "!doc":
      "Datepicker is used to capture the date and time from a user. It can be used to filter data base on the input date range as well as to capture personal information such as date of birth",
    "!url": "https://docs.appsmith.com/widget-reference/datepicker",
    isVisible: isVisible,
    selectedDate: "string",
    isDisabled: "bool",
  },
  DATE_PICKER_WIDGET2: {
    "!doc":
      "Datepicker is used to capture the date and time from a user. It can be used to filter data base on the input date range as well as to capture personal information such as date of birth",
    "!url": "https://docs.appsmith.com/widget-reference/datepicker",
    isVisible: isVisible,
    selectedDate: "string",
    formattedDate: "string",
    isDisabled: "bool",
  },
  CHECKBOX_WIDGET: {
    "!doc":
      "Checkbox is a simple UI widget you can use when you want users to make a binary choice",
    "!url": "https://docs.appsmith.com/widget-reference/checkbox",
    isVisible: isVisible,
    isChecked: "bool",
    isDisabled: "bool",
  },
  SWITCH_WIDGET: {
    "!doc":
      "Switch is a simple UI widget you can use when you want users to make a binary choice",
    "!url": "https://docs.appsmith.com/widget-reference/switch",
    isVisible: isVisible,
    isSwitchedOn: "bool",
    isDisabled: "bool",
  },
  RADIO_GROUP_WIDGET: {
    "!doc":
      "Radio widget lets the user choose only one option from a predefined set of options. It is quite similar to a SingleSelect Dropdown in its functionality",
    "!url": "https://docs.appsmith.com/widget-reference/radio",
    isVisible: isVisible,
    options: "[dropdownOption]",
    selectedOptionValue: "string",
    isRequired: "bool",
  },
  TABS_WIDGET: {
    isVisible: isVisible,
    selectedTab: "string",
  },
  MODAL_WIDGET: {
    isVisible: isVisible,
    isOpen: "bool",
  },
  RICH_TEXT_EDITOR_WIDGET: {
    isVisible: isVisible,
    text: "string",
    isDisabled: "string",
  },
  CHART_WIDGET: {
    "!doc":
      "Chart widget is used to view the graphical representation of your data. Chart is the go-to widget for your data visualisation needs.",
    "!url": "https://docs.appsmith.com/widget-reference/chart",
    isVisible: isVisible,
    chartData: "chartData",
    xAxisName: "string",
    yAxisName: "string",
    selectedDataPoint: "chartDataPoint",
  },
  FORM_WIDGET: (widget: any) => ({
    "!doc":
      "Form is used to capture a set of data inputs from a user. Forms are used specifically because they reset the data inputs when a form is submitted and disable submission for invalid data inputs",
    "!url": "https://docs.appsmith.com/widget-reference/form",
    isVisible: isVisible,
    data: generateTypeDef(widget.data),
  }),
  FORM_BUTTON_WIDGET: {
    "!doc":
      "Form button is provided by default to every form. It is used for form submission and resetting form inputs",
    "!url": "https://docs.appsmith.com/widget-reference/form",
    isVisible: isVisible,
    text: "string",
    isDisabled: "bool",
  },
  MAP_WIDGET: {
    isVisible: isVisible,
    center: "latLong",
    markers: "[mapMarker]",
    selectedMarker: "mapMarker",
  },
  FILE_PICKER_WIDGET: {
    "!doc":
      "Filepicker widget is used to allow users to upload files from their local machines to any cloud storage via API. Cloudinary and Amazon S3 have simple APIs for cloud storage uploads",
    "!url": "https://docs.appsmith.com/widget-reference/filepicker",
    isVisible: isVisible,
    files: "[file]",
    isDisabled: "bool",
  },
  FILE_PICKER_WIDGET_V2: {
    "!doc":
      "Filepicker widget is used to allow users to upload files from their local machines to any cloud storage via API. Cloudinary and Amazon S3 have simple APIs for cloud storage uploads",
    "!url": "https://docs.appsmith.com/widget-reference/filepicker",
    isVisible: isVisible,
    files: "[file]",
    isDisabled: "bool",
  },
  LIST_WIDGET: (widget: any) => ({
    "!doc":
      "Containers are used to group widgets together to form logical higher order widgets. Containers let you organize your page better and move all the widgets inside them together.",
    "!url": "https://docs.appsmith.com/widget-reference/list",
    backgroundColor: {
      "!type": "string",
      "!url": "https://docs.appsmith.com/widget-reference/how-to-use-widgets",
    },
    isVisible: isVisible,
    gridGap: "number",
    selectedItem: generateTypeDef(widget.selectedItem),
    items: generateTypeDef(widget.items),
    listData: generateTypeDef(widget.listData),
  }),
  RATE_WIDGET: {
    "!doc": "Rating widget is used to display ratings in your app.",
    "!url": "https://docs.appsmith.com/widget-reference/rate",
    isVisible: isVisible,
    value: "number",
    maxCount: "number",
  },
  IFRAME_WIDGET: (widget: any) => ({
    "!doc": "Iframe widget is used to display iframes in your app.",
    "!url": "https://docs.appsmith.com/widget-reference/iframe",
    isVisible: isVisible,
    source: "string",
    title: "string",
    message: generateTypeDef(widget.message),
  }),
  DIVIDER_WIDGET: {
    "!doc": "Divider is a simple UI widget used as a separator",
    "!url": "https://docs.appsmith.com/widget-reference/divider",
    isVisible: isVisible,
    orientation: "string",
    capType: "string",
    capSide: "number",
    strokeStyle: "string",
    dividerColor: "string",
    thickness: "number",
  },
  MENU_BUTTON_WIDGET: {
    "!doc":
      "Menu button widget is used to represent a set of actions in a group.",
    "!url": "https://docs.appsmith.com/widget-reference/menu-button",
    isVisible: isVisible,
    label: "string",
  },
  ICON_BUTTON_WIDGET: {
    "!doc":
      "Icon button widget is just an icon, along with all other button properties.",
    "!url": "https://docs.appsmith.com/widget-reference/icon-button",
    isVisible: isVisible,
  },
  CHECKBOX_GROUP_WIDGET: {
    "!doc":
      "Checkbox group widget allows users to easily configure multiple checkboxes together.",
    "!url": "https://docs.appsmith.com/widget-reference/checkbox-group",
    isVisible: isVisible,
    isDisabled: "bool",
    isValid: "bool",
    options: "[dropdownOption]",
    selectedValues: "[string]",
  },
  STATBOX_WIDGET: {
    "!doc": "Show and highlight stats from your data sources",
    "!url": "https://docs.appsmith.com/widget-reference/stat-box",
    isVisible: isVisible,
  },
<<<<<<< HEAD
  IMAGE_ANNOTATOR_WIDGET: (widget: any) => ({
    "!doc":
      "Image annotator widget can be used to label objects inside images.",
    "!url": "https://docs.appsmith.com/widget-reference/image-annotator",
    isVisible: isVisible,
    value: generateTypeDef(widget.value),
  }),
=======
  AUDIO_RECORDER_WIDGET: {
    "!doc":
      "Audio recorder widget allows users to record using their microphone, listen to the playback, and export the data to a data source.",
    "!url": "https://docs.appsmith.com/widget-reference/recorder",
    isVisible: isVisible,
    value: "blob",
    url: "string",
  },
>>>>>>> 4c6fb4fc
};

export const GLOBAL_DEFS = {
  dropdownOption: {
    label: "string",
    value: "string",
  },
  tabs: {
    id: "string",
    label: "string",
  },
  chartDataPoint: {
    x: "string",
    y: "string",
  },
  chartData: {
    seriesName: "string",
    data: "[chartDataPoint]",
  },
  latLong: {
    lat: "number",
    long: "number",
  },
  mapMarker: {
    lat: "number",
    long: "number",
    title: "string",
    description: "string",
  },
  file: {
    data: "string",
    name: "text",
    type: "file",
  },
};

export const GLOBAL_FUNCTIONS = {
  "!name": "DATA_TREE.APPSMITH.FUNCTIONS",
  navigateTo: {
    "!doc": "Action to navigate the user to another page or url",
    "!type": "fn(pageNameOrUrl: string, params: {}, target?: string) -> void",
  },
  showAlert: {
    "!doc": "Show a temporary notification style message to the user",
    "!type": "fn(message: string, style: string) -> void",
  },
  showModal: {
    "!doc": "Open a modal",
    "!type": "fn(modalName: string) -> void",
  },
  closeModal: {
    "!doc": "Close a modal",
    "!type": "fn(modalName: string) -> void",
  },
  storeValue: {
    "!doc": "Store key value data locally",
    "!type": "fn(key: string, value: any) -> void",
  },
  download: {
    "!doc": "Download anything as a file",
    "!type": "fn(data: any, fileName: string, fileType?: string) -> void",
  },
  copyToClipboard: {
    "!doc": "Copy text to clipboard",
    "!type": "fn(data: string, options: object) -> void",
  },
  resetWidget: {
    "!doc": "Reset widget values",
    "!type": "fn(widgetName: string, resetChildren: boolean) -> void",
  },
};<|MERGE_RESOLUTION|>--- conflicted
+++ resolved
@@ -334,7 +334,14 @@
     "!url": "https://docs.appsmith.com/widget-reference/stat-box",
     isVisible: isVisible,
   },
-<<<<<<< HEAD
+  AUDIO_RECORDER_WIDGET: {
+    "!doc":
+      "Audio recorder widget allows users to record using their microphone, listen to the playback, and export the data to a data source.",
+    "!url": "https://docs.appsmith.com/widget-reference/recorder",
+    isVisible: isVisible,
+    value: "blob",
+    url: "string",
+  },
   IMAGE_ANNOTATOR_WIDGET: (widget: any) => ({
     "!doc":
       "Image annotator widget can be used to label objects inside images.",
@@ -342,16 +349,6 @@
     isVisible: isVisible,
     value: generateTypeDef(widget.value),
   }),
-=======
-  AUDIO_RECORDER_WIDGET: {
-    "!doc":
-      "Audio recorder widget allows users to record using their microphone, listen to the playback, and export the data to a data source.",
-    "!url": "https://docs.appsmith.com/widget-reference/recorder",
-    isVisible: isVisible,
-    value: "blob",
-    url: "string",
-  },
->>>>>>> 4c6fb4fc
 };
 
 export const GLOBAL_DEFS = {
