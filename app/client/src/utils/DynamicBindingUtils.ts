--- conflicted
+++ resolved
@@ -6,10 +6,7 @@
 import { Action } from "entities/Action";
 import moment from "moment-timezone";
 import { WidgetProps } from "../widgets/BaseWidget";
-<<<<<<< HEAD
-=======
 import parser from "fast-xml-parser";
->>>>>>> 6b6e302e
 
 export const removeBindingsFromActionObject = (obj: Action) => {
   const string = JSON.stringify(obj);
