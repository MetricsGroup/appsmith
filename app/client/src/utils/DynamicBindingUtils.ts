import _, { VERSION as lodashVersion } from "lodash";
import {
  DATA_BIND_REGEX,
  DATA_BIND_REGEX_GLOBAL,
} from "constants/BindingsConstants";
import { Action } from "entities/Action";
import moment from "moment-timezone";
import { WidgetProps } from "widgets/BaseWidget";
import parser from "fast-xml-parser";
import { Severity } from "entities/AppsmithConsole";
import { getEntityNameAndPropertyPath } from "workers/evaluationUtils";
import forge from "node-forge";

export type DependencyMap = Record<string, Array<string>>;
export type FormEditorConfigs = Record<string, any[]>;
export type FormSettingsConfigs = Record<string, any[]>;
export type FormDependencyConfigs = Record<string, DependencyMap>;

export const removeBindingsFromActionObject = (obj: Action) => {
  const string = JSON.stringify(obj);
  const withBindings = string.replace(DATA_BIND_REGEX_GLOBAL, "{{ }}");
  return JSON.parse(withBindings);
};
// referencing DATA_BIND_REGEX fails for the value "{{Table1.tableData[Table1.selectedRowIndex]}}" if you run it multiple times and don't recreate
export const isDynamicValue = (value: string): boolean =>
  DATA_BIND_REGEX.test(value);

//{{}}{{}}}
export function getDynamicStringSegments(dynamicString: string): string[] {
  let stringSegments = [];
  const indexOfDoubleParanStart = dynamicString.indexOf("{{");
  if (indexOfDoubleParanStart === -1) {
    return [dynamicString];
  }
  //{{}}{{}}}
  const firstString = dynamicString.substring(0, indexOfDoubleParanStart);
  firstString && stringSegments.push(firstString);
  let rest = dynamicString.substring(
    indexOfDoubleParanStart,
    dynamicString.length,
  );
  //{{}}{{}}}
  let sum = 0;
  for (let i = 0; i <= rest.length - 1; i++) {
    const char = rest[i];
    const prevChar = rest[i - 1];

    if (char === "{") {
      sum++;
    } else if (char === "}") {
      sum--;
      if (prevChar === "}" && sum === 0) {
        stringSegments.push(rest.substring(0, i + 1));
        rest = rest.substring(i + 1, rest.length);
        if (rest) {
          stringSegments = stringSegments.concat(
            getDynamicStringSegments(rest),
          );
          break;
        }
      }
    }
  }
  if (sum !== 0 && dynamicString !== "") {
    return [dynamicString];
  }
  return stringSegments;
}

//{{}}{{}}}
export const getDynamicBindings = (
  dynamicString: string,
): { stringSegments: string[]; jsSnippets: string[] } => {
  // Protect against bad string parse
  if (!dynamicString || !_.isString(dynamicString)) {
    return { stringSegments: [], jsSnippets: [] };
  }
  const sanitisedString = dynamicString.trim();
  // Get the {{binding}} bound values
  const stringSegments = getDynamicStringSegments(sanitisedString);
  // Get the "binding" path values
  const paths = stringSegments.map((segment) => {
    const length = segment.length;
    const matches = isDynamicValue(segment);
    if (matches) {
      return segment.substring(2, length - 2);
    }
    return "";
  });
  return { stringSegments: stringSegments, jsSnippets: paths };
};

export const combineDynamicBindings = (
  jsSnippets: string[],
  stringSegments: string[],
) => {
  return stringSegments
    .map((segment, index) => {
      if (jsSnippets[index] && jsSnippets[index].length > 0) {
        return jsSnippets[index];
      } else {
        return `'${segment}'`;
      }
    })
    .join(" + ");
};

export enum EvalErrorTypes {
  CYCLICAL_DEPENDENCY_ERROR = "CYCLICAL_DEPENDENCY_ERROR",
  EVAL_PROPERTY_ERROR = "EVAL_PROPERTY_ERROR",
  EVAL_TREE_ERROR = "EVAL_TREE_ERROR",
  UNKNOWN_ERROR = "UNKNOWN_ERROR",
  BAD_UNEVAL_TREE_ERROR = "BAD_UNEVAL_TREE_ERROR",
  EVAL_TRIGGER_ERROR = "EVAL_TRIGGER_ERROR",
}

export type EvalError = {
  type: EvalErrorTypes;
  message: string;
  context?: Record<string, any>;
};

export enum EVAL_WORKER_ACTIONS {
  EVAL_TREE = "EVAL_TREE",
  EVAL_ACTION_BINDINGS = "EVAL_ACTION_BINDINGS",
  EVAL_TRIGGER = "EVAL_TRIGGER",
  CLEAR_PROPERTY_CACHE = "CLEAR_PROPERTY_CACHE",
  CLEAR_PROPERTY_CACHE_OF_WIDGET = "CLEAR_PROPERTY_CACHE_OF_WIDGET",
  CLEAR_CACHE = "CLEAR_CACHE",
  VALIDATE_PROPERTY = "VALIDATE_PROPERTY",
  EVAL_EXPRESSION = "EVAL_EXPRESSION",
}

export type ExtraLibrary = {
  version: string;
  docsURL: string;
  displayName: string;
  accessor: string;
  lib: any;
};

export const extraLibraries: ExtraLibrary[] = [
  {
    accessor: "_",
    lib: _,
    version: lodashVersion,
    docsURL: `https://lodash.com/docs/${lodashVersion}`,
    displayName: "lodash",
  },
  {
    accessor: "moment",
    lib: moment,
    version: moment.version,
    docsURL: `https://momentjs.com/docs/`,
    displayName: "moment",
  },
  {
    accessor: "xmlParser",
    lib: parser,
    version: "3.17.5",
    docsURL: "https://github.com/NaturalIntelligence/fast-xml-parser",
    displayName: "xmlParser",
  },
  {
    accessor: "forge",
    // We are removing some functionalities of node-forge because they wont
    // work in the worker thread
    lib: _.omit(forge, ["tls", "http", "xhr", "socket", "task"]),
    version: "0.10.0",
    docsURL: "https://github.com/digitalbazaar/forge",
    displayName: "forge",
  },
];

export interface DynamicPath {
  key: string;
  value?: string;
}

export interface WidgetDynamicPathListProps {
  dynamicBindingPathList?: DynamicPath[];
  dynamicTriggerPathList?: DynamicPath[];
  dynamicPropertyPathList?: DynamicPath[];
}

export interface EntityWithBindings {
  dynamicBindingPathList?: DynamicPath[];
}

export const getEntityDynamicBindingPathList = (
  entity: EntityWithBindings,
): DynamicPath[] => {
  if (
    entity &&
    entity.dynamicBindingPathList &&
    Array.isArray(entity.dynamicBindingPathList)
  ) {
    return [...entity.dynamicBindingPathList];
  }
  return [];
};

export const isPathADynamicBinding = (
  entity: EntityWithBindings,
  path: string,
): boolean => {
  if (
    entity &&
    entity.dynamicBindingPathList &&
    Array.isArray(entity.dynamicBindingPathList)
  ) {
    return _.find(entity.dynamicBindingPathList, { key: path }) !== undefined;
  }
  return false;
};

export const getWidgetDynamicTriggerPathList = (
  widget: WidgetProps,
): DynamicPath[] => {
  if (
    widget &&
    widget.dynamicTriggerPathList &&
    Array.isArray(widget.dynamicTriggerPathList)
  ) {
    return [...widget.dynamicTriggerPathList];
  }
  return [];
};

export const isPathADynamicTrigger = (
  widget: WidgetProps,
  path: string,
): boolean => {
  if (
    widget &&
    widget.dynamicTriggerPathList &&
    Array.isArray(widget.dynamicTriggerPathList)
  ) {
    return _.find(widget.dynamicTriggerPathList, { key: path }) !== undefined;
  }
  return false;
};

export const getWidgetDynamicPropertyPathList = (
  widget: WidgetProps,
): DynamicPath[] => {
  if (
    widget &&
    widget.dynamicPropertyPathList &&
    Array.isArray(widget.dynamicPropertyPathList)
  ) {
    return [...widget.dynamicPropertyPathList];
  }
  return [];
};

export const isPathADynamicProperty = (
  widget: WidgetProps,
  path: string,
): boolean => {
  if (
    widget &&
    widget.dynamicPropertyPathList &&
    Array.isArray(widget.dynamicPropertyPathList)
  ) {
    return _.find(widget.dynamicPropertyPathList, { key: path }) !== undefined;
  }
  return false;
};

export const unsafeFunctionForEval = [
  "setTimeout",
  "fetch",
  "setInterval",
  "setImmediate",
  "XMLHttpRequest",
  "importScripts",
  "Navigator",
];

export const isChildPropertyPath = (
  parentPropertyPath: string,
  childPropertyPath: string,
): boolean =>
  parentPropertyPath === childPropertyPath ||
  childPropertyPath.startsWith(`${parentPropertyPath}.`) ||
  childPropertyPath.startsWith(`${parentPropertyPath}[`);

/**
 * Paths set via evaluator on entities
 * During evaluation, the evaluator will set various data points
 * on the entity objects to describe their state while evaluating.
 * This information can be found on the following paths
 * These paths are meant to be objects with
 * information about the properties in
 * a single place
 *
 * Stored in a flattened object like
 * widget.__evaluation__.errors.primaryColumns.customColumn.computedValue = [...]
 **/
export const EVALUATION_PATH = "__evaluation__";
export const EVAL_ERROR_PATH = `${EVALUATION_PATH}.errors`;
export const EVAL_VALUE_PATH = `${EVALUATION_PATH}.evaluatedValues`;

const getNestedEvalPath = (
  fullPropertyPath: string,
  pathType: string,
  fullPath = true,
) => {
  const { entityName, propertyPath } = getEntityNameAndPropertyPath(
    fullPropertyPath,
  );
  const nestedPath = `${pathType}.['${propertyPath}']`;
  if (fullPath) {
    return `${entityName}.${nestedPath}`;
  }
  return nestedPath;
};

export const getEvalErrorPath = (fullPropertyPath: string, fullPath = true) => {
  return getNestedEvalPath(fullPropertyPath, EVAL_ERROR_PATH, fullPath);
};

export const getEvalValuePath = (fullPropertyPath: string, fullPath = true) => {
  return getNestedEvalPath(fullPropertyPath, EVAL_VALUE_PATH, fullPath);
};

export enum PropertyEvaluationErrorType {
  VALIDATION = "VALIDATION",
  PARSE = "PARSE",
  LINT = "LINT",
}

export type EvaluationError = {
  raw: string;
  errorType: PropertyEvaluationErrorType;
  errorMessage: string;
  severity: Severity.WARNING | Severity.ERROR;
  errorSegment?: string;
  originalBinding?: string;
<<<<<<< HEAD
  variables?: (string | undefined | null)[];
  code?: string;
  line?: number;
  ch?: number;
=======
  variables?: (string | undefined | null | number)[];
  code?: string;
>>>>>>> 736ff590
};

export interface DataTreeEvaluationProps {
  __evaluation__?: {
    errors: Record<string, EvaluationError[]>;
    evaluatedValues?: Record<string, unknown>;
  };
}

export const PropertyEvalErrorTypeDebugMessage: Record<
  PropertyEvaluationErrorType,
  (propertyPath: string) => string
> = {
  [PropertyEvaluationErrorType.VALIDATION]: (propertyPath: string) =>
    `The value at ${propertyPath} is invalid`,
  [PropertyEvaluationErrorType.PARSE]: () => `Could not parse the binding`,
  [PropertyEvaluationErrorType.LINT]: () => `Errors found while evaluating`,
};<|MERGE_RESOLUTION|>--- conflicted
+++ resolved
@@ -338,15 +338,10 @@
   severity: Severity.WARNING | Severity.ERROR;
   errorSegment?: string;
   originalBinding?: string;
-<<<<<<< HEAD
   variables?: (string | undefined | null)[];
   code?: string;
   line?: number;
   ch?: number;
-=======
-  variables?: (string | undefined | null | number)[];
-  code?: string;
->>>>>>> 736ff590
 };
 
 export interface DataTreeEvaluationProps {
