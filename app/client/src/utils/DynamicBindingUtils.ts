import _ from "lodash";
import {
  DATA_BIND_REGEX,
  DATA_BIND_REGEX_GLOBAL,
} from "constants/BindingsConstants";
import { Action } from "entities/Action";
import { WidgetProps } from "widgets/BaseWidget";
import { Severity } from "entities/AppsmithConsole";
<<<<<<< HEAD
import { getEntityNameAndPropertyPath } from "workers/evaluationUtils";
=======
import {
  getEntityNameAndPropertyPath,
  isJSAction,
} from "workers/evaluationUtils";
import forge from "node-forge";
import { DataTreeEntity } from "entities/DataTree/dataTreeFactory";
>>>>>>> e7cec074

export type DependencyMap = Record<string, Array<string>>;
export type FormEditorConfigs = Record<string, any[]>;
export type FormSettingsConfigs = Record<string, any[]>;
export type FormDependencyConfigs = Record<string, DependencyMap>;

export const removeBindingsFromActionObject = (obj: Action) => {
  const string = JSON.stringify(obj);
  const withBindings = string.replace(DATA_BIND_REGEX_GLOBAL, "{{ }}");
  return JSON.parse(withBindings);
};
// referencing DATA_BIND_REGEX fails for the value "{{Table1.tableData[Table1.selectedRowIndex]}}" if you run it multiple times and don't recreate
export const isDynamicValue = (value: string): boolean =>
  DATA_BIND_REGEX.test(value);

//{{}}{{}}}
export function getDynamicStringSegments(dynamicString: string): string[] {
  let stringSegments = [];
  const indexOfDoubleParanStart = dynamicString.indexOf("{{");
  if (indexOfDoubleParanStart === -1) {
    return [dynamicString];
  }
  //{{}}{{}}}
  const firstString = dynamicString.substring(0, indexOfDoubleParanStart);
  firstString && stringSegments.push(firstString);
  let rest = dynamicString.substring(
    indexOfDoubleParanStart,
    dynamicString.length,
  );
  //{{}}{{}}}
  let sum = 0;
  for (let i = 0; i <= rest.length - 1; i++) {
    const char = rest[i];
    const prevChar = rest[i - 1];

    if (char === "{") {
      sum++;
    } else if (char === "}") {
      sum--;
      if (prevChar === "}" && sum === 0) {
        stringSegments.push(rest.substring(0, i + 1));
        rest = rest.substring(i + 1, rest.length);
        if (rest) {
          stringSegments = stringSegments.concat(
            getDynamicStringSegments(rest),
          );
          break;
        }
      }
    }
  }
  if (sum !== 0 && dynamicString !== "") {
    return [dynamicString];
  }
  return stringSegments;
}

//{{}}{{}}}
export const getDynamicBindings = (
  dynamicString: string,
  entity?: DataTreeEntity,
): { stringSegments: string[]; jsSnippets: string[] } => {
  // Protect against bad string parse
  if (!dynamicString || !_.isString(dynamicString)) {
    return { stringSegments: [], jsSnippets: [] };
  }
  const sanitisedString = dynamicString.trim();
  let stringSegments, paths: any;
  if (entity && isJSAction(entity)) {
    stringSegments = [sanitisedString];
    paths = [sanitisedString];
  } else {
    // Get the {{binding}} bound values
    stringSegments = getDynamicStringSegments(sanitisedString);
    // Get the "binding" path values
    paths = stringSegments.map((segment) => {
      const length = segment.length;
      const matches = isDynamicValue(segment);
      if (matches) {
        return segment.substring(2, length - 2);
      }
      return "";
    });
  }
  return { stringSegments: stringSegments, jsSnippets: paths };
};

export const combineDynamicBindings = (
  jsSnippets: string[],
  stringSegments: string[],
) => {
  return stringSegments
    .map((segment, index) => {
      if (jsSnippets[index] && jsSnippets[index].length > 0) {
        return jsSnippets[index];
      } else {
        return `'${segment}'`;
      }
    })
    .join(" + ");
};

export enum EvalErrorTypes {
  CYCLICAL_DEPENDENCY_ERROR = "CYCLICAL_DEPENDENCY_ERROR",
  EVAL_PROPERTY_ERROR = "EVAL_PROPERTY_ERROR",
  EVAL_TREE_ERROR = "EVAL_TREE_ERROR",
  UNKNOWN_ERROR = "UNKNOWN_ERROR",
  BAD_UNEVAL_TREE_ERROR = "BAD_UNEVAL_TREE_ERROR",
  EVAL_TRIGGER_ERROR = "EVAL_TRIGGER_ERROR",
  PARSE_JS_ERROR = "PARSE_JS_ERROR",
}

export type EvalError = {
  type: EvalErrorTypes;
  message: string;
  context?: Record<string, any>;
};

export enum EVAL_WORKER_ACTIONS {
  EVAL_TREE = "EVAL_TREE",
  EVAL_ACTION_BINDINGS = "EVAL_ACTION_BINDINGS",
  EVAL_TRIGGER = "EVAL_TRIGGER",
  CLEAR_PROPERTY_CACHE = "CLEAR_PROPERTY_CACHE",
  CLEAR_PROPERTY_CACHE_OF_WIDGET = "CLEAR_PROPERTY_CACHE_OF_WIDGET",
  CLEAR_CACHE = "CLEAR_CACHE",
  VALIDATE_PROPERTY = "VALIDATE_PROPERTY",
  PARSE_JS_FUNCTION_BODY = "PARSE_JS_FUNCTION_BODY",
  EVAL_JS_FUNCTION = "EVAL_JS_FUNCTION",
  EVAL_EXPRESSION = "EVAL_EXPRESSION",
  IMPORT_SCRIPT = "IMPORT_SCRIPT",
  UPDATE_LIBRARIES = "UPDATE_LIBRARIES",
}
export interface DynamicPath {
  key: string;
  value?: string;
}

export interface WidgetDynamicPathListProps {
  dynamicBindingPathList?: DynamicPath[];
  dynamicTriggerPathList?: DynamicPath[];
  dynamicPropertyPathList?: DynamicPath[];
}

export interface EntityWithBindings {
  dynamicBindingPathList?: DynamicPath[];
}

export const getEntityDynamicBindingPathList = (
  entity: EntityWithBindings,
): DynamicPath[] => {
  if (
    entity &&
    entity.dynamicBindingPathList &&
    Array.isArray(entity.dynamicBindingPathList)
  ) {
    return [...entity.dynamicBindingPathList];
  }
  return [];
};

export const isPathADynamicBinding = (
  entity: EntityWithBindings,
  path: string,
): boolean => {
  if (
    entity &&
    entity.dynamicBindingPathList &&
    Array.isArray(entity.dynamicBindingPathList)
  ) {
    return _.find(entity.dynamicBindingPathList, { key: path }) !== undefined;
  }
  return false;
};

export const getWidgetDynamicTriggerPathList = (
  widget: WidgetProps,
): DynamicPath[] => {
  if (
    widget &&
    widget.dynamicTriggerPathList &&
    Array.isArray(widget.dynamicTriggerPathList)
  ) {
    return [...widget.dynamicTriggerPathList];
  }
  return [];
};

export const isPathADynamicTrigger = (
  widget: WidgetProps,
  path: string,
): boolean => {
  if (
    widget &&
    widget.dynamicTriggerPathList &&
    Array.isArray(widget.dynamicTriggerPathList)
  ) {
    return _.find(widget.dynamicTriggerPathList, { key: path }) !== undefined;
  }
  return false;
};

export const getWidgetDynamicPropertyPathList = (
  widget: WidgetProps,
): DynamicPath[] => {
  if (
    widget &&
    widget.dynamicPropertyPathList &&
    Array.isArray(widget.dynamicPropertyPathList)
  ) {
    return [...widget.dynamicPropertyPathList];
  }
  return [];
};

export const isPathADynamicProperty = (
  widget: WidgetProps,
  path: string,
): boolean => {
  if (
    widget &&
    widget.dynamicPropertyPathList &&
    Array.isArray(widget.dynamicPropertyPathList)
  ) {
    return _.find(widget.dynamicPropertyPathList, { key: path }) !== undefined;
  }
  return false;
};

export const unsafeFunctionForEval = [
  "setTimeout",
  "fetch",
  "setInterval",
  "setImmediate",
  "XMLHttpRequest",
  "importScripts",
  "Navigator",
];

export const isChildPropertyPath = (
  parentPropertyPath: string,
  childPropertyPath: string,
): boolean =>
  parentPropertyPath === childPropertyPath ||
  childPropertyPath.startsWith(`${parentPropertyPath}.`) ||
  childPropertyPath.startsWith(`${parentPropertyPath}[`);

/**
 * Paths set via evaluator on entities
 * During evaluation, the evaluator will set various data points
 * on the entity objects to describe their state while evaluating.
 * This information can be found on the following paths
 * These paths are meant to be objects with
 * information about the properties in
 * a single place
 *
 * Stored in a flattened object like
 * widget.__evaluation__.errors.primaryColumns.customColumn.computedValue = [...]
 **/
export const EVALUATION_PATH = "__evaluation__";
export const EVAL_ERROR_PATH = `${EVALUATION_PATH}.errors`;
export const EVAL_VALUE_PATH = `${EVALUATION_PATH}.evaluatedValues`;

const getNestedEvalPath = (
  fullPropertyPath: string,
  pathType: string,
  fullPath = true,
) => {
  const { entityName, propertyPath } = getEntityNameAndPropertyPath(
    fullPropertyPath,
  );
  const nestedPath = `${pathType}.['${propertyPath}']`;
  if (fullPath) {
    return `${entityName}.${nestedPath}`;
  }
  return nestedPath;
};

export const getEvalErrorPath = (fullPropertyPath: string, fullPath = true) => {
  return getNestedEvalPath(fullPropertyPath, EVAL_ERROR_PATH, fullPath);
};

export const getEvalValuePath = (fullPropertyPath: string, fullPath = true) => {
  return getNestedEvalPath(fullPropertyPath, EVAL_VALUE_PATH, fullPath);
};

export enum PropertyEvaluationErrorType {
  VALIDATION = "VALIDATION",
  PARSE = "PARSE",
  LINT = "LINT",
}

export type EvaluationError = {
  raw: string;
  errorType: PropertyEvaluationErrorType;
  errorMessage: string;
  severity: Severity.WARNING | Severity.ERROR;
  errorSegment?: string;
  originalBinding?: string;
  variables?: (string | undefined | null | number)[];
  code?: string;
};

export interface DataTreeEvaluationProps {
  __evaluation__?: {
    errors: Record<string, EvaluationError[]>;
    evaluatedValues?: Record<string, unknown>;
  };
}

export const PropertyEvalErrorTypeDebugMessage: Record<
  PropertyEvaluationErrorType,
  (propertyPath: string) => string
> = {
  [PropertyEvaluationErrorType.VALIDATION]: (propertyPath: string) =>
    `The value at ${propertyPath} is invalid`,
  [PropertyEvaluationErrorType.PARSE]: () => `Could not parse the binding`,
  [PropertyEvaluationErrorType.LINT]: () => `Errors found while evaluating`,
};<|MERGE_RESOLUTION|>--- conflicted
+++ resolved
@@ -6,16 +6,12 @@
 import { Action } from "entities/Action";
 import { WidgetProps } from "widgets/BaseWidget";
 import { Severity } from "entities/AppsmithConsole";
-<<<<<<< HEAD
-import { getEntityNameAndPropertyPath } from "workers/evaluationUtils";
-=======
 import {
   getEntityNameAndPropertyPath,
   isJSAction,
 } from "workers/evaluationUtils";
 import forge from "node-forge";
 import { DataTreeEntity } from "entities/DataTree/dataTreeFactory";
->>>>>>> e7cec074
 
 export type DependencyMap = Record<string, Array<string>>;
 export type FormEditorConfigs = Record<string, any[]>;
