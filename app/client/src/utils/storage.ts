--- conflicted
+++ resolved
@@ -16,13 +16,8 @@
   const expireBy = moment()
     .add(1, "h")
     .format();
-<<<<<<< HEAD
-  store.setItem(STORAGE_KEYS.AUTH_EXPIRATION, expireBy).catch(error => {
+  store.setItem(STORAGE_KEYS.AUTH_EXPIRATION, expireBy).catch((error) => {
     console.log("Unable to set expiration time", error);
-=======
-  store.setItem(STORAGE_KEYS.AUTH_EXPIRATION, expireBy).catch((error) => {
-    console.log("Unable to set expiration time");
->>>>>>> 806a139d
   });
 };
 
