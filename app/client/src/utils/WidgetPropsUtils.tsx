import { FetchPageResponse } from "api/PageApi";
import { XYCoord } from "react-dnd";
import { ContainerWidgetProps } from "widgets/ContainerWidget/widget";
import { WidgetConfigProps } from "reducers/entityReducers/widgetConfigReducer";
import {
  WidgetOperation,
  WidgetOperations,
  WidgetProps,
} from "widgets/BaseWidget";
<<<<<<< HEAD
import { GridDefaults, RenderMode } from "constants/WidgetConstants";
import { snapToGrid } from "./helpers";
=======
import {
  GridDefaults,
  LATEST_PAGE_VERSION,
  MAIN_CONTAINER_WIDGET_ID,
  RenderMode,
  WidgetType,
  WidgetTypes,
} from "constants/WidgetConstants";
import { renameKeyInObject, snapToGrid } from "./helpers";
>>>>>>> 6d83d8d7
import { OccupiedSpace } from "constants/editorConstants";
import defaultTemplate from "templates/default";
import { FlattenedWidgetProps } from "reducers/entityReducers/canvasWidgetsReducer";
<<<<<<< HEAD
import { transformDSL } from "./DSLMigrations";
import { WidgetType } from "./WidgetFactory";
=======
import { get, has, isString, omit, set } from "lodash";
import log from "loglevel";
import {
  migrateTablePrimaryColumnsBindings,
  tableWidgetPropertyPaneMigrations,
  migrateTableWidgetParentRowSpaceProperty,
  migrateTableWidgetHeaderVisibilityProperties,
} from "utils/migrations/TableWidget";
import { migrateIncorrectDynamicBindingPathLists } from "utils/migrations/IncorrectDynamicBindingPathLists";
import * as Sentry from "@sentry/react";
import { migrateTextStyleFromTextWidget } from "./migrations/TextWidgetReplaceTextStyle";
import { nextAvailableRowInContainer } from "entities/Widget/utils";
import { DATA_BIND_REGEX_GLOBAL } from "constants/BindingsConstants";
import WidgetConfigResponse, {
  GRID_DENSITY_MIGRATION_V1,
} from "mockResponses/WidgetConfigResponse";
import CanvasWidgetsNormalizer from "normalizers/CanvasWidgetsNormalizer";
import { theme } from "../../src/constants/DefaultTheme";
>>>>>>> 6d83d8d7

export type WidgetOperationParams = {
  operation: WidgetOperation;
  widgetId: string;
  payload: any;
};

type Rect = {
  top: number;
  left: number;
  right: number;
  bottom: number;
};

const defaultDSL = defaultTemplate;

<<<<<<< HEAD
=======
const updateContainers = (dsl: ContainerWidgetProps<WidgetProps>) => {
  if (
    dsl.type === WidgetTypes.CONTAINER_WIDGET ||
    dsl.type === WidgetTypes.FORM_WIDGET
  ) {
    if (
      !(
        dsl.children &&
        dsl.children.length > 0 &&
        (dsl.children[0].type === WidgetTypes.CANVAS_WIDGET ||
          dsl.children[0].type === WidgetTypes.FORM_WIDGET)
      )
    ) {
      const canvas = {
        ...dsl,
        backgroundColor: "transparent",
        type: WidgetTypes.CANVAS_WIDGET,
        detachFromLayout: true,
        topRow: 0,
        leftColumn: 0,
        rightColumn: dsl.parentColumnSpace * (dsl.rightColumn - dsl.leftColumn),
        bottomRow: dsl.parentRowSpace * (dsl.bottomRow - dsl.topRow),
        widgetName: generateReactKey(),
        widgetId: generateReactKey(),
        parentRowSpace: 1,
        parentColumnSpace: 1,
        containerStyle: "none",
        canExtend: false,
        isVisible: true,
      };
      // eslint-disable-next-line @typescript-eslint/ban-ts-comment
      // @ts-ignore
      delete canvas.dynamicBindings;
      // eslint-disable-next-line @typescript-eslint/ban-ts-comment
      // @ts-ignore
      delete canvas.dynamicProperties;
      if (canvas.children && canvas.children.length > 0)
        canvas.children = canvas.children.map(updateContainers);
      dsl.children = [{ ...canvas }];
    }
  }
  return dsl;
};

//transform chart data, from old chart widget to new chart widget
//updatd chart widget has support for multiple series
const chartDataMigration = (currentDSL: ContainerWidgetProps<WidgetProps>) => {
  currentDSL.children = currentDSL.children?.map((children: WidgetProps) => {
    if (
      children.type === WidgetTypes.CHART_WIDGET &&
      children.chartData &&
      children.chartData.length &&
      !Array.isArray(children.chartData[0])
    ) {
      children.chartData = [{ data: children.chartData as ChartDataPoint[] }];
    } else if (
      children.type === WidgetTypes.CONTAINER_WIDGET ||
      children.type === WidgetTypes.FORM_WIDGET ||
      children.type === WidgetTypes.CANVAS_WIDGET ||
      children.type === WidgetTypes.TABS_WIDGET
    ) {
      children = chartDataMigration(children);
    }
    return children;
  });
  return currentDSL;
};

const singleChartDataMigration = (
  currentDSL: ContainerWidgetProps<WidgetProps>,
) => {
  currentDSL.children = currentDSL.children?.map((child) => {
    if (child.type === WidgetTypes.CHART_WIDGET) {
      // Check if chart widget has the deprecated singleChartData property
      if (child.hasOwnProperty("singleChartData")) {
        // This is to make sure that the format of the chartData is accurate
        if (
          Array.isArray(child.singleChartData) &&
          !child.singleChartData[0].hasOwnProperty("seriesName")
        ) {
          child.singleChartData = {
            seriesName: "Series 1",
            data: child.singleChartData || [],
          };
        }
        //TODO: other possibilities?
        child.chartData = JSON.stringify([...child.singleChartData]);
        delete child.singleChartData;
      }
    }
    if (child.children && child.children.length > 0) {
      child = singleChartDataMigration(child);
    }
    return child;
  });

  return currentDSL;
};

const mapDataMigration = (currentDSL: ContainerWidgetProps<WidgetProps>) => {
  currentDSL.children = currentDSL.children?.map((children: WidgetProps) => {
    if (children.type === WidgetTypes.MAP_WIDGET) {
      if (children.markers) {
        children.markers = children.markers.map(
          (marker: { lat: any; lng: any; long: any; title: any }) => {
            return {
              lat: marker.lat,
              long: marker.lng || marker.long,
              title: marker.title,
            };
          },
        );
      }
      if (children.defaultMarkers) {
        const defaultMarkers = JSON.parse(children.defaultMarkers);
        children.defaultMarkers = defaultMarkers.map(
          (marker: {
            lat: number;
            lng: number;
            long: number;
            title: string;
          }) => {
            return {
              lat: marker.lat,
              long: marker.lng || marker.long,
              title: marker.title,
            };
          },
        );
      }
      if (children.selectedMarker) {
        children.selectedMarker = {
          lat: children.selectedMarker.lat,
          long: children.selectedMarker.lng || children.selectedMarker.long,
          title: children.selectedMarker.title,
        };
      }
      if (children.mapCenter) {
        children.mapCenter = {
          lat: children.mapCenter.lat,
          long: children.mapCenter.lng || children.mapCenter.long,
          title: children.mapCenter.title,
        };
      }
      if (children.center) {
        children.center = {
          lat: children.center.lat,
          long: children.center.lng || children.center.long,
          title: children.center.title,
        };
      }
    } else if (children.children && children.children.length > 0) {
      children = mapDataMigration(children);
    }
    return children;
  });
  return currentDSL;
};

const tabsWidgetTabsPropertyMigration = (
  currentDSL: ContainerWidgetProps<WidgetProps>,
) => {
  currentDSL.children = currentDSL.children
    ?.filter(Boolean)
    .map((child: WidgetProps) => {
      if (child.type === WidgetTypes.TABS_WIDGET) {
        try {
          const tabs = isString(child.tabs)
            ? JSON.parse(child.tabs)
            : child.tabs;
          const newTabs = tabs.map((tab: any) => {
            const childForTab = child.children
              ?.filter(Boolean)
              .find((tabChild: WidgetProps) => tabChild.tabId === tab.id);
            if (childForTab) {
              tab.widgetId = childForTab.widgetId;
            }
            return tab;
          });
          child.tabs = JSON.stringify(newTabs);
        } catch (migrationError) {
          log.debug({ migrationError });
        }
      }
      if (child.children && child.children.length) {
        child = tabsWidgetTabsPropertyMigration(child);
      }
      return child;
    });
  return currentDSL;
};

const dynamicPathListMigration = (
  currentDSL: ContainerWidgetProps<WidgetProps>,
) => {
  if (currentDSL.children && currentDSL.children.length) {
    currentDSL.children = currentDSL.children.map(dynamicPathListMigration);
  }
  if (currentDSL.dynamicBindings) {
    currentDSL.dynamicBindingPathList = Object.keys(
      currentDSL.dynamicBindings,
    ).map((path) => ({ key: path }));
    delete currentDSL.dynamicBindings;
  }
  if (currentDSL.dynamicTriggers) {
    currentDSL.dynamicTriggerPathList = Object.keys(
      currentDSL.dynamicTriggers,
    ).map((path) => ({ key: path }));
    delete currentDSL.dynamicTriggers;
  }
  if (currentDSL.dynamicProperties) {
    currentDSL.dynamicPropertyPathList = Object.keys(
      currentDSL.dynamicProperties,
    ).map((path) => ({ key: path }));
    delete currentDSL.dynamicProperties;
  }
  return currentDSL;
};

const addVersionNumberMigration = (
  currentDSL: ContainerWidgetProps<WidgetProps>,
) => {
  if (currentDSL.children && currentDSL.children.length) {
    currentDSL.children = currentDSL.children.map(addVersionNumberMigration);
  }
  if (currentDSL.version === undefined) {
    currentDSL.version = 1;
  }
  return currentDSL;
};

const canvasNameConflictMigration = (
  currentDSL: ContainerWidgetProps<WidgetProps>,
  props = { counter: 1 },
): ContainerWidgetProps<WidgetProps> => {
  if (
    currentDSL.type === WidgetTypes.CANVAS_WIDGET &&
    currentDSL.widgetName.startsWith("Canvas")
  ) {
    currentDSL.widgetName = `Canvas${props.counter}`;
    // Canvases inside tabs have `name` property as well
    if (currentDSL.name) {
      currentDSL.name = currentDSL.widgetName;
    }
    props.counter++;
  }
  currentDSL.children?.forEach((c) => canvasNameConflictMigration(c, props));

  return currentDSL;
};

const renamedCanvasNameConflictMigration = (
  currentDSL: ContainerWidgetProps<WidgetProps>,
  props = { counter: 1 },
): ContainerWidgetProps<WidgetProps> => {
  // Rename all canvas widgets except for MainContainer
  if (
    currentDSL.type === WidgetTypes.CANVAS_WIDGET &&
    currentDSL.widgetName !== "MainContainer"
  ) {
    currentDSL.widgetName = `Canvas${props.counter}`;
    // Canvases inside tabs have `name` property as well
    if (currentDSL.name) {
      currentDSL.name = currentDSL.widgetName;
    }
    props.counter++;
  }
  currentDSL.children?.forEach((c) => canvasNameConflictMigration(c, props));

  return currentDSL;
};

const rteDefaultValueMigration = (
  currentDSL: ContainerWidgetProps<WidgetProps>,
): ContainerWidgetProps<WidgetProps> => {
  if (currentDSL.type === WidgetTypes.RICH_TEXT_EDITOR_WIDGET) {
    currentDSL.inputType = "html";
  }
  currentDSL.children?.forEach((children) =>
    rteDefaultValueMigration(children),
  );

  return currentDSL;
};

function migrateTabsDataUsingMigrator(
  currentDSL: ContainerWidgetProps<WidgetProps>,
) {
  if (currentDSL.type === WidgetTypes.TABS_WIDGET && currentDSL.version === 1) {
    try {
      currentDSL.type = WidgetTypes.TABS_MIGRATOR_WIDGET;
      currentDSL.version = 1;
    } catch (error) {
      Sentry.captureException({
        message: "Tabs Migration Failed",
        oldData: currentDSL.tabs,
      });
      currentDSL.tabsObj = {};
      delete currentDSL.tabs;
    }
  }
  if (currentDSL.children && currentDSL.children.length) {
    currentDSL.children = currentDSL.children.map(migrateTabsDataUsingMigrator);
  }
  return currentDSL;
}

export function migrateTabsData(currentDSL: ContainerWidgetProps<WidgetProps>) {
  if (
    [WidgetTypes.TABS_WIDGET, WidgetTypes.TABS_MIGRATOR_WIDGET].includes(
      currentDSL.type as any,
    ) &&
    currentDSL.version === 1
  ) {
    try {
      currentDSL.type = WidgetTypes.TABS_WIDGET;
      const isTabsDataBinded = isString(currentDSL.tabs);
      currentDSL.dynamicPropertyPathList =
        currentDSL.dynamicPropertyPathList || [];
      currentDSL.dynamicBindingPathList =
        currentDSL.dynamicBindingPathList || [];

      if (isTabsDataBinded) {
        const tabsString = currentDSL.tabs.replace(
          DATA_BIND_REGEX_GLOBAL,
          (word: any) => `"${word}"`,
        );
        try {
          currentDSL.tabs = JSON.parse(tabsString);
        } catch (error) {
          return migrateTabsDataUsingMigrator(currentDSL);
        }
        const dynamicPropsList = currentDSL.tabs
          .filter((each: any) => DATA_BIND_REGEX_GLOBAL.test(each.isVisible))
          .map((each: any) => {
            return { key: `tabsObj.${each.id}.isVisible` };
          });
        const dynamicBindablePropsList = currentDSL.tabs.map((each: any) => {
          return { key: `tabsObj.${each.id}.isVisible` };
        });
        currentDSL.dynamicPropertyPathList = [
          ...currentDSL.dynamicPropertyPathList,
          ...dynamicPropsList,
        ];
        currentDSL.dynamicBindingPathList = [
          ...currentDSL.dynamicBindingPathList,
          ...dynamicBindablePropsList,
        ];
      }
      currentDSL.dynamicPropertyPathList = currentDSL.dynamicPropertyPathList.filter(
        (each) => {
          return each.key !== "tabs";
        },
      );
      currentDSL.dynamicBindingPathList = currentDSL.dynamicBindingPathList.filter(
        (each) => {
          return each.key !== "tabs";
        },
      );
      currentDSL.tabsObj = currentDSL.tabs.reduce(
        (obj: any, tab: any, index: number) => {
          obj = {
            ...obj,
            [tab.id]: {
              ...tab,
              isVisible: tab.isVisible === undefined ? true : tab.isVisible,
              index,
            },
          };
          return obj;
        },
        {},
      );
      currentDSL.version = 2;
      delete currentDSL.tabs;
    } catch (error) {
      Sentry.captureException({
        message: "Tabs Migration Failed",
        oldData: currentDSL.tabs,
      });
      currentDSL.tabsObj = {};
      delete currentDSL.tabs;
    }
  }
  if (currentDSL.children && currentDSL.children.length) {
    currentDSL.children = currentDSL.children.map(migrateTabsData);
  }
  return currentDSL;
}

// A rudimentary transform function which updates the DSL based on its version.
function migrateOldChartData(currentDSL: ContainerWidgetProps<WidgetProps>) {
  if (currentDSL.type === WidgetTypes.CHART_WIDGET) {
    if (isString(currentDSL.chartData)) {
      try {
        currentDSL.chartData = JSON.parse(currentDSL.chartData);
      } catch (error) {
        Sentry.captureException({
          message: "Chart Migration Failed",
          oldData: currentDSL.chartData,
        });
        currentDSL.chartData = [];
      }
    }
  }
  if (currentDSL.children && currentDSL.children.length) {
    currentDSL.children = currentDSL.children.map(migrateOldChartData);
  }
  return currentDSL;
}

/**
 * changes chartData which we were using as array. now it will be a object
 *
 *
 * @param currentDSL
 * @returns
 */
export function migrateChartDataFromArrayToObject(
  currentDSL: ContainerWidgetProps<WidgetProps>,
) {
  currentDSL.children = currentDSL.children?.map((children: WidgetProps) => {
    if (children.type === WidgetTypes.CHART_WIDGET) {
      if (Array.isArray(children.chartData)) {
        const newChartData = {};
        const dynamicBindingPathList = children?.dynamicBindingPathList
          ? children?.dynamicBindingPathList.slice()
          : [];

        children.chartData.map((datum: any, index: number) => {
          const generatedKey = generateReactKey();
          set(newChartData, `${generatedKey}`, datum);

          if (
            Array.isArray(children.dynamicBindingPathList) &&
            children.dynamicBindingPathList?.findIndex(
              (path) => (path.key = `chartData[${index}].data`),
            ) > -1
          ) {
            const foundIndex = children.dynamicBindingPathList.findIndex(
              (path) => (path.key = `chartData[${index}].data`),
            );

            dynamicBindingPathList[foundIndex] = {
              key: `chartData.${generatedKey}.data`,
            };
          }
        });

        children.dynamicBindingPathList = dynamicBindingPathList;
        children.chartData = newChartData;
      }
    } else if (
      children.type === WidgetTypes.CONTAINER_WIDGET ||
      children.type === WidgetTypes.FORM_WIDGET ||
      children.type === WidgetTypes.CANVAS_WIDGET ||
      children.type === WidgetTypes.TABS_WIDGET
    ) {
      children = migrateChartDataFromArrayToObject(children);
    }

    return children;
  });

  return currentDSL;
}

const pixelToNumber = (pixel: string) => {
  if (pixel.includes("px")) {
    return parseInt(pixel.split("px").join(""));
  }
  return 0;
};

export const calculateDynamicHeight = (
  canvasWidgets: {
    [widgetId: string]: FlattenedWidgetProps;
  } = {},
  presentMinimumHeight = CANVAS_DEFAULT_HEIGHT_PX,
) => {
  let minimumHeight = presentMinimumHeight;
  const nextAvailableRow = nextAvailableRowInContainer(
    MAIN_CONTAINER_WIDGET_ID,
    canvasWidgets,
  );
  const screenHeight = window.innerHeight;
  const gridRowHeight = GridDefaults.DEFAULT_GRID_ROW_HEIGHT;
  const calculatedCanvasHeight = nextAvailableRow * gridRowHeight;
  // DGRH - DEFAULT_GRID_ROW_HEIGHT
  // View Mode: Header height + Page Selection Tab = 8 * DGRH (approx)
  // Edit Mode: Header height + Canvas control = 8 * DGRH (approx)
  // buffer: ~8 grid row height
  const buffer = gridRowHeight + 2 * pixelToNumber(theme.smallHeaderHeight);
  const calculatedMinHeight =
    Math.floor((screenHeight - buffer) / gridRowHeight) * gridRowHeight;
  if (
    calculatedCanvasHeight < screenHeight &&
    calculatedMinHeight !== presentMinimumHeight
  ) {
    minimumHeight = calculatedMinHeight;
  }
  return minimumHeight;
};

export const migrateInitialValues = (
  currentDSL: ContainerWidgetProps<WidgetProps>,
) => {
  currentDSL.children = currentDSL.children?.map((child: WidgetProps) => {
    if (child.type === WidgetTypes.INPUT_WIDGET) {
      child = {
        isRequired: false,
        isDisabled: false,
        resetOnSubmit: false,
        ...child,
      };
    } else if (child.type === WidgetTypes.DROP_DOWN_WIDGET) {
      child = {
        isRequired: false,
        isDisabled: false,
        ...child,
      };
    } else if (child.type === WidgetTypes.DATE_PICKER_WIDGET2) {
      child = {
        minDate: "2001-01-01 00:00",
        maxDate: "2041-12-31 23:59",
        isRequired: false,
        ...child,
      };
    } else if (child.type === WidgetTypes.SWITCH_WIDGET) {
      child = {
        isDisabled: false,
        ...child,
      };
    } else if (child.type === WidgetTypes.ICON_WIDGET) {
      child = {
        isRequired: false,
        ...child,
      };
    } else if (child.type === WidgetTypes.VIDEO_WIDGET) {
      child = {
        isRequired: false,
        isDisabled: false,
        ...child,
      };
    } else if (child.type === WidgetTypes.CHECKBOX_WIDGET) {
      child = {
        isDisabled: false,
        isRequired: false,
        ...child,
      };
    } else if (child.type === WidgetTypes.RADIO_GROUP_WIDGET) {
      child = {
        isDisabled: false,
        isRequired: false,
        ...child,
      };
    } else if (child.type === WidgetTypes.FILE_PICKER_WIDGET) {
      child = {
        isDisabled: false,
        isRequired: false,
        allowedFileTypes: [],
        ...child,
      };
    } else if (child.children && child.children.length > 0) {
      child = migrateInitialValues(child);
    }
    return child;
  });
  return currentDSL;
};

// A rudimentary transform function which updates the DSL based on its version.
// A more modular approach needs to be designed.
const transformDSL = (currentDSL: ContainerWidgetProps<WidgetProps>) => {
  if (currentDSL.version === undefined) {
    // Since this top level widget is a CANVAS_WIDGET,
    // DropTargetComponent needs to know the minimum height the canvas can take
    // See DropTargetUtils.ts
    currentDSL.minHeight = calculateDynamicHeight();

    // For the first time the DSL is created, remove one row from the total possible rows
    // to adjust for padding and margins.
    currentDSL.snapRows =
      Math.floor(currentDSL.bottomRow / DEFAULT_GRID_ROW_HEIGHT) - 1;

    // Force the width of the canvas to 1224 px
    currentDSL.rightColumn = 1224;
    // The canvas is a CANVAS_WIDGET whichdoesn't have a background or borders by default
    currentDSL.backgroundColor = "none";
    currentDSL.containerStyle = "none";
    currentDSL.type = WidgetTypes.CANVAS_WIDGET;
    currentDSL.detachFromLayout = true;
    currentDSL.canExtend = true;

    // Update version to make sure this doesn't run everytime.
    currentDSL.version = 1;
  }

  if (currentDSL.version === 1) {
    if (currentDSL.children && currentDSL.children.length > 0)
      currentDSL.children = currentDSL.children.map(updateContainers);
    currentDSL.version = 2;
  }
  if (currentDSL.version === 2) {
    currentDSL = chartDataMigration(currentDSL);
    currentDSL.version = 3;
  }
  if (currentDSL.version === 3) {
    currentDSL = mapDataMigration(currentDSL);
    currentDSL.version = 4;
  }
  if (currentDSL.version === 4) {
    currentDSL = singleChartDataMigration(currentDSL);
    currentDSL.version = 5;
  }
  if (currentDSL.version === 5) {
    currentDSL = tabsWidgetTabsPropertyMigration(currentDSL);
    currentDSL.version = 6;
  }
  if (currentDSL.version === 6) {
    currentDSL = dynamicPathListMigration(currentDSL);
    currentDSL.version = 7;
  }

  if (currentDSL.version === 7) {
    currentDSL = canvasNameConflictMigration(currentDSL);
    currentDSL.version = 8;
  }

  if (currentDSL.version === 8) {
    currentDSL = renamedCanvasNameConflictMigration(currentDSL);
    currentDSL.version = 9;
  }

  if (currentDSL.version === 9) {
    currentDSL = tableWidgetPropertyPaneMigrations(currentDSL);
    currentDSL.version = 10;
  }

  if (currentDSL.version === 10) {
    currentDSL = addVersionNumberMigration(currentDSL);
    currentDSL.version = 11;
  }

  if (currentDSL.version === 11) {
    currentDSL = migrateTablePrimaryColumnsBindings(currentDSL);
    currentDSL.version = 12;
  }

  if (currentDSL.version === 12) {
    currentDSL = migrateIncorrectDynamicBindingPathLists(currentDSL);
    currentDSL.version = 13;
  }

  if (currentDSL.version === 13) {
    currentDSL = migrateOldChartData(currentDSL);
    currentDSL.version = 14;
  }

  if (currentDSL.version === 14) {
    currentDSL = rteDefaultValueMigration(currentDSL);
    currentDSL.version = 15;
  }

  if (currentDSL.version === 15) {
    currentDSL = migrateTextStyleFromTextWidget(currentDSL);
    currentDSL.version = 16;
  }

  if (currentDSL.version === 16) {
    currentDSL = migrateChartDataFromArrayToObject(currentDSL);
    currentDSL.version = 17;
  }

  if (currentDSL.version === 17) {
    currentDSL = migrateTabsData(currentDSL);
    currentDSL.version = 18;
  }

  if (currentDSL.version === 18) {
    currentDSL = migrateInitialValues(currentDSL);
    currentDSL.version = 19;
  }

  if (currentDSL.version === 19) {
    currentDSL.snapColumns = GridDefaults.DEFAULT_GRID_COLUMNS;
    currentDSL.snapRows = getCanvasSnapRows(
      currentDSL.bottomRow,
      currentDSL.detachFromLayout || false,
    );
    currentDSL = migrateToNewLayout(currentDSL);
    currentDSL.version = 20;
  }

  if (currentDSL.version === 20) {
    currentDSL = migrateNewlyAddedTabsWidgetsMissingData(currentDSL);
    currentDSL.version = 21;
  }

  if (currentDSL.version === 21) {
    const {
      entities: { canvasWidgets },
    } = CanvasWidgetsNormalizer.normalize(currentDSL);
    currentDSL = migrateWidgetsWithoutLeftRightColumns(
      currentDSL,
      canvasWidgets,
    );
    currentDSL = migrateOverFlowingTabsWidgets(currentDSL, canvasWidgets);
    currentDSL.version = 22;
  }

  if (currentDSL.version === 22) {
    currentDSL = migrateTableWidgetParentRowSpaceProperty(currentDSL);
    currentDSL.version = 23;
  }

  if (currentDSL.version === 23) {
    currentDSL = addLogBlackListToAllListWidgetChildren(currentDSL);
    currentDSL.version = 24;
  }

  if (currentDSL.version === 24) {
    currentDSL = migrateTableWidgetHeaderVisibilityProperties(currentDSL);
    currentDSL.version = 25;
  }

  if (currentDSL.version === 25) {
    currentDSL = migrateItemsToListDataInListWidget(currentDSL);
    currentDSL.version = LATEST_PAGE_VERSION;
  }

  return currentDSL;
};

export const migrateObjectFitToImageWidget = (
  dsl: ContainerWidgetProps<WidgetProps>,
) => {
  const addObjectFitProperty = (widgetProps: WidgetProps) => {
    widgetProps.objectFit = "cover";
    if (widgetProps.children && widgetProps.children.length) {
      widgetProps.children.forEach((eachWidgetProp: WidgetProps) => {
        if (widgetProps.type === "IMAGE_WIDGET") {
          addObjectFitProperty(eachWidgetProp);
        }
      });
    }
  };
  addObjectFitProperty(dsl);
  return dsl;
};

const migrateOverFlowingTabsWidgets = (
  currentDSL: ContainerWidgetProps<WidgetProps>,
  canvasWidgets: any,
) => {
  if (
    currentDSL.type === "TABS_WIDGET" &&
    currentDSL.version === 3 &&
    currentDSL.children &&
    currentDSL.children.length
  ) {
    const tabsWidgetHeight =
      (currentDSL.bottomRow - currentDSL.topRow) * currentDSL.parentRowSpace;
    const widgetHasOverflowingChildren = currentDSL.children.some((eachTab) => {
      if (eachTab.children && eachTab.children.length) {
        return eachTab.children.some((child: WidgetProps) => {
          if (canvasWidgets[child.widgetId].repositioned) {
            const tabHeight = child.bottomRow * child.parentRowSpace;
            return tabsWidgetHeight < tabHeight;
          }
          return false;
        });
      }
      return false;
    });
    if (widgetHasOverflowingChildren) {
      currentDSL.shouldScrollContents = true;
    }
  }
  if (currentDSL.children && currentDSL.children.length) {
    currentDSL.children = currentDSL.children.map((eachChild) =>
      migrateOverFlowingTabsWidgets(eachChild, canvasWidgets),
    );
  }
  return currentDSL;
};

const migrateWidgetsWithoutLeftRightColumns = (
  currentDSL: ContainerWidgetProps<WidgetProps>,
  canvasWidgets: any,
) => {
  if (
    currentDSL.widgetId !== MAIN_CONTAINER_WIDGET_ID &&
    !(
      currentDSL.hasOwnProperty("leftColumn") &&
      currentDSL.hasOwnProperty("rightColumn")
    )
  ) {
    try {
      const nextRow = nextAvailableRowInContainer(
        currentDSL.parentId || MAIN_CONTAINER_WIDGET_ID,
        omit(canvasWidgets, [currentDSL.widgetId]),
      );
      canvasWidgets[currentDSL.widgetId].repositioned = true;
      const leftColumn = 0;
      const rightColumn = WidgetConfigResponse.config[currentDSL.type].rows;
      const bottomRow = nextRow + (currentDSL.bottomRow - currentDSL.topRow);
      const topRow = nextRow;
      currentDSL = {
        ...currentDSL,
        topRow,
        bottomRow,
        rightColumn,
        leftColumn,
      };
    } catch (error) {
      Sentry.captureException({
        message: "Migrating position of widget on data loss failed",
        oldData: currentDSL,
      });
    }
  }
  if (currentDSL.children && currentDSL.children.length) {
    currentDSL.children = currentDSL.children.map((dsl) =>
      migrateWidgetsWithoutLeftRightColumns(dsl, canvasWidgets),
    );
  }
  return currentDSL;
};

const migrateNewlyAddedTabsWidgetsMissingData = (
  currentDSL: ContainerWidgetProps<WidgetProps>,
) => {
  if (currentDSL.type === WidgetTypes.TABS_WIDGET && currentDSL.version === 2) {
    try {
      if (currentDSL.children && currentDSL.children.length) {
        currentDSL.children = currentDSL.children.map((each) => {
          if (has(currentDSL, ["leftColumn", "rightColumn", "bottomRow"])) {
            return each;
          }
          return {
            ...each,
            leftColumn: 0,
            rightColumn:
              (currentDSL.rightColumn - currentDSL.leftColumn) *
              currentDSL.parentColumnSpace,
            bottomRow:
              (currentDSL.bottomRow - currentDSL.topRow) *
              currentDSL.parentRowSpace,
          };
        });
      }
      currentDSL.version = 3;
    } catch (error) {
      Sentry.captureException({
        message: "Tabs Migration to add missing fields Failed",
        oldData: currentDSL.children,
      });
    }
  }
  if (currentDSL.children && currentDSL.children.length) {
    currentDSL.children = currentDSL.children.map(
      migrateNewlyAddedTabsWidgetsMissingData,
    );
  }
  return currentDSL;
};

export const migrateToNewLayout = (dsl: ContainerWidgetProps<WidgetProps>) => {
  const scaleWidget = (widgetProps: WidgetProps) => {
    widgetProps.bottomRow *= GRID_DENSITY_MIGRATION_V1;
    widgetProps.topRow *= GRID_DENSITY_MIGRATION_V1;
    widgetProps.leftColumn *= GRID_DENSITY_MIGRATION_V1;
    widgetProps.rightColumn *= GRID_DENSITY_MIGRATION_V1;
    if (widgetProps.children && widgetProps.children.length) {
      widgetProps.children.forEach((eachWidgetProp: WidgetProps) => {
        scaleWidget(eachWidgetProp);
      });
    }
  };
  scaleWidget(dsl);
  return dsl;
};

export const checkIfMigrationIsNeeded = (
  fetchPageResponse?: FetchPageResponse,
) => {
  const currentDSL = fetchPageResponse?.data.layouts[0].dsl || defaultDSL;
  return currentDSL.version !== LATEST_PAGE_VERSION;
};

>>>>>>> 6d83d8d7
export const extractCurrentDSL = (
  fetchPageResponse?: FetchPageResponse,
): ContainerWidgetProps<WidgetProps> => {
  const currentDSL = fetchPageResponse?.data.layouts[0].dsl || defaultDSL;
  return transformDSL(currentDSL);
};

export const getDropZoneOffsets = (
  colWidth: number,
  rowHeight: number,
  dragOffset: XYCoord,
  parentOffset: XYCoord,
) => {
  // Calculate actual drop position by snapping based on x, y and grid cell size
  return snapToGrid(
    colWidth,
    rowHeight,
    dragOffset.x - parentOffset.x,
    dragOffset.y - parentOffset.y,
  );
};

export const areIntersecting = (r1: Rect, r2: Rect) => {
  return !(
    r2.left >= r1.right ||
    r2.right <= r1.left ||
    r2.top >= r1.bottom ||
    r2.bottom <= r1.top
  );
};

export const isDropZoneOccupied = (
  offset: Rect,
  widgetId: string,
  occupied?: OccupiedSpace[],
) => {
  if (occupied) {
    occupied = occupied.filter((widgetDetails) => {
      return (
        widgetDetails.id !== widgetId && widgetDetails.parentId !== widgetId
      );
    });
    for (let i = 0; i < occupied.length; i++) {
      if (areIntersecting(occupied[i], offset)) {
        return true;
      }
    }
    return false;
  }
  return false;
};

export const isWidgetOverflowingParentBounds = (
  parentRowCols: { rows?: number; cols?: number },
  offset: Rect,
): boolean => {
  return (
    offset.right < 0 ||
    offset.top < 0 ||
    (parentRowCols.cols || GridDefaults.DEFAULT_GRID_COLUMNS) < offset.right ||
    (parentRowCols.rows || 0) < offset.bottom
  );
};

export const noCollision = (
  clientOffset: XYCoord,
  colWidth: number,
  rowHeight: number,
  widget: WidgetProps & Partial<WidgetConfigProps>,
  dropTargetOffset: XYCoord,
  occupiedSpaces?: OccupiedSpace[],
  rows?: number,
  cols?: number,
): boolean => {
  if (clientOffset && dropTargetOffset && widget) {
    if (widget.detachFromLayout) {
      return true;
    }
    const [left, top] = getDropZoneOffsets(
      colWidth,
      rowHeight,
      clientOffset as XYCoord,
      dropTargetOffset,
    );
    if (left < 0 || top < 0) {
      return false;
    }
    const widgetWidth = widget.columns
      ? widget.columns
      : widget.rightColumn - widget.leftColumn;
    const widgetHeight = widget.rows
      ? widget.rows
      : widget.bottomRow - widget.topRow;
    const currentOffset = {
      left,
      right: left + widgetWidth,
      top,
      bottom: top + widgetHeight,
    };
    return (
      !isDropZoneOccupied(currentOffset, widget.widgetId, occupiedSpaces) &&
      !isWidgetOverflowingParentBounds({ rows, cols }, currentOffset)
    );
  }
  return false;
};

export const currentDropRow = (
  dropTargetRowSpace: number,
  dropTargetVerticalOffset: number,
  draggableItemVerticalOffset: number,
  widget: WidgetProps & Partial<WidgetConfigProps>,
) => {
  const widgetHeight = widget.rows
    ? widget.rows
    : widget.bottomRow - widget.topRow;
  const top = Math.round(
    (draggableItemVerticalOffset - dropTargetVerticalOffset) /
      dropTargetRowSpace,
  );
  const currentBottomOffset = top + widgetHeight;
  return currentBottomOffset;
};

export const widgetOperationParams = (
  widget: WidgetProps & Partial<WidgetConfigProps>,
  widgetOffset: XYCoord,
  parentOffset: XYCoord,
  parentColumnSpace: number,
  parentRowSpace: number,
  parentWidgetId: string, // parentWidget
): WidgetOperationParams => {
  const [leftColumn, topRow] = getDropZoneOffsets(
    parentColumnSpace,
    parentRowSpace,
    widgetOffset,
    parentOffset,
  );
  // If this is an existing widget, we'll have the widgetId
  // Therefore, this is a move operation on drop of the widget
  if (widget.widgetName) {
    return {
      operation: WidgetOperations.MOVE,
      widgetId: widget.widgetId,
      payload: {
        leftColumn,
        topRow,
        parentId: widget.parentId,
        newParentId: parentWidgetId,
      },
    };
    // If this is not an existing widget, we'll not have the widgetId
    // Therefore, this is an operation to add child to this container
  }
  const widgetDimensions = {
    columns: widget.columns,
    rows: widget.rows,
  };

  return {
    operation: WidgetOperations.ADD_CHILD,
    widgetId: parentWidgetId,
    payload: {
      type: widget.type,
      leftColumn,
      topRow,
      ...widgetDimensions,
      parentRowSpace,
      parentColumnSpace,
      newWidgetId: widget.widgetId,
    },
  };
};

export const updateWidgetPosition = (
  widget: WidgetProps,
  leftColumn: number,
  topRow: number,
) => {
  const newPositions = {
    leftColumn,
    topRow,
    rightColumn: leftColumn + (widget.rightColumn - widget.leftColumn),
    bottomRow: topRow + (widget.bottomRow - widget.topRow),
  };

  return {
    ...newPositions,
  };
};

export const getCanvasSnapRows = (
  bottomRow: number,
  canExtend: boolean,
): number => {
  const totalRows = Math.floor(
    bottomRow / GridDefaults.DEFAULT_GRID_ROW_HEIGHT,
  );

  // Canvas Widgets do not need to accomodate for widget and container padding.
  // Only when they're extensible
  if (canExtend) {
    return totalRows;
  }
  // When Canvas widgets are not extensible
  return totalRows - 1;
};

export const getSnapColumns = (): number => {
  return GridDefaults.DEFAULT_GRID_COLUMNS;
};

export const generateWidgetProps = (
  parent: FlattenedWidgetProps,
  type: WidgetType,
  leftColumn: number,
  topRow: number,
  parentRowSpace: number,
  parentColumnSpace: number,
  widgetName: string,
  widgetConfig: {
    widgetId: string;
    renderMode: RenderMode;
  } & Partial<WidgetProps>,
  version: number,
): ContainerWidgetProps<WidgetProps> => {
  if (parent) {
    const sizes = {
      leftColumn,
      rightColumn: leftColumn + widgetConfig.columns,
      topRow,
      bottomRow: topRow + widgetConfig.rows,
    };

    const others = {};
    const props: ContainerWidgetProps<WidgetProps> = {
      // Todo(abhinav): abstraction leak
      isVisible: "MODAL_WIDGET" === type ? undefined : true,
      ...widgetConfig,
      type,
      widgetName,
      isLoading: false,
      parentColumnSpace,
      parentRowSpace,
      ...sizes,
      ...others,
      parentId: parent.widgetId,
      version,
    };
    delete props.rows;
    delete props.columns;
    return props;
  } else {
    if (parent) {
      throw Error("Failed to create widget: Parent's size cannot be calculate");
    } else throw Error("Failed to create widget: Parent was not provided ");
  }
};

/**
 * adds logBlackList key for all list widget children
 *
 * @param currentDSL
 * @returns
 */
const addLogBlackListToAllListWidgetChildren = (
  currentDSL: ContainerWidgetProps<WidgetProps>,
) => {
  currentDSL.children = currentDSL.children?.map((children: WidgetProps) => {
    if (children.type === WidgetTypes.LIST_WIDGET) {
      const widgets = get(
        children,
        "children.0.children.0.children.0.children",
      );

      widgets.map((widget: any, index: number) => {
        const logBlackList: { [key: string]: boolean } = {};

        Object.keys(widget).map((key) => {
          logBlackList[key] = true;
        });
        if (!widget.logBlackList) {
          set(
            children,
            `children.0.children.0.children.0.children.${index}.logBlackList`,
            logBlackList,
          );
        }
      });
    }

    return children;
  });

  return currentDSL;
};

/**
 * changes items -> listData
 *
 * @param currentDSL
 * @returns
 */
const migrateItemsToListDataInListWidget = (
  currentDSL: ContainerWidgetProps<WidgetProps>,
) => {
  if (currentDSL.type === WidgetTypes.LIST_WIDGET) {
    currentDSL = renameKeyInObject(currentDSL, "items", "listData");

    currentDSL.dynamicBindingPathList = currentDSL.dynamicBindingPathList?.map(
      (path: { key: string }) => {
        if (path.key === "items") {
          return { key: "listData" };
        }

        return path;
      },
    );

    currentDSL.dynamicBindingPathList?.map((path: { key: string }) => {
      if (
        get(currentDSL, path.key) &&
        path.key !== "items" &&
        path.key !== "listData" &&
        isString(get(currentDSL, path.key))
      ) {
        set(
          currentDSL,
          path.key,
          get(currentDSL, path.key, "").replace("items", "listData"),
        );
      }
    });

    Object.keys(currentDSL.template).map((widgetName) => {
      const currentWidget = currentDSL.template[widgetName];

      currentWidget.dynamicBindingPathList?.map((path: { key: string }) => {
        set(
          currentWidget,
          path.key,
          get(currentWidget, path.key).replace("items", "listData"),
        );
      });
    });
  }

  if (currentDSL.children && currentDSL.children.length > 0) {
    currentDSL.children = currentDSL.children.map(
      migrateItemsToListDataInListWidget,
    );
  }
  return currentDSL;
};<|MERGE_RESOLUTION|>--- conflicted
+++ resolved
@@ -7,46 +7,21 @@
   WidgetOperations,
   WidgetProps,
 } from "widgets/BaseWidget";
-<<<<<<< HEAD
-import { GridDefaults, RenderMode } from "constants/WidgetConstants";
-import { snapToGrid } from "./helpers";
-=======
 import {
   GridDefaults,
   LATEST_PAGE_VERSION,
   MAIN_CONTAINER_WIDGET_ID,
   RenderMode,
-  WidgetType,
-  WidgetTypes,
 } from "constants/WidgetConstants";
 import { renameKeyInObject, snapToGrid } from "./helpers";
->>>>>>> 6d83d8d7
 import { OccupiedSpace } from "constants/editorConstants";
 import defaultTemplate from "templates/default";
 import { FlattenedWidgetProps } from "reducers/entityReducers/canvasWidgetsReducer";
-<<<<<<< HEAD
 import { transformDSL } from "./DSLMigrations";
-import { WidgetType } from "./WidgetFactory";
-=======
-import { get, has, isString, omit, set } from "lodash";
-import log from "loglevel";
-import {
-  migrateTablePrimaryColumnsBindings,
-  tableWidgetPropertyPaneMigrations,
-  migrateTableWidgetParentRowSpaceProperty,
-  migrateTableWidgetHeaderVisibilityProperties,
-} from "utils/migrations/TableWidget";
-import { migrateIncorrectDynamicBindingPathLists } from "utils/migrations/IncorrectDynamicBindingPathLists";
-import * as Sentry from "@sentry/react";
-import { migrateTextStyleFromTextWidget } from "./migrations/TextWidgetReplaceTextStyle";
-import { nextAvailableRowInContainer } from "entities/Widget/utils";
-import { DATA_BIND_REGEX_GLOBAL } from "constants/BindingsConstants";
-import WidgetConfigResponse, {
-  GRID_DENSITY_MIGRATION_V1,
-} from "mockResponses/WidgetConfigResponse";
-import CanvasWidgetsNormalizer from "normalizers/CanvasWidgetsNormalizer";
-import { theme } from "../../src/constants/DefaultTheme";
->>>>>>> 6d83d8d7
+import WidgetFactory, { WidgetType } from "./WidgetFactory";
+import { get, isString, set } from "lodash";
+
+const WidgetTypes = WidgetFactory.widgetTypes;
 
 export type WidgetOperationParams = {
   operation: WidgetOperation;
@@ -63,900 +38,6 @@
 
 const defaultDSL = defaultTemplate;
 
-<<<<<<< HEAD
-=======
-const updateContainers = (dsl: ContainerWidgetProps<WidgetProps>) => {
-  if (
-    dsl.type === WidgetTypes.CONTAINER_WIDGET ||
-    dsl.type === WidgetTypes.FORM_WIDGET
-  ) {
-    if (
-      !(
-        dsl.children &&
-        dsl.children.length > 0 &&
-        (dsl.children[0].type === WidgetTypes.CANVAS_WIDGET ||
-          dsl.children[0].type === WidgetTypes.FORM_WIDGET)
-      )
-    ) {
-      const canvas = {
-        ...dsl,
-        backgroundColor: "transparent",
-        type: WidgetTypes.CANVAS_WIDGET,
-        detachFromLayout: true,
-        topRow: 0,
-        leftColumn: 0,
-        rightColumn: dsl.parentColumnSpace * (dsl.rightColumn - dsl.leftColumn),
-        bottomRow: dsl.parentRowSpace * (dsl.bottomRow - dsl.topRow),
-        widgetName: generateReactKey(),
-        widgetId: generateReactKey(),
-        parentRowSpace: 1,
-        parentColumnSpace: 1,
-        containerStyle: "none",
-        canExtend: false,
-        isVisible: true,
-      };
-      // eslint-disable-next-line @typescript-eslint/ban-ts-comment
-      // @ts-ignore
-      delete canvas.dynamicBindings;
-      // eslint-disable-next-line @typescript-eslint/ban-ts-comment
-      // @ts-ignore
-      delete canvas.dynamicProperties;
-      if (canvas.children && canvas.children.length > 0)
-        canvas.children = canvas.children.map(updateContainers);
-      dsl.children = [{ ...canvas }];
-    }
-  }
-  return dsl;
-};
-
-//transform chart data, from old chart widget to new chart widget
-//updatd chart widget has support for multiple series
-const chartDataMigration = (currentDSL: ContainerWidgetProps<WidgetProps>) => {
-  currentDSL.children = currentDSL.children?.map((children: WidgetProps) => {
-    if (
-      children.type === WidgetTypes.CHART_WIDGET &&
-      children.chartData &&
-      children.chartData.length &&
-      !Array.isArray(children.chartData[0])
-    ) {
-      children.chartData = [{ data: children.chartData as ChartDataPoint[] }];
-    } else if (
-      children.type === WidgetTypes.CONTAINER_WIDGET ||
-      children.type === WidgetTypes.FORM_WIDGET ||
-      children.type === WidgetTypes.CANVAS_WIDGET ||
-      children.type === WidgetTypes.TABS_WIDGET
-    ) {
-      children = chartDataMigration(children);
-    }
-    return children;
-  });
-  return currentDSL;
-};
-
-const singleChartDataMigration = (
-  currentDSL: ContainerWidgetProps<WidgetProps>,
-) => {
-  currentDSL.children = currentDSL.children?.map((child) => {
-    if (child.type === WidgetTypes.CHART_WIDGET) {
-      // Check if chart widget has the deprecated singleChartData property
-      if (child.hasOwnProperty("singleChartData")) {
-        // This is to make sure that the format of the chartData is accurate
-        if (
-          Array.isArray(child.singleChartData) &&
-          !child.singleChartData[0].hasOwnProperty("seriesName")
-        ) {
-          child.singleChartData = {
-            seriesName: "Series 1",
-            data: child.singleChartData || [],
-          };
-        }
-        //TODO: other possibilities?
-        child.chartData = JSON.stringify([...child.singleChartData]);
-        delete child.singleChartData;
-      }
-    }
-    if (child.children && child.children.length > 0) {
-      child = singleChartDataMigration(child);
-    }
-    return child;
-  });
-
-  return currentDSL;
-};
-
-const mapDataMigration = (currentDSL: ContainerWidgetProps<WidgetProps>) => {
-  currentDSL.children = currentDSL.children?.map((children: WidgetProps) => {
-    if (children.type === WidgetTypes.MAP_WIDGET) {
-      if (children.markers) {
-        children.markers = children.markers.map(
-          (marker: { lat: any; lng: any; long: any; title: any }) => {
-            return {
-              lat: marker.lat,
-              long: marker.lng || marker.long,
-              title: marker.title,
-            };
-          },
-        );
-      }
-      if (children.defaultMarkers) {
-        const defaultMarkers = JSON.parse(children.defaultMarkers);
-        children.defaultMarkers = defaultMarkers.map(
-          (marker: {
-            lat: number;
-            lng: number;
-            long: number;
-            title: string;
-          }) => {
-            return {
-              lat: marker.lat,
-              long: marker.lng || marker.long,
-              title: marker.title,
-            };
-          },
-        );
-      }
-      if (children.selectedMarker) {
-        children.selectedMarker = {
-          lat: children.selectedMarker.lat,
-          long: children.selectedMarker.lng || children.selectedMarker.long,
-          title: children.selectedMarker.title,
-        };
-      }
-      if (children.mapCenter) {
-        children.mapCenter = {
-          lat: children.mapCenter.lat,
-          long: children.mapCenter.lng || children.mapCenter.long,
-          title: children.mapCenter.title,
-        };
-      }
-      if (children.center) {
-        children.center = {
-          lat: children.center.lat,
-          long: children.center.lng || children.center.long,
-          title: children.center.title,
-        };
-      }
-    } else if (children.children && children.children.length > 0) {
-      children = mapDataMigration(children);
-    }
-    return children;
-  });
-  return currentDSL;
-};
-
-const tabsWidgetTabsPropertyMigration = (
-  currentDSL: ContainerWidgetProps<WidgetProps>,
-) => {
-  currentDSL.children = currentDSL.children
-    ?.filter(Boolean)
-    .map((child: WidgetProps) => {
-      if (child.type === WidgetTypes.TABS_WIDGET) {
-        try {
-          const tabs = isString(child.tabs)
-            ? JSON.parse(child.tabs)
-            : child.tabs;
-          const newTabs = tabs.map((tab: any) => {
-            const childForTab = child.children
-              ?.filter(Boolean)
-              .find((tabChild: WidgetProps) => tabChild.tabId === tab.id);
-            if (childForTab) {
-              tab.widgetId = childForTab.widgetId;
-            }
-            return tab;
-          });
-          child.tabs = JSON.stringify(newTabs);
-        } catch (migrationError) {
-          log.debug({ migrationError });
-        }
-      }
-      if (child.children && child.children.length) {
-        child = tabsWidgetTabsPropertyMigration(child);
-      }
-      return child;
-    });
-  return currentDSL;
-};
-
-const dynamicPathListMigration = (
-  currentDSL: ContainerWidgetProps<WidgetProps>,
-) => {
-  if (currentDSL.children && currentDSL.children.length) {
-    currentDSL.children = currentDSL.children.map(dynamicPathListMigration);
-  }
-  if (currentDSL.dynamicBindings) {
-    currentDSL.dynamicBindingPathList = Object.keys(
-      currentDSL.dynamicBindings,
-    ).map((path) => ({ key: path }));
-    delete currentDSL.dynamicBindings;
-  }
-  if (currentDSL.dynamicTriggers) {
-    currentDSL.dynamicTriggerPathList = Object.keys(
-      currentDSL.dynamicTriggers,
-    ).map((path) => ({ key: path }));
-    delete currentDSL.dynamicTriggers;
-  }
-  if (currentDSL.dynamicProperties) {
-    currentDSL.dynamicPropertyPathList = Object.keys(
-      currentDSL.dynamicProperties,
-    ).map((path) => ({ key: path }));
-    delete currentDSL.dynamicProperties;
-  }
-  return currentDSL;
-};
-
-const addVersionNumberMigration = (
-  currentDSL: ContainerWidgetProps<WidgetProps>,
-) => {
-  if (currentDSL.children && currentDSL.children.length) {
-    currentDSL.children = currentDSL.children.map(addVersionNumberMigration);
-  }
-  if (currentDSL.version === undefined) {
-    currentDSL.version = 1;
-  }
-  return currentDSL;
-};
-
-const canvasNameConflictMigration = (
-  currentDSL: ContainerWidgetProps<WidgetProps>,
-  props = { counter: 1 },
-): ContainerWidgetProps<WidgetProps> => {
-  if (
-    currentDSL.type === WidgetTypes.CANVAS_WIDGET &&
-    currentDSL.widgetName.startsWith("Canvas")
-  ) {
-    currentDSL.widgetName = `Canvas${props.counter}`;
-    // Canvases inside tabs have `name` property as well
-    if (currentDSL.name) {
-      currentDSL.name = currentDSL.widgetName;
-    }
-    props.counter++;
-  }
-  currentDSL.children?.forEach((c) => canvasNameConflictMigration(c, props));
-
-  return currentDSL;
-};
-
-const renamedCanvasNameConflictMigration = (
-  currentDSL: ContainerWidgetProps<WidgetProps>,
-  props = { counter: 1 },
-): ContainerWidgetProps<WidgetProps> => {
-  // Rename all canvas widgets except for MainContainer
-  if (
-    currentDSL.type === WidgetTypes.CANVAS_WIDGET &&
-    currentDSL.widgetName !== "MainContainer"
-  ) {
-    currentDSL.widgetName = `Canvas${props.counter}`;
-    // Canvases inside tabs have `name` property as well
-    if (currentDSL.name) {
-      currentDSL.name = currentDSL.widgetName;
-    }
-    props.counter++;
-  }
-  currentDSL.children?.forEach((c) => canvasNameConflictMigration(c, props));
-
-  return currentDSL;
-};
-
-const rteDefaultValueMigration = (
-  currentDSL: ContainerWidgetProps<WidgetProps>,
-): ContainerWidgetProps<WidgetProps> => {
-  if (currentDSL.type === WidgetTypes.RICH_TEXT_EDITOR_WIDGET) {
-    currentDSL.inputType = "html";
-  }
-  currentDSL.children?.forEach((children) =>
-    rteDefaultValueMigration(children),
-  );
-
-  return currentDSL;
-};
-
-function migrateTabsDataUsingMigrator(
-  currentDSL: ContainerWidgetProps<WidgetProps>,
-) {
-  if (currentDSL.type === WidgetTypes.TABS_WIDGET && currentDSL.version === 1) {
-    try {
-      currentDSL.type = WidgetTypes.TABS_MIGRATOR_WIDGET;
-      currentDSL.version = 1;
-    } catch (error) {
-      Sentry.captureException({
-        message: "Tabs Migration Failed",
-        oldData: currentDSL.tabs,
-      });
-      currentDSL.tabsObj = {};
-      delete currentDSL.tabs;
-    }
-  }
-  if (currentDSL.children && currentDSL.children.length) {
-    currentDSL.children = currentDSL.children.map(migrateTabsDataUsingMigrator);
-  }
-  return currentDSL;
-}
-
-export function migrateTabsData(currentDSL: ContainerWidgetProps<WidgetProps>) {
-  if (
-    [WidgetTypes.TABS_WIDGET, WidgetTypes.TABS_MIGRATOR_WIDGET].includes(
-      currentDSL.type as any,
-    ) &&
-    currentDSL.version === 1
-  ) {
-    try {
-      currentDSL.type = WidgetTypes.TABS_WIDGET;
-      const isTabsDataBinded = isString(currentDSL.tabs);
-      currentDSL.dynamicPropertyPathList =
-        currentDSL.dynamicPropertyPathList || [];
-      currentDSL.dynamicBindingPathList =
-        currentDSL.dynamicBindingPathList || [];
-
-      if (isTabsDataBinded) {
-        const tabsString = currentDSL.tabs.replace(
-          DATA_BIND_REGEX_GLOBAL,
-          (word: any) => `"${word}"`,
-        );
-        try {
-          currentDSL.tabs = JSON.parse(tabsString);
-        } catch (error) {
-          return migrateTabsDataUsingMigrator(currentDSL);
-        }
-        const dynamicPropsList = currentDSL.tabs
-          .filter((each: any) => DATA_BIND_REGEX_GLOBAL.test(each.isVisible))
-          .map((each: any) => {
-            return { key: `tabsObj.${each.id}.isVisible` };
-          });
-        const dynamicBindablePropsList = currentDSL.tabs.map((each: any) => {
-          return { key: `tabsObj.${each.id}.isVisible` };
-        });
-        currentDSL.dynamicPropertyPathList = [
-          ...currentDSL.dynamicPropertyPathList,
-          ...dynamicPropsList,
-        ];
-        currentDSL.dynamicBindingPathList = [
-          ...currentDSL.dynamicBindingPathList,
-          ...dynamicBindablePropsList,
-        ];
-      }
-      currentDSL.dynamicPropertyPathList = currentDSL.dynamicPropertyPathList.filter(
-        (each) => {
-          return each.key !== "tabs";
-        },
-      );
-      currentDSL.dynamicBindingPathList = currentDSL.dynamicBindingPathList.filter(
-        (each) => {
-          return each.key !== "tabs";
-        },
-      );
-      currentDSL.tabsObj = currentDSL.tabs.reduce(
-        (obj: any, tab: any, index: number) => {
-          obj = {
-            ...obj,
-            [tab.id]: {
-              ...tab,
-              isVisible: tab.isVisible === undefined ? true : tab.isVisible,
-              index,
-            },
-          };
-          return obj;
-        },
-        {},
-      );
-      currentDSL.version = 2;
-      delete currentDSL.tabs;
-    } catch (error) {
-      Sentry.captureException({
-        message: "Tabs Migration Failed",
-        oldData: currentDSL.tabs,
-      });
-      currentDSL.tabsObj = {};
-      delete currentDSL.tabs;
-    }
-  }
-  if (currentDSL.children && currentDSL.children.length) {
-    currentDSL.children = currentDSL.children.map(migrateTabsData);
-  }
-  return currentDSL;
-}
-
-// A rudimentary transform function which updates the DSL based on its version.
-function migrateOldChartData(currentDSL: ContainerWidgetProps<WidgetProps>) {
-  if (currentDSL.type === WidgetTypes.CHART_WIDGET) {
-    if (isString(currentDSL.chartData)) {
-      try {
-        currentDSL.chartData = JSON.parse(currentDSL.chartData);
-      } catch (error) {
-        Sentry.captureException({
-          message: "Chart Migration Failed",
-          oldData: currentDSL.chartData,
-        });
-        currentDSL.chartData = [];
-      }
-    }
-  }
-  if (currentDSL.children && currentDSL.children.length) {
-    currentDSL.children = currentDSL.children.map(migrateOldChartData);
-  }
-  return currentDSL;
-}
-
-/**
- * changes chartData which we were using as array. now it will be a object
- *
- *
- * @param currentDSL
- * @returns
- */
-export function migrateChartDataFromArrayToObject(
-  currentDSL: ContainerWidgetProps<WidgetProps>,
-) {
-  currentDSL.children = currentDSL.children?.map((children: WidgetProps) => {
-    if (children.type === WidgetTypes.CHART_WIDGET) {
-      if (Array.isArray(children.chartData)) {
-        const newChartData = {};
-        const dynamicBindingPathList = children?.dynamicBindingPathList
-          ? children?.dynamicBindingPathList.slice()
-          : [];
-
-        children.chartData.map((datum: any, index: number) => {
-          const generatedKey = generateReactKey();
-          set(newChartData, `${generatedKey}`, datum);
-
-          if (
-            Array.isArray(children.dynamicBindingPathList) &&
-            children.dynamicBindingPathList?.findIndex(
-              (path) => (path.key = `chartData[${index}].data`),
-            ) > -1
-          ) {
-            const foundIndex = children.dynamicBindingPathList.findIndex(
-              (path) => (path.key = `chartData[${index}].data`),
-            );
-
-            dynamicBindingPathList[foundIndex] = {
-              key: `chartData.${generatedKey}.data`,
-            };
-          }
-        });
-
-        children.dynamicBindingPathList = dynamicBindingPathList;
-        children.chartData = newChartData;
-      }
-    } else if (
-      children.type === WidgetTypes.CONTAINER_WIDGET ||
-      children.type === WidgetTypes.FORM_WIDGET ||
-      children.type === WidgetTypes.CANVAS_WIDGET ||
-      children.type === WidgetTypes.TABS_WIDGET
-    ) {
-      children = migrateChartDataFromArrayToObject(children);
-    }
-
-    return children;
-  });
-
-  return currentDSL;
-}
-
-const pixelToNumber = (pixel: string) => {
-  if (pixel.includes("px")) {
-    return parseInt(pixel.split("px").join(""));
-  }
-  return 0;
-};
-
-export const calculateDynamicHeight = (
-  canvasWidgets: {
-    [widgetId: string]: FlattenedWidgetProps;
-  } = {},
-  presentMinimumHeight = CANVAS_DEFAULT_HEIGHT_PX,
-) => {
-  let minimumHeight = presentMinimumHeight;
-  const nextAvailableRow = nextAvailableRowInContainer(
-    MAIN_CONTAINER_WIDGET_ID,
-    canvasWidgets,
-  );
-  const screenHeight = window.innerHeight;
-  const gridRowHeight = GridDefaults.DEFAULT_GRID_ROW_HEIGHT;
-  const calculatedCanvasHeight = nextAvailableRow * gridRowHeight;
-  // DGRH - DEFAULT_GRID_ROW_HEIGHT
-  // View Mode: Header height + Page Selection Tab = 8 * DGRH (approx)
-  // Edit Mode: Header height + Canvas control = 8 * DGRH (approx)
-  // buffer: ~8 grid row height
-  const buffer = gridRowHeight + 2 * pixelToNumber(theme.smallHeaderHeight);
-  const calculatedMinHeight =
-    Math.floor((screenHeight - buffer) / gridRowHeight) * gridRowHeight;
-  if (
-    calculatedCanvasHeight < screenHeight &&
-    calculatedMinHeight !== presentMinimumHeight
-  ) {
-    minimumHeight = calculatedMinHeight;
-  }
-  return minimumHeight;
-};
-
-export const migrateInitialValues = (
-  currentDSL: ContainerWidgetProps<WidgetProps>,
-) => {
-  currentDSL.children = currentDSL.children?.map((child: WidgetProps) => {
-    if (child.type === WidgetTypes.INPUT_WIDGET) {
-      child = {
-        isRequired: false,
-        isDisabled: false,
-        resetOnSubmit: false,
-        ...child,
-      };
-    } else if (child.type === WidgetTypes.DROP_DOWN_WIDGET) {
-      child = {
-        isRequired: false,
-        isDisabled: false,
-        ...child,
-      };
-    } else if (child.type === WidgetTypes.DATE_PICKER_WIDGET2) {
-      child = {
-        minDate: "2001-01-01 00:00",
-        maxDate: "2041-12-31 23:59",
-        isRequired: false,
-        ...child,
-      };
-    } else if (child.type === WidgetTypes.SWITCH_WIDGET) {
-      child = {
-        isDisabled: false,
-        ...child,
-      };
-    } else if (child.type === WidgetTypes.ICON_WIDGET) {
-      child = {
-        isRequired: false,
-        ...child,
-      };
-    } else if (child.type === WidgetTypes.VIDEO_WIDGET) {
-      child = {
-        isRequired: false,
-        isDisabled: false,
-        ...child,
-      };
-    } else if (child.type === WidgetTypes.CHECKBOX_WIDGET) {
-      child = {
-        isDisabled: false,
-        isRequired: false,
-        ...child,
-      };
-    } else if (child.type === WidgetTypes.RADIO_GROUP_WIDGET) {
-      child = {
-        isDisabled: false,
-        isRequired: false,
-        ...child,
-      };
-    } else if (child.type === WidgetTypes.FILE_PICKER_WIDGET) {
-      child = {
-        isDisabled: false,
-        isRequired: false,
-        allowedFileTypes: [],
-        ...child,
-      };
-    } else if (child.children && child.children.length > 0) {
-      child = migrateInitialValues(child);
-    }
-    return child;
-  });
-  return currentDSL;
-};
-
-// A rudimentary transform function which updates the DSL based on its version.
-// A more modular approach needs to be designed.
-const transformDSL = (currentDSL: ContainerWidgetProps<WidgetProps>) => {
-  if (currentDSL.version === undefined) {
-    // Since this top level widget is a CANVAS_WIDGET,
-    // DropTargetComponent needs to know the minimum height the canvas can take
-    // See DropTargetUtils.ts
-    currentDSL.minHeight = calculateDynamicHeight();
-
-    // For the first time the DSL is created, remove one row from the total possible rows
-    // to adjust for padding and margins.
-    currentDSL.snapRows =
-      Math.floor(currentDSL.bottomRow / DEFAULT_GRID_ROW_HEIGHT) - 1;
-
-    // Force the width of the canvas to 1224 px
-    currentDSL.rightColumn = 1224;
-    // The canvas is a CANVAS_WIDGET whichdoesn't have a background or borders by default
-    currentDSL.backgroundColor = "none";
-    currentDSL.containerStyle = "none";
-    currentDSL.type = WidgetTypes.CANVAS_WIDGET;
-    currentDSL.detachFromLayout = true;
-    currentDSL.canExtend = true;
-
-    // Update version to make sure this doesn't run everytime.
-    currentDSL.version = 1;
-  }
-
-  if (currentDSL.version === 1) {
-    if (currentDSL.children && currentDSL.children.length > 0)
-      currentDSL.children = currentDSL.children.map(updateContainers);
-    currentDSL.version = 2;
-  }
-  if (currentDSL.version === 2) {
-    currentDSL = chartDataMigration(currentDSL);
-    currentDSL.version = 3;
-  }
-  if (currentDSL.version === 3) {
-    currentDSL = mapDataMigration(currentDSL);
-    currentDSL.version = 4;
-  }
-  if (currentDSL.version === 4) {
-    currentDSL = singleChartDataMigration(currentDSL);
-    currentDSL.version = 5;
-  }
-  if (currentDSL.version === 5) {
-    currentDSL = tabsWidgetTabsPropertyMigration(currentDSL);
-    currentDSL.version = 6;
-  }
-  if (currentDSL.version === 6) {
-    currentDSL = dynamicPathListMigration(currentDSL);
-    currentDSL.version = 7;
-  }
-
-  if (currentDSL.version === 7) {
-    currentDSL = canvasNameConflictMigration(currentDSL);
-    currentDSL.version = 8;
-  }
-
-  if (currentDSL.version === 8) {
-    currentDSL = renamedCanvasNameConflictMigration(currentDSL);
-    currentDSL.version = 9;
-  }
-
-  if (currentDSL.version === 9) {
-    currentDSL = tableWidgetPropertyPaneMigrations(currentDSL);
-    currentDSL.version = 10;
-  }
-
-  if (currentDSL.version === 10) {
-    currentDSL = addVersionNumberMigration(currentDSL);
-    currentDSL.version = 11;
-  }
-
-  if (currentDSL.version === 11) {
-    currentDSL = migrateTablePrimaryColumnsBindings(currentDSL);
-    currentDSL.version = 12;
-  }
-
-  if (currentDSL.version === 12) {
-    currentDSL = migrateIncorrectDynamicBindingPathLists(currentDSL);
-    currentDSL.version = 13;
-  }
-
-  if (currentDSL.version === 13) {
-    currentDSL = migrateOldChartData(currentDSL);
-    currentDSL.version = 14;
-  }
-
-  if (currentDSL.version === 14) {
-    currentDSL = rteDefaultValueMigration(currentDSL);
-    currentDSL.version = 15;
-  }
-
-  if (currentDSL.version === 15) {
-    currentDSL = migrateTextStyleFromTextWidget(currentDSL);
-    currentDSL.version = 16;
-  }
-
-  if (currentDSL.version === 16) {
-    currentDSL = migrateChartDataFromArrayToObject(currentDSL);
-    currentDSL.version = 17;
-  }
-
-  if (currentDSL.version === 17) {
-    currentDSL = migrateTabsData(currentDSL);
-    currentDSL.version = 18;
-  }
-
-  if (currentDSL.version === 18) {
-    currentDSL = migrateInitialValues(currentDSL);
-    currentDSL.version = 19;
-  }
-
-  if (currentDSL.version === 19) {
-    currentDSL.snapColumns = GridDefaults.DEFAULT_GRID_COLUMNS;
-    currentDSL.snapRows = getCanvasSnapRows(
-      currentDSL.bottomRow,
-      currentDSL.detachFromLayout || false,
-    );
-    currentDSL = migrateToNewLayout(currentDSL);
-    currentDSL.version = 20;
-  }
-
-  if (currentDSL.version === 20) {
-    currentDSL = migrateNewlyAddedTabsWidgetsMissingData(currentDSL);
-    currentDSL.version = 21;
-  }
-
-  if (currentDSL.version === 21) {
-    const {
-      entities: { canvasWidgets },
-    } = CanvasWidgetsNormalizer.normalize(currentDSL);
-    currentDSL = migrateWidgetsWithoutLeftRightColumns(
-      currentDSL,
-      canvasWidgets,
-    );
-    currentDSL = migrateOverFlowingTabsWidgets(currentDSL, canvasWidgets);
-    currentDSL.version = 22;
-  }
-
-  if (currentDSL.version === 22) {
-    currentDSL = migrateTableWidgetParentRowSpaceProperty(currentDSL);
-    currentDSL.version = 23;
-  }
-
-  if (currentDSL.version === 23) {
-    currentDSL = addLogBlackListToAllListWidgetChildren(currentDSL);
-    currentDSL.version = 24;
-  }
-
-  if (currentDSL.version === 24) {
-    currentDSL = migrateTableWidgetHeaderVisibilityProperties(currentDSL);
-    currentDSL.version = 25;
-  }
-
-  if (currentDSL.version === 25) {
-    currentDSL = migrateItemsToListDataInListWidget(currentDSL);
-    currentDSL.version = LATEST_PAGE_VERSION;
-  }
-
-  return currentDSL;
-};
-
-export const migrateObjectFitToImageWidget = (
-  dsl: ContainerWidgetProps<WidgetProps>,
-) => {
-  const addObjectFitProperty = (widgetProps: WidgetProps) => {
-    widgetProps.objectFit = "cover";
-    if (widgetProps.children && widgetProps.children.length) {
-      widgetProps.children.forEach((eachWidgetProp: WidgetProps) => {
-        if (widgetProps.type === "IMAGE_WIDGET") {
-          addObjectFitProperty(eachWidgetProp);
-        }
-      });
-    }
-  };
-  addObjectFitProperty(dsl);
-  return dsl;
-};
-
-const migrateOverFlowingTabsWidgets = (
-  currentDSL: ContainerWidgetProps<WidgetProps>,
-  canvasWidgets: any,
-) => {
-  if (
-    currentDSL.type === "TABS_WIDGET" &&
-    currentDSL.version === 3 &&
-    currentDSL.children &&
-    currentDSL.children.length
-  ) {
-    const tabsWidgetHeight =
-      (currentDSL.bottomRow - currentDSL.topRow) * currentDSL.parentRowSpace;
-    const widgetHasOverflowingChildren = currentDSL.children.some((eachTab) => {
-      if (eachTab.children && eachTab.children.length) {
-        return eachTab.children.some((child: WidgetProps) => {
-          if (canvasWidgets[child.widgetId].repositioned) {
-            const tabHeight = child.bottomRow * child.parentRowSpace;
-            return tabsWidgetHeight < tabHeight;
-          }
-          return false;
-        });
-      }
-      return false;
-    });
-    if (widgetHasOverflowingChildren) {
-      currentDSL.shouldScrollContents = true;
-    }
-  }
-  if (currentDSL.children && currentDSL.children.length) {
-    currentDSL.children = currentDSL.children.map((eachChild) =>
-      migrateOverFlowingTabsWidgets(eachChild, canvasWidgets),
-    );
-  }
-  return currentDSL;
-};
-
-const migrateWidgetsWithoutLeftRightColumns = (
-  currentDSL: ContainerWidgetProps<WidgetProps>,
-  canvasWidgets: any,
-) => {
-  if (
-    currentDSL.widgetId !== MAIN_CONTAINER_WIDGET_ID &&
-    !(
-      currentDSL.hasOwnProperty("leftColumn") &&
-      currentDSL.hasOwnProperty("rightColumn")
-    )
-  ) {
-    try {
-      const nextRow = nextAvailableRowInContainer(
-        currentDSL.parentId || MAIN_CONTAINER_WIDGET_ID,
-        omit(canvasWidgets, [currentDSL.widgetId]),
-      );
-      canvasWidgets[currentDSL.widgetId].repositioned = true;
-      const leftColumn = 0;
-      const rightColumn = WidgetConfigResponse.config[currentDSL.type].rows;
-      const bottomRow = nextRow + (currentDSL.bottomRow - currentDSL.topRow);
-      const topRow = nextRow;
-      currentDSL = {
-        ...currentDSL,
-        topRow,
-        bottomRow,
-        rightColumn,
-        leftColumn,
-      };
-    } catch (error) {
-      Sentry.captureException({
-        message: "Migrating position of widget on data loss failed",
-        oldData: currentDSL,
-      });
-    }
-  }
-  if (currentDSL.children && currentDSL.children.length) {
-    currentDSL.children = currentDSL.children.map((dsl) =>
-      migrateWidgetsWithoutLeftRightColumns(dsl, canvasWidgets),
-    );
-  }
-  return currentDSL;
-};
-
-const migrateNewlyAddedTabsWidgetsMissingData = (
-  currentDSL: ContainerWidgetProps<WidgetProps>,
-) => {
-  if (currentDSL.type === WidgetTypes.TABS_WIDGET && currentDSL.version === 2) {
-    try {
-      if (currentDSL.children && currentDSL.children.length) {
-        currentDSL.children = currentDSL.children.map((each) => {
-          if (has(currentDSL, ["leftColumn", "rightColumn", "bottomRow"])) {
-            return each;
-          }
-          return {
-            ...each,
-            leftColumn: 0,
-            rightColumn:
-              (currentDSL.rightColumn - currentDSL.leftColumn) *
-              currentDSL.parentColumnSpace,
-            bottomRow:
-              (currentDSL.bottomRow - currentDSL.topRow) *
-              currentDSL.parentRowSpace,
-          };
-        });
-      }
-      currentDSL.version = 3;
-    } catch (error) {
-      Sentry.captureException({
-        message: "Tabs Migration to add missing fields Failed",
-        oldData: currentDSL.children,
-      });
-    }
-  }
-  if (currentDSL.children && currentDSL.children.length) {
-    currentDSL.children = currentDSL.children.map(
-      migrateNewlyAddedTabsWidgetsMissingData,
-    );
-  }
-  return currentDSL;
-};
-
-export const migrateToNewLayout = (dsl: ContainerWidgetProps<WidgetProps>) => {
-  const scaleWidget = (widgetProps: WidgetProps) => {
-    widgetProps.bottomRow *= GRID_DENSITY_MIGRATION_V1;
-    widgetProps.topRow *= GRID_DENSITY_MIGRATION_V1;
-    widgetProps.leftColumn *= GRID_DENSITY_MIGRATION_V1;
-    widgetProps.rightColumn *= GRID_DENSITY_MIGRATION_V1;
-    if (widgetProps.children && widgetProps.children.length) {
-      widgetProps.children.forEach((eachWidgetProp: WidgetProps) => {
-        scaleWidget(eachWidgetProp);
-      });
-    }
-  };
-  scaleWidget(dsl);
-  return dsl;
-};
-
-export const checkIfMigrationIsNeeded = (
-  fetchPageResponse?: FetchPageResponse,
-) => {
-  const currentDSL = fetchPageResponse?.data.layouts[0].dsl || defaultDSL;
-  return currentDSL.version !== LATEST_PAGE_VERSION;
-};
-
->>>>>>> 6d83d8d7
 export const extractCurrentDSL = (
   fetchPageResponse?: FetchPageResponse,
 ): ContainerWidgetProps<WidgetProps> => {
