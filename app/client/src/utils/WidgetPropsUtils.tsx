import { FetchPageResponse } from "api/PageApi";
import { CANVAS_DEFAULT_HEIGHT_PX } from "constants/AppConstants";
import { XYCoord } from "react-dnd";
import { ContainerWidgetProps } from "widgets/ContainerWidget";
import { WidgetConfigProps } from "reducers/entityReducers/widgetConfigReducer";
import {
  WidgetOperation,
  WidgetOperations,
  WidgetProps,
} from "widgets/BaseWidget";
import {
  GridDefaults,
  LATEST_PAGE_VERSION,
  MAIN_CONTAINER_WIDGET_ID,
  RenderMode,
  WidgetType,
  WidgetTypes,
} from "constants/WidgetConstants";
import { renameKeyInObject, snapToGrid } from "./helpers";
import { OccupiedSpace } from "constants/editorConstants";
import defaultTemplate from "templates/default";
import { generateReactKey } from "./generators";
import { ChartDataPoint } from "widgets/ChartWidget";
import { FlattenedWidgetProps } from "reducers/entityReducers/canvasWidgetsReducer";
import { get, has, isString, omit, set } from "lodash";
import log from "loglevel";
import {
  migrateTablePrimaryColumnsBindings,
  tableWidgetPropertyPaneMigrations,
  migrateTableWidgetParentRowSpaceProperty,
  migrateTableWidgetHeaderVisibilityProperties,
  migrateTablePrimaryColumnsComputedValue,
} from "utils/migrations/TableWidget";
import { migrateIncorrectDynamicBindingPathLists } from "utils/migrations/IncorrectDynamicBindingPathLists";
import * as Sentry from "@sentry/react";
import { migrateTextStyleFromTextWidget } from "./migrations/TextWidgetReplaceTextStyle";
import { nextAvailableRowInContainer } from "entities/Widget/utils";
import { DATA_BIND_REGEX_GLOBAL } from "constants/BindingsConstants";
import WidgetConfigResponse, {
  GRID_DENSITY_MIGRATION_V1,
} from "mockResponses/WidgetConfigResponse";
import CanvasWidgetsNormalizer from "normalizers/CanvasWidgetsNormalizer";
import { theme } from "../../src/constants/DefaultTheme";

export type WidgetOperationParams = {
  operation: WidgetOperation;
  widgetId: string;
  payload: any;
};

const { DEFAULT_GRID_ROW_HEIGHT } = GridDefaults;
type Rect = {
  top: number;
  left: number;
  right: number;
  bottom: number;
};

const defaultDSL = defaultTemplate;

const updateContainers = (dsl: ContainerWidgetProps<WidgetProps>) => {
  if (
    dsl.type === WidgetTypes.CONTAINER_WIDGET ||
    dsl.type === WidgetTypes.FORM_WIDGET
  ) {
    if (
      !(
        dsl.children &&
        dsl.children.length > 0 &&
        (dsl.children[0].type === WidgetTypes.CANVAS_WIDGET ||
          dsl.children[0].type === WidgetTypes.FORM_WIDGET)
      )
    ) {
      const canvas = {
        ...dsl,
        backgroundColor: "transparent",
        type: WidgetTypes.CANVAS_WIDGET,
        detachFromLayout: true,
        topRow: 0,
        leftColumn: 0,
        rightColumn: dsl.parentColumnSpace * (dsl.rightColumn - dsl.leftColumn),
        bottomRow: dsl.parentRowSpace * (dsl.bottomRow - dsl.topRow),
        widgetName: generateReactKey(),
        widgetId: generateReactKey(),
        parentRowSpace: 1,
        parentColumnSpace: 1,
        containerStyle: "none",
        canExtend: false,
        isVisible: true,
      };
      // eslint-disable-next-line @typescript-eslint/ban-ts-comment
      // @ts-ignore
      delete canvas.dynamicBindings;
      // eslint-disable-next-line @typescript-eslint/ban-ts-comment
      // @ts-ignore
      delete canvas.dynamicProperties;
      if (canvas.children && canvas.children.length > 0)
        canvas.children = canvas.children.map(updateContainers);
      dsl.children = [{ ...canvas }];
    }
  }
  return dsl;
};

//transform chart data, from old chart widget to new chart widget
//updatd chart widget has support for multiple series
const chartDataMigration = (currentDSL: ContainerWidgetProps<WidgetProps>) => {
  currentDSL.children = currentDSL.children?.map((children: WidgetProps) => {
    if (
      children.type === WidgetTypes.CHART_WIDGET &&
      children.chartData &&
      children.chartData.length &&
      !Array.isArray(children.chartData[0])
    ) {
      children.chartData = [{ data: children.chartData as ChartDataPoint[] }];
    } else if (
      children.type === WidgetTypes.CONTAINER_WIDGET ||
      children.type === WidgetTypes.FORM_WIDGET ||
      children.type === WidgetTypes.CANVAS_WIDGET ||
      children.type === WidgetTypes.TABS_WIDGET
    ) {
      children = chartDataMigration(children);
    }
    return children;
  });
  return currentDSL;
};

const singleChartDataMigration = (
  currentDSL: ContainerWidgetProps<WidgetProps>,
) => {
  currentDSL.children = currentDSL.children?.map((child) => {
    if (child.type === WidgetTypes.CHART_WIDGET) {
      // Check if chart widget has the deprecated singleChartData property
      if (child.hasOwnProperty("singleChartData")) {
        // This is to make sure that the format of the chartData is accurate
        if (
          Array.isArray(child.singleChartData) &&
          !child.singleChartData[0].hasOwnProperty("seriesName")
        ) {
          child.singleChartData = {
            seriesName: "Series 1",
            data: child.singleChartData || [],
          };
        }
        //TODO: other possibilities?
        child.chartData = JSON.stringify([...child.singleChartData]);
        delete child.singleChartData;
      }
    }
    if (child.children && child.children.length > 0) {
      child = singleChartDataMigration(child);
    }
    return child;
  });

  return currentDSL;
};

const mapDataMigration = (currentDSL: ContainerWidgetProps<WidgetProps>) => {
  currentDSL.children = currentDSL.children?.map((children: WidgetProps) => {
    if (children.type === WidgetTypes.MAP_WIDGET) {
      if (children.markers) {
        children.markers = children.markers.map(
          (marker: { lat: any; lng: any; long: any; title: any }) => {
            return {
              lat: marker.lat,
              long: marker.lng || marker.long,
              title: marker.title,
            };
          },
        );
      }
      if (children.defaultMarkers) {
        const defaultMarkers = JSON.parse(children.defaultMarkers);
        children.defaultMarkers = defaultMarkers.map(
          (marker: {
            lat: number;
            lng: number;
            long: number;
            title: string;
          }) => {
            return {
              lat: marker.lat,
              long: marker.lng || marker.long,
              title: marker.title,
            };
          },
        );
      }
      if (children.selectedMarker) {
        children.selectedMarker = {
          lat: children.selectedMarker.lat,
          long: children.selectedMarker.lng || children.selectedMarker.long,
          title: children.selectedMarker.title,
        };
      }
      if (children.mapCenter) {
        children.mapCenter = {
          lat: children.mapCenter.lat,
          long: children.mapCenter.lng || children.mapCenter.long,
          title: children.mapCenter.title,
        };
      }
      if (children.center) {
        children.center = {
          lat: children.center.lat,
          long: children.center.lng || children.center.long,
          title: children.center.title,
        };
      }
    } else if (children.children && children.children.length > 0) {
      children = mapDataMigration(children);
    }
    return children;
  });
  return currentDSL;
};

const tabsWidgetTabsPropertyMigration = (
  currentDSL: ContainerWidgetProps<WidgetProps>,
) => {
  currentDSL.children = currentDSL.children
    ?.filter(Boolean)
    .map((child: WidgetProps) => {
      if (child.type === WidgetTypes.TABS_WIDGET) {
        try {
          const tabs = isString(child.tabs)
            ? JSON.parse(child.tabs)
            : child.tabs;
          const newTabs = tabs.map((tab: any) => {
            const childForTab = child.children
              ?.filter(Boolean)
              .find((tabChild: WidgetProps) => tabChild.tabId === tab.id);
            if (childForTab) {
              tab.widgetId = childForTab.widgetId;
            }
            return tab;
          });
          child.tabs = JSON.stringify(newTabs);
        } catch (migrationError) {
          log.debug({ migrationError });
        }
      }
      if (child.children && child.children.length) {
        child = tabsWidgetTabsPropertyMigration(child);
      }
      return child;
    });
  return currentDSL;
};

const dynamicPathListMigration = (
  currentDSL: ContainerWidgetProps<WidgetProps>,
) => {
  if (currentDSL.children && currentDSL.children.length) {
    currentDSL.children = currentDSL.children.map(dynamicPathListMigration);
  }
  if (currentDSL.dynamicBindings) {
    currentDSL.dynamicBindingPathList = Object.keys(
      currentDSL.dynamicBindings,
    ).map((path) => ({ key: path }));
    delete currentDSL.dynamicBindings;
  }
  if (currentDSL.dynamicTriggers) {
    currentDSL.dynamicTriggerPathList = Object.keys(
      currentDSL.dynamicTriggers,
    ).map((path) => ({ key: path }));
    delete currentDSL.dynamicTriggers;
  }
  if (currentDSL.dynamicProperties) {
    currentDSL.dynamicPropertyPathList = Object.keys(
      currentDSL.dynamicProperties,
    ).map((path) => ({ key: path }));
    delete currentDSL.dynamicProperties;
  }
  return currentDSL;
};

const addVersionNumberMigration = (
  currentDSL: ContainerWidgetProps<WidgetProps>,
) => {
  if (currentDSL.children && currentDSL.children.length) {
    currentDSL.children = currentDSL.children.map(addVersionNumberMigration);
  }
  if (currentDSL.version === undefined) {
    currentDSL.version = 1;
  }
  return currentDSL;
};

const canvasNameConflictMigration = (
  currentDSL: ContainerWidgetProps<WidgetProps>,
  props = { counter: 1 },
): ContainerWidgetProps<WidgetProps> => {
  if (
    currentDSL.type === WidgetTypes.CANVAS_WIDGET &&
    currentDSL.widgetName.startsWith("Canvas")
  ) {
    currentDSL.widgetName = `Canvas${props.counter}`;
    // Canvases inside tabs have `name` property as well
    if (currentDSL.name) {
      currentDSL.name = currentDSL.widgetName;
    }
    props.counter++;
  }
  currentDSL.children?.forEach((c) => canvasNameConflictMigration(c, props));

  return currentDSL;
};

const renamedCanvasNameConflictMigration = (
  currentDSL: ContainerWidgetProps<WidgetProps>,
  props = { counter: 1 },
): ContainerWidgetProps<WidgetProps> => {
  // Rename all canvas widgets except for MainContainer
  if (
    currentDSL.type === WidgetTypes.CANVAS_WIDGET &&
    currentDSL.widgetName !== "MainContainer"
  ) {
    currentDSL.widgetName = `Canvas${props.counter}`;
    // Canvases inside tabs have `name` property as well
    if (currentDSL.name) {
      currentDSL.name = currentDSL.widgetName;
    }
    props.counter++;
  }
  currentDSL.children?.forEach((c) => canvasNameConflictMigration(c, props));

  return currentDSL;
};

const rteDefaultValueMigration = (
  currentDSL: ContainerWidgetProps<WidgetProps>,
): ContainerWidgetProps<WidgetProps> => {
  if (currentDSL.type === WidgetTypes.RICH_TEXT_EDITOR_WIDGET) {
    currentDSL.inputType = "html";
  }
  currentDSL.children?.forEach((children) =>
    rteDefaultValueMigration(children),
  );

  return currentDSL;
};

function migrateTabsDataUsingMigrator(
  currentDSL: ContainerWidgetProps<WidgetProps>,
) {
  if (currentDSL.type === WidgetTypes.TABS_WIDGET && currentDSL.version === 1) {
    try {
      currentDSL.type = WidgetTypes.TABS_MIGRATOR_WIDGET;
      currentDSL.version = 1;
    } catch (error) {
      Sentry.captureException({
        message: "Tabs Migration Failed",
        oldData: currentDSL.tabs,
      });
      currentDSL.tabsObj = {};
      delete currentDSL.tabs;
    }
  }
  if (currentDSL.children && currentDSL.children.length) {
    currentDSL.children = currentDSL.children.map(migrateTabsDataUsingMigrator);
  }
  return currentDSL;
}

export function migrateTabsData(currentDSL: ContainerWidgetProps<WidgetProps>) {
  if (
    [WidgetTypes.TABS_WIDGET, WidgetTypes.TABS_MIGRATOR_WIDGET].includes(
      currentDSL.type as any,
    ) &&
    currentDSL.version === 1
  ) {
    try {
      currentDSL.type = WidgetTypes.TABS_WIDGET;
      const isTabsDataBinded = isString(currentDSL.tabs);
      currentDSL.dynamicPropertyPathList =
        currentDSL.dynamicPropertyPathList || [];
      currentDSL.dynamicBindingPathList =
        currentDSL.dynamicBindingPathList || [];

      if (isTabsDataBinded) {
        const tabsString = currentDSL.tabs.replace(
          DATA_BIND_REGEX_GLOBAL,
          (word: any) => `"${word}"`,
        );
        try {
          currentDSL.tabs = JSON.parse(tabsString);
        } catch (error) {
          return migrateTabsDataUsingMigrator(currentDSL);
        }
        const dynamicPropsList = currentDSL.tabs
          .filter((each: any) => DATA_BIND_REGEX_GLOBAL.test(each.isVisible))
          .map((each: any) => {
            return { key: `tabsObj.${each.id}.isVisible` };
          });
        const dynamicBindablePropsList = currentDSL.tabs.map((each: any) => {
          return { key: `tabsObj.${each.id}.isVisible` };
        });
        currentDSL.dynamicPropertyPathList = [
          ...currentDSL.dynamicPropertyPathList,
          ...dynamicPropsList,
        ];
        currentDSL.dynamicBindingPathList = [
          ...currentDSL.dynamicBindingPathList,
          ...dynamicBindablePropsList,
        ];
      }
      currentDSL.dynamicPropertyPathList = currentDSL.dynamicPropertyPathList.filter(
        (each) => {
          return each.key !== "tabs";
        },
      );
      currentDSL.dynamicBindingPathList = currentDSL.dynamicBindingPathList.filter(
        (each) => {
          return each.key !== "tabs";
        },
      );
      currentDSL.tabsObj = currentDSL.tabs.reduce(
        (obj: any, tab: any, index: number) => {
          obj = {
            ...obj,
            [tab.id]: {
              ...tab,
              isVisible: tab.isVisible === undefined ? true : tab.isVisible,
              index,
            },
          };
          return obj;
        },
        {},
      );
      currentDSL.version = 2;
      delete currentDSL.tabs;
    } catch (error) {
      Sentry.captureException({
        message: "Tabs Migration Failed",
        oldData: currentDSL.tabs,
      });
      currentDSL.tabsObj = {};
      delete currentDSL.tabs;
    }
  }
  if (currentDSL.children && currentDSL.children.length) {
    currentDSL.children = currentDSL.children.map(migrateTabsData);
  }
  return currentDSL;
}

// A rudimentary transform function which updates the DSL based on its version.
function migrateOldChartData(currentDSL: ContainerWidgetProps<WidgetProps>) {
  if (currentDSL.type === WidgetTypes.CHART_WIDGET) {
    if (isString(currentDSL.chartData)) {
      try {
        currentDSL.chartData = JSON.parse(currentDSL.chartData);
      } catch (error) {
        Sentry.captureException({
          message: "Chart Migration Failed",
          oldData: currentDSL.chartData,
        });
        currentDSL.chartData = [];
      }
    }
  }
  if (currentDSL.children && currentDSL.children.length) {
    currentDSL.children = currentDSL.children.map(migrateOldChartData);
  }
  return currentDSL;
}

/**
 * changes chartData which we were using as array. now it will be a object
 *
 *
 * @param currentDSL
 * @returns
 */
export function migrateChartDataFromArrayToObject(
  currentDSL: ContainerWidgetProps<WidgetProps>,
) {
  currentDSL.children = currentDSL.children?.map((children: WidgetProps) => {
    if (children.type === WidgetTypes.CHART_WIDGET) {
      if (Array.isArray(children.chartData)) {
        const newChartData = {};
        const dynamicBindingPathList = children?.dynamicBindingPathList
          ? children?.dynamicBindingPathList.slice()
          : [];

        children.chartData.map((datum: any, index: number) => {
          const generatedKey = generateReactKey();
          set(newChartData, `${generatedKey}`, datum);

          if (
            Array.isArray(children.dynamicBindingPathList) &&
            children.dynamicBindingPathList?.findIndex(
              (path) => (path.key = `chartData[${index}].data`),
            ) > -1
          ) {
            const foundIndex = children.dynamicBindingPathList.findIndex(
              (path) => (path.key = `chartData[${index}].data`),
            );

            dynamicBindingPathList[foundIndex] = {
              key: `chartData.${generatedKey}.data`,
            };
          }
        });

        children.dynamicBindingPathList = dynamicBindingPathList;
        children.chartData = newChartData;
      }
    } else if (
      children.type === WidgetTypes.CONTAINER_WIDGET ||
      children.type === WidgetTypes.FORM_WIDGET ||
      children.type === WidgetTypes.CANVAS_WIDGET ||
      children.type === WidgetTypes.TABS_WIDGET
    ) {
      children = migrateChartDataFromArrayToObject(children);
    }

    return children;
  });

  return currentDSL;
}

const pixelToNumber = (pixel: string) => {
  if (pixel.includes("px")) {
    return parseInt(pixel.split("px").join(""));
  }
  return 0;
};

export const calculateDynamicHeight = (
  canvasWidgets: {
    [widgetId: string]: FlattenedWidgetProps;
  } = {},
  presentMinimumHeight = CANVAS_DEFAULT_HEIGHT_PX,
) => {
  let minimumHeight = presentMinimumHeight;
  const nextAvailableRow = nextAvailableRowInContainer(
    MAIN_CONTAINER_WIDGET_ID,
    canvasWidgets,
  );
  const screenHeight = window.innerHeight;
  const gridRowHeight = GridDefaults.DEFAULT_GRID_ROW_HEIGHT;
  const calculatedCanvasHeight = nextAvailableRow * gridRowHeight;
  // DGRH - DEFAULT_GRID_ROW_HEIGHT
  // View Mode: Header height + Page Selection Tab = 8 * DGRH (approx)
  // Edit Mode: Header height + Canvas control = 8 * DGRH (approx)
  // buffer: ~8 grid row height
  const buffer = gridRowHeight + 2 * pixelToNumber(theme.smallHeaderHeight);
  const calculatedMinHeight =
    Math.floor((screenHeight - buffer) / gridRowHeight) * gridRowHeight;
  if (
    calculatedCanvasHeight < screenHeight &&
    calculatedMinHeight !== presentMinimumHeight
  ) {
    minimumHeight = calculatedMinHeight;
  }
  return minimumHeight;
};

export const migrateInitialValues = (
  currentDSL: ContainerWidgetProps<WidgetProps>,
) => {
  currentDSL.children = currentDSL.children?.map((child: WidgetProps) => {
    if (child.type === WidgetTypes.INPUT_WIDGET) {
      child = {
        isRequired: false,
        isDisabled: false,
        resetOnSubmit: false,
        ...child,
      };
    } else if (child.type === WidgetTypes.DROP_DOWN_WIDGET) {
      child = {
        isRequired: false,
        isDisabled: false,
        ...child,
      };
    } else if (child.type === WidgetTypes.DATE_PICKER_WIDGET2) {
      child = {
        minDate: "2001-01-01 00:00",
        maxDate: "2041-12-31 23:59",
        isRequired: false,
        ...child,
      };
    } else if (child.type === WidgetTypes.SWITCH_WIDGET) {
      child = {
        isDisabled: false,
        ...child,
      };
    } else if (child.type === WidgetTypes.ICON_WIDGET) {
      child = {
        isRequired: false,
        ...child,
      };
    } else if (child.type === WidgetTypes.VIDEO_WIDGET) {
      child = {
        isRequired: false,
        isDisabled: false,
        ...child,
      };
    } else if (child.type === WidgetTypes.CHECKBOX_WIDGET) {
      child = {
        isDisabled: false,
        isRequired: false,
        ...child,
      };
    } else if (child.type === WidgetTypes.RADIO_GROUP_WIDGET) {
      child = {
        isDisabled: false,
        isRequired: false,
        ...child,
      };
    } else if (child.type === WidgetTypes.FILE_PICKER_WIDGET) {
      child = {
        isDisabled: false,
        isRequired: false,
        allowedFileTypes: [],
        ...child,
      };
    } else if (child.children && child.children.length > 0) {
      child = migrateInitialValues(child);
    }
    return child;
  });
  return currentDSL;
};

// A rudimentary transform function which updates the DSL based on its version.
// A more modular approach needs to be designed.
const transformDSL = (currentDSL: ContainerWidgetProps<WidgetProps>) => {
  if (currentDSL.version === undefined) {
    // Since this top level widget is a CANVAS_WIDGET,
    // DropTargetComponent needs to know the minimum height the canvas can take
    // See DropTargetUtils.ts
    currentDSL.minHeight = calculateDynamicHeight();

    // For the first time the DSL is created, remove one row from the total possible rows
    // to adjust for padding and margins.
    currentDSL.snapRows =
      Math.floor(currentDSL.bottomRow / DEFAULT_GRID_ROW_HEIGHT) - 1;

    // Force the width of the canvas to 1224 px
    currentDSL.rightColumn = 1224;
    // The canvas is a CANVAS_WIDGET whichdoesn't have a background or borders by default
    currentDSL.backgroundColor = "none";
    currentDSL.containerStyle = "none";
    currentDSL.type = WidgetTypes.CANVAS_WIDGET;
    currentDSL.detachFromLayout = true;
    currentDSL.canExtend = true;

    // Update version to make sure this doesn't run everytime.
    currentDSL.version = 1;
  }

  if (currentDSL.version === 1) {
    if (currentDSL.children && currentDSL.children.length > 0)
      currentDSL.children = currentDSL.children.map(updateContainers);
    currentDSL.version = 2;
  }
  if (currentDSL.version === 2) {
    currentDSL = chartDataMigration(currentDSL);
    currentDSL.version = 3;
  }
  if (currentDSL.version === 3) {
    currentDSL = mapDataMigration(currentDSL);
    currentDSL.version = 4;
  }
  if (currentDSL.version === 4) {
    currentDSL = singleChartDataMigration(currentDSL);
    currentDSL.version = 5;
  }
  if (currentDSL.version === 5) {
    currentDSL = tabsWidgetTabsPropertyMigration(currentDSL);
    currentDSL.version = 6;
  }
  if (currentDSL.version === 6) {
    currentDSL = dynamicPathListMigration(currentDSL);
    currentDSL.version = 7;
  }

  if (currentDSL.version === 7) {
    currentDSL = canvasNameConflictMigration(currentDSL);
    currentDSL.version = 8;
  }

  if (currentDSL.version === 8) {
    currentDSL = renamedCanvasNameConflictMigration(currentDSL);
    currentDSL.version = 9;
  }

  if (currentDSL.version === 9) {
    currentDSL = tableWidgetPropertyPaneMigrations(currentDSL);
    currentDSL.version = 10;
  }

  if (currentDSL.version === 10) {
    currentDSL = addVersionNumberMigration(currentDSL);
    currentDSL.version = 11;
  }

  if (currentDSL.version === 11) {
    currentDSL = migrateTablePrimaryColumnsBindings(currentDSL);
    currentDSL.version = 12;
  }

  if (currentDSL.version === 12) {
    currentDSL = migrateIncorrectDynamicBindingPathLists(currentDSL);
    currentDSL.version = 13;
  }

  if (currentDSL.version === 13) {
    currentDSL = migrateOldChartData(currentDSL);
    currentDSL.version = 14;
  }

  if (currentDSL.version === 14) {
    currentDSL = rteDefaultValueMigration(currentDSL);
    currentDSL.version = 15;
  }

  if (currentDSL.version === 15) {
    currentDSL = migrateTextStyleFromTextWidget(currentDSL);
    currentDSL.version = 16;
  }

  if (currentDSL.version === 16) {
    currentDSL = migrateChartDataFromArrayToObject(currentDSL);
    currentDSL.version = 17;
  }

  if (currentDSL.version === 17) {
    currentDSL = migrateTabsData(currentDSL);
    currentDSL.version = 18;
  }

  if (currentDSL.version === 18) {
    currentDSL = migrateInitialValues(currentDSL);
    currentDSL.version = 19;
  }

  if (currentDSL.version === 19) {
    currentDSL.snapColumns = GridDefaults.DEFAULT_GRID_COLUMNS;
    currentDSL.snapRows = getCanvasSnapRows(
      currentDSL.bottomRow,
      currentDSL.detachFromLayout || false,
    );
    currentDSL = migrateToNewLayout(currentDSL);
    currentDSL.version = 20;
  }

  if (currentDSL.version === 20) {
    currentDSL = migrateNewlyAddedTabsWidgetsMissingData(currentDSL);
    currentDSL.version = 21;
  }

  if (currentDSL.version === 21) {
    const {
      entities: { canvasWidgets },
    } = CanvasWidgetsNormalizer.normalize(currentDSL);
    currentDSL = migrateWidgetsWithoutLeftRightColumns(
      currentDSL,
      canvasWidgets,
    );
    currentDSL = migrateOverFlowingTabsWidgets(currentDSL, canvasWidgets);
    currentDSL.version = 22;
  }

  if (currentDSL.version === 22) {
    currentDSL = migrateTableWidgetParentRowSpaceProperty(currentDSL);
    currentDSL.version = 23;
  }

  if (currentDSL.version === 23) {
    currentDSL = addLogBlackListToAllListWidgetChildren(currentDSL);
    currentDSL.version = 24;
  }

  if (currentDSL.version === 24) {
    currentDSL = migrateTableWidgetHeaderVisibilityProperties(currentDSL);
    currentDSL.version = 25;
  }

  if (currentDSL.version === 25) {
    currentDSL = migrateItemsToListDataInListWidget(currentDSL);
    currentDSL.version = 26;
  }

  if (currentDSL.version === 26) {
    currentDSL = migrateDatePickerMinMaxDate(currentDSL);
    currentDSL.version = 27;
  }

  if (currentDSL.version === 27) {
    currentDSL = migrateFilterValueForDropDownWidget(currentDSL);
<<<<<<< HEAD
    currentDSL.version = 28;
  }

  if (currentDSL.version === 28) {
    currentDSL = migrateToNewMultiSelect(currentDSL);
=======
    currentDSL.version = 27;
  }
  if (currentDSL.version === 27) {
    currentDSL = migrateTablePrimaryColumnsComputedValue(currentDSL);
>>>>>>> be80609c
    currentDSL.version = LATEST_PAGE_VERSION;
  }

  return currentDSL;
};

export const migrateToNewMultiSelect = (
  currentDSL: ContainerWidgetProps<WidgetProps>,
) => {
  if (currentDSL.type === "DROP_DOWN_WIDGET") {
    if (currentDSL.selectionType === "MULTI_SELECT") {
      currentDSL.type = "MULTI_SELECT_WIDGET";
      delete currentDSL.isFilterable;
    }
    delete currentDSL.selectionType;
  }
  if (currentDSL.children && currentDSL.children.length) {
    currentDSL.children = currentDSL.children.map((child) =>
      migrateToNewMultiSelect(child),
    );
  }
  return currentDSL;
};
const migrateDatePickerMinMaxDate = (
  currentDSL: ContainerWidgetProps<WidgetProps>,
) => {
  if (
    currentDSL.type === WidgetTypes.DATE_PICKER_WIDGET2 &&
    currentDSL.version === 2
  ) {
    if (currentDSL.minDate === "2001-01-01 00:00") {
      currentDSL.minDate = "1920-12-31T18:30:00.000Z";
    }
    if (currentDSL.maxDate === "2041-12-31 23:59") {
      currentDSL.maxDate = "2121-12-31T18:29:00.000Z";
    }
  }
  if (currentDSL.children && currentDSL.children.length) {
    currentDSL.children.map(
      (eachWidgetDSL: ContainerWidgetProps<WidgetProps>) => {
        migrateDatePickerMinMaxDate(eachWidgetDSL);
      },
    );
  }
  return currentDSL;
};

const addFilterDefaultValue = (
  currentDSL: ContainerWidgetProps<WidgetProps>,
) => {
  if (currentDSL.type === WidgetTypes.DROP_DOWN_WIDGET) {
    if (!currentDSL.hasOwnProperty("isFilterable")) {
      currentDSL.isFilterable = true;
    }
  }
  return currentDSL;
};
export const migrateFilterValueForDropDownWidget = (
  currentDSL: ContainerWidgetProps<WidgetProps>,
) => {
  const newDSL = addFilterDefaultValue(currentDSL);

  newDSL.children = newDSL.children?.map((children: WidgetProps) => {
    return migrateFilterValueForDropDownWidget(children);
  });

  return newDSL;
};
export const migrateObjectFitToImageWidget = (
  dsl: ContainerWidgetProps<WidgetProps>,
) => {
  const addObjectFitProperty = (widgetProps: WidgetProps) => {
    widgetProps.objectFit = "cover";
    if (widgetProps.children && widgetProps.children.length) {
      widgetProps.children.forEach((eachWidgetProp: WidgetProps) => {
        if (widgetProps.type === "IMAGE_WIDGET") {
          addObjectFitProperty(eachWidgetProp);
        }
      });
    }
  };
  addObjectFitProperty(dsl);
  return dsl;
};

const migrateOverFlowingTabsWidgets = (
  currentDSL: ContainerWidgetProps<WidgetProps>,
  canvasWidgets: any,
) => {
  if (
    currentDSL.type === "TABS_WIDGET" &&
    currentDSL.version === 3 &&
    currentDSL.children &&
    currentDSL.children.length
  ) {
    const tabsWidgetHeight =
      (currentDSL.bottomRow - currentDSL.topRow) * currentDSL.parentRowSpace;
    const widgetHasOverflowingChildren = currentDSL.children.some((eachTab) => {
      if (eachTab.children && eachTab.children.length) {
        return eachTab.children.some((child: WidgetProps) => {
          if (canvasWidgets[child.widgetId].repositioned) {
            const tabHeight = child.bottomRow * child.parentRowSpace;
            return tabsWidgetHeight < tabHeight;
          }
          return false;
        });
      }
      return false;
    });
    if (widgetHasOverflowingChildren) {
      currentDSL.shouldScrollContents = true;
    }
  }
  if (currentDSL.children && currentDSL.children.length) {
    currentDSL.children = currentDSL.children.map((eachChild) =>
      migrateOverFlowingTabsWidgets(eachChild, canvasWidgets),
    );
  }
  return currentDSL;
};

const migrateWidgetsWithoutLeftRightColumns = (
  currentDSL: ContainerWidgetProps<WidgetProps>,
  canvasWidgets: any,
) => {
  if (
    currentDSL.widgetId !== MAIN_CONTAINER_WIDGET_ID &&
    !(
      currentDSL.hasOwnProperty("leftColumn") &&
      currentDSL.hasOwnProperty("rightColumn")
    )
  ) {
    try {
      const nextRow = nextAvailableRowInContainer(
        currentDSL.parentId || MAIN_CONTAINER_WIDGET_ID,
        omit(canvasWidgets, [currentDSL.widgetId]),
      );
      canvasWidgets[currentDSL.widgetId].repositioned = true;
      const leftColumn = 0;
      const rightColumn = WidgetConfigResponse.config[currentDSL.type].rows;
      const bottomRow = nextRow + (currentDSL.bottomRow - currentDSL.topRow);
      const topRow = nextRow;
      currentDSL = {
        ...currentDSL,
        topRow,
        bottomRow,
        rightColumn,
        leftColumn,
      };
    } catch (error) {
      Sentry.captureException({
        message: "Migrating position of widget on data loss failed",
        oldData: currentDSL,
      });
    }
  }
  if (currentDSL.children && currentDSL.children.length) {
    currentDSL.children = currentDSL.children.map((dsl) =>
      migrateWidgetsWithoutLeftRightColumns(dsl, canvasWidgets),
    );
  }
  return currentDSL;
};

const migrateNewlyAddedTabsWidgetsMissingData = (
  currentDSL: ContainerWidgetProps<WidgetProps>,
) => {
  if (currentDSL.type === WidgetTypes.TABS_WIDGET && currentDSL.version === 2) {
    try {
      if (currentDSL.children && currentDSL.children.length) {
        currentDSL.children = currentDSL.children.map((each) => {
          if (has(currentDSL, ["leftColumn", "rightColumn", "bottomRow"])) {
            return each;
          }
          return {
            ...each,
            leftColumn: 0,
            rightColumn:
              (currentDSL.rightColumn - currentDSL.leftColumn) *
              currentDSL.parentColumnSpace,
            bottomRow:
              (currentDSL.bottomRow - currentDSL.topRow) *
              currentDSL.parentRowSpace,
          };
        });
      }
      currentDSL.version = 3;
    } catch (error) {
      Sentry.captureException({
        message: "Tabs Migration to add missing fields Failed",
        oldData: currentDSL.children,
      });
    }
  }
  if (currentDSL.children && currentDSL.children.length) {
    currentDSL.children = currentDSL.children.map(
      migrateNewlyAddedTabsWidgetsMissingData,
    );
  }
  return currentDSL;
};

export const migrateToNewLayout = (dsl: ContainerWidgetProps<WidgetProps>) => {
  const scaleWidget = (widgetProps: WidgetProps) => {
    widgetProps.bottomRow *= GRID_DENSITY_MIGRATION_V1;
    widgetProps.topRow *= GRID_DENSITY_MIGRATION_V1;
    widgetProps.leftColumn *= GRID_DENSITY_MIGRATION_V1;
    widgetProps.rightColumn *= GRID_DENSITY_MIGRATION_V1;
    if (widgetProps.children && widgetProps.children.length) {
      widgetProps.children.forEach((eachWidgetProp: WidgetProps) => {
        scaleWidget(eachWidgetProp);
      });
    }
  };
  scaleWidget(dsl);
  return dsl;
};

export const checkIfMigrationIsNeeded = (
  fetchPageResponse?: FetchPageResponse,
) => {
  const currentDSL = fetchPageResponse?.data.layouts[0].dsl || defaultDSL;
  return currentDSL.version !== LATEST_PAGE_VERSION;
};

export const extractCurrentDSL = (
  fetchPageResponse?: FetchPageResponse,
): ContainerWidgetProps<WidgetProps> => {
  const currentDSL = fetchPageResponse?.data.layouts[0].dsl || defaultDSL;
  return transformDSL(currentDSL);
};

export const getDropZoneOffsets = (
  colWidth: number,
  rowHeight: number,
  dragOffset: XYCoord,
  parentOffset: XYCoord,
) => {
  // Calculate actual drop position by snapping based on x, y and grid cell size
  return snapToGrid(
    colWidth,
    rowHeight,
    dragOffset.x - parentOffset.x,
    dragOffset.y - parentOffset.y,
  );
};

export const areIntersecting = (r1: Rect, r2: Rect) => {
  return !(
    r2.left >= r1.right ||
    r2.right <= r1.left ||
    r2.top >= r1.bottom ||
    r2.bottom <= r1.top
  );
};

export const isDropZoneOccupied = (
  offset: Rect,
  widgetId: string,
  occupied?: OccupiedSpace[],
) => {
  if (occupied) {
    occupied = occupied.filter((widgetDetails) => {
      return (
        widgetDetails.id !== widgetId && widgetDetails.parentId !== widgetId
      );
    });
    for (let i = 0; i < occupied.length; i++) {
      if (areIntersecting(occupied[i], offset)) {
        return true;
      }
    }
    return false;
  }
  return false;
};

export const isWidgetOverflowingParentBounds = (
  parentRowCols: { rows?: number; cols?: number },
  offset: Rect,
): boolean => {
  return (
    offset.right < 0 ||
    offset.top < 0 ||
    (parentRowCols.cols || GridDefaults.DEFAULT_GRID_COLUMNS) < offset.right ||
    (parentRowCols.rows || 0) < offset.bottom
  );
};

export const noCollision = (
  clientOffset: XYCoord,
  colWidth: number,
  rowHeight: number,
  widget: WidgetProps & Partial<WidgetConfigProps>,
  dropTargetOffset: XYCoord,
  occupiedSpaces?: OccupiedSpace[],
  rows?: number,
  cols?: number,
): boolean => {
  if (clientOffset && dropTargetOffset && widget) {
    if (widget.detachFromLayout) {
      return true;
    }
    const [left, top] = getDropZoneOffsets(
      colWidth,
      rowHeight,
      clientOffset as XYCoord,
      dropTargetOffset,
    );
    if (left < 0 || top < 0) {
      return false;
    }
    const widgetWidth = widget.columns
      ? widget.columns
      : widget.rightColumn - widget.leftColumn;
    const widgetHeight = widget.rows
      ? widget.rows
      : widget.bottomRow - widget.topRow;
    const currentOffset = {
      left,
      right: left + widgetWidth,
      top,
      bottom: top + widgetHeight,
    };
    return (
      !isDropZoneOccupied(currentOffset, widget.widgetId, occupiedSpaces) &&
      !isWidgetOverflowingParentBounds({ rows, cols }, currentOffset)
    );
  }
  return false;
};

export const currentDropRow = (
  dropTargetRowSpace: number,
  dropTargetVerticalOffset: number,
  draggableItemVerticalOffset: number,
  widget: WidgetProps & Partial<WidgetConfigProps>,
) => {
  const widgetHeight = widget.rows
    ? widget.rows
    : widget.bottomRow - widget.topRow;
  const top = Math.round(
    (draggableItemVerticalOffset - dropTargetVerticalOffset) /
      dropTargetRowSpace,
  );
  const currentBottomOffset = top + widgetHeight;
  return currentBottomOffset;
};

export const widgetOperationParams = (
  widget: WidgetProps & Partial<WidgetConfigProps>,
  widgetOffset: XYCoord,
  parentOffset: XYCoord,
  parentColumnSpace: number,
  parentRowSpace: number,
  parentWidgetId: string, // parentWidget
): WidgetOperationParams => {
  const [leftColumn, topRow] = getDropZoneOffsets(
    parentColumnSpace,
    parentRowSpace,
    widgetOffset,
    parentOffset,
  );
  // If this is an existing widget, we'll have the widgetId
  // Therefore, this is a move operation on drop of the widget
  if (widget.widgetName) {
    return {
      operation: WidgetOperations.MOVE,
      widgetId: widget.widgetId,
      payload: {
        leftColumn,
        topRow,
        parentId: widget.parentId,
        newParentId: parentWidgetId,
      },
    };
    // If this is not an existing widget, we'll not have the widgetId
    // Therefore, this is an operation to add child to this container
  }
  const widgetDimensions = {
    columns: widget.columns,
    rows: widget.rows,
  };

  return {
    operation: WidgetOperations.ADD_CHILD,
    widgetId: parentWidgetId,
    payload: {
      type: widget.type,
      leftColumn,
      topRow,
      ...widgetDimensions,
      parentRowSpace,
      parentColumnSpace,
      newWidgetId: widget.widgetId,
    },
  };
};

export const updateWidgetPosition = (
  widget: WidgetProps,
  leftColumn: number,
  topRow: number,
) => {
  const newPositions = {
    leftColumn,
    topRow,
    rightColumn: leftColumn + (widget.rightColumn - widget.leftColumn),
    bottomRow: topRow + (widget.bottomRow - widget.topRow),
  };

  return {
    ...newPositions,
  };
};

export const getCanvasSnapRows = (
  bottomRow: number,
  canExtend: boolean,
): number => {
  const totalRows = Math.floor(
    bottomRow / GridDefaults.DEFAULT_GRID_ROW_HEIGHT,
  );

  // Canvas Widgets do not need to accomodate for widget and container padding.
  // Only when they're extensible
  if (canExtend) {
    return totalRows;
  }
  // When Canvas widgets are not extensible
  return totalRows - 1;
};

export const getSnapColumns = (): number => {
  return GridDefaults.DEFAULT_GRID_COLUMNS;
};

export const generateWidgetProps = (
  parent: FlattenedWidgetProps,
  type: WidgetType,
  leftColumn: number,
  topRow: number,
  parentRowSpace: number,
  parentColumnSpace: number,
  widgetName: string,
  widgetConfig: {
    widgetId: string;
    renderMode: RenderMode;
  } & Partial<WidgetProps>,
  version: number,
): ContainerWidgetProps<WidgetProps> => {
  if (parent) {
    const sizes = {
      leftColumn,
      rightColumn: leftColumn + widgetConfig.columns,
      topRow,
      bottomRow: topRow + widgetConfig.rows,
    };

    const others = {};
    const props: ContainerWidgetProps<WidgetProps> = {
      isVisible: WidgetTypes.MODAL_WIDGET === type ? undefined : true,
      ...widgetConfig,
      type,
      widgetName,
      isLoading: false,
      parentColumnSpace,
      parentRowSpace,
      ...sizes,
      ...others,
      parentId: parent.widgetId,
      version,
    };
    delete props.rows;
    delete props.columns;
    return props;
  } else {
    if (parent) {
      throw Error("Failed to create widget: Parent's size cannot be calculate");
    } else throw Error("Failed to create widget: Parent was not provided ");
  }
};

/**
 * adds logBlackList key for all list widget children
 *
 * @param currentDSL
 * @returns
 */
const addLogBlackListToAllListWidgetChildren = (
  currentDSL: ContainerWidgetProps<WidgetProps>,
) => {
  currentDSL.children = currentDSL.children?.map((children: WidgetProps) => {
    if (children.type === WidgetTypes.LIST_WIDGET) {
      const widgets = get(
        children,
        "children.0.children.0.children.0.children",
      );

      widgets.map((widget: any, index: number) => {
        const logBlackList: { [key: string]: boolean } = {};

        Object.keys(widget).map((key) => {
          logBlackList[key] = true;
        });
        if (!widget.logBlackList) {
          set(
            children,
            `children.0.children.0.children.0.children.${index}.logBlackList`,
            logBlackList,
          );
        }
      });
    }

    return children;
  });

  return currentDSL;
};

/**
 * changes items -> listData
 *
 * @param currentDSL
 * @returns
 */
const migrateItemsToListDataInListWidget = (
  currentDSL: ContainerWidgetProps<WidgetProps>,
) => {
  if (currentDSL.type === WidgetTypes.LIST_WIDGET) {
    currentDSL = renameKeyInObject(currentDSL, "items", "listData");

    currentDSL.dynamicBindingPathList = currentDSL.dynamicBindingPathList?.map(
      (path: { key: string }) => {
        if (path.key === "items") {
          return { key: "listData" };
        }

        return path;
      },
    );

    currentDSL.dynamicBindingPathList?.map((path: { key: string }) => {
      if (
        get(currentDSL, path.key) &&
        path.key !== "items" &&
        path.key !== "listData" &&
        isString(get(currentDSL, path.key))
      ) {
        set(
          currentDSL,
          path.key,
          get(currentDSL, path.key, "").replace("items", "listData"),
        );
      }
    });

    Object.keys(currentDSL.template).map((widgetName) => {
      const currentWidget = currentDSL.template[widgetName];

      currentWidget.dynamicBindingPathList?.map((path: { key: string }) => {
        set(
          currentWidget,
          path.key,
          get(currentWidget, path.key).replace("items", "listData"),
        );
      });
    });
  }

  if (currentDSL.children && currentDSL.children.length > 0) {
    currentDSL.children = currentDSL.children.map(
      migrateItemsToListDataInListWidget,
    );
  }
  return currentDSL;
};<|MERGE_RESOLUTION|>--- conflicted
+++ resolved
@@ -796,19 +796,17 @@
 
   if (currentDSL.version === 27) {
     currentDSL = migrateFilterValueForDropDownWidget(currentDSL);
-<<<<<<< HEAD
+    currentDSL.version = 28;
+  }
+
+  if (currentDSL.version === 27) {
+    currentDSL = migrateTablePrimaryColumnsComputedValue(currentDSL);
     currentDSL.version = 28;
   }
 
   if (currentDSL.version === 28) {
     currentDSL = migrateToNewMultiSelect(currentDSL);
-=======
-    currentDSL.version = 27;
-  }
-  if (currentDSL.version === 27) {
-    currentDSL = migrateTablePrimaryColumnsComputedValue(currentDSL);
->>>>>>> be80609c
-    currentDSL.version = LATEST_PAGE_VERSION;
+    currentDSL.version = 29;
   }
 
   return currentDSL;
