--- conflicted
+++ resolved
@@ -790,13 +790,10 @@
   }
   if (currentDSL.version === 26) {
     currentDSL = migrateFilterValueForDropDownWidget(currentDSL);
-<<<<<<< HEAD
     currentDSL.version = 27;
   }
   if (currentDSL.version === 27) {
     currentDSL = migrateTablePrimaryColumnsComputedValue(currentDSL);
-=======
->>>>>>> 718c2572
     currentDSL.version = LATEST_PAGE_VERSION;
   }
 
