import { FetchPageResponse } from "api/PageApi";
import { CANVAS_DEFAULT_HEIGHT_PX } from "constants/AppConstants";
import { XYCoord } from "react-dnd";
import { ContainerWidgetProps } from "widgets/ContainerWidget";
import { WidgetConfigProps } from "reducers/entityReducers/widgetConfigReducer";
import {
  WidgetOperation,
  WidgetOperations,
  WidgetProps,
} from "widgets/BaseWidget";
import {
  GridDefaults,
  LATEST_PAGE_VERSION,
  MAIN_CONTAINER_WIDGET_ID,
  RenderMode,
  WidgetType,
  WidgetTypes,
} from "constants/WidgetConstants";
import { renameKeyInObject, snapToGrid } from "./helpers";
import { OccupiedSpace } from "constants/editorConstants";
import defaultTemplate from "templates/default";
import { generateReactKey } from "./generators";
import { ChartDataPoint } from "widgets/ChartWidget";
import { FlattenedWidgetProps } from "reducers/entityReducers/canvasWidgetsReducer";
import { get, has, isString, omit, set } from "lodash";
import log from "loglevel";
import {
  migrateTablePrimaryColumnsBindings,
  tableWidgetPropertyPaneMigrations,
  migrateTableWidgetParentRowSpaceProperty,
  migrateTableWidgetHeaderVisibilityProperties,
  migrateTablePrimaryColumnsComputedValue,
} from "utils/migrations/TableWidget";
import { formWidgetButtonWidgetMigrations } from "utils/migrations/FormWidget";
import { migrateIncorrectDynamicBindingPathLists } from "utils/migrations/IncorrectDynamicBindingPathLists";
import * as Sentry from "@sentry/react";
import { migrateTextStyleFromTextWidget } from "./migrations/TextWidgetReplaceTextStyle";
import { nextAvailableRowInContainer } from "entities/Widget/utils";
import { DATA_BIND_REGEX_GLOBAL } from "constants/BindingsConstants";
import WidgetConfigResponse, {
  GRID_DENSITY_MIGRATION_V1,
} from "mockResponses/WidgetConfigResponse";
import CanvasWidgetsNormalizer from "normalizers/CanvasWidgetsNormalizer";
import { theme } from "../../src/constants/DefaultTheme";

export type WidgetOperationParams = {
  operation: WidgetOperation;
  widgetId: string;
  payload: any;
};

const { DEFAULT_GRID_ROW_HEIGHT } = GridDefaults;
type Rect = {
  top: number;
  left: number;
  right: number;
  bottom: number;
};

const defaultDSL = defaultTemplate;

const updateContainers = (dsl: ContainerWidgetProps<WidgetProps>) => {
  if (
    dsl.type === WidgetTypes.CONTAINER_WIDGET ||
    dsl.type === WidgetTypes.FORM_WIDGET
  ) {
    if (
      !(
        dsl.children &&
        dsl.children.length > 0 &&
        (dsl.children[0].type === WidgetTypes.CANVAS_WIDGET ||
          dsl.children[0].type === WidgetTypes.FORM_WIDGET)
      )
    ) {
      const canvas = {
        ...dsl,
        backgroundColor: "transparent",
        type: WidgetTypes.CANVAS_WIDGET,
        detachFromLayout: true,
        topRow: 0,
        leftColumn: 0,
        rightColumn: dsl.parentColumnSpace * (dsl.rightColumn - dsl.leftColumn),
        bottomRow: dsl.parentRowSpace * (dsl.bottomRow - dsl.topRow),
        widgetName: generateReactKey(),
        widgetId: generateReactKey(),
        parentRowSpace: 1,
        parentColumnSpace: 1,
        containerStyle: "none",
        canExtend: false,
        isVisible: true,
      };
      // eslint-disable-next-line @typescript-eslint/ban-ts-comment
      // @ts-ignore
      delete canvas.dynamicBindings;
      // eslint-disable-next-line @typescript-eslint/ban-ts-comment
      // @ts-ignore
      delete canvas.dynamicProperties;
      if (canvas.children && canvas.children.length > 0)
        canvas.children = canvas.children.map(updateContainers);
      dsl.children = [{ ...canvas }];
    }
  }
  return dsl;
};

//transform chart data, from old chart widget to new chart widget
//updatd chart widget has support for multiple series
const chartDataMigration = (currentDSL: ContainerWidgetProps<WidgetProps>) => {
  currentDSL.children = currentDSL.children?.map((children: WidgetProps) => {
    if (
      children.type === WidgetTypes.CHART_WIDGET &&
      children.chartData &&
      children.chartData.length &&
      !Array.isArray(children.chartData[0])
    ) {
      children.chartData = [{ data: children.chartData as ChartDataPoint[] }];
    } else if (
      children.type === WidgetTypes.CONTAINER_WIDGET ||
      children.type === WidgetTypes.FORM_WIDGET ||
      children.type === WidgetTypes.CANVAS_WIDGET ||
      children.type === WidgetTypes.TABS_WIDGET
    ) {
      children = chartDataMigration(children);
    }
    return children;
  });
  return currentDSL;
};

const singleChartDataMigration = (
  currentDSL: ContainerWidgetProps<WidgetProps>,
) => {
  currentDSL.children = currentDSL.children?.map((child) => {
    if (child.type === WidgetTypes.CHART_WIDGET) {
      // Check if chart widget has the deprecated singleChartData property
      if (child.hasOwnProperty("singleChartData")) {
        // This is to make sure that the format of the chartData is accurate
        if (
          Array.isArray(child.singleChartData) &&
          !child.singleChartData[0].hasOwnProperty("seriesName")
        ) {
          child.singleChartData = {
            seriesName: "Series 1",
            data: child.singleChartData || [],
          };
        }
        //TODO: other possibilities?
        child.chartData = JSON.stringify([...child.singleChartData]);
        delete child.singleChartData;
      }
    }
    if (child.children && child.children.length > 0) {
      child = singleChartDataMigration(child);
    }
    return child;
  });

  return currentDSL;
};

const mapDataMigration = (currentDSL: ContainerWidgetProps<WidgetProps>) => {
  currentDSL.children = currentDSL.children?.map((children: WidgetProps) => {
    if (children.type === WidgetTypes.MAP_WIDGET) {
      if (children.markers) {
        children.markers = children.markers.map(
          (marker: { lat: any; lng: any; long: any; title: any }) => {
            return {
              lat: marker.lat,
              long: marker.lng || marker.long,
              title: marker.title,
            };
          },
        );
      }
      if (children.defaultMarkers) {
        const defaultMarkers = JSON.parse(children.defaultMarkers);
        children.defaultMarkers = defaultMarkers.map(
          (marker: {
            lat: number;
            lng: number;
            long: number;
            title: string;
          }) => {
            return {
              lat: marker.lat,
              long: marker.lng || marker.long,
              title: marker.title,
            };
          },
        );
      }
      if (children.selectedMarker) {
        children.selectedMarker = {
          lat: children.selectedMarker.lat,
          long: children.selectedMarker.lng || children.selectedMarker.long,
          title: children.selectedMarker.title,
        };
      }
      if (children.mapCenter) {
        children.mapCenter = {
          lat: children.mapCenter.lat,
          long: children.mapCenter.lng || children.mapCenter.long,
          title: children.mapCenter.title,
        };
      }
      if (children.center) {
        children.center = {
          lat: children.center.lat,
          long: children.center.lng || children.center.long,
          title: children.center.title,
        };
      }
    } else if (children.children && children.children.length > 0) {
      children = mapDataMigration(children);
    }
    return children;
  });
  return currentDSL;
};

const tabsWidgetTabsPropertyMigration = (
  currentDSL: ContainerWidgetProps<WidgetProps>,
) => {
  currentDSL.children = currentDSL.children
    ?.filter(Boolean)
    .map((child: WidgetProps) => {
      if (child.type === WidgetTypes.TABS_WIDGET) {
        try {
          const tabs = isString(child.tabs)
            ? JSON.parse(child.tabs)
            : child.tabs;
          const newTabs = tabs.map((tab: any) => {
            const childForTab = child.children
              ?.filter(Boolean)
              .find((tabChild: WidgetProps) => tabChild.tabId === tab.id);
            if (childForTab) {
              tab.widgetId = childForTab.widgetId;
            }
            return tab;
          });
          child.tabs = JSON.stringify(newTabs);
        } catch (migrationError) {
          log.debug({ migrationError });
        }
      }
      if (child.children && child.children.length) {
        child = tabsWidgetTabsPropertyMigration(child);
      }
      return child;
    });
  return currentDSL;
};

const dynamicPathListMigration = (
  currentDSL: ContainerWidgetProps<WidgetProps>,
) => {
  if (currentDSL.children && currentDSL.children.length) {
    currentDSL.children = currentDSL.children.map(dynamicPathListMigration);
  }
  if (currentDSL.dynamicBindings) {
    currentDSL.dynamicBindingPathList = Object.keys(
      currentDSL.dynamicBindings,
    ).map((path) => ({ key: path }));
    delete currentDSL.dynamicBindings;
  }
  if (currentDSL.dynamicTriggers) {
    currentDSL.dynamicTriggerPathList = Object.keys(
      currentDSL.dynamicTriggers,
    ).map((path) => ({ key: path }));
    delete currentDSL.dynamicTriggers;
  }
  if (currentDSL.dynamicProperties) {
    currentDSL.dynamicPropertyPathList = Object.keys(
      currentDSL.dynamicProperties,
    ).map((path) => ({ key: path }));
    delete currentDSL.dynamicProperties;
  }
  return currentDSL;
};

const addVersionNumberMigration = (
  currentDSL: ContainerWidgetProps<WidgetProps>,
) => {
  if (currentDSL.children && currentDSL.children.length) {
    currentDSL.children = currentDSL.children.map(addVersionNumberMigration);
  }
  if (currentDSL.version === undefined) {
    currentDSL.version = 1;
  }
  return currentDSL;
};

const canvasNameConflictMigration = (
  currentDSL: ContainerWidgetProps<WidgetProps>,
  props = { counter: 1 },
): ContainerWidgetProps<WidgetProps> => {
  if (
    currentDSL.type === WidgetTypes.CANVAS_WIDGET &&
    currentDSL.widgetName.startsWith("Canvas")
  ) {
    currentDSL.widgetName = `Canvas${props.counter}`;
    // Canvases inside tabs have `name` property as well
    if (currentDSL.name) {
      currentDSL.name = currentDSL.widgetName;
    }
    props.counter++;
  }
  currentDSL.children?.forEach((c) => canvasNameConflictMigration(c, props));

  return currentDSL;
};

const renamedCanvasNameConflictMigration = (
  currentDSL: ContainerWidgetProps<WidgetProps>,
  props = { counter: 1 },
): ContainerWidgetProps<WidgetProps> => {
  // Rename all canvas widgets except for MainContainer
  if (
    currentDSL.type === WidgetTypes.CANVAS_WIDGET &&
    currentDSL.widgetName !== "MainContainer"
  ) {
    currentDSL.widgetName = `Canvas${props.counter}`;
    // Canvases inside tabs have `name` property as well
    if (currentDSL.name) {
      currentDSL.name = currentDSL.widgetName;
    }
    props.counter++;
  }
  currentDSL.children?.forEach((c) => canvasNameConflictMigration(c, props));

  return currentDSL;
};

const rteDefaultValueMigration = (
  currentDSL: ContainerWidgetProps<WidgetProps>,
): ContainerWidgetProps<WidgetProps> => {
  if (currentDSL.type === WidgetTypes.RICH_TEXT_EDITOR_WIDGET) {
    currentDSL.inputType = "html";
  }
  currentDSL.children?.forEach((children) =>
    rteDefaultValueMigration(children),
  );

  return currentDSL;
};

function migrateTabsDataUsingMigrator(
  currentDSL: ContainerWidgetProps<WidgetProps>,
) {
  if (currentDSL.type === WidgetTypes.TABS_WIDGET && currentDSL.version === 1) {
    try {
      currentDSL.type = WidgetTypes.TABS_MIGRATOR_WIDGET;
      currentDSL.version = 1;
    } catch (error) {
      Sentry.captureException({
        message: "Tabs Migration Failed",
        oldData: currentDSL.tabs,
      });
      currentDSL.tabsObj = {};
      delete currentDSL.tabs;
    }
  }
  if (currentDSL.children && currentDSL.children.length) {
    currentDSL.children = currentDSL.children.map(migrateTabsDataUsingMigrator);
  }
  return currentDSL;
}

export function migrateTabsData(currentDSL: ContainerWidgetProps<WidgetProps>) {
  if (
    [WidgetTypes.TABS_WIDGET, WidgetTypes.TABS_MIGRATOR_WIDGET].includes(
      currentDSL.type as any,
    ) &&
    currentDSL.version === 1
  ) {
    try {
      currentDSL.type = WidgetTypes.TABS_WIDGET;
      const isTabsDataBinded = isString(currentDSL.tabs);
      currentDSL.dynamicPropertyPathList =
        currentDSL.dynamicPropertyPathList || [];
      currentDSL.dynamicBindingPathList =
        currentDSL.dynamicBindingPathList || [];

      if (isTabsDataBinded) {
        const tabsString = currentDSL.tabs.replace(
          DATA_BIND_REGEX_GLOBAL,
          (word: any) => `"${word}"`,
        );
        try {
          currentDSL.tabs = JSON.parse(tabsString);
        } catch (error) {
          return migrateTabsDataUsingMigrator(currentDSL);
        }
        const dynamicPropsList = currentDSL.tabs
          .filter((each: any) => DATA_BIND_REGEX_GLOBAL.test(each.isVisible))
          .map((each: any) => {
            return { key: `tabsObj.${each.id}.isVisible` };
          });
        const dynamicBindablePropsList = currentDSL.tabs.map((each: any) => {
          return { key: `tabsObj.${each.id}.isVisible` };
        });
        currentDSL.dynamicPropertyPathList = [
          ...currentDSL.dynamicPropertyPathList,
          ...dynamicPropsList,
        ];
        currentDSL.dynamicBindingPathList = [
          ...currentDSL.dynamicBindingPathList,
          ...dynamicBindablePropsList,
        ];
      }
      currentDSL.dynamicPropertyPathList = currentDSL.dynamicPropertyPathList.filter(
        (each) => {
          return each.key !== "tabs";
        },
      );
      currentDSL.dynamicBindingPathList = currentDSL.dynamicBindingPathList.filter(
        (each) => {
          return each.key !== "tabs";
        },
      );
      currentDSL.tabsObj = currentDSL.tabs.reduce(
        (obj: any, tab: any, index: number) => {
          obj = {
            ...obj,
            [tab.id]: {
              ...tab,
              isVisible: tab.isVisible === undefined ? true : tab.isVisible,
              index,
            },
          };
          return obj;
        },
        {},
      );
      currentDSL.version = 2;
      delete currentDSL.tabs;
    } catch (error) {
      Sentry.captureException({
        message: "Tabs Migration Failed",
        oldData: currentDSL.tabs,
      });
      currentDSL.tabsObj = {};
      delete currentDSL.tabs;
    }
  }
  if (currentDSL.children && currentDSL.children.length) {
    currentDSL.children = currentDSL.children.map(migrateTabsData);
  }
  return currentDSL;
}

// A rudimentary transform function which updates the DSL based on its version.
function migrateOldChartData(currentDSL: ContainerWidgetProps<WidgetProps>) {
  if (currentDSL.type === WidgetTypes.CHART_WIDGET) {
    if (isString(currentDSL.chartData)) {
      try {
        currentDSL.chartData = JSON.parse(currentDSL.chartData);
      } catch (error) {
        Sentry.captureException({
          message: "Chart Migration Failed",
          oldData: currentDSL.chartData,
        });
        currentDSL.chartData = [];
      }
    }
  }
  if (currentDSL.children && currentDSL.children.length) {
    currentDSL.children = currentDSL.children.map(migrateOldChartData);
  }
  return currentDSL;
}

/**
 * changes chartData which we were using as array. now it will be a object
 *
 *
 * @param currentDSL
 * @returns
 */
export function migrateChartDataFromArrayToObject(
  currentDSL: ContainerWidgetProps<WidgetProps>,
) {
  currentDSL.children = currentDSL.children?.map((children: WidgetProps) => {
    if (children.type === WidgetTypes.CHART_WIDGET) {
      if (Array.isArray(children.chartData)) {
        const newChartData = {};
        const dynamicBindingPathList = children?.dynamicBindingPathList
          ? children?.dynamicBindingPathList.slice()
          : [];

        children.chartData.map((datum: any, index: number) => {
          const generatedKey = generateReactKey();
          set(newChartData, `${generatedKey}`, datum);

          if (
            Array.isArray(children.dynamicBindingPathList) &&
            children.dynamicBindingPathList?.findIndex(
              (path) => (path.key = `chartData[${index}].data`),
            ) > -1
          ) {
            const foundIndex = children.dynamicBindingPathList.findIndex(
              (path) => (path.key = `chartData[${index}].data`),
            );

            dynamicBindingPathList[foundIndex] = {
              key: `chartData.${generatedKey}.data`,
            };
          }
        });

        children.dynamicBindingPathList = dynamicBindingPathList;
        children.chartData = newChartData;
      }
    } else if (
      children.type === WidgetTypes.CONTAINER_WIDGET ||
      children.type === WidgetTypes.FORM_WIDGET ||
      children.type === WidgetTypes.CANVAS_WIDGET ||
      children.type === WidgetTypes.TABS_WIDGET
    ) {
      children = migrateChartDataFromArrayToObject(children);
    }

    return children;
  });

  return currentDSL;
}

const pixelToNumber = (pixel: string) => {
  if (pixel.includes("px")) {
    return parseInt(pixel.split("px").join(""));
  }
  return 0;
};

export const calculateDynamicHeight = (
  canvasWidgets: {
    [widgetId: string]: FlattenedWidgetProps;
  } = {},
  presentMinimumHeight = CANVAS_DEFAULT_HEIGHT_PX,
) => {
  let minimumHeight = presentMinimumHeight;
  const nextAvailableRow = nextAvailableRowInContainer(
    MAIN_CONTAINER_WIDGET_ID,
    canvasWidgets,
  );
  const screenHeight = window.innerHeight;
  const gridRowHeight = GridDefaults.DEFAULT_GRID_ROW_HEIGHT;
  const calculatedCanvasHeight = nextAvailableRow * gridRowHeight;
  // DGRH - DEFAULT_GRID_ROW_HEIGHT
  // View Mode: Header height + Page Selection Tab = 8 * DGRH (approx)
  // Edit Mode: Header height + Canvas control = 8 * DGRH (approx)
  // buffer: ~8 grid row height
  const buffer = gridRowHeight + 2 * pixelToNumber(theme.smallHeaderHeight);
  const calculatedMinHeight =
    Math.floor((screenHeight - buffer) / gridRowHeight) * gridRowHeight;
  if (
    calculatedCanvasHeight < screenHeight &&
    calculatedMinHeight !== presentMinimumHeight
  ) {
    minimumHeight = calculatedMinHeight;
  }
  return minimumHeight;
};

export const migrateInitialValues = (
  currentDSL: ContainerWidgetProps<WidgetProps>,
) => {
  currentDSL.children = currentDSL.children?.map((child: WidgetProps) => {
    if (child.type === WidgetTypes.INPUT_WIDGET) {
      child = {
        isRequired: false,
        isDisabled: false,
        resetOnSubmit: false,
        ...child,
      };
    } else if (child.type === WidgetTypes.DROP_DOWN_WIDGET) {
      child = {
        isRequired: false,
        isDisabled: false,
        ...child,
      };
    } else if (child.type === WidgetTypes.DATE_PICKER_WIDGET2) {
      child = {
        minDate: "2001-01-01 00:00",
        maxDate: "2041-12-31 23:59",
        isRequired: false,
        ...child,
      };
    } else if (child.type === WidgetTypes.SWITCH_WIDGET) {
      child = {
        isDisabled: false,
        ...child,
      };
    } else if (child.type === WidgetTypes.ICON_WIDGET) {
      child = {
        isRequired: false,
        ...child,
      };
    } else if (child.type === WidgetTypes.VIDEO_WIDGET) {
      child = {
        isRequired: false,
        isDisabled: false,
        ...child,
      };
    } else if (child.type === WidgetTypes.CHECKBOX_WIDGET) {
      child = {
        isDisabled: false,
        isRequired: false,
        ...child,
      };
    } else if (child.type === WidgetTypes.RADIO_GROUP_WIDGET) {
      child = {
        isDisabled: false,
        isRequired: false,
        ...child,
      };
    } else if (child.type === WidgetTypes.FILE_PICKER_WIDGET) {
      child = {
        isDisabled: false,
        isRequired: false,
        allowedFileTypes: [],
        ...child,
      };
    } else if (child.children && child.children.length > 0) {
      child = migrateInitialValues(child);
    }
    return child;
  });
  return currentDSL;
};

// A rudimentary transform function which updates the DSL based on its version.
// A more modular approach needs to be designed.
const transformDSL = (currentDSL: ContainerWidgetProps<WidgetProps>) => {
  if (currentDSL.version === undefined) {
    // Since this top level widget is a CANVAS_WIDGET,
    // DropTargetComponent needs to know the minimum height the canvas can take
    // See DropTargetUtils.ts
    currentDSL.minHeight = calculateDynamicHeight();

    // For the first time the DSL is created, remove one row from the total possible rows
    // to adjust for padding and margins.
    currentDSL.snapRows =
      Math.floor(currentDSL.bottomRow / DEFAULT_GRID_ROW_HEIGHT) - 1;

    // Force the width of the canvas to 1224 px
    currentDSL.rightColumn = 1224;
    // The canvas is a CANVAS_WIDGET whichdoesn't have a background or borders by default
    currentDSL.backgroundColor = "none";
    currentDSL.containerStyle = "none";
    currentDSL.type = WidgetTypes.CANVAS_WIDGET;
    currentDSL.detachFromLayout = true;
    currentDSL.canExtend = true;

    // Update version to make sure this doesn't run everytime.
    currentDSL.version = 1;
  }

  if (currentDSL.version === 1) {
    if (currentDSL.children && currentDSL.children.length > 0)
      currentDSL.children = currentDSL.children.map(updateContainers);
    currentDSL.version = 2;
  }
  if (currentDSL.version === 2) {
    currentDSL = chartDataMigration(currentDSL);
    currentDSL.version = 3;
  }
  if (currentDSL.version === 3) {
    currentDSL = mapDataMigration(currentDSL);
    currentDSL.version = 4;
  }
  if (currentDSL.version === 4) {
    currentDSL = singleChartDataMigration(currentDSL);
    currentDSL.version = 5;
  }
  if (currentDSL.version === 5) {
    currentDSL = tabsWidgetTabsPropertyMigration(currentDSL);
    currentDSL.version = 6;
  }
  if (currentDSL.version === 6) {
    currentDSL = dynamicPathListMigration(currentDSL);
    currentDSL.version = 7;
  }

  if (currentDSL.version === 7) {
    currentDSL = canvasNameConflictMigration(currentDSL);
    currentDSL.version = 8;
  }

  if (currentDSL.version === 8) {
    currentDSL = renamedCanvasNameConflictMigration(currentDSL);
    currentDSL.version = 9;
  }

  if (currentDSL.version === 9) {
    currentDSL = tableWidgetPropertyPaneMigrations(currentDSL);
    currentDSL.version = 10;
  }

  if (currentDSL.version === 10) {
    currentDSL = addVersionNumberMigration(currentDSL);
    currentDSL.version = 11;
  }

  if (currentDSL.version === 11) {
    currentDSL = migrateTablePrimaryColumnsBindings(currentDSL);
    currentDSL.version = 12;
  }

  if (currentDSL.version === 12) {
    currentDSL = migrateIncorrectDynamicBindingPathLists(currentDSL);
    currentDSL.version = 13;
  }

  if (currentDSL.version === 13) {
    currentDSL = migrateOldChartData(currentDSL);
    currentDSL.version = 14;
  }

  if (currentDSL.version === 14) {
    currentDSL = rteDefaultValueMigration(currentDSL);
    currentDSL.version = 15;
  }

  if (currentDSL.version === 15) {
    currentDSL = migrateTextStyleFromTextWidget(currentDSL);
    currentDSL.version = 16;
  }

  if (currentDSL.version === 16) {
    currentDSL = migrateChartDataFromArrayToObject(currentDSL);
    currentDSL.version = 17;
  }

  if (currentDSL.version === 17) {
    currentDSL = migrateTabsData(currentDSL);
    currentDSL.version = 18;
  }

  if (currentDSL.version === 18) {
    currentDSL = migrateInitialValues(currentDSL);
    currentDSL.version = 19;
  }

  if (currentDSL.version === 19) {
    currentDSL.snapColumns = GridDefaults.DEFAULT_GRID_COLUMNS;
    currentDSL.snapRows = getCanvasSnapRows(
      currentDSL.bottomRow,
      currentDSL.detachFromLayout || false,
    );
    currentDSL = migrateToNewLayout(currentDSL);
    currentDSL.version = 20;
  }

  if (currentDSL.version === 20) {
    currentDSL = migrateNewlyAddedTabsWidgetsMissingData(currentDSL);
    currentDSL.version = 21;
  }

  if (currentDSL.version === 21) {
    const {
      entities: { canvasWidgets },
    } = CanvasWidgetsNormalizer.normalize(currentDSL);
    currentDSL = migrateWidgetsWithoutLeftRightColumns(
      currentDSL,
      canvasWidgets,
    );
    currentDSL = migrateOverFlowingTabsWidgets(currentDSL, canvasWidgets);
    currentDSL.version = 22;
  }

  if (currentDSL.version === 22) {
    currentDSL = migrateTableWidgetParentRowSpaceProperty(currentDSL);
    currentDSL.version = 23;
  }

  if (currentDSL.version === 23) {
    currentDSL = addLogBlackListToAllListWidgetChildren(currentDSL);
    currentDSL.version = 24;
  }

  if (currentDSL.version === 24) {
    currentDSL = migrateTableWidgetHeaderVisibilityProperties(currentDSL);
    currentDSL.version = 25;
  }

  if (currentDSL.version === 25) {
    currentDSL = migrateItemsToListDataInListWidget(currentDSL);
    currentDSL.version = 26;
  }

  if (currentDSL.version === 26) {
    currentDSL = migrateDatePickerMinMaxDate(currentDSL);
    currentDSL.version = 27;
  }

  if (currentDSL.version === 27) {
    currentDSL = migrateFilterValueForDropDownWidget(currentDSL);
    currentDSL.version = 28;
  }
<<<<<<< HEAD
  if (currentDSL.version === 28) {
    currentDSL = formWidgetButtonWidgetMigrations(currentDSL);
=======

  if (currentDSL.version === 28) {
>>>>>>> cd72098b
    currentDSL = migrateTablePrimaryColumnsComputedValue(currentDSL);
    currentDSL.version = 29;
  }

  if (currentDSL.version === 29) {
    currentDSL = migrateToNewMultiSelect(currentDSL);
    currentDSL.version = LATEST_PAGE_VERSION;
  }

  return currentDSL;
};

export const migrateToNewMultiSelect = (
  currentDSL: ContainerWidgetProps<WidgetProps>,
) => {
  if (currentDSL.type === "DROP_DOWN_WIDGET") {
    if (currentDSL.selectionType === "MULTI_SELECT") {
      currentDSL.type = "MULTI_SELECT_WIDGET";
      delete currentDSL.isFilterable;
    }
    delete currentDSL.selectionType;
  }
  if (currentDSL.children && currentDSL.children.length) {
    currentDSL.children = currentDSL.children.map((child) =>
      migrateToNewMultiSelect(child),
    );
  }
  return currentDSL;
};
const migrateDatePickerMinMaxDate = (
  currentDSL: ContainerWidgetProps<WidgetProps>,
) => {
  if (
    currentDSL.type === WidgetTypes.DATE_PICKER_WIDGET2 &&
    currentDSL.version === 2
  ) {
    if (currentDSL.minDate === "2001-01-01 00:00") {
      currentDSL.minDate = "1920-12-31T18:30:00.000Z";
    }
    if (currentDSL.maxDate === "2041-12-31 23:59") {
      currentDSL.maxDate = "2121-12-31T18:29:00.000Z";
    }
  }
  if (currentDSL.children && currentDSL.children.length) {
    currentDSL.children.map(
      (eachWidgetDSL: ContainerWidgetProps<WidgetProps>) => {
        migrateDatePickerMinMaxDate(eachWidgetDSL);
      },
    );
  }
  return currentDSL;
};

const addFilterDefaultValue = (
  currentDSL: ContainerWidgetProps<WidgetProps>,
) => {
  if (currentDSL.type === WidgetTypes.DROP_DOWN_WIDGET) {
    if (!currentDSL.hasOwnProperty("isFilterable")) {
      currentDSL.isFilterable = true;
    }
  }
  return currentDSL;
};
export const migrateFilterValueForDropDownWidget = (
  currentDSL: ContainerWidgetProps<WidgetProps>,
) => {
  const newDSL = addFilterDefaultValue(currentDSL);

  newDSL.children = newDSL.children?.map((children: WidgetProps) => {
    return migrateFilterValueForDropDownWidget(children);
  });

  return newDSL;
};
export const migrateObjectFitToImageWidget = (
  dsl: ContainerWidgetProps<WidgetProps>,
) => {
  const addObjectFitProperty = (widgetProps: WidgetProps) => {
    widgetProps.objectFit = "cover";
    if (widgetProps.children && widgetProps.children.length) {
      widgetProps.children.forEach((eachWidgetProp: WidgetProps) => {
        if (widgetProps.type === "IMAGE_WIDGET") {
          addObjectFitProperty(eachWidgetProp);
        }
      });
    }
  };
  addObjectFitProperty(dsl);
  return dsl;
};

const migrateOverFlowingTabsWidgets = (
  currentDSL: ContainerWidgetProps<WidgetProps>,
  canvasWidgets: any,
) => {
  if (
    currentDSL.type === "TABS_WIDGET" &&
    currentDSL.version === 3 &&
    currentDSL.children &&
    currentDSL.children.length
  ) {
    const tabsWidgetHeight =
      (currentDSL.bottomRow - currentDSL.topRow) * currentDSL.parentRowSpace;
    const widgetHasOverflowingChildren = currentDSL.children.some((eachTab) => {
      if (eachTab.children && eachTab.children.length) {
        return eachTab.children.some((child: WidgetProps) => {
          if (canvasWidgets[child.widgetId].repositioned) {
            const tabHeight = child.bottomRow * child.parentRowSpace;
            return tabsWidgetHeight < tabHeight;
          }
          return false;
        });
      }
      return false;
    });
    if (widgetHasOverflowingChildren) {
      currentDSL.shouldScrollContents = true;
    }
  }
  if (currentDSL.children && currentDSL.children.length) {
    currentDSL.children = currentDSL.children.map((eachChild) =>
      migrateOverFlowingTabsWidgets(eachChild, canvasWidgets),
    );
  }
  return currentDSL;
};

const migrateWidgetsWithoutLeftRightColumns = (
  currentDSL: ContainerWidgetProps<WidgetProps>,
  canvasWidgets: any,
) => {
  if (
    currentDSL.widgetId !== MAIN_CONTAINER_WIDGET_ID &&
    !(
      currentDSL.hasOwnProperty("leftColumn") &&
      currentDSL.hasOwnProperty("rightColumn")
    )
  ) {
    try {
      const nextRow = nextAvailableRowInContainer(
        currentDSL.parentId || MAIN_CONTAINER_WIDGET_ID,
        omit(canvasWidgets, [currentDSL.widgetId]),
      );
      canvasWidgets[currentDSL.widgetId].repositioned = true;
      const leftColumn = 0;
      const rightColumn = WidgetConfigResponse.config[currentDSL.type].rows;
      const bottomRow = nextRow + (currentDSL.bottomRow - currentDSL.topRow);
      const topRow = nextRow;
      currentDSL = {
        ...currentDSL,
        topRow,
        bottomRow,
        rightColumn,
        leftColumn,
      };
    } catch (error) {
      Sentry.captureException({
        message: "Migrating position of widget on data loss failed",
        oldData: currentDSL,
      });
    }
  }
  if (currentDSL.children && currentDSL.children.length) {
    currentDSL.children = currentDSL.children.map((dsl) =>
      migrateWidgetsWithoutLeftRightColumns(dsl, canvasWidgets),
    );
  }
  return currentDSL;
};

const migrateNewlyAddedTabsWidgetsMissingData = (
  currentDSL: ContainerWidgetProps<WidgetProps>,
) => {
  if (currentDSL.type === WidgetTypes.TABS_WIDGET && currentDSL.version === 2) {
    try {
      if (currentDSL.children && currentDSL.children.length) {
        currentDSL.children = currentDSL.children.map((each) => {
          if (has(currentDSL, ["leftColumn", "rightColumn", "bottomRow"])) {
            return each;
          }
          return {
            ...each,
            leftColumn: 0,
            rightColumn:
              (currentDSL.rightColumn - currentDSL.leftColumn) *
              currentDSL.parentColumnSpace,
            bottomRow:
              (currentDSL.bottomRow - currentDSL.topRow) *
              currentDSL.parentRowSpace,
          };
        });
      }
      currentDSL.version = 3;
    } catch (error) {
      Sentry.captureException({
        message: "Tabs Migration to add missing fields Failed",
        oldData: currentDSL.children,
      });
    }
  }
  if (currentDSL.children && currentDSL.children.length) {
    currentDSL.children = currentDSL.children.map(
      migrateNewlyAddedTabsWidgetsMissingData,
    );
  }
  return currentDSL;
};

export const migrateToNewLayout = (dsl: ContainerWidgetProps<WidgetProps>) => {
  const scaleWidget = (widgetProps: WidgetProps) => {
    widgetProps.bottomRow *= GRID_DENSITY_MIGRATION_V1;
    widgetProps.topRow *= GRID_DENSITY_MIGRATION_V1;
    widgetProps.leftColumn *= GRID_DENSITY_MIGRATION_V1;
    widgetProps.rightColumn *= GRID_DENSITY_MIGRATION_V1;
    if (widgetProps.children && widgetProps.children.length) {
      widgetProps.children.forEach((eachWidgetProp: WidgetProps) => {
        scaleWidget(eachWidgetProp);
      });
    }
  };
  scaleWidget(dsl);
  return dsl;
};

export const checkIfMigrationIsNeeded = (
  fetchPageResponse?: FetchPageResponse,
) => {
  const currentDSL = fetchPageResponse?.data.layouts[0].dsl || defaultDSL;
  return currentDSL.version !== LATEST_PAGE_VERSION;
};

export const extractCurrentDSL = (
  fetchPageResponse?: FetchPageResponse,
): ContainerWidgetProps<WidgetProps> => {
  const currentDSL = fetchPageResponse?.data.layouts[0].dsl || defaultDSL;
  return transformDSL(currentDSL);
};

export const getDropZoneOffsets = (
  colWidth: number,
  rowHeight: number,
  dragOffset: XYCoord,
  parentOffset: XYCoord,
) => {
  // Calculate actual drop position by snapping based on x, y and grid cell size
  return snapToGrid(
    colWidth,
    rowHeight,
    dragOffset.x - parentOffset.x,
    dragOffset.y - parentOffset.y,
  );
};

export const areIntersecting = (r1: Rect, r2: Rect) => {
  return !(
    r2.left >= r1.right ||
    r2.right <= r1.left ||
    r2.top >= r1.bottom ||
    r2.bottom <= r1.top
  );
};

export const isDropZoneOccupied = (
  offset: Rect,
  widgetId: string,
  occupied?: OccupiedSpace[],
) => {
  if (occupied) {
    occupied = occupied.filter((widgetDetails) => {
      return (
        widgetDetails.id !== widgetId && widgetDetails.parentId !== widgetId
      );
    });
    for (let i = 0; i < occupied.length; i++) {
      if (areIntersecting(occupied[i], offset)) {
        return true;
      }
    }
    return false;
  }
  return false;
};

export const isWidgetOverflowingParentBounds = (
  parentRowCols: { rows?: number; cols?: number },
  offset: Rect,
): boolean => {
  return (
    offset.right < 0 ||
    offset.top < 0 ||
    (parentRowCols.cols || GridDefaults.DEFAULT_GRID_COLUMNS) < offset.right ||
    (parentRowCols.rows || 0) < offset.bottom
  );
};

export const noCollision = (
  clientOffset: XYCoord,
  colWidth: number,
  rowHeight: number,
  widget: WidgetProps & Partial<WidgetConfigProps>,
  dropTargetOffset: XYCoord,
  occupiedSpaces?: OccupiedSpace[],
  rows?: number,
  cols?: number,
): boolean => {
  if (clientOffset && dropTargetOffset && widget) {
    if (widget.detachFromLayout) {
      return true;
    }
    const [left, top] = getDropZoneOffsets(
      colWidth,
      rowHeight,
      clientOffset as XYCoord,
      dropTargetOffset,
    );
    if (left < 0 || top < 0) {
      return false;
    }
    const widgetWidth = widget.columns
      ? widget.columns
      : widget.rightColumn - widget.leftColumn;
    const widgetHeight = widget.rows
      ? widget.rows
      : widget.bottomRow - widget.topRow;
    const currentOffset = {
      left,
      right: left + widgetWidth,
      top,
      bottom: top + widgetHeight,
    };
    return (
      !isDropZoneOccupied(currentOffset, widget.widgetId, occupiedSpaces) &&
      !isWidgetOverflowingParentBounds({ rows, cols }, currentOffset)
    );
  }
  return false;
};

export const currentDropRow = (
  dropTargetRowSpace: number,
  dropTargetVerticalOffset: number,
  draggableItemVerticalOffset: number,
  widget: WidgetProps & Partial<WidgetConfigProps>,
) => {
  const widgetHeight = widget.rows
    ? widget.rows
    : widget.bottomRow - widget.topRow;
  const top = Math.round(
    (draggableItemVerticalOffset - dropTargetVerticalOffset) /
      dropTargetRowSpace,
  );
  const currentBottomOffset = top + widgetHeight;
  return currentBottomOffset;
};

export const widgetOperationParams = (
  widget: WidgetProps & Partial<WidgetConfigProps>,
  widgetOffset: XYCoord,
  parentOffset: XYCoord,
  parentColumnSpace: number,
  parentRowSpace: number,
  parentWidgetId: string, // parentWidget
): WidgetOperationParams => {
  const [leftColumn, topRow] = getDropZoneOffsets(
    parentColumnSpace,
    parentRowSpace,
    widgetOffset,
    parentOffset,
  );
  // If this is an existing widget, we'll have the widgetId
  // Therefore, this is a move operation on drop of the widget
  if (widget.widgetName) {
    return {
      operation: WidgetOperations.MOVE,
      widgetId: widget.widgetId,
      payload: {
        leftColumn,
        topRow,
        parentId: widget.parentId,
        newParentId: parentWidgetId,
      },
    };
    // If this is not an existing widget, we'll not have the widgetId
    // Therefore, this is an operation to add child to this container
  }
  const widgetDimensions = {
    columns: widget.columns,
    rows: widget.rows,
  };

  return {
    operation: WidgetOperations.ADD_CHILD,
    widgetId: parentWidgetId,
    payload: {
      type: widget.type,
      leftColumn,
      topRow,
      ...widgetDimensions,
      parentRowSpace,
      parentColumnSpace,
      newWidgetId: widget.widgetId,
    },
  };
};

export const updateWidgetPosition = (
  widget: WidgetProps,
  leftColumn: number,
  topRow: number,
) => {
  const newPositions = {
    leftColumn,
    topRow,
    rightColumn: leftColumn + (widget.rightColumn - widget.leftColumn),
    bottomRow: topRow + (widget.bottomRow - widget.topRow),
  };

  return {
    ...newPositions,
  };
};

export const getCanvasSnapRows = (
  bottomRow: number,
  canExtend: boolean,
): number => {
  const totalRows = Math.floor(
    bottomRow / GridDefaults.DEFAULT_GRID_ROW_HEIGHT,
  );

  // Canvas Widgets do not need to accomodate for widget and container padding.
  // Only when they're extensible
  if (canExtend) {
    return totalRows;
  }
  // When Canvas widgets are not extensible
  return totalRows - 1;
};

export const getSnapColumns = (): number => {
  return GridDefaults.DEFAULT_GRID_COLUMNS;
};

export const generateWidgetProps = (
  parent: FlattenedWidgetProps,
  type: WidgetType,
  leftColumn: number,
  topRow: number,
  parentRowSpace: number,
  parentColumnSpace: number,
  widgetName: string,
  widgetConfig: {
    widgetId: string;
    renderMode: RenderMode;
  } & Partial<WidgetProps>,
  version: number,
): ContainerWidgetProps<WidgetProps> => {
  if (parent) {
    const sizes = {
      leftColumn,
      rightColumn: leftColumn + widgetConfig.columns,
      topRow,
      bottomRow: topRow + widgetConfig.rows,
    };

    const others = {};
    const props: ContainerWidgetProps<WidgetProps> = {
      isVisible: WidgetTypes.MODAL_WIDGET === type ? undefined : true,
      ...widgetConfig,
      type,
      widgetName,
      isLoading: false,
      parentColumnSpace,
      parentRowSpace,
      ...sizes,
      ...others,
      parentId: parent.widgetId,
      version,
    };
    delete props.rows;
    delete props.columns;
    return props;
  } else {
    if (parent) {
      throw Error("Failed to create widget: Parent's size cannot be calculate");
    } else throw Error("Failed to create widget: Parent was not provided ");
  }
};

/**
 * adds logBlackList key for all list widget children
 *
 * @param currentDSL
 * @returns
 */
const addLogBlackListToAllListWidgetChildren = (
  currentDSL: ContainerWidgetProps<WidgetProps>,
) => {
  currentDSL.children = currentDSL.children?.map((children: WidgetProps) => {
    if (children.type === WidgetTypes.LIST_WIDGET) {
      const widgets = get(
        children,
        "children.0.children.0.children.0.children",
      );

      widgets.map((widget: any, index: number) => {
        const logBlackList: { [key: string]: boolean } = {};

        Object.keys(widget).map((key) => {
          logBlackList[key] = true;
        });
        if (!widget.logBlackList) {
          set(
            children,
            `children.0.children.0.children.0.children.${index}.logBlackList`,
            logBlackList,
          );
        }
      });
    }

    return children;
  });

  return currentDSL;
};

/**
 * changes items -> listData
 *
 * @param currentDSL
 * @returns
 */
const migrateItemsToListDataInListWidget = (
  currentDSL: ContainerWidgetProps<WidgetProps>,
) => {
  if (currentDSL.type === WidgetTypes.LIST_WIDGET) {
    currentDSL = renameKeyInObject(currentDSL, "items", "listData");

    currentDSL.dynamicBindingPathList = currentDSL.dynamicBindingPathList?.map(
      (path: { key: string }) => {
        if (path.key === "items") {
          return { key: "listData" };
        }

        return path;
      },
    );

    currentDSL.dynamicBindingPathList?.map((path: { key: string }) => {
      if (
        get(currentDSL, path.key) &&
        path.key !== "items" &&
        path.key !== "listData" &&
        isString(get(currentDSL, path.key))
      ) {
        set(
          currentDSL,
          path.key,
          get(currentDSL, path.key, "").replace("items", "listData"),
        );
      }
    });

    Object.keys(currentDSL.template).map((widgetName) => {
      const currentWidget = currentDSL.template[widgetName];

      currentWidget.dynamicBindingPathList?.map((path: { key: string }) => {
        set(
          currentWidget,
          path.key,
          get(currentWidget, path.key).replace("items", "listData"),
        );
      });
    });
  }

  if (currentDSL.children && currentDSL.children.length > 0) {
    currentDSL.children = currentDSL.children.map(
      migrateItemsToListDataInListWidget,
    );
  }
  return currentDSL;
};<|MERGE_RESOLUTION|>--- conflicted
+++ resolved
@@ -799,19 +799,19 @@
     currentDSL = migrateFilterValueForDropDownWidget(currentDSL);
     currentDSL.version = 28;
   }
-<<<<<<< HEAD
+
   if (currentDSL.version === 28) {
-    currentDSL = formWidgetButtonWidgetMigrations(currentDSL);
-=======
-
-  if (currentDSL.version === 28) {
->>>>>>> cd72098b
     currentDSL = migrateTablePrimaryColumnsComputedValue(currentDSL);
     currentDSL.version = 29;
   }
 
   if (currentDSL.version === 29) {
     currentDSL = migrateToNewMultiSelect(currentDSL);
+    currentDSL.version = LATEST_PAGE_VERSION;
+  }
+
+  if (currentDSL.version === 30) {
+    currentDSL = formWidgetButtonWidgetMigrations(currentDSL);
     currentDSL.version = LATEST_PAGE_VERSION;
   }
 
