import { FetchPageResponse } from "api/PageApi";
import { CANVAS_DEFAULT_HEIGHT_PX } from "constants/AppConstants";
import { XYCoord } from "react-dnd";
import { ContainerWidgetProps } from "widgets/ContainerWidget";
import { WidgetConfigProps } from "reducers/entityReducers/widgetConfigReducer";
import {
  WidgetOperation,
  WidgetOperations,
  WidgetProps,
} from "widgets/BaseWidget";
import {
  GridDefaults,
  LATEST_PAGE_VERSION,
  MAIN_CONTAINER_WIDGET_ID,
  RenderMode,
  WidgetType,
  WidgetTypes,
} from "constants/WidgetConstants";
import { snapToGrid } from "./helpers";
import { OccupiedSpace } from "constants/editorConstants";
import defaultTemplate from "templates/default";
import { generateReactKey } from "./generators";
import { ChartDataPoint } from "widgets/ChartWidget";
import { FlattenedWidgetProps } from "reducers/entityReducers/canvasWidgetsReducer";
import { has, isString, omit, set } from "lodash";
import log from "loglevel";
import {
  migrateTablePrimaryColumnsBindings,
  tableWidgetPropertyPaneMigrations,
  migrateTableWidgetParentRowSpaceProperty,
} from "utils/migrations/TableWidget";
import { migrateIncorrectDynamicBindingPathLists } from "utils/migrations/IncorrectDynamicBindingPathLists";
import * as Sentry from "@sentry/react";
import { migrateTextStyleFromTextWidget } from "./migrations/TextWidgetReplaceTextStyle";
import { nextAvailableRowInContainer } from "entities/Widget/utils";
import { DATA_BIND_REGEX_GLOBAL } from "constants/BindingsConstants";
import WidgetConfigResponse, {
  GRID_DENSITY_MIGRATION_V1,
} from "mockResponses/WidgetConfigResponse";
import CanvasWidgetsNormalizer from "normalizers/CanvasWidgetsNormalizer";

export type WidgetOperationParams = {
  operation: WidgetOperation;
  widgetId: string;
  payload: any;
};

const { DEFAULT_GRID_ROW_HEIGHT } = GridDefaults;
type Rect = {
  top: number;
  left: number;
  right: number;
  bottom: number;
};

const defaultDSL = defaultTemplate;

const updateContainers = (dsl: ContainerWidgetProps<WidgetProps>) => {
  if (
    dsl.type === WidgetTypes.CONTAINER_WIDGET ||
    dsl.type === WidgetTypes.FORM_WIDGET
  ) {
    if (
      !(
        dsl.children &&
        dsl.children.length > 0 &&
        (dsl.children[0].type === WidgetTypes.CANVAS_WIDGET ||
          dsl.children[0].type === WidgetTypes.FORM_WIDGET)
      )
    ) {
      const canvas = {
        ...dsl,
        backgroundColor: "transparent",
        type: WidgetTypes.CANVAS_WIDGET,
        detachFromLayout: true,
        topRow: 0,
        leftColumn: 0,
        rightColumn: dsl.parentColumnSpace * (dsl.rightColumn - dsl.leftColumn),
        bottomRow: dsl.parentRowSpace * (dsl.bottomRow - dsl.topRow),
        widgetName: generateReactKey(),
        widgetId: generateReactKey(),
        parentRowSpace: 1,
        parentColumnSpace: 1,
        containerStyle: "none",
        canExtend: false,
        isVisible: true,
      };
      // eslint-disable-next-line @typescript-eslint/ban-ts-comment
      // @ts-ignore
      delete canvas.dynamicBindings;
      // eslint-disable-next-line @typescript-eslint/ban-ts-comment
      // @ts-ignore
      delete canvas.dynamicProperties;
      if (canvas.children && canvas.children.length > 0)
        canvas.children = canvas.children.map(updateContainers);
      dsl.children = [{ ...canvas }];
    }
  }
  return dsl;
};

//transform chart data, from old chart widget to new chart widget
//updatd chart widget has support for multiple series
const chartDataMigration = (currentDSL: ContainerWidgetProps<WidgetProps>) => {
  currentDSL.children = currentDSL.children?.map((children: WidgetProps) => {
    if (
      children.type === WidgetTypes.CHART_WIDGET &&
      children.chartData &&
      children.chartData.length &&
      !Array.isArray(children.chartData[0])
    ) {
      children.chartData = [{ data: children.chartData as ChartDataPoint[] }];
    } else if (
      children.type === WidgetTypes.CONTAINER_WIDGET ||
      children.type === WidgetTypes.FORM_WIDGET ||
      children.type === WidgetTypes.CANVAS_WIDGET ||
      children.type === WidgetTypes.TABS_WIDGET
    ) {
      children = chartDataMigration(children);
    }
    return children;
  });
  return currentDSL;
};

const singleChartDataMigration = (
  currentDSL: ContainerWidgetProps<WidgetProps>,
) => {
  currentDSL.children = currentDSL.children?.map((child) => {
    if (child.type === WidgetTypes.CHART_WIDGET) {
      // Check if chart widget has the deprecated singleChartData property
      if (child.hasOwnProperty("singleChartData")) {
        // This is to make sure that the format of the chartData is accurate
        if (
          Array.isArray(child.singleChartData) &&
          !child.singleChartData[0].hasOwnProperty("seriesName")
        ) {
          child.singleChartData = {
            seriesName: "Series 1",
            data: child.singleChartData || [],
          };
        }
        //TODO: other possibilities?
        child.chartData = JSON.stringify([...child.singleChartData]);
        delete child.singleChartData;
      }
    }
    if (child.children && child.children.length > 0) {
      child = singleChartDataMigration(child);
    }
    return child;
  });

  return currentDSL;
};

const mapDataMigration = (currentDSL: ContainerWidgetProps<WidgetProps>) => {
  currentDSL.children = currentDSL.children?.map((children: WidgetProps) => {
    if (children.type === WidgetTypes.MAP_WIDGET) {
      if (children.markers) {
        children.markers = children.markers.map(
          (marker: { lat: any; lng: any; long: any; title: any }) => {
            return {
              lat: marker.lat,
              long: marker.lng || marker.long,
              title: marker.title,
            };
          },
        );
      }
      if (children.defaultMarkers) {
        const defaultMarkers = JSON.parse(children.defaultMarkers);
        children.defaultMarkers = defaultMarkers.map(
          (marker: {
            lat: number;
            lng: number;
            long: number;
            title: string;
          }) => {
            return {
              lat: marker.lat,
              long: marker.lng || marker.long,
              title: marker.title,
            };
          },
        );
      }
      if (children.selectedMarker) {
        children.selectedMarker = {
          lat: children.selectedMarker.lat,
          long: children.selectedMarker.lng || children.selectedMarker.long,
          title: children.selectedMarker.title,
        };
      }
      if (children.mapCenter) {
        children.mapCenter = {
          lat: children.mapCenter.lat,
          long: children.mapCenter.lng || children.mapCenter.long,
          title: children.mapCenter.title,
        };
      }
      if (children.center) {
        children.center = {
          lat: children.center.lat,
          long: children.center.lng || children.center.long,
          title: children.center.title,
        };
      }
    } else if (children.children && children.children.length > 0) {
      children = mapDataMigration(children);
    }
    return children;
  });
  return currentDSL;
};

const tabsWidgetTabsPropertyMigration = (
  currentDSL: ContainerWidgetProps<WidgetProps>,
) => {
  currentDSL.children = currentDSL.children
    ?.filter(Boolean)
    .map((child: WidgetProps) => {
      if (child.type === WidgetTypes.TABS_WIDGET) {
        try {
          const tabs = isString(child.tabs)
            ? JSON.parse(child.tabs)
            : child.tabs;
          const newTabs = tabs.map((tab: any) => {
            const childForTab = child.children
              ?.filter(Boolean)
              .find((tabChild: WidgetProps) => tabChild.tabId === tab.id);
            if (childForTab) {
              tab.widgetId = childForTab.widgetId;
            }
            return tab;
          });
          child.tabs = JSON.stringify(newTabs);
        } catch (migrationError) {
          log.debug({ migrationError });
        }
      }
      if (child.children && child.children.length) {
        child = tabsWidgetTabsPropertyMigration(child);
      }
      return child;
    });
  return currentDSL;
};

const dynamicPathListMigration = (
  currentDSL: ContainerWidgetProps<WidgetProps>,
) => {
  if (currentDSL.children && currentDSL.children.length) {
    currentDSL.children = currentDSL.children.map(dynamicPathListMigration);
  }
  if (currentDSL.dynamicBindings) {
    currentDSL.dynamicBindingPathList = Object.keys(
      currentDSL.dynamicBindings,
    ).map((path) => ({ key: path }));
    delete currentDSL.dynamicBindings;
  }
  if (currentDSL.dynamicTriggers) {
    currentDSL.dynamicTriggerPathList = Object.keys(
      currentDSL.dynamicTriggers,
    ).map((path) => ({ key: path }));
    delete currentDSL.dynamicTriggers;
  }
  if (currentDSL.dynamicProperties) {
    currentDSL.dynamicPropertyPathList = Object.keys(
      currentDSL.dynamicProperties,
    ).map((path) => ({ key: path }));
    delete currentDSL.dynamicProperties;
  }
  return currentDSL;
};

const addVersionNumberMigration = (
  currentDSL: ContainerWidgetProps<WidgetProps>,
) => {
  if (currentDSL.children && currentDSL.children.length) {
    currentDSL.children = currentDSL.children.map(addVersionNumberMigration);
  }
  if (currentDSL.version === undefined) {
    currentDSL.version = 1;
  }
  return currentDSL;
};

const canvasNameConflictMigration = (
  currentDSL: ContainerWidgetProps<WidgetProps>,
  props = { counter: 1 },
): ContainerWidgetProps<WidgetProps> => {
  if (
    currentDSL.type === WidgetTypes.CANVAS_WIDGET &&
    currentDSL.widgetName.startsWith("Canvas")
  ) {
    currentDSL.widgetName = `Canvas${props.counter}`;
    // Canvases inside tabs have `name` property as well
    if (currentDSL.name) {
      currentDSL.name = currentDSL.widgetName;
    }
    props.counter++;
  }
  currentDSL.children?.forEach((c) => canvasNameConflictMigration(c, props));

  return currentDSL;
};

const renamedCanvasNameConflictMigration = (
  currentDSL: ContainerWidgetProps<WidgetProps>,
  props = { counter: 1 },
): ContainerWidgetProps<WidgetProps> => {
  // Rename all canvas widgets except for MainContainer
  if (
    currentDSL.type === WidgetTypes.CANVAS_WIDGET &&
    currentDSL.widgetName !== "MainContainer"
  ) {
    currentDSL.widgetName = `Canvas${props.counter}`;
    // Canvases inside tabs have `name` property as well
    if (currentDSL.name) {
      currentDSL.name = currentDSL.widgetName;
    }
    props.counter++;
  }
  currentDSL.children?.forEach((c) => canvasNameConflictMigration(c, props));

  return currentDSL;
};

const rteDefaultValueMigration = (
  currentDSL: ContainerWidgetProps<WidgetProps>,
): ContainerWidgetProps<WidgetProps> => {
  if (currentDSL.type === WidgetTypes.RICH_TEXT_EDITOR_WIDGET) {
    currentDSL.inputType = "html";
  }
  currentDSL.children?.forEach((children) =>
    rteDefaultValueMigration(children),
  );

  return currentDSL;
};

function migrateTabsDataUsingMigrator(
  currentDSL: ContainerWidgetProps<WidgetProps>,
) {
  if (currentDSL.type === WidgetTypes.TABS_WIDGET && currentDSL.version === 1) {
    try {
      currentDSL.type = WidgetTypes.TABS_MIGRATOR_WIDGET;
      currentDSL.version = 1;
    } catch (error) {
      Sentry.captureException({
        message: "Tabs Migration Failed",
        oldData: currentDSL.tabs,
      });
      currentDSL.tabsObj = {};
      delete currentDSL.tabs;
    }
  }
  if (currentDSL.children && currentDSL.children.length) {
    currentDSL.children = currentDSL.children.map(migrateTabsDataUsingMigrator);
  }
  return currentDSL;
}

export function migrateTabsData(currentDSL: ContainerWidgetProps<WidgetProps>) {
  if (
    [WidgetTypes.TABS_WIDGET, WidgetTypes.TABS_MIGRATOR_WIDGET].includes(
      currentDSL.type as any,
    ) &&
    currentDSL.version === 1
  ) {
    try {
      currentDSL.type = WidgetTypes.TABS_WIDGET;
      const isTabsDataBinded = isString(currentDSL.tabs);
      currentDSL.dynamicPropertyPathList =
        currentDSL.dynamicPropertyPathList || [];
      currentDSL.dynamicBindingPathList =
        currentDSL.dynamicBindingPathList || [];

      if (isTabsDataBinded) {
        const tabsString = currentDSL.tabs.replace(
          DATA_BIND_REGEX_GLOBAL,
          (word: any) => `"${word}"`,
        );
        try {
          currentDSL.tabs = JSON.parse(tabsString);
        } catch (error) {
          return migrateTabsDataUsingMigrator(currentDSL);
        }
        const dynamicPropsList = currentDSL.tabs
          .filter((each: any) => DATA_BIND_REGEX_GLOBAL.test(each.isVisible))
          .map((each: any) => {
            return { key: `tabsObj.${each.id}.isVisible` };
          });
        const dynamicBindablePropsList = currentDSL.tabs.map((each: any) => {
          return { key: `tabsObj.${each.id}.isVisible` };
        });
        currentDSL.dynamicPropertyPathList = [
          ...currentDSL.dynamicPropertyPathList,
          ...dynamicPropsList,
        ];
        currentDSL.dynamicBindingPathList = [
          ...currentDSL.dynamicBindingPathList,
          ...dynamicBindablePropsList,
        ];
      }
      currentDSL.dynamicPropertyPathList = currentDSL.dynamicPropertyPathList.filter(
        (each) => {
          return each.key !== "tabs";
        },
      );
      currentDSL.dynamicBindingPathList = currentDSL.dynamicBindingPathList.filter(
        (each) => {
          return each.key !== "tabs";
        },
      );
      currentDSL.tabsObj = currentDSL.tabs.reduce(
        (obj: any, tab: any, index: number) => {
          obj = {
            ...obj,
            [tab.id]: {
              ...tab,
              isVisible: tab.isVisible === undefined ? true : tab.isVisible,
              index,
            },
          };
          return obj;
        },
        {},
      );
      currentDSL.version = 2;
      delete currentDSL.tabs;
    } catch (error) {
      Sentry.captureException({
        message: "Tabs Migration Failed",
        oldData: currentDSL.tabs,
      });
      currentDSL.tabsObj = {};
      delete currentDSL.tabs;
    }
  }
  if (currentDSL.children && currentDSL.children.length) {
    currentDSL.children = currentDSL.children.map(migrateTabsData);
  }
  return currentDSL;
}

// A rudimentary transform function which updates the DSL based on its version.
function migrateOldChartData(currentDSL: ContainerWidgetProps<WidgetProps>) {
  if (currentDSL.type === WidgetTypes.CHART_WIDGET) {
    if (isString(currentDSL.chartData)) {
      try {
        currentDSL.chartData = JSON.parse(currentDSL.chartData);
      } catch (error) {
        Sentry.captureException({
          message: "Chart Migration Failed",
          oldData: currentDSL.chartData,
        });
        currentDSL.chartData = [];
      }
    }
  }
  if (currentDSL.children && currentDSL.children.length) {
    currentDSL.children = currentDSL.children.map(migrateOldChartData);
  }
  return currentDSL;
}

/**
 * changes chartData which we were using as array. now it will be a object
 *
 *
 * @param currentDSL
 * @returns
 */
export function migrateChartDataFromArrayToObject(
  currentDSL: ContainerWidgetProps<WidgetProps>,
) {
  currentDSL.children = currentDSL.children?.map((children: WidgetProps) => {
    if (children.type === WidgetTypes.CHART_WIDGET) {
      if (Array.isArray(children.chartData)) {
        const newChartData = {};
        const dynamicBindingPathList = children?.dynamicBindingPathList
          ? children?.dynamicBindingPathList.slice()
          : [];

        children.chartData.map((datum: any, index: number) => {
          const generatedKey = generateReactKey();
          set(newChartData, `${generatedKey}`, datum);

          if (
            Array.isArray(children.dynamicBindingPathList) &&
            children.dynamicBindingPathList?.findIndex(
              (path) => (path.key = `chartData[${index}].data`),
            ) > -1
          ) {
            const foundIndex = children.dynamicBindingPathList.findIndex(
              (path) => (path.key = `chartData[${index}].data`),
            );

            dynamicBindingPathList[foundIndex] = {
              key: `chartData.${generatedKey}.data`,
            };
          }
        });

        children.dynamicBindingPathList = dynamicBindingPathList;
        children.chartData = newChartData;
      }
    } else if (
      children.type === WidgetTypes.CONTAINER_WIDGET ||
      children.type === WidgetTypes.FORM_WIDGET ||
      children.type === WidgetTypes.CANVAS_WIDGET ||
      children.type === WidgetTypes.TABS_WIDGET
    ) {
      children = migrateChartDataFromArrayToObject(children);
    }

    return children;
  });

  return currentDSL;
}

export const calculateDynamicHeight = (
  canvasWidgets: {
    [widgetId: string]: FlattenedWidgetProps;
  } = {},
  presentMinimumHeight = CANVAS_DEFAULT_HEIGHT_PX,
) => {
  let minmumHeight = presentMinimumHeight;
  const nextAvailableRow = nextAvailableRowInContainer(
    MAIN_CONTAINER_WIDGET_ID,
    canvasWidgets,
  );
  const screenHeight = window.innerHeight;
  const gridRowHeight = GridDefaults.DEFAULT_GRID_ROW_HEIGHT;
  const calculatedCanvasHeight = nextAvailableRow * gridRowHeight;
  // DGRH - DEFAULT_GRID_ROW_HEIGHT
  // View Mode: Header height + Page Selection Tab = 2 * DGRH (approx)
  // Edit Mode: Header height + Canvas control = 2 * DGRH (approx)
  // buffer = DGRH, it's not 2 * DGRH coz we already add a buffer on the canvas which is also equal to DGRH.
  const buffer = gridRowHeight;
  const calculatedMinHeight =
    Math.floor((screenHeight - buffer) / gridRowHeight) * gridRowHeight;
  if (
    calculatedCanvasHeight < screenHeight &&
    calculatedMinHeight !== presentMinimumHeight
  ) {
    minmumHeight = calculatedMinHeight;
  }
  return minmumHeight;
};

export const migrateInitialValues = (
  currentDSL: ContainerWidgetProps<WidgetProps>,
) => {
  currentDSL.children = currentDSL.children?.map((child: WidgetProps) => {
    if (child.type === WidgetTypes.INPUT_WIDGET) {
      child = {
        isRequired: false,
        isDisabled: false,
        resetOnSubmit: false,
        ...child,
      };
    } else if (child.type === WidgetTypes.DROP_DOWN_WIDGET) {
      child = {
        isRequired: false,
        isDisabled: false,
        ...child,
      };
    } else if (child.type === WidgetTypes.DATE_PICKER_WIDGET2) {
      child = {
        minDate: "2001-01-01 00:00",
        maxDate: "2041-12-31 23:59",
        isRequired: false,
        ...child,
      };
    } else if (child.type === WidgetTypes.SWITCH_WIDGET) {
      child = {
        isDisabled: false,
        ...child,
      };
    } else if (child.type === WidgetTypes.ICON_WIDGET) {
      child = {
        isRequired: false,
        ...child,
      };
    } else if (child.type === WidgetTypes.VIDEO_WIDGET) {
      child = {
        isRequired: false,
        isDisabled: false,
        ...child,
      };
    } else if (child.type === WidgetTypes.CHECKBOX_WIDGET) {
      child = {
        isDisabled: false,
        isRequired: false,
        ...child,
      };
    } else if (child.type === WidgetTypes.RADIO_GROUP_WIDGET) {
      child = {
        isDisabled: false,
        isRequired: false,
        ...child,
      };
    } else if (child.type === WidgetTypes.FILE_PICKER_WIDGET) {
      child = {
        isDisabled: false,
        isRequired: false,
        allowedFileTypes: [],
        ...child,
      };
    } else if (child.children && child.children.length > 0) {
      child = migrateInitialValues(child);
    }
    return child;
  });
  return currentDSL;
};

// A rudimentary transform function which updates the DSL based on its version.
// A more modular approach needs to be designed.
const transformDSL = (currentDSL: ContainerWidgetProps<WidgetProps>) => {
  if (currentDSL.version === undefined) {
    // Since this top level widget is a CANVAS_WIDGET,
    // DropTargetComponent needs to know the minimum height the canvas can take
    // See DropTargetUtils.ts
    currentDSL.minHeight = calculateDynamicHeight();

    // For the first time the DSL is created, remove one row from the total possible rows
    // to adjust for padding and margins.
    currentDSL.snapRows =
      Math.floor(currentDSL.bottomRow / DEFAULT_GRID_ROW_HEIGHT) - 1;

    // Force the width of the canvas to 1224 px
    currentDSL.rightColumn = 1224;
    // The canvas is a CANVAS_WIDGET whichdoesn't have a background or borders by default
    currentDSL.backgroundColor = "none";
    currentDSL.containerStyle = "none";
    currentDSL.type = WidgetTypes.CANVAS_WIDGET;
    currentDSL.detachFromLayout = true;
    currentDSL.canExtend = true;

    // Update version to make sure this doesn't run everytime.
    currentDSL.version = 1;
  }

  if (currentDSL.version === 1) {
    if (currentDSL.children && currentDSL.children.length > 0)
      currentDSL.children = currentDSL.children.map(updateContainers);
    currentDSL.version = 2;
  }
  if (currentDSL.version === 2) {
    currentDSL = chartDataMigration(currentDSL);
    currentDSL.version = 3;
  }
  if (currentDSL.version === 3) {
    currentDSL = mapDataMigration(currentDSL);
    currentDSL.version = 4;
  }
  if (currentDSL.version === 4) {
    currentDSL = singleChartDataMigration(currentDSL);
    currentDSL.version = 5;
  }
  if (currentDSL.version === 5) {
    currentDSL = tabsWidgetTabsPropertyMigration(currentDSL);
    currentDSL.version = 6;
  }
  if (currentDSL.version === 6) {
    currentDSL = dynamicPathListMigration(currentDSL);
    currentDSL.version = 7;
  }

  if (currentDSL.version === 7) {
    currentDSL = canvasNameConflictMigration(currentDSL);
    currentDSL.version = 8;
  }

  if (currentDSL.version === 8) {
    currentDSL = renamedCanvasNameConflictMigration(currentDSL);
    currentDSL.version = 9;
  }

  if (currentDSL.version === 9) {
    currentDSL = tableWidgetPropertyPaneMigrations(currentDSL);
    currentDSL.version = 10;
  }

  if (currentDSL.version === 10) {
    currentDSL = addVersionNumberMigration(currentDSL);
    currentDSL.version = 11;
  }

  if (currentDSL.version === 11) {
    currentDSL = migrateTablePrimaryColumnsBindings(currentDSL);
    currentDSL.version = 12;
  }

  if (currentDSL.version === 12) {
    currentDSL = migrateIncorrectDynamicBindingPathLists(currentDSL);
    currentDSL.version = 13;
  }

  if (currentDSL.version === 13) {
    currentDSL = migrateOldChartData(currentDSL);
    currentDSL.version = 14;
  }

  if (currentDSL.version === 14) {
    currentDSL = rteDefaultValueMigration(currentDSL);
    currentDSL.version = 15;
  }

  if (currentDSL.version === 15) {
    currentDSL = migrateTextStyleFromTextWidget(currentDSL);
    currentDSL.version = 16;
  }

  if (currentDSL.version === 16) {
    currentDSL = migrateChartDataFromArrayToObject(currentDSL);
    currentDSL.version = 17;
  }

  if (currentDSL.version === 17) {
    currentDSL = migrateTabsData(currentDSL);
    currentDSL.version = 18;
  }

  if (currentDSL.version === 18) {
    currentDSL = migrateInitialValues(currentDSL);
    currentDSL.version = 19;
  }

  if (currentDSL.version === 19) {
    currentDSL.snapColumns = GridDefaults.DEFAULT_GRID_COLUMNS;
    currentDSL.snapRows = getCanvasSnapRows(
      currentDSL.bottomRow,
      currentDSL.detachFromLayout || false,
    );
    currentDSL = migrateToNewLayout(currentDSL);
    currentDSL.version = 20;
  }

  if (currentDSL.version === 20) {
    currentDSL = migrateNewlyAddedTabsWidgetsMissingData(currentDSL);
    currentDSL.version = 21;
  }

  if (currentDSL.version === 21) {
<<<<<<< HEAD
    currentDSL = migrateTableWidgetParentRowSpaceProperty(currentDSL);
=======
    const {
      entities: { canvasWidgets },
    } = CanvasWidgetsNormalizer.normalize(currentDSL);
    currentDSL = migrateWidgetsWithoutLeftRightColumns(
      currentDSL,
      canvasWidgets,
    );
    currentDSL = migrateOverFlowingTabsWidgets(currentDSL, canvasWidgets);
>>>>>>> d65dcdc7
    currentDSL.version = LATEST_PAGE_VERSION;
  }

  return currentDSL;
};

const migrateOverFlowingTabsWidgets = (
  currentDSL: ContainerWidgetProps<WidgetProps>,
  canvasWidgets: any,
) => {
  if (
    currentDSL.type === "TABS_WIDGET" &&
    currentDSL.version === 3 &&
    currentDSL.children &&
    currentDSL.children.length
  ) {
    const tabsWidgetHeight =
      (currentDSL.bottomRow - currentDSL.topRow) * currentDSL.parentRowSpace;
    const widgetHasOverflowingChildren = currentDSL.children.some((eachTab) => {
      if (eachTab.children && eachTab.children.length) {
        return eachTab.children.some((child: WidgetProps) => {
          if (canvasWidgets[child.widgetId].repositioned) {
            const tabHeight = child.bottomRow * child.parentRowSpace;
            return tabsWidgetHeight < tabHeight;
          }
          return false;
        });
      }
      return false;
    });
    if (widgetHasOverflowingChildren) {
      currentDSL.shouldScrollContents = true;
    }
  }
  if (currentDSL.children && currentDSL.children.length) {
    currentDSL.children = currentDSL.children.map((eachChild) =>
      migrateOverFlowingTabsWidgets(eachChild, canvasWidgets),
    );
  }
  return currentDSL;
};

const migrateWidgetsWithoutLeftRightColumns = (
  currentDSL: ContainerWidgetProps<WidgetProps>,
  canvasWidgets: any,
) => {
  if (
    currentDSL.widgetId !== MAIN_CONTAINER_WIDGET_ID &&
    !(
      currentDSL.hasOwnProperty("leftColumn") &&
      currentDSL.hasOwnProperty("rightColumn")
    )
  ) {
    try {
      const nextRow = nextAvailableRowInContainer(
        currentDSL.parentId || MAIN_CONTAINER_WIDGET_ID,
        omit(canvasWidgets, [currentDSL.widgetId]),
      );
      canvasWidgets[currentDSL.widgetId].repositioned = true;
      const leftColumn = 0;
      const rightColumn = WidgetConfigResponse.config[currentDSL.type].rows;
      const bottomRow = nextRow + (currentDSL.bottomRow - currentDSL.topRow);
      const topRow = nextRow;
      currentDSL = {
        ...currentDSL,
        topRow,
        bottomRow,
        rightColumn,
        leftColumn,
      };
    } catch (error) {
      Sentry.captureException({
        message: "Migrating position of widget on data loss failed",
        oldData: currentDSL,
      });
    }
  }
  if (currentDSL.children && currentDSL.children.length) {
    currentDSL.children = currentDSL.children.map((dsl) =>
      migrateWidgetsWithoutLeftRightColumns(dsl, canvasWidgets),
    );
  }
  return currentDSL;
};

const migrateNewlyAddedTabsWidgetsMissingData = (
  currentDSL: ContainerWidgetProps<WidgetProps>,
) => {
  if (currentDSL.type === WidgetTypes.TABS_WIDGET && currentDSL.version === 2) {
    try {
      if (currentDSL.children && currentDSL.children.length) {
        currentDSL.children = currentDSL.children.map((each) => {
          if (has(currentDSL, ["leftColumn", "rightColumn", "bottomRow"])) {
            return each;
          }
          return {
            ...each,
            leftColumn: 0,
            rightColumn:
              (currentDSL.rightColumn - currentDSL.leftColumn) *
              currentDSL.parentColumnSpace,
            bottomRow:
              (currentDSL.bottomRow - currentDSL.topRow) *
              currentDSL.parentRowSpace,
          };
        });
      }
      currentDSL.version = 3;
    } catch (error) {
      Sentry.captureException({
        message: "Tabs Migration to add missing fields Failed",
        oldData: currentDSL.children,
      });
    }
  }
  if (currentDSL.children && currentDSL.children.length) {
    currentDSL.children = currentDSL.children.map(
      migrateNewlyAddedTabsWidgetsMissingData,
    );
  }
  return currentDSL;
};

export const migrateToNewLayout = (dsl: ContainerWidgetProps<WidgetProps>) => {
  const scaleWidget = (widgetProps: WidgetProps) => {
    widgetProps.bottomRow *= GRID_DENSITY_MIGRATION_V1;
    widgetProps.topRow *= GRID_DENSITY_MIGRATION_V1;
    widgetProps.leftColumn *= GRID_DENSITY_MIGRATION_V1;
    widgetProps.rightColumn *= GRID_DENSITY_MIGRATION_V1;
    if (widgetProps.children && widgetProps.children.length) {
      widgetProps.children.forEach((eachWidgetProp: WidgetProps) => {
        scaleWidget(eachWidgetProp);
      });
    }
  };
  scaleWidget(dsl);
  return dsl;
};

export const checkIfMigrationIsNeeded = (
  fetchPageResponse?: FetchPageResponse,
) => {
  const currentDSL = fetchPageResponse?.data.layouts[0].dsl || defaultDSL;
  return currentDSL.version !== LATEST_PAGE_VERSION;
};

export const extractCurrentDSL = (
  fetchPageResponse?: FetchPageResponse,
): ContainerWidgetProps<WidgetProps> => {
  const currentDSL = fetchPageResponse?.data.layouts[0].dsl || defaultDSL;
  return transformDSL(currentDSL);
};

export const getDropZoneOffsets = (
  colWidth: number,
  rowHeight: number,
  dragOffset: XYCoord,
  parentOffset: XYCoord,
) => {
  // Calculate actual drop position by snapping based on x, y and grid cell size
  return snapToGrid(
    colWidth,
    rowHeight,
    dragOffset.x - parentOffset.x,
    dragOffset.y - parentOffset.y,
  );
};

const areIntersecting = (r1: Rect, r2: Rect) => {
  return !(
    r2.left >= r1.right ||
    r2.right <= r1.left ||
    r2.top >= r1.bottom ||
    r2.bottom <= r1.top
  );
};

export const isDropZoneOccupied = (
  offset: Rect,
  widgetId: string,
  occupied?: OccupiedSpace[],
) => {
  if (occupied) {
    occupied = occupied.filter((widgetDetails) => {
      return (
        widgetDetails.id !== widgetId && widgetDetails.parentId !== widgetId
      );
    });
    for (let i = 0; i < occupied.length; i++) {
      if (areIntersecting(occupied[i], offset)) {
        return true;
      }
    }
    return false;
  }
  return false;
};

export const isWidgetOverflowingParentBounds = (
  parentRowCols: { rows?: number; cols?: number },
  offset: Rect,
): boolean => {
  return (
    offset.right < 0 ||
    offset.top < 0 ||
    (parentRowCols.cols || GridDefaults.DEFAULT_GRID_COLUMNS) < offset.right ||
    (parentRowCols.rows || 0) < offset.bottom
  );
};

export const noCollision = (
  clientOffset: XYCoord,
  colWidth: number,
  rowHeight: number,
  widget: WidgetProps & Partial<WidgetConfigProps>,
  dropTargetOffset: XYCoord,
  occupiedSpaces?: OccupiedSpace[],
  rows?: number,
  cols?: number,
): boolean => {
  if (clientOffset && dropTargetOffset && widget) {
    if (widget.detachFromLayout) {
      return true;
    }
    const [left, top] = getDropZoneOffsets(
      colWidth,
      rowHeight,
      clientOffset as XYCoord,
      dropTargetOffset,
    );
    if (left < 0 || top < 0) {
      return false;
    }
    const widgetWidth = widget.columns
      ? widget.columns
      : widget.rightColumn - widget.leftColumn;
    const widgetHeight = widget.rows
      ? widget.rows
      : widget.bottomRow - widget.topRow;
    const currentOffset = {
      left,
      right: left + widgetWidth,
      top,
      bottom: top + widgetHeight,
    };
    return (
      !isDropZoneOccupied(currentOffset, widget.widgetId, occupiedSpaces) &&
      !isWidgetOverflowingParentBounds({ rows, cols }, currentOffset)
    );
  }
  return false;
};

export const currentDropRow = (
  dropTargetRowSpace: number,
  dropTargetVerticalOffset: number,
  draggableItemVerticalOffset: number,
  widget: WidgetProps & Partial<WidgetConfigProps>,
) => {
  const widgetHeight = widget.rows
    ? widget.rows
    : widget.bottomRow - widget.topRow;
  const top = Math.round(
    (draggableItemVerticalOffset - dropTargetVerticalOffset) /
      dropTargetRowSpace,
  );
  const currentBottomOffset = top + widgetHeight;
  return currentBottomOffset;
};

export const widgetOperationParams = (
  widget: WidgetProps & Partial<WidgetConfigProps>,
  widgetOffset: XYCoord,
  parentOffset: XYCoord,
  parentColumnSpace: number,
  parentRowSpace: number,
  parentWidgetId: string, // parentWidget
): WidgetOperationParams => {
  const [leftColumn, topRow] = getDropZoneOffsets(
    parentColumnSpace,
    parentRowSpace,
    widgetOffset,
    parentOffset,
  );
  // If this is an existing widget, we'll have the widgetId
  // Therefore, this is a move operation on drop of the widget
  if (widget.widgetName) {
    return {
      operation: WidgetOperations.MOVE,
      widgetId: widget.widgetId,
      payload: {
        leftColumn,
        topRow,
        parentId: widget.parentId,
        newParentId: parentWidgetId,
      },
    };
    // If this is not an existing widget, we'll not have the widgetId
    // Therefore, this is an operation to add child to this container
  }
  const widgetDimensions = {
    columns: widget.columns,
    rows: widget.rows,
  };

  return {
    operation: WidgetOperations.ADD_CHILD,
    widgetId: parentWidgetId,
    payload: {
      type: widget.type,
      leftColumn,
      topRow,
      ...widgetDimensions,
      parentRowSpace,
      parentColumnSpace,
      newWidgetId: widget.widgetId,
    },
  };
};

export const updateWidgetPosition = (
  widget: WidgetProps,
  leftColumn: number,
  topRow: number,
) => {
  const newPositions = {
    leftColumn,
    topRow,
    rightColumn: leftColumn + (widget.rightColumn - widget.leftColumn),
    bottomRow: topRow + (widget.bottomRow - widget.topRow),
  };

  return {
    ...newPositions,
  };
};

export const getCanvasSnapRows = (
  bottomRow: number,
  canExtend: boolean,
): number => {
  const totalRows = Math.floor(
    bottomRow / GridDefaults.DEFAULT_GRID_ROW_HEIGHT,
  );

  // Canvas Widgets do not need to accomodate for widget and container padding.
  // Only when they're extensible
  if (canExtend) {
    return totalRows;
  }
  // When Canvas widgets are not extensible
  return totalRows - 1;
};

export const getSnapColumns = (): number => {
  return GridDefaults.DEFAULT_GRID_COLUMNS;
};

export const generateWidgetProps = (
  parent: FlattenedWidgetProps,
  type: WidgetType,
  leftColumn: number,
  topRow: number,
  parentRowSpace: number,
  parentColumnSpace: number,
  widgetName: string,
  widgetConfig: {
    widgetId: string;
    renderMode: RenderMode;
  } & Partial<WidgetProps>,
  version: number,
): ContainerWidgetProps<WidgetProps> => {
  if (parent) {
    const sizes = {
      leftColumn,
      rightColumn: leftColumn + widgetConfig.columns,
      topRow,
      bottomRow: topRow + widgetConfig.rows,
    };

    const others = {};
    const props: ContainerWidgetProps<WidgetProps> = {
      isVisible: WidgetTypes.MODAL_WIDGET === type ? undefined : true,
      ...widgetConfig,
      type,
      widgetName,
      isLoading: false,
      parentColumnSpace,
      parentRowSpace,
      ...sizes,
      ...others,
      parentId: parent.widgetId,
      version,
    };
    delete props.rows;
    delete props.columns;
    return props;
  } else {
    if (parent) {
      throw Error("Failed to create widget: Parent's size cannot be calculate");
    } else throw Error("Failed to create widget: Parent was not provided ");
  }
};<|MERGE_RESOLUTION|>--- conflicted
+++ resolved
@@ -748,9 +748,6 @@
   }
 
   if (currentDSL.version === 21) {
-<<<<<<< HEAD
-    currentDSL = migrateTableWidgetParentRowSpaceProperty(currentDSL);
-=======
     const {
       entities: { canvasWidgets },
     } = CanvasWidgetsNormalizer.normalize(currentDSL);
@@ -759,7 +756,11 @@
       canvasWidgets,
     );
     currentDSL = migrateOverFlowingTabsWidgets(currentDSL, canvasWidgets);
->>>>>>> d65dcdc7
+    currentDSL.version = 22;
+  }
+
+  if (currentDSL.version === 22) {
+    currentDSL = migrateTableWidgetParentRowSpaceProperty(currentDSL);
     currentDSL.version = LATEST_PAGE_VERSION;
   }
 
