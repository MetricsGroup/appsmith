import { FetchPageResponse } from "api/PageApi";
import { CANVAS_DEFAULT_HEIGHT_PX } from "constants/AppConstants";
import { XYCoord } from "react-dnd";
import { ContainerWidgetProps } from "widgets/ContainerWidget";
import { WidgetConfigProps } from "reducers/entityReducers/widgetConfigReducer";
import {
  WidgetOperation,
  WidgetOperations,
  WidgetProps,
} from "widgets/BaseWidget";
import {
  GridDefaults,
  LATEST_PAGE_VERSION,
  MAIN_CONTAINER_WIDGET_ID,
  RenderMode,
  WidgetType,
  WidgetTypes,
} from "constants/WidgetConstants";
import { renameKeyInObject, snapToGrid } from "./helpers";
import { OccupiedSpace } from "constants/editorConstants";
import defaultTemplate from "templates/default";
import { generateReactKey } from "./generators";
import { ChartDataPoint } from "widgets/ChartWidget";
import { FlattenedWidgetProps } from "reducers/entityReducers/canvasWidgetsReducer";
import { get, has, isString, omit, set } from "lodash";
import log from "loglevel";
import {
  migrateTablePrimaryColumnsBindings,
  tableWidgetPropertyPaneMigrations,
  migrateTableWidgetParentRowSpaceProperty,
  migrateTableWidgetHeaderVisibilityProperties,
} from "utils/migrations/TableWidget";
import { migrateIncorrectDynamicBindingPathLists } from "utils/migrations/IncorrectDynamicBindingPathLists";
import * as Sentry from "@sentry/react";
import { migrateTextStyleFromTextWidget } from "./migrations/TextWidgetReplaceTextStyle";
import { nextAvailableRowInContainer } from "entities/Widget/utils";
import { DATA_BIND_REGEX_GLOBAL } from "constants/BindingsConstants";
import WidgetConfigResponse, {
  GRID_DENSITY_MIGRATION_V1,
} from "mockResponses/WidgetConfigResponse";
import CanvasWidgetsNormalizer from "normalizers/CanvasWidgetsNormalizer";
import { theme } from "../../src/constants/DefaultTheme";

export type WidgetOperationParams = {
  operation: WidgetOperation;
  widgetId: string;
  payload: any;
};

const { DEFAULT_GRID_ROW_HEIGHT } = GridDefaults;
type Rect = {
  top: number;
  left: number;
  right: number;
  bottom: number;
};

const defaultDSL = defaultTemplate;

const updateContainers = (dsl: ContainerWidgetProps<WidgetProps>) => {
  if (
    dsl.type === WidgetTypes.CONTAINER_WIDGET ||
    dsl.type === WidgetTypes.FORM_WIDGET
  ) {
    if (
      !(
        dsl.children &&
        dsl.children.length > 0 &&
        (dsl.children[0].type === WidgetTypes.CANVAS_WIDGET ||
          dsl.children[0].type === WidgetTypes.FORM_WIDGET)
      )
    ) {
      const canvas = {
        ...dsl,
        backgroundColor: "transparent",
        type: WidgetTypes.CANVAS_WIDGET,
        detachFromLayout: true,
        topRow: 0,
        leftColumn: 0,
        rightColumn: dsl.parentColumnSpace * (dsl.rightColumn - dsl.leftColumn),
        bottomRow: dsl.parentRowSpace * (dsl.bottomRow - dsl.topRow),
        widgetName: generateReactKey(),
        widgetId: generateReactKey(),
        parentRowSpace: 1,
        parentColumnSpace: 1,
        containerStyle: "none",
        canExtend: false,
        isVisible: true,
      };
      // eslint-disable-next-line @typescript-eslint/ban-ts-comment
      // @ts-ignore
      delete canvas.dynamicBindings;
      // eslint-disable-next-line @typescript-eslint/ban-ts-comment
      // @ts-ignore
      delete canvas.dynamicProperties;
      if (canvas.children && canvas.children.length > 0)
        canvas.children = canvas.children.map(updateContainers);
      dsl.children = [{ ...canvas }];
    }
  }
  return dsl;
};

//transform chart data, from old chart widget to new chart widget
//updatd chart widget has support for multiple series
const chartDataMigration = (currentDSL: ContainerWidgetProps<WidgetProps>) => {
  currentDSL.children = currentDSL.children?.map((children: WidgetProps) => {
    if (
      children.type === WidgetTypes.CHART_WIDGET &&
      children.chartData &&
      children.chartData.length &&
      !Array.isArray(children.chartData[0])
    ) {
      children.chartData = [{ data: children.chartData as ChartDataPoint[] }];
    } else if (
      children.type === WidgetTypes.CONTAINER_WIDGET ||
      children.type === WidgetTypes.FORM_WIDGET ||
      children.type === WidgetTypes.CANVAS_WIDGET ||
      children.type === WidgetTypes.TABS_WIDGET
    ) {
      children = chartDataMigration(children);
    }
    return children;
  });
  return currentDSL;
};

const singleChartDataMigration = (
  currentDSL: ContainerWidgetProps<WidgetProps>,
) => {
  currentDSL.children = currentDSL.children?.map((child) => {
    if (child.type === WidgetTypes.CHART_WIDGET) {
      // Check if chart widget has the deprecated singleChartData property
      if (child.hasOwnProperty("singleChartData")) {
        // This is to make sure that the format of the chartData is accurate
        if (
          Array.isArray(child.singleChartData) &&
          !child.singleChartData[0].hasOwnProperty("seriesName")
        ) {
          child.singleChartData = {
            seriesName: "Series 1",
            data: child.singleChartData || [],
          };
        }
        //TODO: other possibilities?
        child.chartData = JSON.stringify([...child.singleChartData]);
        delete child.singleChartData;
      }
    }
    if (child.children && child.children.length > 0) {
      child = singleChartDataMigration(child);
    }
    return child;
  });

  return currentDSL;
};

const mapDataMigration = (currentDSL: ContainerWidgetProps<WidgetProps>) => {
  currentDSL.children = currentDSL.children?.map((children: WidgetProps) => {
    if (children.type === WidgetTypes.MAP_WIDGET) {
      if (children.markers) {
        children.markers = children.markers.map(
          (marker: { lat: any; lng: any; long: any; title: any }) => {
            return {
              lat: marker.lat,
              long: marker.lng || marker.long,
              title: marker.title,
            };
          },
        );
      }
      if (children.defaultMarkers) {
        const defaultMarkers = JSON.parse(children.defaultMarkers);
        children.defaultMarkers = defaultMarkers.map(
          (marker: {
            lat: number;
            lng: number;
            long: number;
            title: string;
          }) => {
            return {
              lat: marker.lat,
              long: marker.lng || marker.long,
              title: marker.title,
            };
          },
        );
      }
      if (children.selectedMarker) {
        children.selectedMarker = {
          lat: children.selectedMarker.lat,
          long: children.selectedMarker.lng || children.selectedMarker.long,
          title: children.selectedMarker.title,
        };
      }
      if (children.mapCenter) {
        children.mapCenter = {
          lat: children.mapCenter.lat,
          long: children.mapCenter.lng || children.mapCenter.long,
          title: children.mapCenter.title,
        };
      }
      if (children.center) {
        children.center = {
          lat: children.center.lat,
          long: children.center.lng || children.center.long,
          title: children.center.title,
        };
      }
    } else if (children.children && children.children.length > 0) {
      children = mapDataMigration(children);
    }
    return children;
  });
  return currentDSL;
};

const tabsWidgetTabsPropertyMigration = (
  currentDSL: ContainerWidgetProps<WidgetProps>,
) => {
  currentDSL.children = currentDSL.children
    ?.filter(Boolean)
    .map((child: WidgetProps) => {
      if (child.type === WidgetTypes.TABS_WIDGET) {
        try {
          const tabs = isString(child.tabs)
            ? JSON.parse(child.tabs)
            : child.tabs;
          const newTabs = tabs.map((tab: any) => {
            const childForTab = child.children
              ?.filter(Boolean)
              .find((tabChild: WidgetProps) => tabChild.tabId === tab.id);
            if (childForTab) {
              tab.widgetId = childForTab.widgetId;
            }
            return tab;
          });
          child.tabs = JSON.stringify(newTabs);
        } catch (migrationError) {
          log.debug({ migrationError });
        }
      }
      if (child.children && child.children.length) {
        child = tabsWidgetTabsPropertyMigration(child);
      }
      return child;
    });
  return currentDSL;
};

const dynamicPathListMigration = (
  currentDSL: ContainerWidgetProps<WidgetProps>,
) => {
  if (currentDSL.children && currentDSL.children.length) {
    currentDSL.children = currentDSL.children.map(dynamicPathListMigration);
  }
  if (currentDSL.dynamicBindings) {
    currentDSL.dynamicBindingPathList = Object.keys(
      currentDSL.dynamicBindings,
    ).map((path) => ({ key: path }));
    delete currentDSL.dynamicBindings;
  }
  if (currentDSL.dynamicTriggers) {
    currentDSL.dynamicTriggerPathList = Object.keys(
      currentDSL.dynamicTriggers,
    ).map((path) => ({ key: path }));
    delete currentDSL.dynamicTriggers;
  }
  if (currentDSL.dynamicProperties) {
    currentDSL.dynamicPropertyPathList = Object.keys(
      currentDSL.dynamicProperties,
    ).map((path) => ({ key: path }));
    delete currentDSL.dynamicProperties;
  }
  return currentDSL;
};

const addVersionNumberMigration = (
  currentDSL: ContainerWidgetProps<WidgetProps>,
) => {
  if (currentDSL.children && currentDSL.children.length) {
    currentDSL.children = currentDSL.children.map(addVersionNumberMigration);
  }
  if (currentDSL.version === undefined) {
    currentDSL.version = 1;
  }
  return currentDSL;
};

const canvasNameConflictMigration = (
  currentDSL: ContainerWidgetProps<WidgetProps>,
  props = { counter: 1 },
): ContainerWidgetProps<WidgetProps> => {
  if (
    currentDSL.type === WidgetTypes.CANVAS_WIDGET &&
    currentDSL.widgetName.startsWith("Canvas")
  ) {
    currentDSL.widgetName = `Canvas${props.counter}`;
    // Canvases inside tabs have `name` property as well
    if (currentDSL.name) {
      currentDSL.name = currentDSL.widgetName;
    }
    props.counter++;
  }
  currentDSL.children?.forEach((c) => canvasNameConflictMigration(c, props));

  return currentDSL;
};

const renamedCanvasNameConflictMigration = (
  currentDSL: ContainerWidgetProps<WidgetProps>,
  props = { counter: 1 },
): ContainerWidgetProps<WidgetProps> => {
  // Rename all canvas widgets except for MainContainer
  if (
    currentDSL.type === WidgetTypes.CANVAS_WIDGET &&
    currentDSL.widgetName !== "MainContainer"
  ) {
    currentDSL.widgetName = `Canvas${props.counter}`;
    // Canvases inside tabs have `name` property as well
    if (currentDSL.name) {
      currentDSL.name = currentDSL.widgetName;
    }
    props.counter++;
  }
  currentDSL.children?.forEach((c) => canvasNameConflictMigration(c, props));

  return currentDSL;
};

const rteDefaultValueMigration = (
  currentDSL: ContainerWidgetProps<WidgetProps>,
): ContainerWidgetProps<WidgetProps> => {
  if (currentDSL.type === WidgetTypes.RICH_TEXT_EDITOR_WIDGET) {
    currentDSL.inputType = "html";
  }
  currentDSL.children?.forEach((children) =>
    rteDefaultValueMigration(children),
  );

  return currentDSL;
};

function migrateTabsDataUsingMigrator(
  currentDSL: ContainerWidgetProps<WidgetProps>,
) {
  if (currentDSL.type === WidgetTypes.TABS_WIDGET && currentDSL.version === 1) {
    try {
      currentDSL.type = WidgetTypes.TABS_MIGRATOR_WIDGET;
      currentDSL.version = 1;
    } catch (error) {
      Sentry.captureException({
        message: "Tabs Migration Failed",
        oldData: currentDSL.tabs,
      });
      currentDSL.tabsObj = {};
      delete currentDSL.tabs;
    }
  }
  if (currentDSL.children && currentDSL.children.length) {
    currentDSL.children = currentDSL.children.map(migrateTabsDataUsingMigrator);
  }
  return currentDSL;
}

export function migrateTabsData(currentDSL: ContainerWidgetProps<WidgetProps>) {
  if (
    [WidgetTypes.TABS_WIDGET, WidgetTypes.TABS_MIGRATOR_WIDGET].includes(
      currentDSL.type as any,
    ) &&
    currentDSL.version === 1
  ) {
    try {
      currentDSL.type = WidgetTypes.TABS_WIDGET;
      const isTabsDataBinded = isString(currentDSL.tabs);
      currentDSL.dynamicPropertyPathList =
        currentDSL.dynamicPropertyPathList || [];
      currentDSL.dynamicBindingPathList =
        currentDSL.dynamicBindingPathList || [];

      if (isTabsDataBinded) {
        const tabsString = currentDSL.tabs.replace(
          DATA_BIND_REGEX_GLOBAL,
          (word: any) => `"${word}"`,
        );
        try {
          currentDSL.tabs = JSON.parse(tabsString);
        } catch (error) {
          return migrateTabsDataUsingMigrator(currentDSL);
        }
        const dynamicPropsList = currentDSL.tabs
          .filter((each: any) => DATA_BIND_REGEX_GLOBAL.test(each.isVisible))
          .map((each: any) => {
            return { key: `tabsObj.${each.id}.isVisible` };
          });
        const dynamicBindablePropsList = currentDSL.tabs.map((each: any) => {
          return { key: `tabsObj.${each.id}.isVisible` };
        });
        currentDSL.dynamicPropertyPathList = [
          ...currentDSL.dynamicPropertyPathList,
          ...dynamicPropsList,
        ];
        currentDSL.dynamicBindingPathList = [
          ...currentDSL.dynamicBindingPathList,
          ...dynamicBindablePropsList,
        ];
      }
      currentDSL.dynamicPropertyPathList = currentDSL.dynamicPropertyPathList.filter(
        (each) => {
          return each.key !== "tabs";
        },
      );
      currentDSL.dynamicBindingPathList = currentDSL.dynamicBindingPathList.filter(
        (each) => {
          return each.key !== "tabs";
        },
      );
      currentDSL.tabsObj = currentDSL.tabs.reduce(
        (obj: any, tab: any, index: number) => {
          obj = {
            ...obj,
            [tab.id]: {
              ...tab,
              isVisible: tab.isVisible === undefined ? true : tab.isVisible,
              index,
            },
          };
          return obj;
        },
        {},
      );
      currentDSL.version = 2;
      delete currentDSL.tabs;
    } catch (error) {
      Sentry.captureException({
        message: "Tabs Migration Failed",
        oldData: currentDSL.tabs,
      });
      currentDSL.tabsObj = {};
      delete currentDSL.tabs;
    }
  }
  if (currentDSL.children && currentDSL.children.length) {
    currentDSL.children = currentDSL.children.map(migrateTabsData);
  }
  return currentDSL;
}

// A rudimentary transform function which updates the DSL based on its version.
function migrateOldChartData(currentDSL: ContainerWidgetProps<WidgetProps>) {
  if (currentDSL.type === WidgetTypes.CHART_WIDGET) {
    if (isString(currentDSL.chartData)) {
      try {
        currentDSL.chartData = JSON.parse(currentDSL.chartData);
      } catch (error) {
        Sentry.captureException({
          message: "Chart Migration Failed",
          oldData: currentDSL.chartData,
        });
        currentDSL.chartData = [];
      }
    }
  }
  if (currentDSL.children && currentDSL.children.length) {
    currentDSL.children = currentDSL.children.map(migrateOldChartData);
  }
  return currentDSL;
}

/**
 * changes chartData which we were using as array. now it will be a object
 *
 *
 * @param currentDSL
 * @returns
 */
export function migrateChartDataFromArrayToObject(
  currentDSL: ContainerWidgetProps<WidgetProps>,
) {
  currentDSL.children = currentDSL.children?.map((children: WidgetProps) => {
    if (children.type === WidgetTypes.CHART_WIDGET) {
      if (Array.isArray(children.chartData)) {
        const newChartData = {};
        const dynamicBindingPathList = children?.dynamicBindingPathList
          ? children?.dynamicBindingPathList.slice()
          : [];

        children.chartData.map((datum: any, index: number) => {
          const generatedKey = generateReactKey();
          set(newChartData, `${generatedKey}`, datum);

          if (
            Array.isArray(children.dynamicBindingPathList) &&
            children.dynamicBindingPathList?.findIndex(
              (path) => (path.key = `chartData[${index}].data`),
            ) > -1
          ) {
            const foundIndex = children.dynamicBindingPathList.findIndex(
              (path) => (path.key = `chartData[${index}].data`),
            );

            dynamicBindingPathList[foundIndex] = {
              key: `chartData.${generatedKey}.data`,
            };
          }
        });

        children.dynamicBindingPathList = dynamicBindingPathList;
        children.chartData = newChartData;
      }
    } else if (
      children.type === WidgetTypes.CONTAINER_WIDGET ||
      children.type === WidgetTypes.FORM_WIDGET ||
      children.type === WidgetTypes.CANVAS_WIDGET ||
      children.type === WidgetTypes.TABS_WIDGET
    ) {
      children = migrateChartDataFromArrayToObject(children);
    }

    return children;
  });

  return currentDSL;
}

const pixelToNumber = (pixel: string) => {
  if (pixel.includes("px")) {
    return parseInt(pixel.split("px").join(""));
  }
  return 0;
};

export const calculateDynamicHeight = (
  canvasWidgets: {
    [widgetId: string]: FlattenedWidgetProps;
  } = {},
  presentMinimumHeight = CANVAS_DEFAULT_HEIGHT_PX,
) => {
  let minimumHeight = presentMinimumHeight;
  const nextAvailableRow = nextAvailableRowInContainer(
    MAIN_CONTAINER_WIDGET_ID,
    canvasWidgets,
  );
  const screenHeight = window.innerHeight;
  const gridRowHeight = GridDefaults.DEFAULT_GRID_ROW_HEIGHT;
  const calculatedCanvasHeight = nextAvailableRow * gridRowHeight;
  // DGRH - DEFAULT_GRID_ROW_HEIGHT
  // View Mode: Header height + Page Selection Tab = 8 * DGRH (approx)
  // Edit Mode: Header height + Canvas control = 8 * DGRH (approx)
  // buffer: ~8 grid row height
  const buffer = gridRowHeight + 2 * pixelToNumber(theme.smallHeaderHeight);
  const calculatedMinHeight =
    Math.floor((screenHeight - buffer) / gridRowHeight) * gridRowHeight;
  if (
    calculatedCanvasHeight < screenHeight &&
    calculatedMinHeight !== presentMinimumHeight
  ) {
    minimumHeight = calculatedMinHeight;
  }
  return minimumHeight;
};

export const migrateInitialValues = (
  currentDSL: ContainerWidgetProps<WidgetProps>,
) => {
  currentDSL.children = currentDSL.children?.map((child: WidgetProps) => {
    if (child.type === WidgetTypes.INPUT_WIDGET) {
      child = {
        isRequired: false,
        isDisabled: false,
        resetOnSubmit: false,
        ...child,
      };
    } else if (child.type === WidgetTypes.DROP_DOWN_WIDGET) {
      child = {
        isRequired: false,
        isDisabled: false,
        ...child,
      };
    } else if (child.type === WidgetTypes.DATE_PICKER_WIDGET2) {
      child = {
        minDate: "2001-01-01 00:00",
        maxDate: "2041-12-31 23:59",
        isRequired: false,
        ...child,
      };
    } else if (child.type === WidgetTypes.SWITCH_WIDGET) {
      child = {
        isDisabled: false,
        ...child,
      };
    } else if (child.type === WidgetTypes.ICON_WIDGET) {
      child = {
        isRequired: false,
        ...child,
      };
    } else if (child.type === WidgetTypes.VIDEO_WIDGET) {
      child = {
        isRequired: false,
        isDisabled: false,
        ...child,
      };
    } else if (child.type === WidgetTypes.CHECKBOX_WIDGET) {
      child = {
        isDisabled: false,
        isRequired: false,
        ...child,
      };
    } else if (child.type === WidgetTypes.RADIO_GROUP_WIDGET) {
      child = {
        isDisabled: false,
        isRequired: false,
        ...child,
      };
    } else if (child.type === WidgetTypes.FILE_PICKER_WIDGET) {
      child = {
        isDisabled: false,
        isRequired: false,
        allowedFileTypes: [],
        ...child,
      };
    } else if (child.children && child.children.length > 0) {
      child = migrateInitialValues(child);
    }
    return child;
  });
  return currentDSL;
};

// A rudimentary transform function which updates the DSL based on its version.
// A more modular approach needs to be designed.
const transformDSL = (currentDSL: ContainerWidgetProps<WidgetProps>) => {
  if (currentDSL.version === undefined) {
    // Since this top level widget is a CANVAS_WIDGET,
    // DropTargetComponent needs to know the minimum height the canvas can take
    // See DropTargetUtils.ts
    currentDSL.minHeight = calculateDynamicHeight();

    // For the first time the DSL is created, remove one row from the total possible rows
    // to adjust for padding and margins.
    currentDSL.snapRows =
      Math.floor(currentDSL.bottomRow / DEFAULT_GRID_ROW_HEIGHT) - 1;

    // Force the width of the canvas to 1224 px
    currentDSL.rightColumn = 1224;
    // The canvas is a CANVAS_WIDGET whichdoesn't have a background or borders by default
    currentDSL.backgroundColor = "none";
    currentDSL.containerStyle = "none";
    currentDSL.type = WidgetTypes.CANVAS_WIDGET;
    currentDSL.detachFromLayout = true;
    currentDSL.canExtend = true;

    // Update version to make sure this doesn't run everytime.
    currentDSL.version = 1;
  }

  if (currentDSL.version === 1) {
    if (currentDSL.children && currentDSL.children.length > 0)
      currentDSL.children = currentDSL.children.map(updateContainers);
    currentDSL.version = 2;
  }
  if (currentDSL.version === 2) {
    currentDSL = chartDataMigration(currentDSL);
    currentDSL.version = 3;
  }
  if (currentDSL.version === 3) {
    currentDSL = mapDataMigration(currentDSL);
    currentDSL.version = 4;
  }
  if (currentDSL.version === 4) {
    currentDSL = singleChartDataMigration(currentDSL);
    currentDSL.version = 5;
  }
  if (currentDSL.version === 5) {
    currentDSL = tabsWidgetTabsPropertyMigration(currentDSL);
    currentDSL.version = 6;
  }
  if (currentDSL.version === 6) {
    currentDSL = dynamicPathListMigration(currentDSL);
    currentDSL.version = 7;
  }

  if (currentDSL.version === 7) {
    currentDSL = canvasNameConflictMigration(currentDSL);
    currentDSL.version = 8;
  }

  if (currentDSL.version === 8) {
    currentDSL = renamedCanvasNameConflictMigration(currentDSL);
    currentDSL.version = 9;
  }

  if (currentDSL.version === 9) {
    currentDSL = tableWidgetPropertyPaneMigrations(currentDSL);
    currentDSL.version = 10;
  }

  if (currentDSL.version === 10) {
    currentDSL = addVersionNumberMigration(currentDSL);
    currentDSL.version = 11;
  }

  if (currentDSL.version === 11) {
    currentDSL = migrateTablePrimaryColumnsBindings(currentDSL);
    currentDSL.version = 12;
  }

  if (currentDSL.version === 12) {
    currentDSL = migrateIncorrectDynamicBindingPathLists(currentDSL);
    currentDSL.version = 13;
  }

  if (currentDSL.version === 13) {
    currentDSL = migrateOldChartData(currentDSL);
    currentDSL.version = 14;
  }

  if (currentDSL.version === 14) {
    currentDSL = rteDefaultValueMigration(currentDSL);
    currentDSL.version = 15;
  }

  if (currentDSL.version === 15) {
    currentDSL = migrateTextStyleFromTextWidget(currentDSL);
    currentDSL.version = 16;
  }

  if (currentDSL.version === 16) {
    currentDSL = migrateChartDataFromArrayToObject(currentDSL);
    currentDSL.version = 17;
  }

  if (currentDSL.version === 17) {
    currentDSL = migrateTabsData(currentDSL);
    currentDSL.version = 18;
  }

  if (currentDSL.version === 18) {
    currentDSL = migrateInitialValues(currentDSL);
    currentDSL.version = 19;
  }

  if (currentDSL.version === 19) {
    currentDSL.snapColumns = GridDefaults.DEFAULT_GRID_COLUMNS;
    currentDSL.snapRows = getCanvasSnapRows(
      currentDSL.bottomRow,
      currentDSL.detachFromLayout || false,
    );
    currentDSL = migrateToNewLayout(currentDSL);
    currentDSL.version = 20;
  }

  if (currentDSL.version === 20) {
    currentDSL = migrateNewlyAddedTabsWidgetsMissingData(currentDSL);
    currentDSL.version = 21;
  }

  if (currentDSL.version === 21) {
    const {
      entities: { canvasWidgets },
    } = CanvasWidgetsNormalizer.normalize(currentDSL);
    currentDSL = migrateWidgetsWithoutLeftRightColumns(
      currentDSL,
      canvasWidgets,
    );
    currentDSL = migrateOverFlowingTabsWidgets(currentDSL, canvasWidgets);
    currentDSL.version = 22;
  }

  if (currentDSL.version === 22) {
    currentDSL = migrateTableWidgetParentRowSpaceProperty(currentDSL);
    currentDSL.version = 23;
  }

  if (currentDSL.version === 23) {
    currentDSL = addLogBlackListToAllListWidgetChildren(currentDSL);
    currentDSL.version = 24;
<<<<<<< HEAD
  }

  if (currentDSL.version === 24) {
    currentDSL = migrateTableWidgetHeaderVisibilityProperties(currentDSL);
=======
  }

  if (currentDSL.version === 24) {
    currentDSL = migrateTableWidgetHeaderVisibilityProperties(currentDSL);
    currentDSL.version = 25;
  }

  if (currentDSL.version === 25) {
    currentDSL = migrateItemsToListDataInListWidget(currentDSL);
>>>>>>> 32f00399
    currentDSL.version = LATEST_PAGE_VERSION;
  }

  return currentDSL;
};

const migrateOverFlowingTabsWidgets = (
  currentDSL: ContainerWidgetProps<WidgetProps>,
  canvasWidgets: any,
) => {
  if (
    currentDSL.type === "TABS_WIDGET" &&
    currentDSL.version === 3 &&
    currentDSL.children &&
    currentDSL.children.length
  ) {
    const tabsWidgetHeight =
      (currentDSL.bottomRow - currentDSL.topRow) * currentDSL.parentRowSpace;
    const widgetHasOverflowingChildren = currentDSL.children.some((eachTab) => {
      if (eachTab.children && eachTab.children.length) {
        return eachTab.children.some((child: WidgetProps) => {
          if (canvasWidgets[child.widgetId].repositioned) {
            const tabHeight = child.bottomRow * child.parentRowSpace;
            return tabsWidgetHeight < tabHeight;
          }
          return false;
        });
      }
      return false;
    });
    if (widgetHasOverflowingChildren) {
      currentDSL.shouldScrollContents = true;
    }
  }
  if (currentDSL.children && currentDSL.children.length) {
    currentDSL.children = currentDSL.children.map((eachChild) =>
      migrateOverFlowingTabsWidgets(eachChild, canvasWidgets),
    );
  }
  return currentDSL;
};

const migrateWidgetsWithoutLeftRightColumns = (
  currentDSL: ContainerWidgetProps<WidgetProps>,
  canvasWidgets: any,
) => {
  if (
    currentDSL.widgetId !== MAIN_CONTAINER_WIDGET_ID &&
    !(
      currentDSL.hasOwnProperty("leftColumn") &&
      currentDSL.hasOwnProperty("rightColumn")
    )
  ) {
    try {
      const nextRow = nextAvailableRowInContainer(
        currentDSL.parentId || MAIN_CONTAINER_WIDGET_ID,
        omit(canvasWidgets, [currentDSL.widgetId]),
      );
      canvasWidgets[currentDSL.widgetId].repositioned = true;
      const leftColumn = 0;
      const rightColumn = WidgetConfigResponse.config[currentDSL.type].rows;
      const bottomRow = nextRow + (currentDSL.bottomRow - currentDSL.topRow);
      const topRow = nextRow;
      currentDSL = {
        ...currentDSL,
        topRow,
        bottomRow,
        rightColumn,
        leftColumn,
      };
    } catch (error) {
      Sentry.captureException({
        message: "Migrating position of widget on data loss failed",
        oldData: currentDSL,
      });
    }
  }
  if (currentDSL.children && currentDSL.children.length) {
    currentDSL.children = currentDSL.children.map((dsl) =>
      migrateWidgetsWithoutLeftRightColumns(dsl, canvasWidgets),
    );
  }
  return currentDSL;
};

const migrateNewlyAddedTabsWidgetsMissingData = (
  currentDSL: ContainerWidgetProps<WidgetProps>,
) => {
  if (currentDSL.type === WidgetTypes.TABS_WIDGET && currentDSL.version === 2) {
    try {
      if (currentDSL.children && currentDSL.children.length) {
        currentDSL.children = currentDSL.children.map((each) => {
          if (has(currentDSL, ["leftColumn", "rightColumn", "bottomRow"])) {
            return each;
          }
          return {
            ...each,
            leftColumn: 0,
            rightColumn:
              (currentDSL.rightColumn - currentDSL.leftColumn) *
              currentDSL.parentColumnSpace,
            bottomRow:
              (currentDSL.bottomRow - currentDSL.topRow) *
              currentDSL.parentRowSpace,
          };
        });
      }
      currentDSL.version = 3;
    } catch (error) {
      Sentry.captureException({
        message: "Tabs Migration to add missing fields Failed",
        oldData: currentDSL.children,
      });
    }
  }
  if (currentDSL.children && currentDSL.children.length) {
    currentDSL.children = currentDSL.children.map(
      migrateNewlyAddedTabsWidgetsMissingData,
    );
  }
  return currentDSL;
};

export const migrateToNewLayout = (dsl: ContainerWidgetProps<WidgetProps>) => {
  const scaleWidget = (widgetProps: WidgetProps) => {
    widgetProps.bottomRow *= GRID_DENSITY_MIGRATION_V1;
    widgetProps.topRow *= GRID_DENSITY_MIGRATION_V1;
    widgetProps.leftColumn *= GRID_DENSITY_MIGRATION_V1;
    widgetProps.rightColumn *= GRID_DENSITY_MIGRATION_V1;
    if (widgetProps.children && widgetProps.children.length) {
      widgetProps.children.forEach((eachWidgetProp: WidgetProps) => {
        scaleWidget(eachWidgetProp);
      });
    }
  };
  scaleWidget(dsl);
  return dsl;
};

export const checkIfMigrationIsNeeded = (
  fetchPageResponse?: FetchPageResponse,
) => {
  const currentDSL = fetchPageResponse?.data.layouts[0].dsl || defaultDSL;
  return currentDSL.version !== LATEST_PAGE_VERSION;
};

export const extractCurrentDSL = (
  fetchPageResponse?: FetchPageResponse,
): ContainerWidgetProps<WidgetProps> => {
  const currentDSL = fetchPageResponse?.data.layouts[0].dsl || defaultDSL;
  return transformDSL(currentDSL);
};

export const getDropZoneOffsets = (
  colWidth: number,
  rowHeight: number,
  dragOffset: XYCoord,
  parentOffset: XYCoord,
) => {
  // Calculate actual drop position by snapping based on x, y and grid cell size
  return snapToGrid(
    colWidth,
    rowHeight,
    dragOffset.x - parentOffset.x,
    dragOffset.y - parentOffset.y,
  );
};

export const areIntersecting = (r1: Rect, r2: Rect) => {
  return !(
    r2.left >= r1.right ||
    r2.right <= r1.left ||
    r2.top >= r1.bottom ||
    r2.bottom <= r1.top
  );
};

export const isDropZoneOccupied = (
  offset: Rect,
  widgetId: string,
  occupied?: OccupiedSpace[],
) => {
  if (occupied) {
    occupied = occupied.filter((widgetDetails) => {
      return (
        widgetDetails.id !== widgetId && widgetDetails.parentId !== widgetId
      );
    });
    for (let i = 0; i < occupied.length; i++) {
      if (areIntersecting(occupied[i], offset)) {
        return true;
      }
    }
    return false;
  }
  return false;
};

export const isWidgetOverflowingParentBounds = (
  parentRowCols: { rows?: number; cols?: number },
  offset: Rect,
): boolean => {
  return (
    offset.right < 0 ||
    offset.top < 0 ||
    (parentRowCols.cols || GridDefaults.DEFAULT_GRID_COLUMNS) < offset.right ||
    (parentRowCols.rows || 0) < offset.bottom
  );
};

export const noCollision = (
  clientOffset: XYCoord,
  colWidth: number,
  rowHeight: number,
  widget: WidgetProps & Partial<WidgetConfigProps>,
  dropTargetOffset: XYCoord,
  occupiedSpaces?: OccupiedSpace[],
  rows?: number,
  cols?: number,
): boolean => {
  if (clientOffset && dropTargetOffset && widget) {
    if (widget.detachFromLayout) {
      return true;
    }
    const [left, top] = getDropZoneOffsets(
      colWidth,
      rowHeight,
      clientOffset as XYCoord,
      dropTargetOffset,
    );
    if (left < 0 || top < 0) {
      return false;
    }
    const widgetWidth = widget.columns
      ? widget.columns
      : widget.rightColumn - widget.leftColumn;
    const widgetHeight = widget.rows
      ? widget.rows
      : widget.bottomRow - widget.topRow;
    const currentOffset = {
      left,
      right: left + widgetWidth,
      top,
      bottom: top + widgetHeight,
    };
    return (
      !isDropZoneOccupied(currentOffset, widget.widgetId, occupiedSpaces) &&
      !isWidgetOverflowingParentBounds({ rows, cols }, currentOffset)
    );
  }
  return false;
};

export const currentDropRow = (
  dropTargetRowSpace: number,
  dropTargetVerticalOffset: number,
  draggableItemVerticalOffset: number,
  widget: WidgetProps & Partial<WidgetConfigProps>,
) => {
  const widgetHeight = widget.rows
    ? widget.rows
    : widget.bottomRow - widget.topRow;
  const top = Math.round(
    (draggableItemVerticalOffset - dropTargetVerticalOffset) /
      dropTargetRowSpace,
  );
  const currentBottomOffset = top + widgetHeight;
  return currentBottomOffset;
};

export const widgetOperationParams = (
  widget: WidgetProps & Partial<WidgetConfigProps>,
  widgetOffset: XYCoord,
  parentOffset: XYCoord,
  parentColumnSpace: number,
  parentRowSpace: number,
  parentWidgetId: string, // parentWidget
): WidgetOperationParams => {
  const [leftColumn, topRow] = getDropZoneOffsets(
    parentColumnSpace,
    parentRowSpace,
    widgetOffset,
    parentOffset,
  );
  // If this is an existing widget, we'll have the widgetId
  // Therefore, this is a move operation on drop of the widget
  if (widget.widgetName) {
    return {
      operation: WidgetOperations.MOVE,
      widgetId: widget.widgetId,
      payload: {
        leftColumn,
        topRow,
        parentId: widget.parentId,
        newParentId: parentWidgetId,
      },
    };
    // If this is not an existing widget, we'll not have the widgetId
    // Therefore, this is an operation to add child to this container
  }
  const widgetDimensions = {
    columns: widget.columns,
    rows: widget.rows,
  };

  return {
    operation: WidgetOperations.ADD_CHILD,
    widgetId: parentWidgetId,
    payload: {
      type: widget.type,
      leftColumn,
      topRow,
      ...widgetDimensions,
      parentRowSpace,
      parentColumnSpace,
      newWidgetId: widget.widgetId,
    },
  };
};

export const updateWidgetPosition = (
  widget: WidgetProps,
  leftColumn: number,
  topRow: number,
) => {
  const newPositions = {
    leftColumn,
    topRow,
    rightColumn: leftColumn + (widget.rightColumn - widget.leftColumn),
    bottomRow: topRow + (widget.bottomRow - widget.topRow),
  };

  return {
    ...newPositions,
  };
};

export const getCanvasSnapRows = (
  bottomRow: number,
  canExtend: boolean,
): number => {
  const totalRows = Math.floor(
    bottomRow / GridDefaults.DEFAULT_GRID_ROW_HEIGHT,
  );

  // Canvas Widgets do not need to accomodate for widget and container padding.
  // Only when they're extensible
  if (canExtend) {
    return totalRows;
  }
  // When Canvas widgets are not extensible
  return totalRows - 1;
};

export const getSnapColumns = (): number => {
  return GridDefaults.DEFAULT_GRID_COLUMNS;
};

export const generateWidgetProps = (
  parent: FlattenedWidgetProps,
  type: WidgetType,
  leftColumn: number,
  topRow: number,
  parentRowSpace: number,
  parentColumnSpace: number,
  widgetName: string,
  widgetConfig: {
    widgetId: string;
    renderMode: RenderMode;
  } & Partial<WidgetProps>,
  version: number,
): ContainerWidgetProps<WidgetProps> => {
  if (parent) {
    const sizes = {
      leftColumn,
      rightColumn: leftColumn + widgetConfig.columns,
      topRow,
      bottomRow: topRow + widgetConfig.rows,
    };

    const others = {};
    const props: ContainerWidgetProps<WidgetProps> = {
      isVisible: WidgetTypes.MODAL_WIDGET === type ? undefined : true,
      ...widgetConfig,
      type,
      widgetName,
      isLoading: false,
      parentColumnSpace,
      parentRowSpace,
      ...sizes,
      ...others,
      parentId: parent.widgetId,
      version,
    };
    delete props.rows;
    delete props.columns;
    return props;
  } else {
    if (parent) {
      throw Error("Failed to create widget: Parent's size cannot be calculate");
    } else throw Error("Failed to create widget: Parent was not provided ");
  }
};

/**
 * adds logBlackList key for all list widget children
 *
 * @param currentDSL
 * @returns
 */
const addLogBlackListToAllListWidgetChildren = (
  currentDSL: ContainerWidgetProps<WidgetProps>,
) => {
  currentDSL.children = currentDSL.children?.map((children: WidgetProps) => {
    if (children.type === WidgetTypes.LIST_WIDGET) {
      const widgets = get(
        children,
        "children.0.children.0.children.0.children",
      );

      widgets.map((widget: any, index: number) => {
        const logBlackList: { [key: string]: boolean } = {};

        Object.keys(widget).map((key) => {
          logBlackList[key] = true;
        });
        if (!widget.logBlackList) {
          set(
            children,
            `children.0.children.0.children.0.children.${index}.logBlackList`,
            logBlackList,
          );
        }
      });
    }

    return children;
  });

  return currentDSL;
};

/**
 * changes items -> listData
 *
 * @param currentDSL
 * @returns
 */
const migrateItemsToListDataInListWidget = (
  currentDSL: ContainerWidgetProps<WidgetProps>,
) => {
  if (currentDSL.type === WidgetTypes.LIST_WIDGET) {
    currentDSL = renameKeyInObject(currentDSL, "items", "listData");

    currentDSL.dynamicBindingPathList = currentDSL.dynamicBindingPathList?.map(
      (path: { key: string }) => {
        if (path.key === "items") {
          return { key: "listData" };
        }

        return path;
      },
    );

    currentDSL.dynamicBindingPathList?.map((path: { key: string }) => {
      if (
        get(currentDSL, path.key) &&
        path.key !== "items" &&
        path.key !== "listData" &&
        isString(get(currentDSL, path.key))
      ) {
        set(
          currentDSL,
          path.key,
          get(currentDSL, path.key, "").replace("items", "listData"),
        );
      }
    });

    Object.keys(currentDSL.template).map((widgetName) => {
      const currentWidget = currentDSL.template[widgetName];

      currentWidget.dynamicBindingPathList?.map((path: { key: string }) => {
        set(
          currentWidget,
          path.key,
          get(currentWidget, path.key).replace("items", "listData"),
        );
      });
    });
  }

  if (currentDSL.children && currentDSL.children.length > 0) {
    currentDSL.children = currentDSL.children.map(
      migrateItemsToListDataInListWidget,
    );
  }
  return currentDSL;
};<|MERGE_RESOLUTION|>--- conflicted
+++ resolved
@@ -776,12 +776,6 @@
   if (currentDSL.version === 23) {
     currentDSL = addLogBlackListToAllListWidgetChildren(currentDSL);
     currentDSL.version = 24;
-<<<<<<< HEAD
-  }
-
-  if (currentDSL.version === 24) {
-    currentDSL = migrateTableWidgetHeaderVisibilityProperties(currentDSL);
-=======
   }
 
   if (currentDSL.version === 24) {
@@ -791,7 +785,6 @@
 
   if (currentDSL.version === 25) {
     currentDSL = migrateItemsToListDataInListWidget(currentDSL);
->>>>>>> 32f00399
     currentDSL.version = LATEST_PAGE_VERSION;
   }
 
