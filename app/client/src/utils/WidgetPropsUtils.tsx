import { FetchPageResponse } from "api/PageApi";
import { CANVAS_DEFAULT_HEIGHT_PX } from "constants/AppConstants";
import { XYCoord } from "react-dnd";
import { ContainerWidgetProps } from "widgets/ContainerWidget";
import { WidgetConfigProps } from "reducers/entityReducers/widgetConfigReducer";
import {
  WidgetOperation,
  WidgetOperations,
  WidgetProps,
} from "widgets/BaseWidget";
import {
  GridDefaults,
  LATEST_PAGE_VERSION,
  MAIN_CONTAINER_WIDGET_ID,
  RenderMode,
  WidgetType,
  WidgetTypes,
} from "constants/WidgetConstants";
import { renameKeyInObject, snapToGrid } from "./helpers";
import { OccupiedSpace } from "constants/editorConstants";
import defaultTemplate from "templates/default";
import { generateReactKey } from "./generators";
import { ChartDataPoint } from "widgets/ChartWidget";
import { FlattenedWidgetProps } from "reducers/entityReducers/canvasWidgetsReducer";
import { get, has, isString, omit, set } from "lodash";
import log from "loglevel";
import {
  migrateTablePrimaryColumnsBindings,
  tableWidgetPropertyPaneMigrations,
  migrateTableWidgetParentRowSpaceProperty,
  migrateTableWidgetHeaderVisibilityProperties,
} from "utils/migrations/TableWidget";
import { migrateIncorrectDynamicBindingPathLists } from "utils/migrations/IncorrectDynamicBindingPathLists";
import * as Sentry from "@sentry/react";
import { migrateTextStyleFromTextWidget } from "./migrations/TextWidgetReplaceTextStyle";
import { nextAvailableRowInContainer } from "entities/Widget/utils";
import { DATA_BIND_REGEX_GLOBAL } from "constants/BindingsConstants";
import WidgetConfigResponse, {
  GRID_DENSITY_MIGRATION_V1,
} from "mockResponses/WidgetConfigResponse";
import CanvasWidgetsNormalizer from "normalizers/CanvasWidgetsNormalizer";
import { theme } from "../../src/constants/DefaultTheme";

export type WidgetOperationParams = {
  operation: WidgetOperation;
  widgetId: string;
  payload: any;
};

const { DEFAULT_GRID_ROW_HEIGHT } = GridDefaults;
type Rect = {
  top: number;
  left: number;
  right: number;
  bottom: number;
};

const defaultDSL = defaultTemplate;

const updateContainers = (dsl: ContainerWidgetProps<WidgetProps>) => {
  if (
    dsl.type === WidgetTypes.CONTAINER_WIDGET ||
    dsl.type === WidgetTypes.FORM_WIDGET
  ) {
    if (
      !(
        dsl.children &&
        dsl.children.length > 0 &&
        (dsl.children[0].type === WidgetTypes.CANVAS_WIDGET ||
          dsl.children[0].type === WidgetTypes.FORM_WIDGET)
      )
    ) {
      const canvas = {
        ...dsl,
        backgroundColor: "transparent",
        type: WidgetTypes.CANVAS_WIDGET,
        detachFromLayout: true,
        topRow: 0,
        leftColumn: 0,
        rightColumn: dsl.parentColumnSpace * (dsl.rightColumn - dsl.leftColumn),
        bottomRow: dsl.parentRowSpace * (dsl.bottomRow - dsl.topRow),
        widgetName: generateReactKey(),
        widgetId: generateReactKey(),
        parentRowSpace: 1,
        parentColumnSpace: 1,
        containerStyle: "none",
        canExtend: false,
        isVisible: true,
      };
      // eslint-disable-next-line @typescript-eslint/ban-ts-comment
      // @ts-ignore
      delete canvas.dynamicBindings;
      // eslint-disable-next-line @typescript-eslint/ban-ts-comment
      // @ts-ignore
      delete canvas.dynamicProperties;
      if (canvas.children && canvas.children.length > 0)
        canvas.children = canvas.children.map(updateContainers);
      dsl.children = [{ ...canvas }];
    }
  }
  return dsl;
};

//transform chart data, from old chart widget to new chart widget
//updatd chart widget has support for multiple series
const chartDataMigration = (currentDSL: ContainerWidgetProps<WidgetProps>) => {
  currentDSL.children = currentDSL.children?.map((children: WidgetProps) => {
    if (
      children.type === WidgetTypes.CHART_WIDGET &&
      children.chartData &&
      children.chartData.length &&
      !Array.isArray(children.chartData[0])
    ) {
      children.chartData = [{ data: children.chartData as ChartDataPoint[] }];
    } else if (
      children.type === WidgetTypes.CONTAINER_WIDGET ||
      children.type === WidgetTypes.FORM_WIDGET ||
      children.type === WidgetTypes.CANVAS_WIDGET ||
      children.type === WidgetTypes.TABS_WIDGET
    ) {
      children = chartDataMigration(children);
    }
    return children;
  });
  return currentDSL;
};

const singleChartDataMigration = (
  currentDSL: ContainerWidgetProps<WidgetProps>,
) => {
  currentDSL.children = currentDSL.children?.map((child) => {
    if (child.type === WidgetTypes.CHART_WIDGET) {
      // Check if chart widget has the deprecated singleChartData property
      if (child.hasOwnProperty("singleChartData")) {
        // This is to make sure that the format of the chartData is accurate
        if (
          Array.isArray(child.singleChartData) &&
          !child.singleChartData[0].hasOwnProperty("seriesName")
        ) {
          child.singleChartData = {
            seriesName: "Series 1",
            data: child.singleChartData || [],
          };
        }
        //TODO: other possibilities?
        child.chartData = JSON.stringify([...child.singleChartData]);
        delete child.singleChartData;
      }
    }
    if (child.children && child.children.length > 0) {
      child = singleChartDataMigration(child);
    }
    return child;
  });

  return currentDSL;
};

const mapDataMigration = (currentDSL: ContainerWidgetProps<WidgetProps>) => {
  currentDSL.children = currentDSL.children?.map((children: WidgetProps) => {
    if (children.type === WidgetTypes.MAP_WIDGET) {
      if (children.markers) {
        children.markers = children.markers.map(
          (marker: { lat: any; lng: any; long: any; title: any }) => {
            return {
              lat: marker.lat,
              long: marker.lng || marker.long,
              title: marker.title,
            };
          },
        );
      }
      if (children.defaultMarkers) {
        const defaultMarkers = JSON.parse(children.defaultMarkers);
        children.defaultMarkers = defaultMarkers.map(
          (marker: {
            lat: number;
            lng: number;
            long: number;
            title: string;
          }) => {
            return {
              lat: marker.lat,
              long: marker.lng || marker.long,
              title: marker.title,
            };
          },
        );
      }
      if (children.selectedMarker) {
        children.selectedMarker = {
          lat: children.selectedMarker.lat,
          long: children.selectedMarker.lng || children.selectedMarker.long,
          title: children.selectedMarker.title,
        };
      }
      if (children.mapCenter) {
        children.mapCenter = {
          lat: children.mapCenter.lat,
          long: children.mapCenter.lng || children.mapCenter.long,
          title: children.mapCenter.title,
        };
      }
      if (children.center) {
        children.center = {
          lat: children.center.lat,
          long: children.center.lng || children.center.long,
          title: children.center.title,
        };
      }
    } else if (children.children && children.children.length > 0) {
      children = mapDataMigration(children);
    }
    return children;
  });
  return currentDSL;
};

const tabsWidgetTabsPropertyMigration = (
  currentDSL: ContainerWidgetProps<WidgetProps>,
) => {
  currentDSL.children = currentDSL.children
    ?.filter(Boolean)
    .map((child: WidgetProps) => {
      if (child.type === WidgetTypes.TABS_WIDGET) {
        try {
          const tabs = isString(child.tabs)
            ? JSON.parse(child.tabs)
            : child.tabs;
          const newTabs = tabs.map((tab: any) => {
            const childForTab = child.children
              ?.filter(Boolean)
              .find((tabChild: WidgetProps) => tabChild.tabId === tab.id);
            if (childForTab) {
              tab.widgetId = childForTab.widgetId;
            }
            return tab;
          });
          child.tabs = JSON.stringify(newTabs);
        } catch (migrationError) {
          log.debug({ migrationError });
        }
      }
      if (child.children && child.children.length) {
        child = tabsWidgetTabsPropertyMigration(child);
      }
      return child;
    });
  return currentDSL;
};

const dynamicPathListMigration = (
  currentDSL: ContainerWidgetProps<WidgetProps>,
) => {
  if (currentDSL.children && currentDSL.children.length) {
    currentDSL.children = currentDSL.children.map(dynamicPathListMigration);
  }
  if (currentDSL.dynamicBindings) {
    currentDSL.dynamicBindingPathList = Object.keys(
      currentDSL.dynamicBindings,
    ).map((path) => ({ key: path }));
    delete currentDSL.dynamicBindings;
  }
  if (currentDSL.dynamicTriggers) {
    currentDSL.dynamicTriggerPathList = Object.keys(
      currentDSL.dynamicTriggers,
    ).map((path) => ({ key: path }));
    delete currentDSL.dynamicTriggers;
  }
  if (currentDSL.dynamicProperties) {
    currentDSL.dynamicPropertyPathList = Object.keys(
      currentDSL.dynamicProperties,
    ).map((path) => ({ key: path }));
    delete currentDSL.dynamicProperties;
  }
  return currentDSL;
};

const addVersionNumberMigration = (
  currentDSL: ContainerWidgetProps<WidgetProps>,
) => {
  if (currentDSL.children && currentDSL.children.length) {
    currentDSL.children = currentDSL.children.map(addVersionNumberMigration);
  }
  if (currentDSL.version === undefined) {
    currentDSL.version = 1;
  }
  return currentDSL;
};

const canvasNameConflictMigration = (
  currentDSL: ContainerWidgetProps<WidgetProps>,
  props = { counter: 1 },
): ContainerWidgetProps<WidgetProps> => {
  if (
    currentDSL.type === WidgetTypes.CANVAS_WIDGET &&
    currentDSL.widgetName.startsWith("Canvas")
  ) {
    currentDSL.widgetName = `Canvas${props.counter}`;
    // Canvases inside tabs have `name` property as well
    if (currentDSL.name) {
      currentDSL.name = currentDSL.widgetName;
    }
    props.counter++;
  }
  currentDSL.children?.forEach((c) => canvasNameConflictMigration(c, props));

  return currentDSL;
};

const renamedCanvasNameConflictMigration = (
  currentDSL: ContainerWidgetProps<WidgetProps>,
  props = { counter: 1 },
): ContainerWidgetProps<WidgetProps> => {
  // Rename all canvas widgets except for MainContainer
  if (
    currentDSL.type === WidgetTypes.CANVAS_WIDGET &&
    currentDSL.widgetName !== "MainContainer"
  ) {
    currentDSL.widgetName = `Canvas${props.counter}`;
    // Canvases inside tabs have `name` property as well
    if (currentDSL.name) {
      currentDSL.name = currentDSL.widgetName;
    }
    props.counter++;
  }
  currentDSL.children?.forEach((c) => canvasNameConflictMigration(c, props));

  return currentDSL;
};

const rteDefaultValueMigration = (
  currentDSL: ContainerWidgetProps<WidgetProps>,
): ContainerWidgetProps<WidgetProps> => {
  if (currentDSL.type === WidgetTypes.RICH_TEXT_EDITOR_WIDGET) {
    currentDSL.inputType = "html";
  }
  currentDSL.children?.forEach((children) =>
    rteDefaultValueMigration(children),
  );

  return currentDSL;
};

function migrateTabsDataUsingMigrator(
  currentDSL: ContainerWidgetProps<WidgetProps>,
) {
  if (currentDSL.type === WidgetTypes.TABS_WIDGET && currentDSL.version === 1) {
    try {
      currentDSL.type = WidgetTypes.TABS_MIGRATOR_WIDGET;
      currentDSL.version = 1;
    } catch (error) {
      Sentry.captureException({
        message: "Tabs Migration Failed",
        oldData: currentDSL.tabs,
      });
      currentDSL.tabsObj = {};
      delete currentDSL.tabs;
    }
  }
  if (currentDSL.children && currentDSL.children.length) {
    currentDSL.children = currentDSL.children.map(migrateTabsDataUsingMigrator);
  }
  return currentDSL;
}

export function migrateTabsData(currentDSL: ContainerWidgetProps<WidgetProps>) {
  if (
    [WidgetTypes.TABS_WIDGET, WidgetTypes.TABS_MIGRATOR_WIDGET].includes(
      currentDSL.type as any,
    ) &&
    currentDSL.version === 1
  ) {
    try {
      currentDSL.type = WidgetTypes.TABS_WIDGET;
      const isTabsDataBinded = isString(currentDSL.tabs);
      currentDSL.dynamicPropertyPathList =
        currentDSL.dynamicPropertyPathList || [];
      currentDSL.dynamicBindingPathList =
        currentDSL.dynamicBindingPathList || [];

      if (isTabsDataBinded) {
        const tabsString = currentDSL.tabs.replace(
          DATA_BIND_REGEX_GLOBAL,
          (word: any) => `"${word}"`,
        );
        try {
          currentDSL.tabs = JSON.parse(tabsString);
        } catch (error) {
          return migrateTabsDataUsingMigrator(currentDSL);
        }
        const dynamicPropsList = currentDSL.tabs
          .filter((each: any) => DATA_BIND_REGEX_GLOBAL.test(each.isVisible))
          .map((each: any) => {
            return { key: `tabsObj.${each.id}.isVisible` };
          });
        const dynamicBindablePropsList = currentDSL.tabs.map((each: any) => {
          return { key: `tabsObj.${each.id}.isVisible` };
        });
        currentDSL.dynamicPropertyPathList = [
          ...currentDSL.dynamicPropertyPathList,
          ...dynamicPropsList,
        ];
        currentDSL.dynamicBindingPathList = [
          ...currentDSL.dynamicBindingPathList,
          ...dynamicBindablePropsList,
        ];
      }
      currentDSL.dynamicPropertyPathList = currentDSL.dynamicPropertyPathList.filter(
        (each) => {
          return each.key !== "tabs";
        },
      );
      currentDSL.dynamicBindingPathList = currentDSL.dynamicBindingPathList.filter(
        (each) => {
          return each.key !== "tabs";
        },
      );
      currentDSL.tabsObj = currentDSL.tabs.reduce(
        (obj: any, tab: any, index: number) => {
          obj = {
            ...obj,
            [tab.id]: {
              ...tab,
              isVisible: tab.isVisible === undefined ? true : tab.isVisible,
              index,
            },
          };
          return obj;
        },
        {},
      );
      currentDSL.version = 2;
      delete currentDSL.tabs;
    } catch (error) {
      Sentry.captureException({
        message: "Tabs Migration Failed",
        oldData: currentDSL.tabs,
      });
      currentDSL.tabsObj = {};
      delete currentDSL.tabs;
    }
  }
  if (currentDSL.children && currentDSL.children.length) {
    currentDSL.children = currentDSL.children.map(migrateTabsData);
  }
  return currentDSL;
}

// A rudimentary transform function which updates the DSL based on its version.
function migrateOldChartData(currentDSL: ContainerWidgetProps<WidgetProps>) {
  if (currentDSL.type === WidgetTypes.CHART_WIDGET) {
    if (isString(currentDSL.chartData)) {
      try {
        currentDSL.chartData = JSON.parse(currentDSL.chartData);
      } catch (error) {
        Sentry.captureException({
          message: "Chart Migration Failed",
          oldData: currentDSL.chartData,
        });
        currentDSL.chartData = [];
      }
    }
  }
  if (currentDSL.children && currentDSL.children.length) {
    currentDSL.children = currentDSL.children.map(migrateOldChartData);
  }
  return currentDSL;
}

/**
 * changes chartData which we were using as array. now it will be a object
 *
 *
 * @param currentDSL
 * @returns
 */
export function migrateChartDataFromArrayToObject(
  currentDSL: ContainerWidgetProps<WidgetProps>,
) {
  currentDSL.children = currentDSL.children?.map((children: WidgetProps) => {
    if (children.type === WidgetTypes.CHART_WIDGET) {
      if (Array.isArray(children.chartData)) {
        const newChartData = {};
        const dynamicBindingPathList = children?.dynamicBindingPathList
          ? children?.dynamicBindingPathList.slice()
          : [];

        children.chartData.map((datum: any, index: number) => {
          const generatedKey = generateReactKey();
          set(newChartData, `${generatedKey}`, datum);

          if (
            Array.isArray(children.dynamicBindingPathList) &&
            children.dynamicBindingPathList?.findIndex(
              (path) => (path.key = `chartData[${index}].data`),
            ) > -1
          ) {
            const foundIndex = children.dynamicBindingPathList.findIndex(
              (path) => (path.key = `chartData[${index}].data`),
            );

            dynamicBindingPathList[foundIndex] = {
              key: `chartData.${generatedKey}.data`,
            };
          }
        });

        children.dynamicBindingPathList = dynamicBindingPathList;
        children.chartData = newChartData;
      }
    } else if (
      children.type === WidgetTypes.CONTAINER_WIDGET ||
      children.type === WidgetTypes.FORM_WIDGET ||
      children.type === WidgetTypes.CANVAS_WIDGET ||
      children.type === WidgetTypes.TABS_WIDGET
    ) {
      children = migrateChartDataFromArrayToObject(children);
    }

    return children;
  });

  return currentDSL;
}

const pixelToNumber = (pixel: string) => {
  if (pixel.includes("px")) {
    return parseInt(pixel.split("px").join(""));
  }
  return 0;
};

export const calculateDynamicHeight = (
  canvasWidgets: {
    [widgetId: string]: FlattenedWidgetProps;
  } = {},
  presentMinimumHeight = CANVAS_DEFAULT_HEIGHT_PX,
) => {
  let minimumHeight = presentMinimumHeight;
  const nextAvailableRow = nextAvailableRowInContainer(
    MAIN_CONTAINER_WIDGET_ID,
    canvasWidgets,
  );
  const screenHeight = window.innerHeight;
  const gridRowHeight = GridDefaults.DEFAULT_GRID_ROW_HEIGHT;
  const calculatedCanvasHeight = nextAvailableRow * gridRowHeight;
  // DGRH - DEFAULT_GRID_ROW_HEIGHT
  // View Mode: Header height + Page Selection Tab = 8 * DGRH (approx)
  // Edit Mode: Header height + Canvas control = 8 * DGRH (approx)
  // buffer: ~8 grid row height
  const buffer = gridRowHeight + 2 * pixelToNumber(theme.smallHeaderHeight);
  const calculatedMinHeight =
    Math.floor((screenHeight - buffer) / gridRowHeight) * gridRowHeight;
  if (
    calculatedCanvasHeight < screenHeight &&
    calculatedMinHeight !== presentMinimumHeight
  ) {
    minimumHeight = calculatedMinHeight;
  }
  return minimumHeight;
};

export const migrateInitialValues = (
  currentDSL: ContainerWidgetProps<WidgetProps>,
) => {
  currentDSL.children = currentDSL.children?.map((child: WidgetProps) => {
    if (child.type === WidgetTypes.INPUT_WIDGET) {
      child = {
        isRequired: false,
        isDisabled: false,
        resetOnSubmit: false,
        ...child,
      };
    } else if (child.type === WidgetTypes.DROP_DOWN_WIDGET) {
      child = {
        isRequired: false,
        isDisabled: false,
        ...child,
      };
    } else if (child.type === WidgetTypes.DATE_PICKER_WIDGET2) {
      child = {
        minDate: "2001-01-01 00:00",
        maxDate: "2041-12-31 23:59",
        isRequired: false,
        ...child,
      };
    } else if (child.type === WidgetTypes.SWITCH_WIDGET) {
      child = {
        isDisabled: false,
        ...child,
      };
    } else if (child.type === WidgetTypes.ICON_WIDGET) {
      child = {
        isRequired: false,
        ...child,
      };
    } else if (child.type === WidgetTypes.VIDEO_WIDGET) {
      child = {
        isRequired: false,
        isDisabled: false,
        ...child,
      };
    } else if (child.type === WidgetTypes.CHECKBOX_WIDGET) {
      child = {
        isDisabled: false,
        isRequired: false,
        ...child,
      };
    } else if (child.type === WidgetTypes.RADIO_GROUP_WIDGET) {
      child = {
        isDisabled: false,
        isRequired: false,
        ...child,
      };
    } else if (child.type === WidgetTypes.FILE_PICKER_WIDGET) {
      child = {
        isDisabled: false,
        isRequired: false,
        allowedFileTypes: [],
        ...child,
      };
    } else if (child.children && child.children.length > 0) {
      child = migrateInitialValues(child);
    }
    return child;
  });
  return currentDSL;
};

// A rudimentary transform function which updates the DSL based on its version.
// A more modular approach needs to be designed.
const transformDSL = (currentDSL: ContainerWidgetProps<WidgetProps>) => {
  if (currentDSL.version === undefined) {
    // Since this top level widget is a CANVAS_WIDGET,
    // DropTargetComponent needs to know the minimum height the canvas can take
    // See DropTargetUtils.ts
    currentDSL.minHeight = calculateDynamicHeight();

    // For the first time the DSL is created, remove one row from the total possible rows
    // to adjust for padding and margins.
    currentDSL.snapRows =
      Math.floor(currentDSL.bottomRow / DEFAULT_GRID_ROW_HEIGHT) - 1;

    // Force the width of the canvas to 1224 px
    currentDSL.rightColumn = 1224;
    // The canvas is a CANVAS_WIDGET whichdoesn't have a background or borders by default
    currentDSL.backgroundColor = "none";
    currentDSL.containerStyle = "none";
    currentDSL.type = WidgetTypes.CANVAS_WIDGET;
    currentDSL.detachFromLayout = true;
    currentDSL.canExtend = true;

    // Update version to make sure this doesn't run everytime.
    currentDSL.version = 1;
  }

  if (currentDSL.version === 1) {
    if (currentDSL.children && currentDSL.children.length > 0)
      currentDSL.children = currentDSL.children.map(updateContainers);
    currentDSL.version = 2;
  }
  if (currentDSL.version === 2) {
    currentDSL = chartDataMigration(currentDSL);
    currentDSL.version = 3;
  }
  if (currentDSL.version === 3) {
    currentDSL = mapDataMigration(currentDSL);
    currentDSL.version = 4;
  }
  if (currentDSL.version === 4) {
    currentDSL = singleChartDataMigration(currentDSL);
    currentDSL.version = 5;
  }
  if (currentDSL.version === 5) {
    currentDSL = tabsWidgetTabsPropertyMigration(currentDSL);
    currentDSL.version = 6;
  }
  if (currentDSL.version === 6) {
    currentDSL = dynamicPathListMigration(currentDSL);
    currentDSL.version = 7;
  }

  if (currentDSL.version === 7) {
    currentDSL = canvasNameConflictMigration(currentDSL);
    currentDSL.version = 8;
  }

  if (currentDSL.version === 8) {
    currentDSL = renamedCanvasNameConflictMigration(currentDSL);
    currentDSL.version = 9;
  }

  if (currentDSL.version === 9) {
    currentDSL = tableWidgetPropertyPaneMigrations(currentDSL);
    currentDSL.version = 10;
  }

  if (currentDSL.version === 10) {
    currentDSL = addVersionNumberMigration(currentDSL);
    currentDSL.version = 11;
  }

  if (currentDSL.version === 11) {
    currentDSL = migrateTablePrimaryColumnsBindings(currentDSL);
    currentDSL.version = 12;
  }

  if (currentDSL.version === 12) {
    currentDSL = migrateIncorrectDynamicBindingPathLists(currentDSL);
    currentDSL.version = 13;
  }

  if (currentDSL.version === 13) {
    currentDSL = migrateOldChartData(currentDSL);
    currentDSL.version = 14;
  }

  if (currentDSL.version === 14) {
    currentDSL = rteDefaultValueMigration(currentDSL);
    currentDSL.version = 15;
  }

  if (currentDSL.version === 15) {
    currentDSL = migrateTextStyleFromTextWidget(currentDSL);
    currentDSL.version = 16;
  }

  if (currentDSL.version === 16) {
    currentDSL = migrateChartDataFromArrayToObject(currentDSL);
    currentDSL.version = 17;
  }

  if (currentDSL.version === 17) {
    currentDSL = migrateTabsData(currentDSL);
    currentDSL.version = 18;
  }

  if (currentDSL.version === 18) {
    currentDSL = migrateInitialValues(currentDSL);
    currentDSL.version = 19;
  }

  if (currentDSL.version === 19) {
    currentDSL.snapColumns = GridDefaults.DEFAULT_GRID_COLUMNS;
    currentDSL.snapRows = getCanvasSnapRows(
      currentDSL.bottomRow,
      currentDSL.detachFromLayout || false,
    );
    currentDSL = migrateToNewLayout(currentDSL);
    currentDSL.version = 20;
  }

  if (currentDSL.version === 20) {
    currentDSL = migrateNewlyAddedTabsWidgetsMissingData(currentDSL);
    currentDSL.version = 21;
  }

  if (currentDSL.version === 21) {
    const {
      entities: { canvasWidgets },
    } = CanvasWidgetsNormalizer.normalize(currentDSL);
    currentDSL = migrateWidgetsWithoutLeftRightColumns(
      currentDSL,
      canvasWidgets,
    );
    currentDSL = migrateOverFlowingTabsWidgets(currentDSL, canvasWidgets);
    currentDSL.version = 22;
  }

  if (currentDSL.version === 22) {
    currentDSL = migrateTableWidgetParentRowSpaceProperty(currentDSL);
    currentDSL.version = 23;
  }

  if (currentDSL.version === 23) {
    currentDSL = addLogBlackListToAllListWidgetChildren(currentDSL);
    currentDSL.version = 24;
  }

  if (currentDSL.version === 24) {
    currentDSL = migrateTableWidgetHeaderVisibilityProperties(currentDSL);
    currentDSL.version = 25;
  }

  if (currentDSL.version === 25) {
    currentDSL = migrateItemsToListDataInListWidget(currentDSL);
    currentDSL.version = 26;
  }

  if (currentDSL.version === 26) {
    currentDSL = migrateToNewMultiSelect(currentDSL);
    currentDSL.version = LATEST_PAGE_VERSION;
  }
  if (currentDSL.version === LATEST_PAGE_VERSION) {
    currentDSL = migrateToNewMultiSelect(currentDSL);
    currentDSL.version = LATEST_PAGE_VERSION;
  }

  return currentDSL;
};

<<<<<<< HEAD
export const migrateToNewMultiSelect = (
  currentDSL: ContainerWidgetProps<WidgetProps>,
) => {
  if (currentDSL.type === "DROP_DOWN_WIDGET") {
    if (currentDSL.selectionType === "MULTI_SELECT") {
      currentDSL.type = "MULTI_SELECT_WIDGET";
      delete currentDSL.isFilterable;
    }
    delete currentDSL.selectionType;
  }
  if (currentDSL.children && currentDSL.children.length) {
    currentDSL.children = currentDSL.children.map((child) =>
      migrateToNewMultiSelect(child),
    );
  }
  return currentDSL;
=======
export const migrateObjectFitToImageWidget = (
  dsl: ContainerWidgetProps<WidgetProps>,
) => {
  const addObjectFitProperty = (widgetProps: WidgetProps) => {
    widgetProps.objectFit = "cover";
    if (widgetProps.children && widgetProps.children.length) {
      widgetProps.children.forEach((eachWidgetProp: WidgetProps) => {
        if (widgetProps.type === "IMAGE_WIDGET") {
          addObjectFitProperty(eachWidgetProp);
        }
      });
    }
  };
  addObjectFitProperty(dsl);
  return dsl;
>>>>>>> 40d147d5
};

const migrateOverFlowingTabsWidgets = (
  currentDSL: ContainerWidgetProps<WidgetProps>,
  canvasWidgets: any,
) => {
  if (
    currentDSL.type === "TABS_WIDGET" &&
    currentDSL.version === 3 &&
    currentDSL.children &&
    currentDSL.children.length
  ) {
    const tabsWidgetHeight =
      (currentDSL.bottomRow - currentDSL.topRow) * currentDSL.parentRowSpace;
    const widgetHasOverflowingChildren = currentDSL.children.some((eachTab) => {
      if (eachTab.children && eachTab.children.length) {
        return eachTab.children.some((child: WidgetProps) => {
          if (canvasWidgets[child.widgetId].repositioned) {
            const tabHeight = child.bottomRow * child.parentRowSpace;
            return tabsWidgetHeight < tabHeight;
          }
          return false;
        });
      }
      return false;
    });
    if (widgetHasOverflowingChildren) {
      currentDSL.shouldScrollContents = true;
    }
  }
  if (currentDSL.children && currentDSL.children.length) {
    currentDSL.children = currentDSL.children.map((eachChild) =>
      migrateOverFlowingTabsWidgets(eachChild, canvasWidgets),
    );
  }
  return currentDSL;
};

const migrateWidgetsWithoutLeftRightColumns = (
  currentDSL: ContainerWidgetProps<WidgetProps>,
  canvasWidgets: any,
) => {
  if (
    currentDSL.widgetId !== MAIN_CONTAINER_WIDGET_ID &&
    !(
      currentDSL.hasOwnProperty("leftColumn") &&
      currentDSL.hasOwnProperty("rightColumn")
    )
  ) {
    try {
      const nextRow = nextAvailableRowInContainer(
        currentDSL.parentId || MAIN_CONTAINER_WIDGET_ID,
        omit(canvasWidgets, [currentDSL.widgetId]),
      );
      canvasWidgets[currentDSL.widgetId].repositioned = true;
      const leftColumn = 0;
      const rightColumn = WidgetConfigResponse.config[currentDSL.type].rows;
      const bottomRow = nextRow + (currentDSL.bottomRow - currentDSL.topRow);
      const topRow = nextRow;
      currentDSL = {
        ...currentDSL,
        topRow,
        bottomRow,
        rightColumn,
        leftColumn,
      };
    } catch (error) {
      Sentry.captureException({
        message: "Migrating position of widget on data loss failed",
        oldData: currentDSL,
      });
    }
  }
  if (currentDSL.children && currentDSL.children.length) {
    currentDSL.children = currentDSL.children.map((dsl) =>
      migrateWidgetsWithoutLeftRightColumns(dsl, canvasWidgets),
    );
  }
  return currentDSL;
};

const migrateNewlyAddedTabsWidgetsMissingData = (
  currentDSL: ContainerWidgetProps<WidgetProps>,
) => {
  if (currentDSL.type === WidgetTypes.TABS_WIDGET && currentDSL.version === 2) {
    try {
      if (currentDSL.children && currentDSL.children.length) {
        currentDSL.children = currentDSL.children.map((each) => {
          if (has(currentDSL, ["leftColumn", "rightColumn", "bottomRow"])) {
            return each;
          }
          return {
            ...each,
            leftColumn: 0,
            rightColumn:
              (currentDSL.rightColumn - currentDSL.leftColumn) *
              currentDSL.parentColumnSpace,
            bottomRow:
              (currentDSL.bottomRow - currentDSL.topRow) *
              currentDSL.parentRowSpace,
          };
        });
      }
      currentDSL.version = 3;
    } catch (error) {
      Sentry.captureException({
        message: "Tabs Migration to add missing fields Failed",
        oldData: currentDSL.children,
      });
    }
  }
  if (currentDSL.children && currentDSL.children.length) {
    currentDSL.children = currentDSL.children.map(
      migrateNewlyAddedTabsWidgetsMissingData,
    );
  }
  return currentDSL;
};

export const migrateToNewLayout = (dsl: ContainerWidgetProps<WidgetProps>) => {
  const scaleWidget = (widgetProps: WidgetProps) => {
    widgetProps.bottomRow *= GRID_DENSITY_MIGRATION_V1;
    widgetProps.topRow *= GRID_DENSITY_MIGRATION_V1;
    widgetProps.leftColumn *= GRID_DENSITY_MIGRATION_V1;
    widgetProps.rightColumn *= GRID_DENSITY_MIGRATION_V1;
    if (widgetProps.children && widgetProps.children.length) {
      widgetProps.children.forEach((eachWidgetProp: WidgetProps) => {
        scaleWidget(eachWidgetProp);
      });
    }
  };
  scaleWidget(dsl);
  return dsl;
};

export const checkIfMigrationIsNeeded = (
  fetchPageResponse?: FetchPageResponse,
) => {
  const currentDSL = fetchPageResponse?.data.layouts[0].dsl || defaultDSL;
  return currentDSL.version !== LATEST_PAGE_VERSION;
};

export const extractCurrentDSL = (
  fetchPageResponse?: FetchPageResponse,
): ContainerWidgetProps<WidgetProps> => {
  const currentDSL = fetchPageResponse?.data.layouts[0].dsl || defaultDSL;
  return transformDSL(currentDSL);
};

export const getDropZoneOffsets = (
  colWidth: number,
  rowHeight: number,
  dragOffset: XYCoord,
  parentOffset: XYCoord,
) => {
  // Calculate actual drop position by snapping based on x, y and grid cell size
  return snapToGrid(
    colWidth,
    rowHeight,
    dragOffset.x - parentOffset.x,
    dragOffset.y - parentOffset.y,
  );
};

export const areIntersecting = (r1: Rect, r2: Rect) => {
  return !(
    r2.left >= r1.right ||
    r2.right <= r1.left ||
    r2.top >= r1.bottom ||
    r2.bottom <= r1.top
  );
};

export const isDropZoneOccupied = (
  offset: Rect,
  widgetId: string,
  occupied?: OccupiedSpace[],
) => {
  if (occupied) {
    occupied = occupied.filter((widgetDetails) => {
      return (
        widgetDetails.id !== widgetId && widgetDetails.parentId !== widgetId
      );
    });
    for (let i = 0; i < occupied.length; i++) {
      if (areIntersecting(occupied[i], offset)) {
        return true;
      }
    }
    return false;
  }
  return false;
};

export const isWidgetOverflowingParentBounds = (
  parentRowCols: { rows?: number; cols?: number },
  offset: Rect,
): boolean => {
  return (
    offset.right < 0 ||
    offset.top < 0 ||
    (parentRowCols.cols || GridDefaults.DEFAULT_GRID_COLUMNS) < offset.right ||
    (parentRowCols.rows || 0) < offset.bottom
  );
};

export const noCollision = (
  clientOffset: XYCoord,
  colWidth: number,
  rowHeight: number,
  widget: WidgetProps & Partial<WidgetConfigProps>,
  dropTargetOffset: XYCoord,
  occupiedSpaces?: OccupiedSpace[],
  rows?: number,
  cols?: number,
): boolean => {
  if (clientOffset && dropTargetOffset && widget) {
    if (widget.detachFromLayout) {
      return true;
    }
    const [left, top] = getDropZoneOffsets(
      colWidth,
      rowHeight,
      clientOffset as XYCoord,
      dropTargetOffset,
    );
    if (left < 0 || top < 0) {
      return false;
    }
    const widgetWidth = widget.columns
      ? widget.columns
      : widget.rightColumn - widget.leftColumn;
    const widgetHeight = widget.rows
      ? widget.rows
      : widget.bottomRow - widget.topRow;
    const currentOffset = {
      left,
      right: left + widgetWidth,
      top,
      bottom: top + widgetHeight,
    };
    return (
      !isDropZoneOccupied(currentOffset, widget.widgetId, occupiedSpaces) &&
      !isWidgetOverflowingParentBounds({ rows, cols }, currentOffset)
    );
  }
  return false;
};

export const currentDropRow = (
  dropTargetRowSpace: number,
  dropTargetVerticalOffset: number,
  draggableItemVerticalOffset: number,
  widget: WidgetProps & Partial<WidgetConfigProps>,
) => {
  const widgetHeight = widget.rows
    ? widget.rows
    : widget.bottomRow - widget.topRow;
  const top = Math.round(
    (draggableItemVerticalOffset - dropTargetVerticalOffset) /
      dropTargetRowSpace,
  );
  const currentBottomOffset = top + widgetHeight;
  return currentBottomOffset;
};

export const widgetOperationParams = (
  widget: WidgetProps & Partial<WidgetConfigProps>,
  widgetOffset: XYCoord,
  parentOffset: XYCoord,
  parentColumnSpace: number,
  parentRowSpace: number,
  parentWidgetId: string, // parentWidget
): WidgetOperationParams => {
  const [leftColumn, topRow] = getDropZoneOffsets(
    parentColumnSpace,
    parentRowSpace,
    widgetOffset,
    parentOffset,
  );
  // If this is an existing widget, we'll have the widgetId
  // Therefore, this is a move operation on drop of the widget
  if (widget.widgetName) {
    return {
      operation: WidgetOperations.MOVE,
      widgetId: widget.widgetId,
      payload: {
        leftColumn,
        topRow,
        parentId: widget.parentId,
        newParentId: parentWidgetId,
      },
    };
    // If this is not an existing widget, we'll not have the widgetId
    // Therefore, this is an operation to add child to this container
  }
  const widgetDimensions = {
    columns: widget.columns,
    rows: widget.rows,
  };

  return {
    operation: WidgetOperations.ADD_CHILD,
    widgetId: parentWidgetId,
    payload: {
      type: widget.type,
      leftColumn,
      topRow,
      ...widgetDimensions,
      parentRowSpace,
      parentColumnSpace,
      newWidgetId: widget.widgetId,
    },
  };
};

export const updateWidgetPosition = (
  widget: WidgetProps,
  leftColumn: number,
  topRow: number,
) => {
  const newPositions = {
    leftColumn,
    topRow,
    rightColumn: leftColumn + (widget.rightColumn - widget.leftColumn),
    bottomRow: topRow + (widget.bottomRow - widget.topRow),
  };

  return {
    ...newPositions,
  };
};

export const getCanvasSnapRows = (
  bottomRow: number,
  canExtend: boolean,
): number => {
  const totalRows = Math.floor(
    bottomRow / GridDefaults.DEFAULT_GRID_ROW_HEIGHT,
  );

  // Canvas Widgets do not need to accomodate for widget and container padding.
  // Only when they're extensible
  if (canExtend) {
    return totalRows;
  }
  // When Canvas widgets are not extensible
  return totalRows - 1;
};

export const getSnapColumns = (): number => {
  return GridDefaults.DEFAULT_GRID_COLUMNS;
};

export const generateWidgetProps = (
  parent: FlattenedWidgetProps,
  type: WidgetType,
  leftColumn: number,
  topRow: number,
  parentRowSpace: number,
  parentColumnSpace: number,
  widgetName: string,
  widgetConfig: {
    widgetId: string;
    renderMode: RenderMode;
  } & Partial<WidgetProps>,
  version: number,
): ContainerWidgetProps<WidgetProps> => {
  if (parent) {
    const sizes = {
      leftColumn,
      rightColumn: leftColumn + widgetConfig.columns,
      topRow,
      bottomRow: topRow + widgetConfig.rows,
    };

    const others = {};
    const props: ContainerWidgetProps<WidgetProps> = {
      isVisible: WidgetTypes.MODAL_WIDGET === type ? undefined : true,
      ...widgetConfig,
      type,
      widgetName,
      isLoading: false,
      parentColumnSpace,
      parentRowSpace,
      ...sizes,
      ...others,
      parentId: parent.widgetId,
      version,
    };
    delete props.rows;
    delete props.columns;
    return props;
  } else {
    if (parent) {
      throw Error("Failed to create widget: Parent's size cannot be calculate");
    } else throw Error("Failed to create widget: Parent was not provided ");
  }
};

/**
 * adds logBlackList key for all list widget children
 *
 * @param currentDSL
 * @returns
 */
const addLogBlackListToAllListWidgetChildren = (
  currentDSL: ContainerWidgetProps<WidgetProps>,
) => {
  currentDSL.children = currentDSL.children?.map((children: WidgetProps) => {
    if (children.type === WidgetTypes.LIST_WIDGET) {
      const widgets = get(
        children,
        "children.0.children.0.children.0.children",
      );

      widgets.map((widget: any, index: number) => {
        const logBlackList: { [key: string]: boolean } = {};

        Object.keys(widget).map((key) => {
          logBlackList[key] = true;
        });
        if (!widget.logBlackList) {
          set(
            children,
            `children.0.children.0.children.0.children.${index}.logBlackList`,
            logBlackList,
          );
        }
      });
    }

    return children;
  });

  return currentDSL;
};

/**
 * changes items -> listData
 *
 * @param currentDSL
 * @returns
 */
const migrateItemsToListDataInListWidget = (
  currentDSL: ContainerWidgetProps<WidgetProps>,
) => {
  if (currentDSL.type === WidgetTypes.LIST_WIDGET) {
    currentDSL = renameKeyInObject(currentDSL, "items", "listData");

    currentDSL.dynamicBindingPathList = currentDSL.dynamicBindingPathList?.map(
      (path: { key: string }) => {
        if (path.key === "items") {
          return { key: "listData" };
        }

        return path;
      },
    );

    currentDSL.dynamicBindingPathList?.map((path: { key: string }) => {
      if (
        get(currentDSL, path.key) &&
        path.key !== "items" &&
        path.key !== "listData" &&
        isString(get(currentDSL, path.key))
      ) {
        set(
          currentDSL,
          path.key,
          get(currentDSL, path.key, "").replace("items", "listData"),
        );
      }
    });

    Object.keys(currentDSL.template).map((widgetName) => {
      const currentWidget = currentDSL.template[widgetName];

      currentWidget.dynamicBindingPathList?.map((path: { key: string }) => {
        set(
          currentWidget,
          path.key,
          get(currentWidget, path.key).replace("items", "listData"),
        );
      });
    });
  }

  if (currentDSL.children && currentDSL.children.length > 0) {
    currentDSL.children = currentDSL.children.map(
      migrateItemsToListDataInListWidget,
    );
  }
  return currentDSL;
};<|MERGE_RESOLUTION|>--- conflicted
+++ resolved
@@ -800,7 +800,6 @@
   return currentDSL;
 };
 
-<<<<<<< HEAD
 export const migrateToNewMultiSelect = (
   currentDSL: ContainerWidgetProps<WidgetProps>,
 ) => {
@@ -817,7 +816,7 @@
     );
   }
   return currentDSL;
-=======
+};
 export const migrateObjectFitToImageWidget = (
   dsl: ContainerWidgetProps<WidgetProps>,
 ) => {
@@ -833,7 +832,6 @@
   };
   addObjectFitProperty(dsl);
   return dsl;
->>>>>>> 40d147d5
 };
 
 const migrateOverFlowingTabsWidgets = (
