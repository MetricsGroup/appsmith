import { FetchPageResponse } from "api/PageApi";
import { CANVAS_DEFAULT_HEIGHT_PX } from "constants/AppConstants";
import { XYCord } from "utils/hooks/useCanvasDragging";
import { ContainerWidgetProps } from "widgets/ContainerWidget";
import { WidgetConfigProps } from "reducers/entityReducers/widgetConfigReducer";
import {
  WidgetOperation,
  WidgetOperations,
  WidgetProps,
} from "widgets/BaseWidget";
import {
  GridDefaults,
  LATEST_PAGE_VERSION,
  MAIN_CONTAINER_WIDGET_ID,
  RenderMode,
  WidgetType,
  WidgetTypes,
} from "constants/WidgetConstants";
import { renameKeyInObject, snapToGrid } from "./helpers";
import { OccupiedSpace } from "constants/editorConstants";
import defaultTemplate from "templates/default";
import { generateReactKey } from "./generators";
import { ChartDataPoint } from "widgets/ChartWidget";
import { FlattenedWidgetProps } from "reducers/entityReducers/canvasWidgetsReducer";
import { has, isString, set, isEmpty, omit, get } from "lodash";
import log from "loglevel";
import {
  migrateTablePrimaryColumnsBindings,
  tableWidgetPropertyPaneMigrations,
  migrateTableWidgetParentRowSpaceProperty,
  migrateTableWidgetHeaderVisibilityProperties,
  migrateTablePrimaryColumnsComputedValue,
  migrateTableWidgetDelimiterProperties,
} from "utils/migrations/TableWidget";
import { migrateIncorrectDynamicBindingPathLists } from "utils/migrations/IncorrectDynamicBindingPathLists";
import * as Sentry from "@sentry/react";
import { migrateTextStyleFromTextWidget } from "./migrations/TextWidgetReplaceTextStyle";
import { nextAvailableRowInContainer } from "entities/Widget/utils";
import { DATA_BIND_REGEX_GLOBAL } from "constants/BindingsConstants";
import { ColumnProperties } from "components/designSystems/appsmith/TableComponent/Constants";
import WidgetConfigResponse, {
  GRID_DENSITY_MIGRATION_V1,
} from "mockResponses/WidgetConfigResponse";
import CanvasWidgetsNormalizer from "normalizers/CanvasWidgetsNormalizer";
import { theme } from "../../src/constants/DefaultTheme";
import { migrateMenuButtonWidgetButtonProperties } from "./migrations/MenuButtonWidget";
import { migrateCheckboxGroupWidgetInlineProperty } from "./migrations/CheckboxGroupWidget";

export type WidgetOperationParams = {
  operation: WidgetOperation;
  widgetId: string;
  payload: any;
};

const { DEFAULT_GRID_ROW_HEIGHT } = GridDefaults;
type Rect = {
  top: number;
  left: number;
  right: number;
  bottom: number;
};

const defaultDSL = defaultTemplate;

const updateContainers = (dsl: ContainerWidgetProps<WidgetProps>) => {
  if (
    dsl.type === WidgetTypes.CONTAINER_WIDGET ||
    dsl.type === WidgetTypes.FORM_WIDGET
  ) {
    if (
      !(
        dsl.children &&
        dsl.children.length > 0 &&
        (dsl.children[0].type === WidgetTypes.CANVAS_WIDGET ||
          dsl.children[0].type === WidgetTypes.FORM_WIDGET)
      )
    ) {
      const canvas = {
        ...dsl,
        backgroundColor: "transparent",
        type: WidgetTypes.CANVAS_WIDGET,
        detachFromLayout: true,
        topRow: 0,
        leftColumn: 0,
        rightColumn: dsl.parentColumnSpace * (dsl.rightColumn - dsl.leftColumn),
        bottomRow: dsl.parentRowSpace * (dsl.bottomRow - dsl.topRow),
        widgetName: generateReactKey(),
        widgetId: generateReactKey(),
        parentRowSpace: 1,
        parentColumnSpace: 1,
        containerStyle: "none",
        canExtend: false,
        isVisible: true,
      };
      // eslint-disable-next-line @typescript-eslint/ban-ts-comment
      // @ts-ignore
      delete canvas.dynamicBindings;
      // eslint-disable-next-line @typescript-eslint/ban-ts-comment
      // @ts-ignore
      delete canvas.dynamicProperties;
      if (canvas.children && canvas.children.length > 0)
        canvas.children = canvas.children.map(updateContainers);
      dsl.children = [{ ...canvas }];
    }
  }
  return dsl;
};

//transform chart data, from old chart widget to new chart widget
//updatd chart widget has support for multiple series
const chartDataMigration = (currentDSL: ContainerWidgetProps<WidgetProps>) => {
  currentDSL.children = currentDSL.children?.map((children: WidgetProps) => {
    if (
      children.type === WidgetTypes.CHART_WIDGET &&
      children.chartData &&
      children.chartData.length &&
      !Array.isArray(children.chartData[0])
    ) {
      children.chartData = [{ data: children.chartData as ChartDataPoint[] }];
    } else if (
      children.type === WidgetTypes.CONTAINER_WIDGET ||
      children.type === WidgetTypes.FORM_WIDGET ||
      children.type === WidgetTypes.CANVAS_WIDGET ||
      children.type === WidgetTypes.TABS_WIDGET
    ) {
      children = chartDataMigration(children);
    }
    return children;
  });
  return currentDSL;
};

const singleChartDataMigration = (
  currentDSL: ContainerWidgetProps<WidgetProps>,
) => {
  currentDSL.children = currentDSL.children?.map((child) => {
    if (child.type === WidgetTypes.CHART_WIDGET) {
      // Check if chart widget has the deprecated singleChartData property
      if (child.hasOwnProperty("singleChartData")) {
        // This is to make sure that the format of the chartData is accurate
        if (
          Array.isArray(child.singleChartData) &&
          !child.singleChartData[0].hasOwnProperty("seriesName")
        ) {
          child.singleChartData = {
            seriesName: "Series 1",
            data: child.singleChartData || [],
          };
        }
        //TODO: other possibilities?
        child.chartData = JSON.stringify([...child.singleChartData]);
        delete child.singleChartData;
      }
    }
    if (child.children && child.children.length > 0) {
      child = singleChartDataMigration(child);
    }
    return child;
  });

  return currentDSL;
};

const mapDataMigration = (currentDSL: ContainerWidgetProps<WidgetProps>) => {
  currentDSL.children = currentDSL.children?.map((children: WidgetProps) => {
    if (children.type === WidgetTypes.MAP_WIDGET) {
      if (children.markers) {
        children.markers = children.markers.map(
          (marker: { lat: any; lng: any; long: any; title: any }) => {
            return {
              lat: marker.lat,
              long: marker.lng || marker.long,
              title: marker.title,
            };
          },
        );
      }
      if (children.defaultMarkers) {
        const defaultMarkers = JSON.parse(children.defaultMarkers);
        children.defaultMarkers = defaultMarkers.map(
          (marker: {
            lat: number;
            lng: number;
            long: number;
            title: string;
          }) => {
            return {
              lat: marker.lat,
              long: marker.lng || marker.long,
              title: marker.title,
            };
          },
        );
      }
      if (children.selectedMarker) {
        children.selectedMarker = {
          lat: children.selectedMarker.lat,
          long: children.selectedMarker.lng || children.selectedMarker.long,
          title: children.selectedMarker.title,
        };
      }
      if (children.mapCenter) {
        children.mapCenter = {
          lat: children.mapCenter.lat,
          long: children.mapCenter.lng || children.mapCenter.long,
          title: children.mapCenter.title,
        };
      }
      if (children.center) {
        children.center = {
          lat: children.center.lat,
          long: children.center.lng || children.center.long,
          title: children.center.title,
        };
      }
    } else if (children.children && children.children.length > 0) {
      children = mapDataMigration(children);
    }
    return children;
  });
  return currentDSL;
};

const tabsWidgetTabsPropertyMigration = (
  currentDSL: ContainerWidgetProps<WidgetProps>,
) => {
  currentDSL.children = currentDSL.children
    ?.filter(Boolean)
    .map((child: WidgetProps) => {
      if (child.type === WidgetTypes.TABS_WIDGET) {
        try {
          const tabs = isString(child.tabs)
            ? JSON.parse(child.tabs)
            : child.tabs;
          const newTabs = tabs.map((tab: any) => {
            const childForTab = child.children
              ?.filter(Boolean)
              .find((tabChild: WidgetProps) => tabChild.tabId === tab.id);
            if (childForTab) {
              tab.widgetId = childForTab.widgetId;
            }
            return tab;
          });
          child.tabs = JSON.stringify(newTabs);
        } catch (migrationError) {
          log.debug({ migrationError });
        }
      }
      if (child.children && child.children.length) {
        child = tabsWidgetTabsPropertyMigration(child);
      }
      return child;
    });
  return currentDSL;
};

const dynamicPathListMigration = (
  currentDSL: ContainerWidgetProps<WidgetProps>,
) => {
  if (currentDSL.children && currentDSL.children.length) {
    currentDSL.children = currentDSL.children.map(dynamicPathListMigration);
  }
  if (currentDSL.dynamicBindings) {
    currentDSL.dynamicBindingPathList = Object.keys(
      currentDSL.dynamicBindings,
    ).map((path) => ({ key: path }));
    delete currentDSL.dynamicBindings;
  }
  if (currentDSL.dynamicTriggers) {
    currentDSL.dynamicTriggerPathList = Object.keys(
      currentDSL.dynamicTriggers,
    ).map((path) => ({ key: path }));
    delete currentDSL.dynamicTriggers;
  }
  if (currentDSL.dynamicProperties) {
    currentDSL.dynamicPropertyPathList = Object.keys(
      currentDSL.dynamicProperties,
    ).map((path) => ({ key: path }));
    delete currentDSL.dynamicProperties;
  }
  return currentDSL;
};

const addVersionNumberMigration = (
  currentDSL: ContainerWidgetProps<WidgetProps>,
) => {
  if (currentDSL.children && currentDSL.children.length) {
    currentDSL.children = currentDSL.children.map(addVersionNumberMigration);
  }
  if (currentDSL.version === undefined) {
    currentDSL.version = 1;
  }
  return currentDSL;
};

const canvasNameConflictMigration = (
  currentDSL: ContainerWidgetProps<WidgetProps>,
  props = { counter: 1 },
): ContainerWidgetProps<WidgetProps> => {
  if (
    currentDSL.type === WidgetTypes.CANVAS_WIDGET &&
    currentDSL.widgetName.startsWith("Canvas")
  ) {
    currentDSL.widgetName = `Canvas${props.counter}`;
    // Canvases inside tabs have `name` property as well
    if (currentDSL.name) {
      currentDSL.name = currentDSL.widgetName;
    }
    props.counter++;
  }
  currentDSL.children?.forEach((c) => canvasNameConflictMigration(c, props));

  return currentDSL;
};

const renamedCanvasNameConflictMigration = (
  currentDSL: ContainerWidgetProps<WidgetProps>,
  props = { counter: 1 },
): ContainerWidgetProps<WidgetProps> => {
  // Rename all canvas widgets except for MainContainer
  if (
    currentDSL.type === WidgetTypes.CANVAS_WIDGET &&
    currentDSL.widgetName !== "MainContainer"
  ) {
    currentDSL.widgetName = `Canvas${props.counter}`;
    // Canvases inside tabs have `name` property as well
    if (currentDSL.name) {
      currentDSL.name = currentDSL.widgetName;
    }
    props.counter++;
  }
  currentDSL.children?.forEach((c) => canvasNameConflictMigration(c, props));

  return currentDSL;
};

const rteDefaultValueMigration = (
  currentDSL: ContainerWidgetProps<WidgetProps>,
): ContainerWidgetProps<WidgetProps> => {
  if (currentDSL.type === WidgetTypes.RICH_TEXT_EDITOR_WIDGET) {
    currentDSL.inputType = "html";
  }
  currentDSL.children?.forEach((children) =>
    rteDefaultValueMigration(children),
  );

  return currentDSL;
};

function migrateTabsDataUsingMigrator(
  currentDSL: ContainerWidgetProps<WidgetProps>,
) {
  if (currentDSL.type === WidgetTypes.TABS_WIDGET && currentDSL.version === 1) {
    try {
      currentDSL.type = WidgetTypes.TABS_MIGRATOR_WIDGET;
      currentDSL.version = 1;
    } catch (error) {
      Sentry.captureException({
        message: "Tabs Migration Failed",
        oldData: currentDSL.tabs,
      });
      currentDSL.tabsObj = {};
      delete currentDSL.tabs;
    }
  }
  if (currentDSL.children && currentDSL.children.length) {
    currentDSL.children = currentDSL.children.map(migrateTabsDataUsingMigrator);
  }
  return currentDSL;
}

export function migrateTabsData(currentDSL: ContainerWidgetProps<WidgetProps>) {
  if (
    [WidgetTypes.TABS_WIDGET, WidgetTypes.TABS_MIGRATOR_WIDGET].includes(
      currentDSL.type as any,
    ) &&
    currentDSL.version === 1
  ) {
    try {
      currentDSL.type = WidgetTypes.TABS_WIDGET;
      const isTabsDataBinded = isString(currentDSL.tabs);
      currentDSL.dynamicPropertyPathList =
        currentDSL.dynamicPropertyPathList || [];
      currentDSL.dynamicBindingPathList =
        currentDSL.dynamicBindingPathList || [];

      if (isTabsDataBinded) {
        const tabsString = currentDSL.tabs.replace(
          DATA_BIND_REGEX_GLOBAL,
          (word: any) => `"${word}"`,
        );
        try {
          currentDSL.tabs = JSON.parse(tabsString);
        } catch (error) {
          return migrateTabsDataUsingMigrator(currentDSL);
        }
        const dynamicPropsList = currentDSL.tabs
          .filter((each: any) => DATA_BIND_REGEX_GLOBAL.test(each.isVisible))
          .map((each: any) => {
            return { key: `tabsObj.${each.id}.isVisible` };
          });
        const dynamicBindablePropsList = currentDSL.tabs.map((each: any) => {
          return { key: `tabsObj.${each.id}.isVisible` };
        });
        currentDSL.dynamicPropertyPathList = [
          ...currentDSL.dynamicPropertyPathList,
          ...dynamicPropsList,
        ];
        currentDSL.dynamicBindingPathList = [
          ...currentDSL.dynamicBindingPathList,
          ...dynamicBindablePropsList,
        ];
      }
      currentDSL.dynamicPropertyPathList = currentDSL.dynamicPropertyPathList.filter(
        (each) => {
          return each.key !== "tabs";
        },
      );
      currentDSL.dynamicBindingPathList = currentDSL.dynamicBindingPathList.filter(
        (each) => {
          return each.key !== "tabs";
        },
      );
      currentDSL.tabsObj = currentDSL.tabs.reduce(
        (obj: any, tab: any, index: number) => {
          obj = {
            ...obj,
            [tab.id]: {
              ...tab,
              isVisible: tab.isVisible === undefined ? true : tab.isVisible,
              index,
            },
          };
          return obj;
        },
        {},
      );
      currentDSL.version = 2;
      delete currentDSL.tabs;
    } catch (error) {
      Sentry.captureException({
        message: "Tabs Migration Failed",
        oldData: currentDSL.tabs,
      });
      currentDSL.tabsObj = {};
      delete currentDSL.tabs;
    }
  }
  if (currentDSL.children && currentDSL.children.length) {
    currentDSL.children = currentDSL.children.map(migrateTabsData);
  }
  return currentDSL;
}

// A rudimentary transform function which updates the DSL based on its version.
function migrateOldChartData(currentDSL: ContainerWidgetProps<WidgetProps>) {
  if (currentDSL.type === WidgetTypes.CHART_WIDGET) {
    if (isString(currentDSL.chartData)) {
      try {
        currentDSL.chartData = JSON.parse(currentDSL.chartData);
      } catch (error) {
        Sentry.captureException({
          message: "Chart Migration Failed",
          oldData: currentDSL.chartData,
        });
        currentDSL.chartData = [];
      }
    }
  }
  if (currentDSL.children && currentDSL.children.length) {
    currentDSL.children = currentDSL.children.map(migrateOldChartData);
  }
  return currentDSL;
}

/**
 * changes chartData which we were using as array. now it will be a object
 *
 *
 * @param currentDSL
 * @returns
 */
export function migrateChartDataFromArrayToObject(
  currentDSL: ContainerWidgetProps<WidgetProps>,
) {
  currentDSL.children = currentDSL.children?.map((children: WidgetProps) => {
    if (children.type === WidgetTypes.CHART_WIDGET) {
      if (Array.isArray(children.chartData)) {
        const newChartData = {};
        const dynamicBindingPathList = children?.dynamicBindingPathList
          ? children?.dynamicBindingPathList.slice()
          : [];

        children.chartData.map((datum: any, index: number) => {
          const generatedKey = generateReactKey();
          set(newChartData, `${generatedKey}`, datum);

          if (
            Array.isArray(children.dynamicBindingPathList) &&
            children.dynamicBindingPathList?.findIndex(
              (path) => (path.key = `chartData[${index}].data`),
            ) > -1
          ) {
            const foundIndex = children.dynamicBindingPathList.findIndex(
              (path) => (path.key = `chartData[${index}].data`),
            );

            dynamicBindingPathList[foundIndex] = {
              key: `chartData.${generatedKey}.data`,
            };
          }
        });

        children.dynamicBindingPathList = dynamicBindingPathList;
        children.chartData = newChartData;
      }
    } else if (
      children.type === WidgetTypes.CONTAINER_WIDGET ||
      children.type === WidgetTypes.FORM_WIDGET ||
      children.type === WidgetTypes.CANVAS_WIDGET ||
      children.type === WidgetTypes.TABS_WIDGET
    ) {
      children = migrateChartDataFromArrayToObject(children);
    }

    return children;
  });

  return currentDSL;
}

const pixelToNumber = (pixel: string) => {
  if (pixel.includes("px")) {
    return parseInt(pixel.split("px").join(""));
  }
  return 0;
};

export const calculateDynamicHeight = (
  canvasWidgets: {
    [widgetId: string]: FlattenedWidgetProps;
  } = {},
  presentMinimumHeight = CANVAS_DEFAULT_HEIGHT_PX,
) => {
  let minimumHeight = presentMinimumHeight;
  const nextAvailableRow = nextAvailableRowInContainer(
    MAIN_CONTAINER_WIDGET_ID,
    canvasWidgets,
  );
  const screenHeight = window.innerHeight;
  const gridRowHeight = GridDefaults.DEFAULT_GRID_ROW_HEIGHT;
  const calculatedCanvasHeight = nextAvailableRow * gridRowHeight;
  // DGRH - DEFAULT_GRID_ROW_HEIGHT
  // View Mode: Header height + Page Selection Tab = 8 * DGRH (approx)
  // Edit Mode: Header height + Canvas control = 8 * DGRH (approx)
  // buffer: ~8 grid row height
  const buffer = gridRowHeight + 2 * pixelToNumber(theme.smallHeaderHeight);
  const calculatedMinHeight =
    Math.floor((screenHeight - buffer) / gridRowHeight) * gridRowHeight;
  if (
    calculatedCanvasHeight < screenHeight &&
    calculatedMinHeight !== presentMinimumHeight
  ) {
    minimumHeight = calculatedMinHeight;
  }
  return minimumHeight;
};

export const migrateInitialValues = (
  currentDSL: ContainerWidgetProps<WidgetProps>,
) => {
  currentDSL.children = currentDSL.children?.map((child: WidgetProps) => {
    if (child.type === WidgetTypes.INPUT_WIDGET) {
      child = {
        isRequired: false,
        isDisabled: false,
        resetOnSubmit: false,
        ...child,
      };
    } else if (child.type === WidgetTypes.DROP_DOWN_WIDGET) {
      child = {
        isRequired: false,
        isDisabled: false,
        ...child,
      };
    } else if (child.type === WidgetTypes.DATE_PICKER_WIDGET2) {
      child = {
        minDate: "2001-01-01 00:00",
        maxDate: "2041-12-31 23:59",
        isRequired: false,
        ...child,
      };
    } else if (child.type === WidgetTypes.SWITCH_WIDGET) {
      child = {
        isDisabled: false,
        ...child,
      };
    } else if (child.type === WidgetTypes.ICON_WIDGET) {
      child = {
        isRequired: false,
        ...child,
      };
    } else if (child.type === WidgetTypes.VIDEO_WIDGET) {
      child = {
        isRequired: false,
        isDisabled: false,
        ...child,
      };
    } else if (child.type === WidgetTypes.CHECKBOX_WIDGET) {
      child = {
        isDisabled: false,
        isRequired: false,
        ...child,
      };
    } else if (child.type === WidgetTypes.RADIO_GROUP_WIDGET) {
      child = {
        isDisabled: false,
        isRequired: false,
        ...child,
      };
    } else if (child.type === WidgetTypes.FILE_PICKER_WIDGET) {
      child = {
        isDisabled: false,
        isRequired: false,
        allowedFileTypes: [],
        ...child,
      };
    } else if (child.children && child.children.length > 0) {
      child = migrateInitialValues(child);
    }
    return child;
  });
  return currentDSL;
};

// A rudimentary transform function which updates the DSL based on its version.
// A more modular approach needs to be designed.
const transformDSL = (currentDSL: ContainerWidgetProps<WidgetProps>) => {
  if (currentDSL.version === undefined) {
    // Since this top level widget is a CANVAS_WIDGET,
    // DropTargetComponent needs to know the minimum height the canvas can take
    // See DropTargetUtils.ts
    currentDSL.minHeight = calculateDynamicHeight();

    // For the first time the DSL is created, remove one row from the total possible rows
    // to adjust for padding and margins.
    currentDSL.snapRows =
      Math.floor(currentDSL.bottomRow / DEFAULT_GRID_ROW_HEIGHT) - 1;

    // Force the width of the canvas to 1224 px
    currentDSL.rightColumn = 1224;
    // The canvas is a CANVAS_WIDGET whichdoesn't have a background or borders by default
    currentDSL.backgroundColor = "none";
    currentDSL.containerStyle = "none";
    currentDSL.type = WidgetTypes.CANVAS_WIDGET;
    currentDSL.detachFromLayout = true;
    currentDSL.canExtend = true;

    // Update version to make sure this doesn't run everytime.
    currentDSL.version = 1;
  }

  if (currentDSL.version === 1) {
    if (currentDSL.children && currentDSL.children.length > 0)
      currentDSL.children = currentDSL.children.map(updateContainers);
    currentDSL.version = 2;
  }
  if (currentDSL.version === 2) {
    currentDSL = chartDataMigration(currentDSL);
    currentDSL.version = 3;
  }
  if (currentDSL.version === 3) {
    currentDSL = mapDataMigration(currentDSL);
    currentDSL.version = 4;
  }
  if (currentDSL.version === 4) {
    currentDSL = singleChartDataMigration(currentDSL);
    currentDSL.version = 5;
  }
  if (currentDSL.version === 5) {
    currentDSL = tabsWidgetTabsPropertyMigration(currentDSL);
    currentDSL.version = 6;
  }
  if (currentDSL.version === 6) {
    currentDSL = dynamicPathListMigration(currentDSL);
    currentDSL.version = 7;
  }

  if (currentDSL.version === 7) {
    currentDSL = canvasNameConflictMigration(currentDSL);
    currentDSL.version = 8;
  }

  if (currentDSL.version === 8) {
    currentDSL = renamedCanvasNameConflictMigration(currentDSL);
    currentDSL.version = 9;
  }

  if (currentDSL.version === 9) {
    currentDSL = tableWidgetPropertyPaneMigrations(currentDSL);
    currentDSL.version = 10;
  }

  if (currentDSL.version === 10) {
    currentDSL = addVersionNumberMigration(currentDSL);
    currentDSL.version = 11;
  }

  if (currentDSL.version === 11) {
    currentDSL = migrateTablePrimaryColumnsBindings(currentDSL);
    currentDSL.version = 12;
  }

  if (currentDSL.version === 12) {
    currentDSL = migrateIncorrectDynamicBindingPathLists(currentDSL);
    currentDSL.version = 13;
  }

  if (currentDSL.version === 13) {
    currentDSL = migrateOldChartData(currentDSL);
    currentDSL.version = 14;
  }

  if (currentDSL.version === 14) {
    currentDSL = rteDefaultValueMigration(currentDSL);
    currentDSL.version = 15;
  }

  if (currentDSL.version === 15) {
    currentDSL = migrateTextStyleFromTextWidget(currentDSL);
    currentDSL.version = 16;
  }

  if (currentDSL.version === 16) {
    currentDSL = migrateChartDataFromArrayToObject(currentDSL);
    currentDSL.version = 17;
  }

  if (currentDSL.version === 17) {
    currentDSL = migrateTabsData(currentDSL);
    currentDSL.version = 18;
  }

  if (currentDSL.version === 18) {
    currentDSL = migrateInitialValues(currentDSL);
    currentDSL.version = 19;
  }

  if (currentDSL.version === 19) {
    currentDSL.snapColumns = GridDefaults.DEFAULT_GRID_COLUMNS;
    currentDSL.snapRows = getCanvasSnapRows(
      currentDSL.bottomRow,
      currentDSL.detachFromLayout || false,
    );
    currentDSL = migrateToNewLayout(currentDSL);
    currentDSL.version = 20;
  }

  if (currentDSL.version === 20) {
    currentDSL = migrateNewlyAddedTabsWidgetsMissingData(currentDSL);
    currentDSL.version = 21;
  }

  if (currentDSL.version === 21) {
    const {
      entities: { canvasWidgets },
    } = CanvasWidgetsNormalizer.normalize(currentDSL);
    currentDSL = migrateWidgetsWithoutLeftRightColumns(
      currentDSL,
      canvasWidgets,
    );
    currentDSL = migrateOverFlowingTabsWidgets(currentDSL, canvasWidgets);
    currentDSL.version = 22;
  }

  if (currentDSL.version === 22) {
    currentDSL = migrateTableWidgetParentRowSpaceProperty(currentDSL);
    currentDSL.version = 23;
  }

  if (currentDSL.version === 23) {
    currentDSL = addLogBlackListToAllListWidgetChildren(currentDSL);
    currentDSL.version = 24;
  }

  if (currentDSL.version === 24) {
    currentDSL = migrateTableWidgetHeaderVisibilityProperties(currentDSL);
    currentDSL.version = 25;
  }

  if (currentDSL.version === 25) {
    currentDSL = migrateItemsToListDataInListWidget(currentDSL);
    currentDSL.version = 26;
  }

  if (currentDSL.version === 26) {
    currentDSL = migrateDatePickerMinMaxDate(currentDSL);
    currentDSL.version = 27;
  }

  if (currentDSL.version === 27) {
    currentDSL = migrateFilterValueForDropDownWidget(currentDSL);
    currentDSL.version = 28;
  }

  if (currentDSL.version === 28) {
    currentDSL = migrateTablePrimaryColumnsComputedValue(currentDSL);
    currentDSL.version = 29;
  }

  if (currentDSL.version === 29) {
    currentDSL = migrateToNewMultiSelect(currentDSL);
    currentDSL.version = 30;
  }

  if (currentDSL.version === 30) {
    currentDSL = migrateTableWidgetDelimiterProperties(currentDSL);
    currentDSL.version = 31;
  }

  if (currentDSL.version === 31) {
    currentDSL = migrateIsDisabledToButtonColumn(currentDSL);
    currentDSL.version = 32;
  }

  if (currentDSL.version === 32) {
    currentDSL = migrateTableDefaultSelectedRow(currentDSL);
    currentDSL.version = 33;
  }

  if (currentDSL.version === 33) {
    currentDSL = migrateMenuButtonWidgetButtonProperties(currentDSL);
    currentDSL.version = LATEST_PAGE_VERSION;
  }

<<<<<<< HEAD
  if (currentDSL.version === 34) {
    currentDSL = migrateCheckboxGroupWidgetInlineProperty(currentDSL);
    currentDSL.version = LATEST_PAGE_VERSION;
  }

=======
>>>>>>> 45fad5e0
  return currentDSL;
};

const addIsDisabledToButtonColumn = (
  currentDSL: ContainerWidgetProps<WidgetProps>,
) => {
  if (currentDSL.type === "TABLE_WIDGET") {
    if (!isEmpty(currentDSL.primaryColumns)) {
      for (const key of Object.keys(
        currentDSL.primaryColumns as Record<string, ColumnProperties>,
      )) {
        if (currentDSL.primaryColumns[key].columnType === "button") {
          if (!currentDSL.primaryColumns[key].hasOwnProperty("isDisabled")) {
            currentDSL.primaryColumns[key]["isDisabled"] = false;
          }
        }
        if (!currentDSL.primaryColumns[key].hasOwnProperty("isCellVisible")) {
          currentDSL.primaryColumns[key]["isCellVisible"] = true;
        }
      }
    }
  }
  return currentDSL;
};

export const migrateTableDefaultSelectedRow = (
  currentDSL: ContainerWidgetProps<WidgetProps>,
) => {
  if (currentDSL.type === WidgetTypes.TABLE_WIDGET) {
    if (!currentDSL.defaultSelectedRow) currentDSL.defaultSelectedRow = "0";
  }
  if (currentDSL.children && currentDSL.children.length) {
    currentDSL.children = currentDSL.children.map((child) =>
      migrateTableDefaultSelectedRow(child),
    );
  }
  return currentDSL;
};

const migrateIsDisabledToButtonColumn = (
  currentDSL: ContainerWidgetProps<WidgetProps>,
) => {
  const newDSL = addIsDisabledToButtonColumn(currentDSL);

  newDSL.children = newDSL.children?.map((children: WidgetProps) => {
    return migrateIsDisabledToButtonColumn(children);
  });
  return currentDSL;
};
export const migrateToNewMultiSelect = (
  currentDSL: ContainerWidgetProps<WidgetProps>,
) => {
  if (currentDSL.type === "DROP_DOWN_WIDGET") {
    if (currentDSL.selectionType === "MULTI_SELECT") {
      currentDSL.type = "MULTI_SELECT_WIDGET";
      delete currentDSL.isFilterable;
    }
    delete currentDSL.selectionType;
  }
  if (currentDSL.children && currentDSL.children.length) {
    currentDSL.children = currentDSL.children.map((child) =>
      migrateToNewMultiSelect(child),
    );
  }
  return currentDSL;
};
const migrateDatePickerMinMaxDate = (
  currentDSL: ContainerWidgetProps<WidgetProps>,
) => {
  if (
    currentDSL.type === WidgetTypes.DATE_PICKER_WIDGET2 &&
    currentDSL.version === 2
  ) {
    if (currentDSL.minDate === "2001-01-01 00:00") {
      currentDSL.minDate = "1920-12-31T18:30:00.000Z";
    }
    if (currentDSL.maxDate === "2041-12-31 23:59") {
      currentDSL.maxDate = "2121-12-31T18:29:00.000Z";
    }
  }
  if (currentDSL.children && currentDSL.children.length) {
    currentDSL.children.map(
      (eachWidgetDSL: ContainerWidgetProps<WidgetProps>) => {
        migrateDatePickerMinMaxDate(eachWidgetDSL);
      },
    );
  }
  return currentDSL;
};

const addFilterDefaultValue = (
  currentDSL: ContainerWidgetProps<WidgetProps>,
) => {
  if (currentDSL.type === WidgetTypes.DROP_DOWN_WIDGET) {
    if (!currentDSL.hasOwnProperty("isFilterable")) {
      currentDSL.isFilterable = true;
    }
  }
  return currentDSL;
};
export const migrateFilterValueForDropDownWidget = (
  currentDSL: ContainerWidgetProps<WidgetProps>,
) => {
  const newDSL = addFilterDefaultValue(currentDSL);

  newDSL.children = newDSL.children?.map((children: WidgetProps) => {
    return migrateFilterValueForDropDownWidget(children);
  });

  return newDSL;
};
export const migrateObjectFitToImageWidget = (
  dsl: ContainerWidgetProps<WidgetProps>,
) => {
  const addObjectFitProperty = (widgetProps: WidgetProps) => {
    widgetProps.objectFit = "cover";
    if (widgetProps.children && widgetProps.children.length) {
      widgetProps.children.forEach((eachWidgetProp: WidgetProps) => {
        if (widgetProps.type === "IMAGE_WIDGET") {
          addObjectFitProperty(eachWidgetProp);
        }
      });
    }
  };
  addObjectFitProperty(dsl);
  return dsl;
};

const migrateOverFlowingTabsWidgets = (
  currentDSL: ContainerWidgetProps<WidgetProps>,
  canvasWidgets: any,
) => {
  if (
    currentDSL.type === "TABS_WIDGET" &&
    currentDSL.version === 3 &&
    currentDSL.children &&
    currentDSL.children.length
  ) {
    const tabsWidgetHeight =
      (currentDSL.bottomRow - currentDSL.topRow) * currentDSL.parentRowSpace;
    const widgetHasOverflowingChildren = currentDSL.children.some((eachTab) => {
      if (eachTab.children && eachTab.children.length) {
        return eachTab.children.some((child: WidgetProps) => {
          if (canvasWidgets[child.widgetId].repositioned) {
            const tabHeight = child.bottomRow * child.parentRowSpace;
            return tabsWidgetHeight < tabHeight;
          }
          return false;
        });
      }
      return false;
    });
    if (widgetHasOverflowingChildren) {
      currentDSL.shouldScrollContents = true;
    }
  }
  if (currentDSL.children && currentDSL.children.length) {
    currentDSL.children = currentDSL.children.map((eachChild) =>
      migrateOverFlowingTabsWidgets(eachChild, canvasWidgets),
    );
  }
  return currentDSL;
};

const migrateWidgetsWithoutLeftRightColumns = (
  currentDSL: ContainerWidgetProps<WidgetProps>,
  canvasWidgets: any,
) => {
  if (
    currentDSL.widgetId !== MAIN_CONTAINER_WIDGET_ID &&
    !(
      currentDSL.hasOwnProperty("leftColumn") &&
      currentDSL.hasOwnProperty("rightColumn")
    )
  ) {
    try {
      const nextRow = nextAvailableRowInContainer(
        currentDSL.parentId || MAIN_CONTAINER_WIDGET_ID,
        omit(canvasWidgets, [currentDSL.widgetId]),
      );
      canvasWidgets[currentDSL.widgetId].repositioned = true;
      const leftColumn = 0;
      const rightColumn = WidgetConfigResponse.config[currentDSL.type].rows;
      const bottomRow = nextRow + (currentDSL.bottomRow - currentDSL.topRow);
      const topRow = nextRow;
      currentDSL = {
        ...currentDSL,
        topRow,
        bottomRow,
        rightColumn,
        leftColumn,
      };
    } catch (error) {
      Sentry.captureException({
        message: "Migrating position of widget on data loss failed",
        oldData: currentDSL,
      });
    }
  }
  if (currentDSL.children && currentDSL.children.length) {
    currentDSL.children = currentDSL.children.map((dsl) =>
      migrateWidgetsWithoutLeftRightColumns(dsl, canvasWidgets),
    );
  }
  return currentDSL;
};

const migrateNewlyAddedTabsWidgetsMissingData = (
  currentDSL: ContainerWidgetProps<WidgetProps>,
) => {
  if (currentDSL.type === WidgetTypes.TABS_WIDGET && currentDSL.version === 2) {
    try {
      if (currentDSL.children && currentDSL.children.length) {
        currentDSL.children = currentDSL.children.map((each) => {
          if (has(currentDSL, ["leftColumn", "rightColumn", "bottomRow"])) {
            return each;
          }
          return {
            ...each,
            leftColumn: 0,
            rightColumn:
              (currentDSL.rightColumn - currentDSL.leftColumn) *
              currentDSL.parentColumnSpace,
            bottomRow:
              (currentDSL.bottomRow - currentDSL.topRow) *
              currentDSL.parentRowSpace,
          };
        });
      }
      currentDSL.version = 3;
    } catch (error) {
      Sentry.captureException({
        message: "Tabs Migration to add missing fields Failed",
        oldData: currentDSL.children,
      });
    }
  }
  if (currentDSL.children && currentDSL.children.length) {
    currentDSL.children = currentDSL.children.map(
      migrateNewlyAddedTabsWidgetsMissingData,
    );
  }
  return currentDSL;
};

export const migrateToNewLayout = (dsl: ContainerWidgetProps<WidgetProps>) => {
  const scaleWidget = (widgetProps: WidgetProps) => {
    widgetProps.bottomRow *= GRID_DENSITY_MIGRATION_V1;
    widgetProps.topRow *= GRID_DENSITY_MIGRATION_V1;
    widgetProps.leftColumn *= GRID_DENSITY_MIGRATION_V1;
    widgetProps.rightColumn *= GRID_DENSITY_MIGRATION_V1;
    if (widgetProps.children && widgetProps.children.length) {
      widgetProps.children.forEach((eachWidgetProp: WidgetProps) => {
        scaleWidget(eachWidgetProp);
      });
    }
  };
  scaleWidget(dsl);
  return dsl;
};

export const checkIfMigrationIsNeeded = (
  fetchPageResponse?: FetchPageResponse,
) => {
  const currentDSL = fetchPageResponse?.data.layouts[0].dsl || defaultDSL;
  return currentDSL.version !== LATEST_PAGE_VERSION;
};

export const extractCurrentDSL = (
  fetchPageResponse?: FetchPageResponse,
): ContainerWidgetProps<WidgetProps> => {
  const currentDSL = fetchPageResponse?.data.layouts[0].dsl || defaultDSL;
  return transformDSL(currentDSL);
};

export const getDropZoneOffsets = (
  colWidth: number,
  rowHeight: number,
  dragOffset: XYCord,
  parentOffset: XYCord,
) => {
  // Calculate actual drop position by snapping based on x, y and grid cell size
  return snapToGrid(
    colWidth,
    rowHeight,
    dragOffset.x - parentOffset.x,
    dragOffset.y - parentOffset.y,
  );
};

export const areIntersecting = (r1: Rect, r2: Rect) => {
  return !(
    r2.left >= r1.right ||
    r2.right <= r1.left ||
    r2.top >= r1.bottom ||
    r2.bottom <= r1.top
  );
};

export const isDropZoneOccupied = (
  offset: Rect,
  widgetId: string,
  occupied?: OccupiedSpace[],
) => {
  if (occupied) {
    occupied = occupied.filter((widgetDetails) => {
      return (
        widgetDetails.id !== widgetId && widgetDetails.parentId !== widgetId
      );
    });
    for (let i = 0; i < occupied.length; i++) {
      if (areIntersecting(occupied[i], offset)) {
        return true;
      }
    }
    return false;
  }
  return false;
};

export const isWidgetOverflowingParentBounds = (
  parentRowCols: { rows?: number; cols?: number },
  offset: Rect,
): boolean => {
  return (
    offset.right < 0 ||
    offset.top < 0 ||
    (parentRowCols.cols || GridDefaults.DEFAULT_GRID_COLUMNS) < offset.right ||
    (parentRowCols.rows || 0) < offset.bottom
  );
};

export const noCollision = (
  clientOffset: XYCord,
  colWidth: number,
  rowHeight: number,
  dropTargetOffset: XYCord,
  widgetWidth: number,
  widgetHeight: number,
  widgetId: string,
  occupiedSpaces?: OccupiedSpace[],
  rows?: number,
  cols?: number,
  detachFromLayout = false,
): boolean => {
  if (detachFromLayout) {
    return true;
  }
  if (clientOffset && dropTargetOffset) {
    const [left, top] = getDropZoneOffsets(
      colWidth,
      rowHeight,
      clientOffset as XYCord,
      dropTargetOffset,
    );
    if (left < 0 || top < 0) {
      return false;
    }
    const currentOffset = {
      left,
      right: left + widgetWidth,
      top,
      bottom: top + widgetHeight,
    };
    return (
      !isDropZoneOccupied(currentOffset, widgetId, occupiedSpaces) &&
      !isWidgetOverflowingParentBounds({ rows, cols }, currentOffset)
    );
  }
  return false;
};

export const currentDropRow = (
  dropTargetRowSpace: number,
  dropTargetVerticalOffset: number,
  draggableItemVerticalOffset: number,
  widget: WidgetProps & Partial<WidgetConfigProps>,
) => {
  const widgetHeight = widget.rows
    ? widget.rows
    : widget.bottomRow - widget.topRow;
  const top = Math.round(
    (draggableItemVerticalOffset - dropTargetVerticalOffset) /
      dropTargetRowSpace,
  );
  const currentBottomOffset = top + widgetHeight;
  return currentBottomOffset;
};

export const widgetOperationParams = (
  widget: WidgetProps & Partial<WidgetConfigProps>,
  widgetOffset: XYCord,
  parentOffset: XYCord,
  parentColumnSpace: number,
  parentRowSpace: number,
  parentWidgetId: string, // parentWidget
): WidgetOperationParams => {
  const [leftColumn, topRow] = getDropZoneOffsets(
    parentColumnSpace,
    parentRowSpace,
    widgetOffset,
    parentOffset,
  );
  // If this is an existing widget, we'll have the widgetId
  // Therefore, this is a move operation on drop of the widget
  if (widget.widgetName) {
    return {
      operation: WidgetOperations.MOVE,
      widgetId: widget.widgetId,
      payload: {
        leftColumn,
        topRow,
        parentId: widget.parentId,
        newParentId: parentWidgetId,
      },
    };
    // If this is not an existing widget, we'll not have the widgetId
    // Therefore, this is an operation to add child to this container
  }
  const widgetDimensions = {
    columns: widget.columns,
    rows: widget.rows,
  };

  return {
    operation: WidgetOperations.ADD_CHILD,
    widgetId: parentWidgetId,
    payload: {
      type: widget.type,
      leftColumn,
      topRow,
      ...widgetDimensions,
      parentRowSpace,
      parentColumnSpace,
      newWidgetId: widget.widgetId,
    },
  };
};

export const updateWidgetPosition = (
  widget: WidgetProps,
  leftColumn: number,
  topRow: number,
) => {
  const newPositions = {
    leftColumn,
    topRow,
    rightColumn: leftColumn + (widget.rightColumn - widget.leftColumn),
    bottomRow: topRow + (widget.bottomRow - widget.topRow),
  };

  return {
    ...newPositions,
  };
};

export const getCanvasSnapRows = (
  bottomRow: number,
  canExtend: boolean,
): number => {
  const totalRows = Math.floor(
    bottomRow / GridDefaults.DEFAULT_GRID_ROW_HEIGHT,
  );

  // Canvas Widgets do not need to accomodate for widget and container padding.
  // Only when they're extensible
  if (canExtend) {
    return totalRows;
  }
  // When Canvas widgets are not extensible
  return totalRows - 1;
};

export const getSnapColumns = (): number => {
  return GridDefaults.DEFAULT_GRID_COLUMNS;
};

export const generateWidgetProps = (
  parent: FlattenedWidgetProps,
  type: WidgetType,
  leftColumn: number,
  topRow: number,
  parentRowSpace: number,
  parentColumnSpace: number,
  widgetName: string,
  widgetConfig: {
    widgetId: string;
    renderMode: RenderMode;
  } & Partial<WidgetProps>,
  version: number,
): ContainerWidgetProps<WidgetProps> => {
  if (parent) {
    const sizes = {
      leftColumn,
      rightColumn: leftColumn + widgetConfig.columns,
      topRow,
      bottomRow: topRow + widgetConfig.rows,
    };

    const others = {};
    const props: ContainerWidgetProps<WidgetProps> = {
      isVisible: WidgetTypes.MODAL_WIDGET === type ? undefined : true,
      ...widgetConfig,
      type,
      widgetName,
      isLoading: false,
      parentColumnSpace,
      parentRowSpace,
      ...sizes,
      ...others,
      parentId: parent.widgetId,
      version,
    };
    delete props.rows;
    delete props.columns;
    return props;
  } else {
    if (parent) {
      throw Error("Failed to create widget: Parent's size cannot be calculate");
    } else throw Error("Failed to create widget: Parent was not provided ");
  }
};

/**
 * adds logBlackList key for all list widget children
 *
 * @param currentDSL
 * @returns
 */
const addLogBlackListToAllListWidgetChildren = (
  currentDSL: ContainerWidgetProps<WidgetProps>,
) => {
  currentDSL.children = currentDSL.children?.map((children: WidgetProps) => {
    if (children.type === WidgetTypes.LIST_WIDGET) {
      const widgets = get(
        children,
        "children.0.children.0.children.0.children",
      );

      widgets.map((widget: any, index: number) => {
        const logBlackList: { [key: string]: boolean } = {};

        Object.keys(widget).map((key) => {
          logBlackList[key] = true;
        });
        if (!widget.logBlackList) {
          set(
            children,
            `children.0.children.0.children.0.children.${index}.logBlackList`,
            logBlackList,
          );
        }
      });
    }

    return children;
  });

  return currentDSL;
};

/**
 * changes items -> listData
 *
 * @param currentDSL
 * @returns
 */
const migrateItemsToListDataInListWidget = (
  currentDSL: ContainerWidgetProps<WidgetProps>,
) => {
  if (currentDSL.type === WidgetTypes.LIST_WIDGET) {
    currentDSL = renameKeyInObject(currentDSL, "items", "listData");

    currentDSL.dynamicBindingPathList = currentDSL.dynamicBindingPathList?.map(
      (path: { key: string }) => {
        if (path.key === "items") {
          return { key: "listData" };
        }

        return path;
      },
    );

    currentDSL.dynamicBindingPathList?.map((path: { key: string }) => {
      if (
        get(currentDSL, path.key) &&
        path.key !== "items" &&
        path.key !== "listData" &&
        isString(get(currentDSL, path.key))
      ) {
        set(
          currentDSL,
          path.key,
          get(currentDSL, path.key, "").replace("items", "listData"),
        );
      }
    });

    Object.keys(currentDSL.template).map((widgetName) => {
      const currentWidget = currentDSL.template[widgetName];

      currentWidget.dynamicBindingPathList?.map((path: { key: string }) => {
        set(
          currentWidget,
          path.key,
          get(currentWidget, path.key).replace("items", "listData"),
        );
      });
    });
  }

  if (currentDSL.children && currentDSL.children.length > 0) {
    currentDSL.children = currentDSL.children.map(
      migrateItemsToListDataInListWidget,
    );
  }
  return currentDSL;
};<|MERGE_RESOLUTION|>--- conflicted
+++ resolved
@@ -833,14 +833,11 @@
     currentDSL.version = LATEST_PAGE_VERSION;
   }
 
-<<<<<<< HEAD
   if (currentDSL.version === 34) {
     currentDSL = migrateCheckboxGroupWidgetInlineProperty(currentDSL);
     currentDSL.version = LATEST_PAGE_VERSION;
   }
 
-=======
->>>>>>> 45fad5e0
   return currentDSL;
 };
 
