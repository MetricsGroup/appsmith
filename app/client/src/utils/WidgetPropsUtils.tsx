import { FetchPageResponse } from "api/PageApi";
import { CANVAS_DEFAULT_HEIGHT_PX } from "constants/AppConstants";
import { XYCoord } from "react-dnd";
import { ContainerWidgetProps } from "widgets/ContainerWidget";
import { WidgetConfigProps } from "reducers/entityReducers/widgetConfigReducer";
import {
  WidgetOperation,
  WidgetOperations,
  WidgetProps,
} from "widgets/BaseWidget";
import {
  GridDefaults,
  RenderMode,
  WidgetType,
  WidgetTypes,
} from "constants/WidgetConstants";
import { snapToGrid } from "./helpers";
import { OccupiedSpace } from "constants/editorConstants";
import defaultTemplate from "templates/default";
import { generateReactKey } from "./generators";
import { ChartDataPoint } from "widgets/ChartWidget";
import { FlattenedWidgetProps } from "reducers/entityReducers/canvasWidgetsReducer";
import { isString } from "lodash";
import log from "loglevel";
import {
  ColumnTypes,
  CellAlignmentTypes,
  VerticalAlignmentTypes,
  FontStyleTypes,
  TextSizes,
  ColumnProperties,
} from "widgets/TableWidget";
import { Colors } from "constants/Colors";
import { ColumnAction } from "components/propertyControls/ColumnActionSelectorControl";

export type WidgetOperationParams = {
  operation: WidgetOperation;
  widgetId: string;
  payload: any;
};

const { DEFAULT_GRID_ROW_HEIGHT } = GridDefaults;
type Rect = {
  top: number;
  left: number;
  right: number;
  bottom: number;
};

const defaultDSL = defaultTemplate;

const updateContainers = (dsl: ContainerWidgetProps<WidgetProps>) => {
  if (
    dsl.type === WidgetTypes.CONTAINER_WIDGET ||
    dsl.type === WidgetTypes.FORM_WIDGET
  ) {
    if (
      !(
        dsl.children &&
        dsl.children.length > 0 &&
        (dsl.children[0].type === WidgetTypes.CANVAS_WIDGET ||
          dsl.children[0].type === WidgetTypes.FORM_WIDGET)
      )
    ) {
      const canvas = {
        ...dsl,
        backgroundColor: "transparent",
        type: WidgetTypes.CANVAS_WIDGET,
        detachFromLayout: true,
        topRow: 0,
        leftColumn: 0,
        rightColumn: dsl.parentColumnSpace * (dsl.rightColumn - dsl.leftColumn),
        bottomRow: dsl.parentRowSpace * (dsl.bottomRow - dsl.topRow),
        widgetName: generateReactKey(),
        widgetId: generateReactKey(),
        parentRowSpace: 1,
        parentColumnSpace: 1,
        containerStyle: "none",
        canExtend: false,
        isVisible: true,
      };
      // eslint-disable-next-line @typescript-eslint/ban-ts-comment
      // @ts-ignore
      delete canvas.dynamicBindings;
      // eslint-disable-next-line @typescript-eslint/ban-ts-comment
      // @ts-ignore
      delete canvas.dynamicProperties;
      if (canvas.children && canvas.children.length > 0)
        canvas.children = canvas.children.map(updateContainers);
      dsl.children = [{ ...canvas }];
    }
  }
  return dsl;
};

//transform chart data, from old chart widget to new chart widget
//updatd chart widget has support for multiple series
const chartDataMigration = (currentDSL: ContainerWidgetProps<WidgetProps>) => {
  currentDSL.children = currentDSL.children?.map((children: WidgetProps) => {
    if (
      children.type === WidgetTypes.CHART_WIDGET &&
      children.chartData &&
      children.chartData.length &&
      !Array.isArray(children.chartData[0])
    ) {
      children.chartData = [{ data: children.chartData as ChartDataPoint[] }];
    } else if (
      children.type === WidgetTypes.CONTAINER_WIDGET ||
      children.type === WidgetTypes.FORM_WIDGET ||
      children.type === WidgetTypes.CANVAS_WIDGET ||
      children.type === WidgetTypes.TABS_WIDGET
    ) {
      children = chartDataMigration(children);
    }
    return children;
  });
  return currentDSL;
};

const singleChartDataMigration = (
  currentDSL: ContainerWidgetProps<WidgetProps>,
) => {
  currentDSL.children = currentDSL.children?.map(child => {
    if (child.type === WidgetTypes.CHART_WIDGET) {
      // Check if chart widget has the deprecated singleChartData property
      if (child.hasOwnProperty("singleChartData")) {
        // This is to make sure that the format of the chartData is accurate
        if (
          Array.isArray(child.singleChartData) &&
          !child.singleChartData[0].hasOwnProperty("seriesName")
        ) {
          child.singleChartData = {
            seriesName: "Series 1",
            data: child.singleChartData || [],
          };
        }
        //TODO: other possibilities?
        child.chartData = JSON.stringify([...child.singleChartData]);
        delete child.singleChartData;
      }
    }
    if (child.children && child.children.length > 0) {
      child = singleChartDataMigration(child);
    }
    return child;
  });

  return currentDSL;
};

const mapDataMigration = (currentDSL: ContainerWidgetProps<WidgetProps>) => {
  currentDSL.children = currentDSL.children?.map((children: WidgetProps) => {
    if (children.type === WidgetTypes.MAP_WIDGET) {
      if (children.markers) {
        children.markers = children.markers.map(
          (marker: { lat: any; lng: any; long: any; title: any }) => {
            return {
              lat: marker.lat,
              long: marker.lng || marker.long,
              title: marker.title,
            };
          },
        );
      }
      if (children.defaultMarkers) {
        const defaultMarkers = JSON.parse(children.defaultMarkers);
        children.defaultMarkers = defaultMarkers.map(
          (marker: {
            lat: number;
            lng: number;
            long: number;
            title: string;
          }) => {
            return {
              lat: marker.lat,
              long: marker.lng || marker.long,
              title: marker.title,
            };
          },
        );
      }
      if (children.selectedMarker) {
        children.selectedMarker = {
          lat: children.selectedMarker.lat,
          long: children.selectedMarker.lng || children.selectedMarker.long,
          title: children.selectedMarker.title,
        };
      }
      if (children.mapCenter) {
        children.mapCenter = {
          lat: children.mapCenter.lat,
          long: children.mapCenter.lng || children.mapCenter.long,
          title: children.mapCenter.title,
        };
      }
      if (children.center) {
        children.center = {
          lat: children.center.lat,
          long: children.center.lng || children.center.long,
          title: children.center.title,
        };
      }
    } else if (children.children && children.children.length > 0) {
      children = mapDataMigration(children);
    }
    return children;
  });
  return currentDSL;
};

const tabsWidgetTabsPropertyMigration = (
  currentDSL: ContainerWidgetProps<WidgetProps>,
) => {
  currentDSL.children = currentDSL.children
    ?.filter(Boolean)
    .map((child: WidgetProps) => {
      if (child.type === WidgetTypes.TABS_WIDGET) {
        try {
          const tabs = isString(child.tabs)
            ? JSON.parse(child.tabs)
            : child.tabs;
          const newTabs = tabs.map((tab: any) => {
            const childForTab = child.children
              ?.filter(Boolean)
              .find((tabChild: WidgetProps) => tabChild.tabId === tab.id);
            if (childForTab) {
              tab.widgetId = childForTab.widgetId;
            }
            return tab;
          });
          child.tabs = JSON.stringify(newTabs);
        } catch (migrationError) {
          log.debug({ migrationError });
        }
      }
      if (child.children && child.children.length) {
        child = tabsWidgetTabsPropertyMigration(child);
      }
      return child;
    });
  return currentDSL;
};

<<<<<<< HEAD
const tableWidgetPropertyPaneMigrations = (
  currentDSL: ContainerWidgetProps<WidgetProps>,
) => {
  currentDSL.children = currentDSL.children?.map((children: WidgetProps) => {
    if (children.type === WidgetTypes.TABLE_WIDGET) {
      const primaryColumns = children.columnOrder || [];
      const hiddenColumns = children.hiddenColumns || [];
      const columnNameMap = children.columnNameMap;
      const columnSizeMap = children.columnSizeMap;
      const columnTypeMap = children.columnTypeMap;
      children.primaryColumns = primaryColumns.map(
        (accessor: string, index: number) => {
          const column: ColumnProperties = {
            index: index,
            width:
              columnSizeMap && columnSizeMap[accessor]
                ? columnSizeMap[accessor]
                : 150,
            id: accessor,
            horizontalAlignment: CellAlignmentTypes.LEFT,
            verticalAlignment: VerticalAlignmentTypes.CENTER,
            columnType:
              columnTypeMap && columnTypeMap[accessor]
                ? columnTypeMap[accessor].type
                : ColumnTypes.TEXT,
            textColor: Colors.BLUE_BAYOUX,
            textSize: TextSizes.PARAGRAPH,
            fontStyle: FontStyleTypes.NORMAL,
            enableFilter: true,
            enableSort: true,
            isVisible: hiddenColumns.includes(accessor) ? false : true,
            isDerived: false,
            label:
              columnNameMap && columnNameMap[accessor]
                ? columnNameMap[accessor]
                : accessor,
            computedValue: "",
          };
          if (columnTypeMap && columnTypeMap[accessor]) {
            column.format = {
              output: columnTypeMap[accessor].format || "",
              input: columnTypeMap[accessor].inputFormat || "",
            };
          }
          return column;
        },
      );
      const derivedColumns = children.columnActions || [];
      children.derivedColumns = derivedColumns.map(
        (action: ColumnAction, index: number) => {
          return {
            index: index,
            width: 150,
            id: action.id,
            columnType: "button",
            isVisible: true,
            isDerived: true,
            buttonLabel: action.label,
            buttonStyle: "PRIMARY_BUTTON",
            buttonOnClick: action.dynamicTrigger,
          };
        },
      );
    }
    return children;
  });
  return currentDSL;
};
=======
const dynamicPathListMigration = (
  currentDSL: ContainerWidgetProps<WidgetProps>,
) => {
  if (currentDSL.children && currentDSL.children.length) {
    currentDSL.children = currentDSL.children.map(dynamicPathListMigration);
  }
  if (currentDSL.dynamicBindings) {
    currentDSL.dynamicBindingPathList = Object.keys(
      currentDSL.dynamicBindings,
    ).map(path => ({ key: path }));
    delete currentDSL.dynamicBindings;
  }
  if (currentDSL.dynamicTriggers) {
    currentDSL.dynamicTriggerPathList = Object.keys(
      currentDSL.dynamicTriggers,
    ).map(path => ({ key: path }));
    delete currentDSL.dynamicTriggers;
  }
  if (currentDSL.dynamicProperties) {
    currentDSL.dynamicPropertyPathList = Object.keys(
      currentDSL.dynamicProperties,
    ).map(path => ({ key: path }));
    delete currentDSL.dynamicProperties;
  }
  return currentDSL;
};

>>>>>>> c7b99ca7
// A rudimentary transform function which updates the DSL based on its version.
// A more modular approach needs to be designed.
const transformDSL = (currentDSL: ContainerWidgetProps<WidgetProps>) => {
  if (currentDSL.version === undefined) {
    // Since this top level widget is a CANVAS_WIDGET,
    // DropTargetComponent needs to know the minimum height the canvas can take
    // See DropTargetUtils.ts
    currentDSL.minHeight = CANVAS_DEFAULT_HEIGHT_PX;
    // For the first time the DSL is created, remove one row from the total possible rows
    // to adjust for padding and margins.
    currentDSL.snapRows =
      Math.floor(currentDSL.bottomRow / DEFAULT_GRID_ROW_HEIGHT) - 1;

    // Force the width of the canvas to 1224 px
    currentDSL.rightColumn = 1224;
    // The canvas is a CANVAS_WIDGET whichdoesn't have a background or borders by default
    currentDSL.backgroundColor = "none";
    currentDSL.containerStyle = "none";
    currentDSL.type = WidgetTypes.CANVAS_WIDGET;
    currentDSL.detachFromLayout = true;
    currentDSL.canExtend = true;

    // Update version to make sure this doesn't run everytime.
    currentDSL.version = 1;
  }

  if (currentDSL.version === 1) {
    if (currentDSL.children && currentDSL.children.length > 0)
      currentDSL.children = currentDSL.children.map(updateContainers);
    currentDSL.version = 2;
  }
  if (currentDSL.version === 2) {
    currentDSL = chartDataMigration(currentDSL);
    currentDSL.version = 3;
  }
  if (currentDSL.version === 3) {
    currentDSL = mapDataMigration(currentDSL);
    currentDSL.version = 4;
  }
  if (currentDSL.version === 4) {
    currentDSL = singleChartDataMigration(currentDSL);
    currentDSL.version = 5;
  }
  if (currentDSL.version === 5) {
    currentDSL = tabsWidgetTabsPropertyMigration(currentDSL);
    currentDSL.version = 6;
  }
  if (currentDSL.version === 6) {
    currentDSL = dynamicPathListMigration(currentDSL);
    currentDSL.version = 7;
  }

  // if (currentDSL.version === 6) {
  //   currentDSL = tableWidgetPropertyPaneMigrations(currentDSL);
  //   currentDSL.version = 7;
  // }

  return currentDSL;
};

export const extractCurrentDSL = (
  fetchPageResponse: FetchPageResponse,
): ContainerWidgetProps<WidgetProps> => {
  const currentDSL = fetchPageResponse.data.layouts[0].dsl || defaultDSL;
  return transformDSL(currentDSL);
};

export const getDropZoneOffsets = (
  colWidth: number,
  rowHeight: number,
  dragOffset: XYCoord,
  parentOffset: XYCoord,
) => {
  // Calculate actual drop position by snapping based on x, y and grid cell size
  return snapToGrid(
    colWidth,
    rowHeight,
    dragOffset.x - parentOffset.x,
    dragOffset.y - parentOffset.y,
  );
};

const areIntersecting = (r1: Rect, r2: Rect) => {
  return !(
    r2.left >= r1.right ||
    r2.right <= r1.left ||
    r2.top >= r1.bottom ||
    r2.bottom <= r1.top
  );
};

export const isDropZoneOccupied = (
  offset: Rect,
  widgetId: string,
  occupied?: OccupiedSpace[],
) => {
  if (occupied) {
    occupied = occupied.filter(widgetDetails => {
      return (
        widgetDetails.id !== widgetId && widgetDetails.parentId !== widgetId
      );
    });
    for (let i = 0; i < occupied.length; i++) {
      if (areIntersecting(occupied[i], offset)) {
        return true;
      }
    }
    return false;
  }
  return false;
};

export const isWidgetOverflowingParentBounds = (
  parentRowCols: { rows?: number; cols?: number },
  offset: Rect,
): boolean => {
  return (
    offset.right < 0 ||
    offset.top < 0 ||
    (parentRowCols.cols || GridDefaults.DEFAULT_GRID_COLUMNS) < offset.right ||
    (parentRowCols.rows || 0) < offset.bottom
  );
};

export const noCollision = (
  clientOffset: XYCoord,
  colWidth: number,
  rowHeight: number,
  widget: WidgetProps & Partial<WidgetConfigProps>,
  dropTargetOffset: XYCoord,
  occupiedSpaces?: OccupiedSpace[],
  rows?: number,
  cols?: number,
): boolean => {
  if (clientOffset && dropTargetOffset && widget) {
    const [left, top] = getDropZoneOffsets(
      colWidth,
      rowHeight,
      clientOffset as XYCoord,
      dropTargetOffset,
    );
    if (left < 0 || top < 0) {
      return false;
    }
    const widgetWidth = widget.columns
      ? widget.columns
      : widget.rightColumn - widget.leftColumn;
    const widgetHeight = widget.rows
      ? widget.rows
      : widget.bottomRow - widget.topRow;
    const currentOffset = {
      left,
      right: left + widgetWidth,
      top,
      bottom: top + widgetHeight,
    };
    return (
      !isDropZoneOccupied(currentOffset, widget.widgetId, occupiedSpaces) &&
      !isWidgetOverflowingParentBounds({ rows, cols }, currentOffset)
    );
  }
  return false;
};

export const currentDropRow = (
  dropTargetRowSpace: number,
  dropTargetVerticalOffset: number,
  draggableItemVerticalOffset: number,
  widget: WidgetProps & Partial<WidgetConfigProps>,
) => {
  const widgetHeight = widget.rows
    ? widget.rows
    : widget.bottomRow - widget.topRow;
  const top = Math.round(
    (draggableItemVerticalOffset - dropTargetVerticalOffset) /
      dropTargetRowSpace,
  );
  const currentBottomOffset = top + widgetHeight;
  return currentBottomOffset;
};

export const widgetOperationParams = (
  widget: WidgetProps & Partial<WidgetConfigProps>,
  widgetOffset: XYCoord,
  parentOffset: XYCoord,
  parentColumnSpace: number,
  parentRowSpace: number,
  parentWidgetId: string, // parentWidget
): WidgetOperationParams => {
  const [leftColumn, topRow] = getDropZoneOffsets(
    parentColumnSpace,
    parentRowSpace,
    widgetOffset,
    parentOffset,
  );
  // If this is an existing widget, we'll have the widgetId
  // Therefore, this is a move operation on drop of the widget
  if (widget.widgetName) {
    return {
      operation: WidgetOperations.MOVE,
      widgetId: widget.widgetId,
      payload: {
        leftColumn,
        topRow,
        parentId: widget.parentId,
        newParentId: parentWidgetId,
      },
    };
    // If this is not an existing widget, we'll not have the widgetId
    // Therefore, this is an operation to add child to this container
  }
  const widgetDimensions = {
    columns: widget.columns,
    rows: widget.rows,
  };
  return {
    operation: WidgetOperations.ADD_CHILD,
    widgetId: parentWidgetId,
    payload: {
      type: widget.type,
      leftColumn,
      topRow,
      ...widgetDimensions,
      parentRowSpace,
      parentColumnSpace,
      newWidgetId: widget.widgetId,
    },
  };
};

export const updateWidgetPosition = (
  widget: WidgetProps,
  leftColumn: number,
  topRow: number,
) => {
  const newPositions = {
    leftColumn,
    topRow,
    rightColumn: leftColumn + (widget.rightColumn - widget.leftColumn),
    bottomRow: topRow + (widget.bottomRow - widget.topRow),
  };

  return {
    ...newPositions,
  };
};

export const getCanvasSnapRows = (
  bottomRow: number,
  canExtend: boolean,
): number => {
  const totalRows = Math.floor(
    bottomRow / GridDefaults.DEFAULT_GRID_ROW_HEIGHT,
  );

  // Canvas Widgets do not need to accomodate for widget and container padding.
  // Only when they're extensible
  if (canExtend) {
    return totalRows;
  }
  // When Canvas widgets are not extensible
  return totalRows - 1;
};

export const getSnapColumns = (): number => {
  return GridDefaults.DEFAULT_GRID_COLUMNS;
};

export const generateWidgetProps = (
  parent: FlattenedWidgetProps,
  type: WidgetType,
  leftColumn: number,
  topRow: number,
  parentRowSpace: number,
  parentColumnSpace: number,
  widgetName: string,
  widgetConfig: { widgetId: string; renderMode: RenderMode } & Partial<
    WidgetProps
  >,
): ContainerWidgetProps<WidgetProps> => {
  if (parent) {
    const sizes = {
      leftColumn,
      rightColumn: leftColumn + widgetConfig.columns,
      topRow,
      bottomRow: topRow + widgetConfig.rows,
    };

    const others = {};
    const props: ContainerWidgetProps<WidgetProps> = {
      isVisible: WidgetTypes.MODAL_WIDGET === type ? undefined : true,
      ...widgetConfig,
      type,
      widgetName,
      isLoading: false,
      parentColumnSpace,
      parentRowSpace,
      ...sizes,
      ...others,
      parentId: parent.widgetId,
    };
    delete props.rows;
    delete props.columns;
    return props;
  } else {
    if (parent) {
      throw Error("Failed to create widget: Parent's size cannot be calculate");
    } else throw Error("Failed to create widget: Parent was not provided ");
  }
};<|MERGE_RESOLUTION|>--- conflicted
+++ resolved
@@ -241,7 +241,6 @@
   return currentDSL;
 };
 
-<<<<<<< HEAD
 const tableWidgetPropertyPaneMigrations = (
   currentDSL: ContainerWidgetProps<WidgetProps>,
 ) => {
@@ -310,7 +309,7 @@
   });
   return currentDSL;
 };
-=======
+
 const dynamicPathListMigration = (
   currentDSL: ContainerWidgetProps<WidgetProps>,
 ) => {
@@ -338,7 +337,6 @@
   return currentDSL;
 };
 
->>>>>>> c7b99ca7
 // A rudimentary transform function which updates the DSL based on its version.
 // A more modular approach needs to be designed.
 const transformDSL = (currentDSL: ContainerWidgetProps<WidgetProps>) => {
