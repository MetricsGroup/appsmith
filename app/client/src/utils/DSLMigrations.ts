--- conflicted
+++ resolved
@@ -936,18 +936,18 @@
   }
 
   if (currentDSL.version === 41) {
-<<<<<<< HEAD
+    currentDSL = migrateButtonVariant(currentDSL);
+    currentDSL.version = 42;
+  }
+
+  if (currentDSL.version === 42) {
     currentDSL = migrateCustomChartConfig(currentDSL);
-=======
-    currentDSL = migrateButtonVariant(currentDSL);
->>>>>>> a3e63758
     currentDSL.version = LATEST_PAGE_VERSION;
   }
 
   return currentDSL;
 };
 
-<<<<<<< HEAD
 const migrateCustomChartConfig = (
   currentDSL: ContainerWidgetProps<WidgetProps>,
 ) => {
@@ -963,7 +963,11 @@
   if (currentDSL.children && currentDSL.children.length) {
     currentDSL.children = currentDSL.children.map((child) =>
       migrateCustomChartConfig(child),
-=======
+    );
+  }
+  return currentDSL;
+};
+
 const migrateButtonVariant = (
   currentDSL: ContainerWidgetProps<WidgetProps>,
 ) => {
@@ -1016,7 +1020,6 @@
   if (currentDSL.children && currentDSL.children.length) {
     currentDSL.children = currentDSL.children.map((child) =>
       migrateButtonVariant(child),
->>>>>>> a3e63758
     );
   }
   return currentDSL;
