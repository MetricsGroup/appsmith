--- conflicted
+++ resolved
@@ -927,16 +927,17 @@
   }
 
   if (currentDSL.version === 39) {
-<<<<<<< HEAD
-    currentDSL = migrateInputWidgetDefaultSelectedPhoneNumberCode(currentDSL);
-=======
     currentDSL = migrateTableWidgetSelectedRowBindings(currentDSL);
     currentDSL.version = 40;
   }
 
   if (currentDSL.version === 40) {
     currentDSL = revertButtonStyleToButtonColor(currentDSL);
->>>>>>> db13282a
+    currentDSL.version = 41;
+  }
+
+  if (currentDSL.version === 41) {
+    currentDSL = migrateInputWidgetDefaultSelectedPhoneNumberCode(currentDSL);
     currentDSL.version = LATEST_PAGE_VERSION;
   }
 
