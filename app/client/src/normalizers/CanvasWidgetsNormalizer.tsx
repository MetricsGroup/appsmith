--- conflicted
+++ resolved
@@ -12,26 +12,15 @@
 
 class CanvasWidgetsNormalizer {
   static normalize(pageResponse: PageResponse): { entities: any; result: any } {
-    return normalize(pageResponse.pageWidget, widgetSchema);
+    return normalize(pageResponse.layout.dsl, widgetSchema);
   }
 
-<<<<<<< HEAD
-    static normalize(pageResponse: PageResponse): { entities: any, result: any } {
-        return normalize(pageResponse.layout.dsl, widgetSchema)
-    }
-
-    static denormalize(pageWidgetId: string, entities: any): ContainerWidgetProps<any> {
-        return denormalize(pageWidgetId, widgetSchema, entities)
-    }
-
-=======
   static denormalize(
     pageWidgetId: string,
     entities: any,
   ): ContainerWidgetProps<any> {
     return denormalize(pageWidgetId, widgetSchema, entities);
   }
->>>>>>> 8db06d4b
 }
 
 export default CanvasWidgetsNormalizer;