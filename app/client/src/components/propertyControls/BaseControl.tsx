/***
 * Controls are rendered in the property panel from the property config
 * Controls are higher order components that update a widgets property
 */
import { Component } from "react";
import _ from "lodash";
<<<<<<< HEAD
import { ControlType } from "constants/PropertyControlConstants";
import { EditorTheme } from "components/editorComponents/CodeEditor/EditorConfig";
=======
import { PropertyPaneControlConfig } from "constants/PropertyControlConstants";

>>>>>>> 5c80e2e3
// eslint-disable-next-line @typescript-eslint/ban-types
abstract class BaseControl<P extends ControlProps, S = {}> extends Component<
  P,
  S
> {
  updateProperty(
    propertyName: string,
    propertyValue: any,
    isDynamicTrigger?: boolean,
  ) {
    if (!_.isNil(this.props.onPropertyChange))
      this.props.onPropertyChange(
        propertyName,
        propertyValue,
        isDynamicTrigger,
      );
  }
  deleteProperties(propertyPaths: string[]) {
    if (this.props.deleteProperties) {
      this.props.deleteProperties(propertyPaths);
    }
  }
}

export interface ControlBuilder<T extends ControlProps> {
  buildPropertyControl(controlProps: T): JSX.Element;
}

export interface ControlProps extends ControlData, ControlFunctions {
  key?: string;
}
export interface ControlData extends PropertyPaneControlConfig {
  propertyValue?: any;
  isValid: boolean;
  errorMessage?: string;
  expected: string;
  evaluatedValue: any;
  validationMessage?: string;
  widgetProperties: any;
}
export interface ControlFunctions {
<<<<<<< HEAD
  onPropertyChange?: (propertyName: string, propertyValue: string) => void;
  theme: EditorTheme;
=======
  onPropertyChange?: (
    propertyName: string,
    propertyValue: string,
    isDynamicTrigger?: boolean,
  ) => void;
  openNextPanel: (props: any) => void;
  deleteProperties: (propertyPaths: string[]) => void;
>>>>>>> 5c80e2e3
}

export default BaseControl;<|MERGE_RESOLUTION|>--- conflicted
+++ resolved
@@ -4,13 +4,9 @@
  */
 import { Component } from "react";
 import _ from "lodash";
-<<<<<<< HEAD
-import { ControlType } from "constants/PropertyControlConstants";
 import { EditorTheme } from "components/editorComponents/CodeEditor/EditorConfig";
-=======
 import { PropertyPaneControlConfig } from "constants/PropertyControlConstants";
 
->>>>>>> 5c80e2e3
 // eslint-disable-next-line @typescript-eslint/ban-types
 abstract class BaseControl<P extends ControlProps, S = {}> extends Component<
   P,
@@ -52,10 +48,6 @@
   widgetProperties: any;
 }
 export interface ControlFunctions {
-<<<<<<< HEAD
-  onPropertyChange?: (propertyName: string, propertyValue: string) => void;
-  theme: EditorTheme;
-=======
   onPropertyChange?: (
     propertyName: string,
     propertyValue: string,
@@ -63,7 +55,7 @@
   ) => void;
   openNextPanel: (props: any) => void;
   deleteProperties: (propertyPaths: string[]) => void;
->>>>>>> 5c80e2e3
+  theme: EditorTheme;
 }
 
 export default BaseControl;