/***
 * Controls are rendered in the property panel from the property config
 * Controls are higher order components that update a widgets property
 */
import { Component } from "react";
import _ from "lodash";
<<<<<<< HEAD
import { PropertyPaneControlConfig } from "constants/PropertyControlConstants";
=======
import { ControlType } from "constants/PropertyControlConstants";
import { WidgetProps } from "widgets/BaseWidget";
import { PropertySection } from "reducers/entityReducers/propertyPaneConfigReducer";
import { ChildProperties } from "pages/Editor/PropertyPane/PropertiesEditor";
>>>>>>> c839bf52

abstract class BaseControl<P extends ControlProps, S = {}> extends Component<
  P,
  S
> {
  updateProperty(propertyName: string, propertyValue: any) {
    if (!_.isNil(this.props.onPropertyChange))
      this.props.onPropertyChange(propertyName, propertyValue);
  }
}

export interface ControlBuilder<T extends ControlProps> {
  buildPropertyControl(controlProps: T): JSX.Element;
}

export interface ControlProps extends ControlData, ControlFunctions {
  key?: string;
}
export interface ControlData extends PropertyPaneControlConfig {
  propertyValue?: any;
  isValid: boolean;
  errorMessage?: string;
  expected: string;
  evaluatedValue: any;
  validationMessage?: string;
<<<<<<< HEAD
=======
  dataTreePath?: string;
  widgetProperties: WidgetProps;
  childrenProperties?: PropertySection[];
  parentPropertyName?: string;
  parentPropertyValue: any;
>>>>>>> c839bf52
}
export interface ControlFunctions {
  onPropertyChange?: (propertyName: string, propertyValue: string) => void;
  openNextPanel: (childProperties: ChildProperties) => void;
}

export default BaseControl;<|MERGE_RESOLUTION|>--- conflicted
+++ resolved
@@ -4,14 +4,7 @@
  */
 import { Component } from "react";
 import _ from "lodash";
-<<<<<<< HEAD
 import { PropertyPaneControlConfig } from "constants/PropertyControlConstants";
-=======
-import { ControlType } from "constants/PropertyControlConstants";
-import { WidgetProps } from "widgets/BaseWidget";
-import { PropertySection } from "reducers/entityReducers/propertyPaneConfigReducer";
-import { ChildProperties } from "pages/Editor/PropertyPane/PropertiesEditor";
->>>>>>> c839bf52
 
 abstract class BaseControl<P extends ControlProps, S = {}> extends Component<
   P,
@@ -37,18 +30,10 @@
   expected: string;
   evaluatedValue: any;
   validationMessage?: string;
-<<<<<<< HEAD
-=======
-  dataTreePath?: string;
-  widgetProperties: WidgetProps;
-  childrenProperties?: PropertySection[];
-  parentPropertyName?: string;
-  parentPropertyValue: any;
->>>>>>> c839bf52
 }
 export interface ControlFunctions {
   onPropertyChange?: (propertyName: string, propertyValue: string) => void;
-  openNextPanel: (childProperties: ChildProperties) => void;
+  // openNextPanel: (childProperties: ChildProperties) => void;
 }
 
 export default BaseControl;