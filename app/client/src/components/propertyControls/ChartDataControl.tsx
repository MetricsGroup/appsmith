--- conflicted
+++ resolved
@@ -70,13 +70,6 @@
   validationMessage: string;
   deleteOption: Function;
   updateOption: Function;
-<<<<<<< HEAD
-  dataTreePath: string;
-};
-
-function DataControlComponent(props: RenderComponentProps) {
-  const { deleteOption, updateOption, item, index, length, isValid } = props;
-=======
   evaluated: {
     seriesName: string;
     data: Array<{ x: string; y: string }> | any;
@@ -93,7 +86,6 @@
     isValid,
     evaluated,
   } = props;
->>>>>>> 01c2f71b
   return (
     <StyledOptionControlWrapper orientation={"VERTICAL"}>
       <StyledOptionControlWrapper orientation={"HORIZONTAL"}>
@@ -143,11 +135,7 @@
               updateOption(index, "data", value);
             },
           }}
-<<<<<<< HEAD
-          dataTreePath={`${props.dataTreePath}`}
-=======
           evaluatedValue={evaluated.data}
->>>>>>> 01c2f71b
           meta={{
             error: isValid ? "" : "There is an error",
             touched: true,
@@ -222,11 +210,7 @@
               updateOption={this.updateOption}
               isValid={validations[index].isValid}
               validationMessage={validations[index].validationMessage}
-<<<<<<< HEAD
-              dataTreePath={`${this.props.dataTreePath}`}
-=======
               evaluated={this.props.evaluatedValue[index]}
->>>>>>> 01c2f71b
             />
           );
         })}
