--- conflicted
+++ resolved
@@ -216,15 +216,12 @@
       isValid,
       chartData.length,
     );
-<<<<<<< HEAD
-    if (this.props.widgetProperties.chartType === "PIE_CHART") {
-      chartData.splice(1, chartData.length - 1);
-    }
-=======
+    // if (this.props.widgetProperties.chartType === "PIE_CHART") {
+    //   chartData.splice(1, chartData.length - 1);
+    // }
 
     const evaluatedValue = this.getEvaluatedValue();
 
->>>>>>> e411df0a
     return (
       <React.Fragment>
         {chartData.map((data, index) => {
