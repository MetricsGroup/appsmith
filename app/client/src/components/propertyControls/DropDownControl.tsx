import React from "react";
import BaseControl, { ControlProps } from "./BaseControl";
import { Button, MenuItem } from "@blueprintjs/core";
import { IItemRendererProps } from "@blueprintjs/select";
import {
  StyledDropDown,
  StyledDropDownContainer,
  DropdownStyles,
} from "./StyledControls";
import { ControlIcons, ControlIconName } from "icons/ControlIcons";
import { DropdownOption } from "widgets/DropdownWidget";
import styled from "styled-components";

const MenuItemWrapper = styled(MenuItem)`
  z-index: 2;
  &&&& span {
    width: auto;
    font-size: 12px;
    line-height: 20px;
    color: #2e3d49;
  }
  &&&& div:first-child {
    flex: none;
  }
`;

class DropDownControl extends BaseControl<DropDownControlProps> {
  render() {
    const selected: DropdownOption | undefined = this.props.options.find(
      (option) => option.value === this.props.propertyValue,
    );
    const controlIconName: ControlIconName =
      selected && selected.icon ? selected.icon : -1;
    const ControlIcon =
      controlIconName !== -1 ? ControlIcons[controlIconName] : null;
    return (
      <StyledDropDownContainer>
        <DropdownStyles />
        <StyledDropDown
          items={this.props.options}
          filterable={false}
          itemRenderer={this.renderItem}
          onItemSelect={this.onItemSelect}
          noResults={<MenuItem disabled={true} text="No results." />}
          popoverProps={{
            minimal: true,
            usePortal: true,
            popoverClassName: "select-popover-wrapper",
          }}
        >
          <Button
            icon={
              selected && selected.icon && ControlIcon ? (
                <ControlIcon width={24} height={24} />
              ) : null
            }
<<<<<<< HEAD
            text={selected ? selected.label : ""}
=======
            text={selected ? selected.label : "No Selection"}
>>>>>>> 5c273e8e
            rightIcon="chevron-down"
          />
        </StyledDropDown>
      </StyledDropDownContainer>
    );
  }

  onItemSelect = (item: DropdownOption): void => {
    this.updateProperty(this.props.propertyName, item.value);
  };

  renderItem = (option: DropdownOption, itemProps: IItemRendererProps) => {
    if (!itemProps.modifiers.matchesPredicate) {
      return null;
    }
    const isSelected: boolean = this.isOptionSelected(option);
    const controlIconName: ControlIconName = option.icon ? option.icon : -1;
    const ControlIcon =
      controlIconName !== -1 ? ControlIcons[controlIconName] : null;
    return (
      <MenuItemWrapper
        className="single-select"
        active={isSelected}
        key={option.value}
        onClick={itemProps.handleClick}
        text={option.label}
        label={option.subText ? option.subText : undefined}
        icon={
          option.icon && ControlIcon ? (
            <ControlIcon width={24} height={24} />
          ) : (
            undefined
          )
        }
      />
    );
    // label={option.subText ? option.subText : undefined}
    // icon={option.icon && ControlIcon ? <ControlIcon /> : undefined}
  };

  isOptionSelected = (selectedOption: DropdownOption) => {
    return selectedOption.value === this.props.propertyValue;
  };

  static getControlType() {
    return "DROP_DOWN";
  }
}

export interface DropDownControlProps extends ControlProps {
  options: DropdownOption[];
  placeholderText: string;
  propertyValue: string;
}

export default DropDownControl;<|MERGE_RESOLUTION|>--- conflicted
+++ resolved
@@ -54,11 +54,7 @@
                 <ControlIcon width={24} height={24} />
               ) : null
             }
-<<<<<<< HEAD
-            text={selected ? selected.label : ""}
-=======
             text={selected ? selected.label : "No Selection"}
->>>>>>> 5c273e8e
             rightIcon="chevron-down"
           />
         </StyledDropDown>
