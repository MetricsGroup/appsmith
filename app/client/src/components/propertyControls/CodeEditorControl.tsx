--- conflicted
+++ resolved
@@ -20,14 +20,7 @@
 
     const props: Partial<ControlProps> = {};
 
-<<<<<<< HEAD
-    // Input1.text
-
-    // List1.templateInput1.text
-    if (dataTreePath) props.dataTreePath = `${dataTreePath}`;
-=======
     if (dataTreePath) props.dataTreePath = dataTreePath;
->>>>>>> ae287319
     if (evaluatedValue) props.evaluatedValue = evaluatedValue;
     if (expected) props.expected = expected;
 
