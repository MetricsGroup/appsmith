import React from "react";
import BaseControl, { ControlProps } from "./BaseControl";
import { StyledDynamicInput } from "./StyledControls";
import { InputType } from "widgets/InputWidget";
import CodeEditor from "components/editorComponents/CodeEditor";
import {
  EditorModes,
  EditorSize,
  EditorTheme,
  TabBehaviour,
} from "components/editorComponents/CodeEditor/EditorConfig";

export function InputText(props: {
  label: string;
  value: string;
  onChange: (event: React.ChangeEvent<HTMLTextAreaElement> | string) => void;
  evaluatedValue?: any;
  expected?: string;
  placeholder?: string;
  dataTreePath?: string;
  additionalAutocomplete?: Record<string, Record<string, unknown>>;
  theme?: EditorTheme;
  hideEvaluatedValue?: boolean;
  widgetId?: string;
}) {
  const {
    dataTreePath,
    evaluatedValue,
    expected,
    hideEvaluatedValue,
    onChange,
    placeholder,
    value,
    widgetId,
  } = props;

  return (
    <StyledDynamicInput>
      <CodeEditor
        additionalDynamicData={props.additionalAutocomplete}
        dataTreePath={dataTreePath}
        evaluatedValue={evaluatedValue}
        expected={expected}
        hideEvaluatedValue={hideEvaluatedValue}
        input={{
          value: value,
          onChange: onChange,
        }}
        mode={EditorModes.TEXT_WITH_BINDING}
        placeholder={placeholder}
        size={EditorSize.EXTENDED}
        tabBehaviour={TabBehaviour.INDENT}
        theme={props.theme || EditorTheme.LIGHT}
        widgetId={widgetId}
      />
    </StyledDynamicInput>
  );
}

class InputTextControl extends BaseControl<InputControlProps> {
  render() {
    const {
      additionalAutoComplete,
      dataTreePath,
      defaultValue,
      expected,
      hideEvaluatedValue,
      label,
      placeholderText,
      propertyValue,
<<<<<<< HEAD
      validationMessage,
      widgetId,
=======
>>>>>>> 02e52d01
    } = this.props;
    return (
      <InputText
        additionalAutocomplete={additionalAutoComplete}
        dataTreePath={dataTreePath}
        expected={expected}
        hideEvaluatedValue={hideEvaluatedValue}
        label={label}
        onChange={this.onTextChange}
        placeholder={placeholderText}
        theme={this.props.theme}
        value={propertyValue ? propertyValue : defaultValue}
        widgetId={widgetId}
      />
    );
  }

  isNumberType(): boolean {
    const { inputType } = this.props;
    switch (inputType) {
      case "CURRENCY":
      case "INTEGER":
      case "NUMBER":
      case "PHONE_NUMBER":
        return true;
      default:
        return false;
    }
  }

  onTextChange = (event: React.ChangeEvent<HTMLTextAreaElement> | string) => {
    let value = event;
    if (typeof event !== "string") {
      value = event.target.value;
    }
    this.updateProperty(this.props.propertyName, value);
  };

  static getControlType() {
    return "INPUT_TEXT";
  }
}

export interface InputControlProps extends ControlProps {
  placeholderText: string;
  inputType: InputType;
  validationMessage?: string;
  isDisabled?: boolean;
  defaultValue?: any;
}

export default InputTextControl;<|MERGE_RESOLUTION|>--- conflicted
+++ resolved
@@ -68,11 +68,7 @@
       label,
       placeholderText,
       propertyValue,
-<<<<<<< HEAD
-      validationMessage,
       widgetId,
-=======
->>>>>>> 02e52d01
     } = this.props;
     return (
       <InputText
