import React from "react";
import BaseControl, { ControlProps } from "./BaseControl";
import { StyledDynamicInput } from "./StyledControls";
<<<<<<< HEAD
import { InputType } from "components/constants";
import CodeEditor from "components/editorComponents/CodeEditor";
=======
import { InputType } from "widgets/InputWidget";
import CodeEditor, {
  CodeEditorExpected,
} from "components/editorComponents/CodeEditor";
>>>>>>> fc30554c
import {
  EditorModes,
  EditorSize,
  EditorTheme,
  TabBehaviour,
} from "components/editorComponents/CodeEditor/EditorConfig";

export function InputText(props: {
  label: string;
  value: string;
  onChange: (event: React.ChangeEvent<HTMLTextAreaElement> | string) => void;
  evaluatedValue?: any;
  expected?: CodeEditorExpected;
  placeholder?: string;
  dataTreePath?: string;
  additionalAutocomplete?: Record<string, Record<string, unknown>>;
  theme?: EditorTheme;
  hideEvaluatedValue?: boolean;
}) {
  const {
    dataTreePath,
    evaluatedValue,
    expected,
    hideEvaluatedValue,
    onChange,
    placeholder,
    value,
  } = props;

  return (
    <StyledDynamicInput>
      <CodeEditor
        additionalDynamicData={props.additionalAutocomplete}
        dataTreePath={dataTreePath}
        evaluatedValue={evaluatedValue}
        expected={expected}
        hideEvaluatedValue={hideEvaluatedValue}
        input={{
          value: value,
          onChange: onChange,
        }}
        mode={EditorModes.TEXT_WITH_BINDING}
        placeholder={placeholder}
        size={EditorSize.EXTENDED}
        tabBehaviour={TabBehaviour.INDENT}
        theme={props.theme || EditorTheme.LIGHT}
      />
    </StyledDynamicInput>
  );
}

class InputTextControl extends BaseControl<InputControlProps> {
  render() {
    const {
      additionalAutoComplete,
      dataTreePath,
      defaultValue,
      expected,
      hideEvaluatedValue,
      label,
      placeholderText,
      propertyValue,
    } = this.props;

    return (
      <InputText
        additionalAutocomplete={additionalAutoComplete}
        dataTreePath={dataTreePath}
        expected={expected}
        hideEvaluatedValue={hideEvaluatedValue}
        label={label}
        onChange={this.onTextChange}
        placeholder={placeholderText}
        theme={this.props.theme}
        value={propertyValue ? propertyValue : defaultValue}
      />
    );
  }

  isNumberType(): boolean {
    const { inputType } = this.props;
    switch (inputType) {
      case "CURRENCY":
      case "INTEGER":
      case "NUMBER":
      case "PHONE_NUMBER":
        return true;
      default:
        return false;
    }
  }

  onTextChange = (event: React.ChangeEvent<HTMLTextAreaElement> | string) => {
    let value = event;
    if (typeof event !== "string") {
      value = event.target.value;
    }
    this.updateProperty(this.props.propertyName, value);
  };

  static getControlType() {
    return "INPUT_TEXT";
  }
}

export interface InputControlProps extends ControlProps {
  placeholderText: string;
  inputType: InputType;
  validationMessage?: string;
  isDisabled?: boolean;
  defaultValue?: any;
}

export default InputTextControl;<|MERGE_RESOLUTION|>--- conflicted
+++ resolved
@@ -1,15 +1,10 @@
 import React from "react";
 import BaseControl, { ControlProps } from "./BaseControl";
 import { StyledDynamicInput } from "./StyledControls";
-<<<<<<< HEAD
 import { InputType } from "components/constants";
-import CodeEditor from "components/editorComponents/CodeEditor";
-=======
-import { InputType } from "widgets/InputWidget";
 import CodeEditor, {
   CodeEditorExpected,
 } from "components/editorComponents/CodeEditor";
->>>>>>> fc30554c
 import {
   EditorModes,
   EditorSize,
