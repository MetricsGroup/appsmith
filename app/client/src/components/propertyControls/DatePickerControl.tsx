--- conflicted
+++ resolved
@@ -82,14 +82,10 @@
           formatDate={this.formatDate}
           maxDate={this.maxDate}
           minDate={this.minDate}
-<<<<<<< HEAD
           placeholder="YYYY-MM-DD HH:mm"
-=======
           onChange={this.onDateSelected}
           parseDate={this.parseDate}
-          placeholder="DD/MM/YYYY HH:mm"
           showActionsBar
->>>>>>> 3c144a1f
           timePrecision={TimePrecision.MINUTE}
           value={value}
         />
