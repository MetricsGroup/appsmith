--- conflicted
+++ resolved
@@ -5,12 +5,7 @@
 
 const CollapseWrapper = styled.div`
   position: relative;
-<<<<<<< HEAD
-  border-top: 1px solid #ffffff2e;
-  margin-top: 8px;
-=======
   margin-top: ${(props) => props.theme.spaces[3]}px;
->>>>>>> f22fd9ba
   .collapse-title {
     color: ${Colors.CADET_BLUE};
     letter-spacing: 0.04em;
@@ -30,19 +25,11 @@
       }
     }
   }
-<<<<<<< HEAD
-  .bp3-collapse-body {
-    position: relative !important;
-    border: none !important;
-    box-shadow: none !important;
-    padding: 0 !important;
-=======
   && .bp3-collapse-body {
     position: relative;
     border: none;
     box-shadow: none;
     padding: 0;
->>>>>>> f22fd9ba
   }
 `;
 
