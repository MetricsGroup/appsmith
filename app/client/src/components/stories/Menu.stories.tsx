--- conflicted
+++ resolved
@@ -14,11 +14,7 @@
   EditInteractionKind,
 } from "components/ads/EditableText";
 import { IconCollection, IconName } from "components/ads/Icon";
-<<<<<<< HEAD
-import { light } from "constants/DefaultTheme";
-=======
 import { theme } from "constants/DefaultTheme";
->>>>>>> e97915c0
 
 export default {
   title: "Menu",
