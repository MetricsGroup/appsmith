--- conflicted
+++ resolved
@@ -60,15 +60,12 @@
   leftIcon?: IconName;
   helperText?: string;
   rightSideComponent?: React.ReactNode;
-<<<<<<< HEAD
   width?: string;
   height?: string;
   noBorder?: boolean;
   noCaret?: boolean;
-=======
   onBlur?: EventHandler<FocusEvent<any>>;
   onFocus?: EventHandler<FocusEvent<any>>;
->>>>>>> 12e97835
 };
 
 type boxReturnType = {
