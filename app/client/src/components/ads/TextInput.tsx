import React, {
  EventHandler,
  FocusEvent,
  forwardRef,
  Ref,
  useCallback,
  useMemo,
  useState,
} from "react";
import { Classes, CommonComponentProps, hexToRgba } from "./common";
import styled, { withTheme } from "styled-components";
import Text, { TextType } from "./Text";
import {
  ERROR_MESSAGE_NAME_EMPTY,
  createMessage,
  FORM_VALIDATION_INVALID_EMAIL,
} from "constants/messages";
import { isEmail } from "utils/formhelpers";
import Icon, { IconCollection, IconName, IconSize } from "./Icon";
import { AsyncControllableInput } from "@blueprintjs/core/lib/esm/components/forms/asyncControllableInput";
import _ from "lodash";

export type Validator = (
  value: string,
) => {
  isValid: boolean;
  message: string;
};

export function emailValidator(email: string) {
  let isValid = true;
  if (email) {
    isValid = isEmail(email);
  }
  return {
    isValid: isValid,
    message: !isValid ? createMessage(FORM_VALIDATION_INVALID_EMAIL) : "",
  };
}

export function notEmptyValidator(value: string) {
  const isValid = !!value;
  return {
    isValid: isValid,
    message: !isValid ? createMessage(ERROR_MESSAGE_NAME_EMPTY) : "",
  };
}

export type TextInputProps = CommonComponentProps & {
  autoFocus?: boolean;
  placeholder?: string;
  fill?: boolean;
  defaultValue?: string;
  value?: string;
  validator?: (value: string) => { isValid: boolean; message: string };
  onChange?: (value: string) => void;
  readOnly?: boolean;
  dataType?: string;
  theme?: any;
  leftIcon?: IconName;
  helperText?: string;
  rightSideComponent?: React.ReactNode;
  width?: string;
  height?: string;
  noBorder?: boolean;
  noCaret?: boolean;
  onBlur?: EventHandler<FocusEvent<any>>;
  onFocus?: EventHandler<FocusEvent<any>>;
  errorMsg?: string;
};

type boxReturnType = {
  bgColor: string;
  color: string;
  borderColor: string;
};

const boxStyles = (
  props: TextInputProps,
  isValid: boolean,
  theme: any,
): boxReturnType => {
  let bgColor = theme.colors.textInput.normal.bg;
  let color = theme.colors.textInput.normal.text;
  let borderColor = theme.colors.textInput.normal.border;

  if (props.disabled) {
    bgColor = theme.colors.textInput.disable.bg;
    color = theme.colors.textInput.disable.text;
    borderColor = theme.colors.textInput.disable.border;
  }
  if (props.readOnly) {
    bgColor = theme.colors.textInput.readOnly.bg;
    color = theme.colors.textInput.readOnly.text;
    borderColor = theme.colors.textInput.readOnly.border;
  }
  if (!isValid) {
    bgColor = hexToRgba(theme.colors.danger.main, 0.1);
    color = theme.colors.danger.main;
    borderColor = theme.colors.danger.main;
  }
  return { bgColor, color, borderColor };
};

const StyledInput = styled((props) => {
  // we are removing non input related props before passing them in the components
  // eslint-disable @typescript-eslint/no-unused-vars
  const { dataType, inputRef, ...inputProps } = props;

  const omitProps = [
    "hasLeftIcon",
    "inputStyle",
    "rightSideComponentWidth",
    "theme",
    "validator",
    "isValid",
    "cypressSelector",
    "leftIcon",
    "helperText",
    "rightSideComponent",
    "noBorder",
    "isLoading",
    "noCaret",
    "fill",
    "errorMsg",
  ];

  return props.asyncControl ? (
    <AsyncControllableInput
      {..._.omit(inputProps, omitProps)}
      datatype={dataType}
      inputRef={inputRef}
    />
  ) : (
    <input ref={inputRef} {..._.omit(inputProps, omitProps)} />
  );
})<
  TextInputProps & {
    inputStyle: boxReturnType;
    isValid: boolean;
    rightSideComponentWidth: number;
    hasLeftIcon: boolean;
  }
>`
  ${(props) => (props.noCaret ? "caret-color: white;" : null)}
  color: ${(props) => props.inputStyle.color};
  width: ${(props) =>
    props.value && !props.noBorder && props.isFocused
      ? "calc(100% - 50px)"
      : "100%"};
  border-radius: 0;
  outline: 0;
  box-shadow: none;
  border: none;
  padding: 0;
  padding-right: ${(props) =>
    props.rightSideComponentWidth + props.theme.spaces[5]}px;
  background-color: transparent;
  font-size: ${(props) => props.theme.typography.p1.fontSize}px;
  font-weight: ${(props) => props.theme.typography.p1.fontWeight};
  line-height: ${(props) => props.theme.typography.p1.lineHeight}px;
  letter-spacing: ${(props) => props.theme.typography.p1.letterSpacing}px;
  text-overflow: ellipsis;

  &::placeholder {
    color: ${(props) => props.theme.colors.textInput.placeholder};
  }
  &:disabled {
    cursor: not-allowed;
  }
`;

const InputWrapper = styled.div<{
  value?: string;
  isFocused: boolean;
  fill?: number;
  noBorder?: boolean;
  height?: string;
  width?: string;
  inputStyle: boxReturnType;
  isValid?: boolean;
  disabled?: boolean;
}>`
  position: relative;
  display: flex;
  align-items: center;
  padding: 0px ${(props) => props.theme.spaces[6]}px;
  width: ${(props) =>
    props.fill ? "100%" : props.width ? props.width : "260px"};
  height: ${(props) => props.height || "36px"};
  border: 1.2px solid ${(props) =>
    props.noBorder ? "transparent" : props.inputStyle.borderColor};
  background-color: ${(props) => props.inputStyle.bgColor};
  color: ${(props) => props.inputStyle.color};
  ${(props) =>
    props.isFocused && !props.noBorder
      ? `
      border: 1.2px solid
      ${
        props.isValid
          ? props.theme.colors.info.main
          : props.theme.colors.danger.main
      };
      `
      : null}

  .${Classes.TEXT} {
    color: ${(props) => props.theme.colors.danger.main};
  }
  ​ .helper {
    .${Classes.TEXT} {
      color: ${(props) => props.theme.colors.textInput.helper};
    }
  }
  &:hover {
    background-color: ${(props) =>
      props.disabled
        ? props.inputStyle.bgColor
        : props.theme.colors.textInput.hover.bg};
  }
  ${(props) => (props.disabled ? "cursor: not-allowed;" : null)}
`;

const MsgWrapper = styled.div`
  position: absolute;
  bottom: -20px;
  left: 0px;
  &.helper {
    .${Classes.TEXT} {
      color: ${(props) => props.theme.colors.textInput.helper};
    }
  }
`;

const RightSideContainer = styled.div`
  position: absolute;
  right: 0;
  bottom: 0;
  top: 0;
  display: flex;
  align-items: center;
`;

const IconWrapper = styled.div`
  .${Classes.ICON} {
    margin-right: ${(props) => props.theme.spaces[5]}px;
  }
`;
const TextInput = forwardRef(
  (props: TextInputProps, ref: Ref<HTMLInputElement>) => {
    const initialValidation = () => {
      let validationObj = { isValid: true, message: "" };
      if (props.defaultValue && props.validator) {
        validationObj = props.validator(props.defaultValue);
      }
      return validationObj;
    };

    const [validation, setValidation] = useState<{
      isValid: boolean;
      message: string;
    }>(initialValidation());

    const [rightSideComponentWidth, setRightSideComponentWidth] = useState(0);
    const [isFocused, setIsFocused] = useState(false);
    const [inputValue, setInputValue] = useState(props.defaultValue);

    const setRightSideRef = useCallback((ref: HTMLDivElement) => {
      if (ref) {
        const { width } = ref.getBoundingClientRect();
        setRightSideComponentWidth(width);
      }
    }, []);

    const inputStyle = useMemo(
      () => boxStyles(props, validation.isValid, props.theme),
      [props, validation.isValid, props.theme],
    );

    const memoizedChangeHandler = useCallback(
      (el) => {
        const inputValue = el.target.value.trim();
        setInputValue(inputValue);
        const validation = props.validator && props.validator(inputValue);
        if (validation) {
          props.validator && setValidation(validation);
          return (
            validation.isValid && props.onChange && props.onChange(inputValue)
          );
        } else {
          return props.onChange && props.onChange(inputValue);
        }
      },
      [props],
    );

    const ErrorMessage = (
<<<<<<< HEAD
      <ErrorWrapper>
        <Text type={TextType.P3}>
          {props.validator ? validation.message : props.errorMsg || ""}
        </Text>
      </ErrorWrapper>
=======
      <MsgWrapper>
        <Text type={TextType.P3}>{validation.message}</Text>
      </MsgWrapper>
    );

    const HelperMessage = (
      <MsgWrapper className="helper">
        <Text type={TextType.P3}>* {props.helperText}</Text>
      </MsgWrapper>
>>>>>>> c4385467
    );
    const iconColor = !validation.isValid
      ? props.theme.colors.danger.main
      : props.theme.colors.textInput.icon;

    const hasLeftIcon = props.leftIcon
      ? IconCollection.includes(props.leftIcon)
      : false;
    return (
      <InputWrapper
        disabled={props.disabled}
        fill={props.fill ? 1 : 0}
        height={props.height || undefined}
        inputStyle={inputStyle}
        isFocused={isFocused}
        isValid={validation.isValid}
        noBorder={props.noBorder}
        value={inputValue}
        width={props.width || undefined}
      >
        {props.leftIcon && (
          <IconWrapper className="left-icon">
            <Icon
              fillColor={iconColor}
              name={props.leftIcon}
              size={IconSize.MEDIUM}
            />
          </IconWrapper>
        )}
        <StyledInput
          autoFocus={props.autoFocus}
          defaultValue={props.defaultValue}
          inputStyle={inputStyle}
          isValid={validation.isValid}
          ref={ref}
          type={props.dataType || "text"}
          {...props}
          data-cy={props.cypressSelector}
          hasLeftIcon={hasLeftIcon}
          inputRef={ref}
          onBlur={() => setIsFocused(false)}
          onChange={memoizedChangeHandler}
          onFocus={() => setIsFocused(true)}
          placeholder={props.placeholder}
          readOnly={props.readOnly}
          rightSideComponentWidth={rightSideComponentWidth}
        />
        {validation.isValid &&
          props.helperText &&
          props.helperText.length > 0 &&
          HelperMessage}
        {ErrorMessage}
        <RightSideContainer ref={setRightSideRef}>
          {props.rightSideComponent}
        </RightSideContainer>
      </InputWrapper>
    );
  },
);

TextInput.displayName = "TextInput";

export default withTheme(TextInput);

export type InputType = "text" | "password" | "number" | "email" | "tel";<|MERGE_RESOLUTION|>--- conflicted
+++ resolved
@@ -295,15 +295,10 @@
     );
 
     const ErrorMessage = (
-<<<<<<< HEAD
-      <ErrorWrapper>
+      <MsgWrapper>
         <Text type={TextType.P3}>
           {props.validator ? validation.message : props.errorMsg || ""}
         </Text>
-      </ErrorWrapper>
-=======
-      <MsgWrapper>
-        <Text type={TextType.P3}>{validation.message}</Text>
       </MsgWrapper>
     );
 
@@ -311,7 +306,6 @@
       <MsgWrapper className="helper">
         <Text type={TextType.P3}>* {props.helperText}</Text>
       </MsgWrapper>
->>>>>>> c4385467
     );
     const iconColor = !validation.isValid
       ? props.theme.colors.danger.main
