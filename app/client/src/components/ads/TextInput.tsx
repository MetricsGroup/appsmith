--- conflicted
+++ resolved
@@ -83,21 +83,8 @@
 
 const StyledInput = styled((props) => {
   // we are removing non input related props before passing them in the components
-<<<<<<< HEAD
-  /*eslint-disable @typescript-eslint/no-unused-vars*/
-  const {
-    isValid,
-    inputStyle,
-    inputRef,
-    dataType,
-    theme,
-    ...inputProps
-  } = props;
-  /*eslint-enable @typescript-eslint/no-unused-vars*/
-=======
   // eslint-disable-next-line @typescript-eslint/no-unused-vars
   const { dataType, inputRef, inputStyle, theme, ...inputProps } = props;
->>>>>>> 6d83d8d7
   return props.asyncControl ? (
     <AsyncControllableInput
       {...inputProps}
