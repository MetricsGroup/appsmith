import React, { useEffect, useState, useRef } from "react";
import styled from "styled-components";
import _ from "lodash";
import { animated } from "react-spring";
import { useSpring, interpolate } from "react-spring";

export const ScrollThumb = styled(animated.div)<{
  mode?: "DARK" | "LIGHT";
}>`
  position: relative;
  width: 4px;
  transform: translate3d(0, 0, 0);
  background-color: ${(props) =>
    props.mode
      ? props.mode === "LIGHT"
        ? props.theme.colors.scrollbarLight
        : props.theme.colors.scrollbarDark
      : props.theme.colors.scrollbarLight};
  border-radius: ${(props) => props.theme.radii[3]}px;
`;

const ScrollTrack = styled.div<{
  isVisible: boolean;
  top?: string;
  bottom?: string;
  right?: string;
  mode?: "DARK" | "LIGHT";
}>`
  position: absolute;
  z-index: 100;
  overflow: hidden;
  transition: opacity 0.15s ease-in;
  top: ${(props) => (props.top ? props.top : "0px")};
  bottom: ${(props) => (props.bottom ? props.bottom : "0px")};
  right: ${(props) => (props.right ? props.right : "2px")};
  opacity: ${(props) => (props.isVisible ? 1 : 0)};
  box-shadow: inset 0 0 6px
    ${(props) =>
      props.mode
        ? props.mode === "LIGHT"
          ? props.theme.colors.scrollbarLightBG
          : props.theme.colors.scrollbarDarkBG
        : props.theme.colors.scrollbarLightBG};
  width: 4px;
`;

interface Props {
  containerRef: React.RefObject<HTMLElement>;
  top?: string;
  bottom?: string;
  right?: string;
  alwaysShowScrollbar?: boolean;
  mode?: "DARK" | "LIGHT";
}
<<<<<<< HEAD
const ScrollIndicator = ({
  containerRef,
  top,
  bottom,
  right,
  alwaysShowScrollbar,
}: Props) => {
=======
function ScrollIndicator({ containerRef, top, bottom, right }: Props) {
>>>>>>> 6eec8236
  const [{ thumbPosition }, setThumbPosition] = useSpring<{
    thumbPosition: number;
    config: {
      clamp: boolean;
      friction: number;
      precision: number;
      tension: number;
    };
  }>(() => ({
    thumbPosition: 0,
    config: {
      clamp: true,
      friction: 10,
      precision: 0.1,
      tension: 800,
    },
  }));
  const [isScrollVisible, setIsScrollVisible] = useState(
    alwaysShowScrollbar || false,
  );
  const thumbRef = useRef<HTMLDivElement>(null);

  useEffect(() => {
    const handleContainerScroll = (e: any): void => {
      setIsScrollVisible(true);
      const thumbHeight =
        e.target.offsetHeight / (e.target.scrollHeight / e.target.offsetHeight);
      const thumbPosition = (e.target.scrollTop / e.target.offsetHeight) * 100;
      /* set scroll thumb height */
      if (thumbRef.current) {
        thumbRef.current.style.height = thumbHeight + "px";
      }
      setThumbPosition({
        thumbPosition,
      });
    };

    containerRef.current?.addEventListener("scroll", handleContainerScroll);

    return () => {
      containerRef.current?.removeEventListener(
        "scroll",
        handleContainerScroll,
      );
    };
  }, []);

  useEffect(() => {
    if (isScrollVisible) {
      hideScrollbar();
    }
  }, [isScrollVisible]);

  const hideScrollbar = _.debounce(() => {
    setIsScrollVisible(alwaysShowScrollbar || false);
  }, 1500);
  return (
    <ScrollTrack
      bottom={bottom}
      isVisible={isScrollVisible}
      right={right}
      top={top}
    >
      <ScrollThumb
        ref={thumbRef}
        style={{
          transform: interpolate(
            [thumbPosition],
            (top: number) => `translate3d(0px, ${top}%, 0)`,
          ),
        }}
      />
    </ScrollTrack>
  );
}

export default ScrollIndicator;<|MERGE_RESOLUTION|>--- conflicted
+++ resolved
@@ -52,17 +52,13 @@
   alwaysShowScrollbar?: boolean;
   mode?: "DARK" | "LIGHT";
 }
-<<<<<<< HEAD
-const ScrollIndicator = ({
+function ScrollIndicator({
   containerRef,
   top,
   bottom,
   right,
   alwaysShowScrollbar,
-}: Props) => {
-=======
-function ScrollIndicator({ containerRef, top, bottom, right }: Props) {
->>>>>>> 6eec8236
+}: Props) {
   const [{ thumbPosition }, setThumbPosition] = useSpring<{
     thumbPosition: number;
     config: {
