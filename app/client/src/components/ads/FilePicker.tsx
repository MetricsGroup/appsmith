import React, { useEffect, useRef, useState } from "react";
import styled from "styled-components";
import Button, { Category, Size } from "./Button";
import axios from "axios";
import { ReactComponent as UploadIcon } from "../../assets/icons/ads/upload.svg";
import { DndProvider, useDrop, DropTargetMonitor } from "react-dnd";
import HTML5Backend, { NativeTypes } from "react-dnd-html5-backend";
import Text, { TextType } from "./Text";
import { Classes, Variant } from "./common";
import { Toaster } from "./Toast";

const CLOUDINARY_PRESETS_NAME = "";
const CLOUDINARY_CLOUD_NAME = "";

type FilePickerProps = {
  onFileUploaded?: (fileUrl: string) => void;
  onFileRemoved?: () => void;
  fileUploader?: FileUploader;
  url?: string;
  logoUploadError?: string;
};

const ContainerDiv = styled.div<{
  isUploaded: boolean;
  isActive: boolean;
  canDrop: boolean;
}>`
  width: 320px;
  height: 190px;
  background-color: ${(props) => props.theme.colors.filePicker.bg};
  position: relative;

  #fileInput {
    display: none;
  }

  .drag-drop-text {
    margin: ${(props) => props.theme.spaces[6]}px 0
      ${(props) => props.theme.spaces[6]}px 0;
    color: ${(props) => props.theme.colors.filePicker.color};
  }

  .bg-image {
    width: 100%;
    height: 100%;
    display: grid;
    place-items: center;
    background-repeat: no-repeat;
    background-position: center;
    background-size: contain;
  }

  .file-description {
    width: 95%;
    margin-top: auto;
    margin-bottom: ${(props) => props.theme.spaces[6] + 1}px;
    display: none;
  }

  .file-spec {
    margin-bottom: ${(props) => props.theme.spaces[2]}px;
    span {
      margin-right: ${(props) => props.theme.spaces[4]}px;
    }
  }

  .progress-container {
    width: 100%;
    background: ${(props) => props.theme.colors.filePicker.progress};
    transition: height 0.2s;
  }

  .progress-inner {
    background-color: ${(props) => props.theme.colors.success.light};
    transition: width 0.4s ease;
    height: ${(props) => props.theme.spaces[1]}px;
    border-radius: ${(props) => props.theme.spaces[1] - 1}px;
    width: 0%;
  }

  .button-wrapper {
    display: flex;
    flex-direction: column;
    align-items: center;
  }

  .remove-button {
    display: none;
    position: absolute;
    bottom: 0;
    right: 0;
    background: linear-gradient(
      180deg,
      ${(props) => props.theme.colors.filePicker.shadow.from},
      ${(props) => props.theme.colors.filePicker.shadow.to}
    );
    opacity: 0.6;
    width: 100%;

    a {
      width: 110px;
      margin: ${(props) => props.theme.spaces[13]}px
        ${(props) => props.theme.spaces[3]}px
        ${(props) => props.theme.spaces[3]}px auto;
      .${Classes.ICON} {
        margin-right: ${(props) => props.theme.spaces[2] - 1}px;
      }
    }
  }

  &:hover {
    .remove-button {
      display: ${(props) => (props.isUploaded ? "block" : "none")};
    }
  }
`;

export type SetProgress = (percentage: number) => void;
export type UploadCallback = (url: string) => void;
export type FileUploader = (
  file: any,
  setProgress: SetProgress,
  onUpload: UploadCallback,
) => void;

export function CloudinaryUploader(
  file: any,
  setProgress: SetProgress,
  onUpload: UploadCallback,
) {
  const formData = new FormData();
  formData.append("upload_preset", CLOUDINARY_PRESETS_NAME);
  if (file) {
    formData.append("file", file);
  }
  axios
    .post(
      `https://api.cloudinary.com/v1_1/${CLOUDINARY_CLOUD_NAME}/image/upload`,
      formData,
      {
        headers: {
          "Content-Type": "multipart/form-data",
        },
        onUploadProgress: function(progressEvent: ProgressEvent) {
          const uploadPercentage = Math.round(
            (progressEvent.loaded / progressEvent.total) * 100,
          );
          setProgress(uploadPercentage);
        },
      },
    )
    .then((data) => {
      onUpload(data.data.url);
    })
    .catch((error) => {
      console.error("error in file uploading", error);
    });
}

const FilePickerComponent = (props: FilePickerProps) => {
  const { logoUploadError } = props;
  const [fileInfo, setFileInfo] = useState<{ name: string; size: number }>({
    name: "",
    size: 0,
  });
  const [isUploaded, setIsUploaded] = useState<boolean>(false);
  const [fileUrl, setFileUrl] = useState("");

  const [{ canDrop, isOver }, drop] = useDrop({
    accept: [NativeTypes.FILE],
    drop(item, monitor) {
      onDrop(monitor);
    },
    collect: (monitor) => ({
      isOver: monitor.isOver(),
      canDrop: monitor.canDrop(),
    }),
  });

  const inputRef = useRef<HTMLInputElement>(null);
  const bgRef = useRef<HTMLDivElement>(null);
  const progressRef = useRef<HTMLDivElement>(null);
  const fileDescRef = useRef<HTMLDivElement>(null);
  const fileContainerRef = useRef<HTMLDivElement>(null);

  function ButtonClick(event: React.MouseEvent<HTMLElement>) {
    event.preventDefault();
    if (inputRef.current) {
      inputRef.current.click();
    }
  }

  function onDrop(monitor: DropTargetMonitor) {
    if (monitor) {
      const files = monitor.getItem().files;
      if (files) {
        handleFileUpload(files);
      }
    }
  }

  function setProgress(uploadPercentage: number) {
    if (progressRef.current) {
      progressRef.current.style.width = `${uploadPercentage}%`;
    }
    if (uploadPercentage === 100) {
      setIsUploaded(true);
      if (fileDescRef.current && bgRef.current) {
        fileDescRef.current.style.display = "none";
        bgRef.current.style.opacity = "1";
      }
    }
  }

  function onUpload(url: string) {
    props.onFileUploaded && props.onFileUploaded(url);
  }

  function handleFileUpload(files: FileList | null) {
    const file = files && files[0];
    let fileSize = 0;

    if (file) {
      fileSize = Math.floor(file.size / 1024);
      setFileInfo({ name: file.name, size: fileSize });
    }

    if (fileSize < 250) {
      if (bgRef.current) {
        bgRef.current.style.backgroundImage = `url(${URL.createObjectURL(
          file,
        )})`;
        bgRef.current.style.opacity = "0.5";
      }
      if (fileDescRef.current) {
        fileDescRef.current.style.display = "block";
      }
      if (fileContainerRef.current) {
        fileContainerRef.current.style.display = "none";
      }

      /* set form data and send api request */
      props.fileUploader && props.fileUploader(file, setProgress, onUpload);
    } else {
      Toaster.show({
        text: "File size should be less than 250kb!",
        variant: Variant.warning,
      });
    }
  }

  function removeFile() {
    if (fileContainerRef.current && bgRef.current) {
      setFileUrl("");
      fileContainerRef.current.style.display = "flex";
      bgRef.current.style.backgroundImage = "url('')";
      setIsUploaded(false);
      props.onFileRemoved && props.onFileRemoved();
    }
  }

  const isActive = canDrop && isOver;

  useEffect(() => {
    if (props.url) {
      const urlKeys = props.url.split("/");
      if (urlKeys[urlKeys.length - 1] !== "null") {
        setFileUrl(props.url);
      } else {
        setFileUrl("");
      }
    }
  }, [props.url]);

  useEffect(() => {
    if (fileUrl && !isUploaded) {
      setIsUploaded(true);
      if (bgRef.current) {
        bgRef.current.style.backgroundImage = `url(${fileUrl})`;
        bgRef.current.style.opacity = "1";
      }
      if (fileDescRef.current) {
        fileDescRef.current.style.display = "none";
      }
      if (fileContainerRef.current) {
        fileContainerRef.current.style.display = "none";
      }
    }
  }, [fileUrl, logoUploadError]);

  return (
    <ContainerDiv
      isActive={isActive}
      canDrop={canDrop}
      isUploaded={isUploaded}
      ref={drop}
    >
      <div ref={bgRef} className="bg-image">
        <div className="button-wrapper" ref={fileContainerRef}>
          <UploadIcon />
          <Text type={TextType.P2} className="drag-drop-text">
            Drag & Drop files to upload or
          </Text>
          <form>
            <input
              type="file"
              id="fileInput"
              multiple={false}
              ref={inputRef}
              accept=".jpeg,.png,.svg"
              value={""}
              onChange={(el) => handleFileUpload(el.target.files)}
            />
            <Button
              text="Browse"
              category={Category.tertiary}
              size={Size.medium}
              onClick={(el) => ButtonClick(el)}
            />
          </form>
        </div>
        <div className="file-description" ref={fileDescRef} id="fileDesc">
          <div className="file-spec">
            <Text type={TextType.H6}>{fileInfo.name}</Text>
            <Text type={TextType.H6}>{fileInfo.size}KB</Text>
          </div>
          <div className="progress-container">
            <div className="progress-inner" ref={progressRef}></div>
          </div>
        </div>
      </div>
      <div className="remove-button">
        <Button
          text="remove"
          icon="delete"
          size={Size.medium}
          category={Category.tertiary}
<<<<<<< HEAD
          onClick={() => removeFile()}
=======
          onClick={(el) => removeFile()}
>>>>>>> 806a139d
        />
      </div>
    </ContainerDiv>
  );
};

const FilePicker = (props: FilePickerProps) => {
  return (
    <DndProvider backend={HTML5Backend}>
      <FilePickerComponent {...props} />
    </DndProvider>
  );
};

export default FilePicker;<|MERGE_RESOLUTION|>--- conflicted
+++ resolved
@@ -335,11 +335,7 @@
           icon="delete"
           size={Size.medium}
           category={Category.tertiary}
-<<<<<<< HEAD
           onClick={() => removeFile()}
-=======
-          onClick={(el) => removeFile()}
->>>>>>> 806a139d
         />
       </div>
     </ContainerDiv>
