--- conflicted
+++ resolved
@@ -145,15 +145,7 @@
     } else if (props.hasError) {
       return Colors.FAIR_PINK;
     }
-<<<<<<< HEAD
-    return !!props.bgColor
-      ? props.bgColor
-      : props.selected
-      ? props.theme.colors.dropdown.header.bg
-      : Colors.WHITE;
-=======
     return props.bgColor || Colors.WHITE;
->>>>>>> 56698aa3
   }};
   box-sizing: border-box;
   display: flex;
