--- conflicted
+++ resolved
@@ -29,10 +29,7 @@
   headerLabel?: string;
   SelectedValueNode?: typeof DefaultDropDownValueNode;
   bgColor?: string;
-<<<<<<< HEAD
-=======
   OptionValueNode?: typeof DefaultOptionValueNode;
->>>>>>> 2c50ed2c
 };
 
 export const DropdownContainer = styled.div<{ width: string; height: string }>`
