import React, { useState, useEffect, useCallback, ReactElement } from "react";
import Icon, { IconName, IconSize } from "./Icon";
import { CommonComponentProps, Classes } from "./common";
import Text, { TextType } from "./Text";
import { Popover, Position } from "@blueprintjs/core";
import { getTypographyByKey } from "constants/DefaultTheme";
import styled from "constants/DefaultTheme";
import SearchComponent from "components/designSystems/appsmith/SearchComponent";
import { Colors } from "constants/Colors";
import Spinner from "./Spinner";

export type DropdownOnSelect = (value?: string, dropdownOption?: any) => void;

export type DropdownOption = {
  label?: string;
  value?: string;
  id?: string;
  icon?: IconName;
  leftElement?: string;
  searchText?: string;
  subText?: string;
  iconSize?: IconSize;
  iconColor?: string;
  onSelect?: DropdownOnSelect;
  data?: any;
};
export interface DropdownSearchProps {
  enableSearch?: boolean;
  searchPlaceholder?: string;
  onSearch?: (value: any) => void;
}

export interface RenderDropdownOptionType {
  index?: number;
  option: DropdownOption;
  optionClickHandler?: (dropdownOption: DropdownOption) => void;
  isSelectedNode?: boolean;
  extraProps?: any;
  errorMsg?: string;
}

type RenderOption = ({
  errorMsg,
  index,
  option,
  optionClickHandler,
}: RenderDropdownOptionType) => ReactElement<any, any>;

export type DropdownProps = CommonComponentProps &
  DropdownSearchProps & {
    options: DropdownOption[];
    selected: DropdownOption;
    onSelect?: DropdownOnSelect;
    width?: string;
    height?: string;
    showLabelOnly?: boolean;
    optionWidth?: string;
    dropdownHeight?: string;
    dropdownMaxHeight?: string;
    showDropIcon?: boolean;
    dropdownTriggerIcon?: React.ReactNode;
    containerClassName?: string;
    headerLabel?: string;
    SelectedValueNode?: typeof DefaultDropDownValueNode;
    bgColor?: string;
    renderOption?: RenderOption;
    isLoading?: boolean;
    errorMsg?: string; // If errorMsg is defined, we show dropDown's error state with the message.
    helperText?: string;
  };
export interface DefaultDropDownValueNodeProps {
  selected: DropdownOption;
  showLabelOnly?: boolean;
  isOpen?: boolean;
  errorMsg?: string;
  renderNode?: RenderOption;
}

export interface RenderDropdownOptionType {
  option: DropdownOption;
  optionClickHandler?: (dropdownOption: DropdownOption) => void;
}

export const DropdownContainer = styled.div<{ width: string }>`
  width: ${(props) => props.width};
  position: relative;
`;

const DropdownTriggerWrapper = styled.div<{
  isOpen: boolean;
  disabled?: boolean;
}>`
  height: 100%;
  display: flex;
  align-items: center;
  justify-content: space-between;
  cursor: pointer;
  ${(props) =>
    props.isOpen && !props.disabled ? "box-sizing: border-box" : null};
  .${Classes.TEXT} {
    ${(props) =>
      props.disabled
        ? `color: ${props.theme.colors.dropdown.header.disabledText}`
        : `color: ${props.theme.colors.dropdown.header.text}`};
  }
`;

const Selected = styled.div<{
  isOpen: boolean;
  disabled?: boolean;
  height: string;
  bgColor?: string;
  hasError?: boolean;
  isLoading?: boolean;
}>`
  padding: ${(props) => props.theme.spaces[2]}px
    ${(props) => props.theme.spaces[3]}px;
  background: ${(props) => {
    if (props.disabled) {
      return props.theme.colors.dropdown.header.disabledBg;
    } else if (props.hasError) {
      return Colors.FAIR_PINK;
    }
    return !!props.bgColor
      ? props.bgColor
      : props.theme.colors.dropdown.header.bg;
  }};

  display: flex;
  align-items: center;
  justify-content: space-between;
  width: 100%;
  height: ${(props) => props.height};
  cursor: ${(props) =>
    props.disabled || props.isLoading ? "not-allowed" : "pointer"};
  ${(props) =>
    props.isOpen
      ? `border: 1px solid ${
          !!props.bgColor ? props.bgColor : props.theme.colors.info.main
        }`
      : props.disabled
      ? `border: 1px solid ${props.theme.colors.dropdown.header.disabledBg}`
      : `border: 1px solid ${
          !!props.bgColor
            ? props.bgColor
            : props.theme.colors.dropdown.header.bg
        }`};
  ${(props) =>
    props.isOpen && !props.disabled ? "box-sizing: border-box" : null};
  ${(props) =>
    props.isOpen && !props.disabled && !props.bgColor
      ? "box-shadow: 0px 0px 4px 4px rgba(203, 72, 16, 0.18)"
      : null};
  .${Classes.TEXT} {
    text-overflow: ellipsis;
    white-space: nowrap;
    overflow: hidden;
    width: calc(100% - 10px);
    ${(props) =>
      props.disabled
        ? `color: ${props.theme.colors.dropdown.header.disabledText}`
        : `color: ${
            !!props.bgColor
              ? Colors.WHITE
              : props.theme.colors.dropdown.header.text
          }`};
  }
`;

const DropdownSelect = styled.div``;

export const DropdownWrapper = styled.div<{
  width: string;
}>`
  width: ${(props) => props.width};
  z-index: 1;
  background-color: ${(props) => props.theme.colors.propertyPane.radioGroupBg};
  margin-top: ${(props) => -props.theme.spaces[3]}px;
  padding: ${(props) => props.theme.spaces[3]}px 0;
  .dropdown-search {
    margin: 4px 12px 8px;
    width: calc(100% - 24px);
  }
`;

const DropdownOptionsWrapper = styled.div<{
  maxHeight?: string;
  height: string;
}>`
  display: flex;
  flex-direction: column;
  height: ${(props) => props.height};
  max-height: ${(props) => props.maxHeight};
  overflow-y: auto;
`;

const OptionWrapper = styled.div<{
  selected: boolean;
}>`
  padding: ${(props) => props.theme.spaces[2] + 1}px
    ${(props) => props.theme.spaces[5]}px;
  cursor: pointer;
  display: flex;
  align-items: center;

  background-color: ${(props) =>
    props.selected ? props.theme.colors.propertyPane.dropdownSelectBg : null};

  &&& svg {
    rect {
      fill: ${(props) => props.theme.colors.dropdownIconBg};
    }
  }

  .${Classes.TEXT} {
    color: ${(props) => props.theme.colors.propertyPane.label};
  }

  .${Classes.ICON} {
    margin-right: ${(props) => props.theme.spaces[5]}px;
    svg {
      path {
        ${(props) =>
          props.selected
            ? `fill: ${props.theme.colors.dropdown.selected.icon}`
            : `fill: ${props.theme.colors.dropdown.icon}`};
      }
    }
  }

  &:hover {
    background-color: ${(props) => props.theme.colors.dropdown.hovered.bg};

    &&& svg {
      rect {
        fill: ${(props) => props.theme.colors.textOnDarkBG};
      }
    }

    .${Classes.TEXT} {
      color: ${(props) => props.theme.colors.textOnDarkBG};
    }

    .${Classes.ICON} {
      svg {
        path {
          fill: ${(props) => props.theme.colors.dropdown.hovered.icon};
        }
      }
    }
  }
`;

const LabelWrapper = styled.div<{ label?: string }>`
  display: flex;
  flex-direction: column;
  align-items: flex-start;
  span:last-child {
    margin-top: ${(props) => props.theme.spaces[2] - 1}px;
  }
  &:hover {
    .${Classes.TEXT} {
      color: ${(props) => props.theme.colors.dropdown.selected.text};
    }
  }
`;

const StyledSubText = styled(Text)`
  margin-left: auto;
  && {
    color: ${(props) => props.theme.colors.apiPane.body.text};
  }
`;

const LeftIconWrapper = styled.span`
  margin-right: 15px;
  height: 100%;
  position: relative;
  top: 1px;
`;

const HeaderWrapper = styled.div`
  color: ${Colors.DOVE_GRAY};
  font-size: 10px;
  padding: 0px 7px 7px 7px;
`;

const SelectedDropDownHolder = styled.div`
  display: flex;
  align-items: center;
  min-width: 0;
<<<<<<< HEAD
=======
  width: 100%;
>>>>>>> 47344bbd
  overflow: hidden;

  & ${Text} {
    max-width: 100%;
    overflow: hidden;
    text-overflow: ellipsis;
  }
`;

const SelectedIcon = styled(Icon)`
  margin-right: 6px;
  & > div:first-child {
    height: 18px;
    width: 18px;

    svg {
      height: 18px;
      width: 18px;

      rect {
        fill: ${(props) => props.theme.colors.dropdownIconBg};
        rx: 0;
      }
      path {
        fill: ${(props) => props.theme.colors.propertyPane.label};
      }
    }
  }
`;

const ErrorMsg = styled.span`
  ${(props) => getTypographyByKey(props, "p3")};
  color: ${Colors.POMEGRANATE2};
  margin-top: ${(props) => props.theme.spaces[3]}px;
`;

const ErrorLabel = styled.span`
  ${(props) => getTypographyByKey(props, "p1")};
  color: ${Colors.POMEGRANATE2};
`;

const HelperText = styled.span`
  ${(props) => getTypographyByKey(props, "p3")};
  color: ${Colors.GRAY};
  margin-top: ${(props) => props.theme.spaces[3]}px;
`;

function DefaultDropDownValueNode({
  errorMsg,
  renderNode,
  selected,
  showLabelOnly,
}: DefaultDropDownValueNodeProps) {
  const LabelText = showLabelOnly ? selected.label : selected.value;
  function Label() {
    return errorMsg ? (
      <ErrorLabel>{LabelText}</ErrorLabel>
    ) : (
      <Text type={TextType.P1}>{LabelText}</Text>
    );
  }

  return (
    <SelectedDropDownHolder>
      {renderNode ? (
        renderNode({ isSelectedNode: true, option: selected, errorMsg })
      ) : (
        <>
          {selected.icon ? (
            <SelectedIcon
              fillColor={selected?.iconColor}
              hoverFillColor={selected?.iconColor}
              name={selected.icon}
              size={selected.iconSize || IconSize.XXS}
            />
          ) : null}
          <Label />
        </>
      )}
    </SelectedDropDownHolder>
  );
}

interface DropdownOptionsProps extends DropdownProps, DropdownSearchProps {
  optionClickHandler: (option: DropdownOption) => void;
  renderOption?: RenderOption;
  headerLabel?: string;
  selected: DropdownOption;
}

export function RenderDropdownOptions(props: DropdownOptionsProps) {
  const { onSearch, optionClickHandler, renderOption } = props;
  const [options, setOptions] = useState<Array<DropdownOption>>(props.options);
  const [searchValue, setSearchValue] = useState<string>("");
  const onOptionSearch = (searchStr: string) => {
    const search = searchStr.toLocaleUpperCase();
    const filteredOptions: Array<DropdownOption> = props.options.filter(
      (option: DropdownOption) => {
        return (
          option.label?.toLocaleUpperCase().includes(search) ||
          option.searchText?.toLocaleUpperCase().includes(search)
        );
      },
    );
    setSearchValue(searchStr);
    setOptions(filteredOptions);
    onSearch && onSearch(searchStr);
  };
  return options.length > 0 ? (
    <DropdownWrapper
      className="ads-dropdown-options-wrapper"
      width={props.optionWidth || "260px"}
    >
      {props.enableSearch && (
        <SearchComponent
          className="dropdown-search"
          onSearch={onOptionSearch}
          placeholder={props.searchPlaceholder || ""}
          value={searchValue}
        />
      )}
      {props.headerLabel && <HeaderWrapper>{props.headerLabel}</HeaderWrapper>}
      <DropdownOptionsWrapper
        height={props.dropdownHeight || "100%"}
        maxHeight={props.dropdownMaxHeight || "auto"}
      >
        {options.map((option: DropdownOption, index: number) => {
          if (renderOption) {
            return renderOption({
              option,
              index,
              optionClickHandler,
            });
          }
          return (
            <OptionWrapper
              className="t--dropdown-option"
              key={index}
              onClick={() => props.optionClickHandler(option)}
              selected={props.selected.value === option.value}
            >
              {option.leftElement && (
                <LeftIconWrapper>{option.leftElement}</LeftIconWrapper>
              )}
              {option.icon ? (
                <SelectedIcon
                  fillColor={option?.iconColor}
                  hoverFillColor={option?.iconColor}
                  name={option.icon}
                  size={option.iconSize || IconSize.XXS}
                />
              ) : null}

              {props.showLabelOnly ? (
                <Text type={TextType.P1}>{option.label}</Text>
              ) : option.label && option.value ? (
                <LabelWrapper className="label-container">
                  <Text type={TextType.H5}>{option.value}</Text>
                  <Text type={TextType.P1}>{option.label}</Text>
                </LabelWrapper>
              ) : (
                <Text type={TextType.P1}>{option.value}</Text>
              )}

              {option.subText ? (
                <StyledSubText type={TextType.P3}>
                  {option.subText}
                </StyledSubText>
              ) : null}
            </OptionWrapper>
          );
        })}
      </DropdownOptionsWrapper>
    </DropdownWrapper>
  ) : null;
}

export default function Dropdown(props: DropdownProps) {
  const {
    onSelect,
    showDropIcon = true,
    isLoading = false,
    SelectedValueNode = DefaultDropDownValueNode,
    renderOption,
    errorMsg = "",
    helperText = "",
  } = { ...props };
  const [isOpen, setIsOpen] = useState<boolean>(false);
  const [selected, setSelected] = useState<DropdownOption>(props.selected);

  const closeIfOpen = () => {
    if (isOpen) {
      setIsOpen(false);
    }
  };

  useEffect(() => {
    setSelected(props.selected);
    closeIfOpen();
  }, [props.selected]);

  const optionClickHandler = useCallback(
    (option: DropdownOption) => {
      setSelected(option);
      setIsOpen(false);
      onSelect && onSelect(option.value, option);
      option.onSelect && option.onSelect(option.value, option);
    },
    [onSelect],
  );

  const disabled = props.disabled || isLoading;
  const downIconColor = errorMsg ? Colors.POMEGRANATE2 : Colors.DARK_GRAY;

  const dropdownHeight = props.height ? props.height : "38px";

  const onClickHandler = () => {
    if (!props.disabled) {
      setIsOpen(!isOpen);
    }
  };

  const dropdownTrigger = props.dropdownTriggerIcon ? (
    <DropdownTriggerWrapper
      disabled={props.disabled}
<<<<<<< HEAD
      height={dropdownHeight}
=======
>>>>>>> 47344bbd
      isOpen={isOpen}
      onClick={onClickHandler}
    >
      {props.dropdownTriggerIcon}
    </DropdownTriggerWrapper>
  ) : (
    <DropdownSelect>
      <Selected
        bgColor={props.bgColor}
        className={props.className}
        disabled={props.disabled}
        hasError={!!errorMsg}
        height={dropdownHeight}
        isLoading={isLoading}
        isOpen={isOpen}
        onClick={onClickHandler}
      >
        <SelectedValueNode
          errorMsg={errorMsg}
          renderNode={renderOption}
          selected={selected}
          showLabelOnly={props.showLabelOnly}
        />
        {isLoading ? (
          <Spinner size={IconSize.LARGE} />
        ) : (
          showDropIcon && (
            <Icon
              fillColor={downIconColor}
              hoverFillColor={downIconColor}
              name="downArrow"
              size={IconSize.XXS}
            />
          )
        )}
      </Selected>
      {errorMsg && <ErrorMsg>{errorMsg}</ErrorMsg>}
      {helperText && !isOpen && !errorMsg && (
        <HelperText>{helperText}</HelperText>
      )}
    </DropdownSelect>
  );
  return (
    <DropdownContainer
      className={props.containerClassName}
      data-cy={props.cypressSelector}
      tabIndex={0}
      width={props.width || "260px"}
    >
      <Popover
        boundary="scrollParent"
        isOpen={isOpen && !disabled}
        minimal
        onInteraction={(state) => !disabled && setIsOpen(state)}
        popoverClassName={props.className}
        position={Position.BOTTOM_LEFT}
      >
        {dropdownTrigger}
        <RenderDropdownOptions
          optionClickHandler={optionClickHandler}
          {...props}
        />
      </Popover>
    </DropdownContainer>
  );
}<|MERGE_RESOLUTION|>--- conflicted
+++ resolved
@@ -289,10 +289,7 @@
   display: flex;
   align-items: center;
   min-width: 0;
-<<<<<<< HEAD
-=======
   width: 100%;
->>>>>>> 47344bbd
   overflow: hidden;
 
   & ${Text} {
@@ -518,10 +515,6 @@
   const dropdownTrigger = props.dropdownTriggerIcon ? (
     <DropdownTriggerWrapper
       disabled={props.disabled}
-<<<<<<< HEAD
-      height={dropdownHeight}
-=======
->>>>>>> 47344bbd
       isOpen={isOpen}
       onClick={onClickHandler}
     >
