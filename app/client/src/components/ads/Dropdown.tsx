--- conflicted
+++ resolved
@@ -45,11 +45,7 @@
   headerLabel?: string;
   SelectedValueNode?: typeof DefaultDropDownValueNode;
   bgColor?: string;
-<<<<<<< HEAD
-  OptionValueNode?: typeof DefaultOptionValueNode;
-=======
   renderOption?: RenderOption;
->>>>>>> 41aeaf44
 };
 
 export const DropdownContainer = styled.div<{ width: string; height: string }>`
@@ -287,11 +283,7 @@
     onSelect,
     showDropIcon = true,
     SelectedValueNode = DefaultDropDownValueNode,
-<<<<<<< HEAD
-    OptionValueNode = DefaultOptionValueNode,
-=======
     renderOption,
->>>>>>> 41aeaf44
   } = { ...props };
   const [isOpen, setIsOpen] = useState<boolean>(false);
   const [selected, setSelected] = useState<DropdownOption>(props.selected);
