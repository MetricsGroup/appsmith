--- conflicted
+++ resolved
@@ -94,10 +94,7 @@
   "edit",
   "error",
   "shine",
-<<<<<<< HEAD
-=======
   "danger",
->>>>>>> 21eecb1f
   "success",
   "search",
   "close",
@@ -193,12 +190,9 @@
       case "error":
         returnIcon = <ErrorIcon />;
         break;
-<<<<<<< HEAD
-=======
       case "danger":
         returnIcon = <ErrorIcon />;
         break;
->>>>>>> 21eecb1f
       case "shine":
         returnIcon = <ShineIcon />;
         break;
