--- conflicted
+++ resolved
@@ -90,13 +90,8 @@
         hideEditIcon={props.hideEditIcon}
         isEditingDefault={props.isNewApp}
         savingState={props.savingState}
-<<<<<<< HEAD
         fill={!!props.fill}
-        onBlur={value => {
-=======
-        fill={props.fill}
         onBlur={(value) => {
->>>>>>> 806a139d
           setIsEditing(false);
           props.onBlur(value);
         }}
