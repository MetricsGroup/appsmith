--- conflicted
+++ resolved
@@ -102,7 +102,6 @@
       portalClassName="bp3-modal-widget"
       usePortal
     >
-<<<<<<< HEAD
       <Container
         bottom={props.bottom}
         height={props.height}
@@ -111,23 +110,11 @@
         top={props.top}
         width={props.width}
         zIndex={props.zIndex !== undefined ? props.zIndex : Layers.modalWidget}
-=======
-      <Overlay
-        canEscapeKeyClose={props.canEscapeKeyClose}
-        canOutsideClickClose={props.canOutsideClickClose}
-        className={props.overlayClassName}
-        enforceFocus={false}
-        hasBackdrop={
-          props.hasBackDrop !== undefined ? !!props.hasBackDrop : true
-        }
-        isOpen={props.isOpen}
-        onClose={props.onClose}
-        usePortal={false}
->>>>>>> ca9324c6
       >
         <Overlay
           canEscapeKeyClose={props.canEscapeKeyClose}
           canOutsideClickClose={props.canOutsideClickClose}
+          className={props.overlayClassName}
           enforceFocus={false}
           hasBackdrop={
             props.hasBackDrop !== undefined ? !!props.hasBackDrop : true
