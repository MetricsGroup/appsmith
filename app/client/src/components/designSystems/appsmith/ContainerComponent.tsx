--- conflicted
+++ resolved
@@ -19,14 +19,11 @@
   ${(props) =>
     props.containerStyle !== "none"
       ? `
-<<<<<<< HEAD
   border-width: ${props.borderWidth};
   border-color: ${props.borderColor || "transparent"};
-  border-style: solid;`
-=======
+  border-style: solid;
   box-shadow: 0px 0px 0px 1px #E7E7E7;
   border-radius: 0;`
->>>>>>> decd171b
       : ""}
   height: 100%;
   width: 100%;
