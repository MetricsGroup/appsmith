--- conflicted
+++ resolved
@@ -39,11 +39,7 @@
   sortTableColumn: (columnIndex: number, asc: boolean) => void;
   handleResizeColumn: (columnIndex: number, columnWidth: string) => void;
   selectTableRow: (
-<<<<<<< HEAD
-    row: { original: any; index: number },
-=======
     row: { original: Record<string, unknown>; index: number },
->>>>>>> e14f23c3
     isSelected: boolean,
   ) => void;
   pageNo: number;
