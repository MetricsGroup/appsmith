import React from "react";
import {
  Popover,
  Classes,
  PopoverInteractionKind,
  Position,
} from "@blueprintjs/core";
import { IconWrapper } from "constants/IconConstants";
import { Colors } from "constants/Colors";
import { ReactComponent as DownloadIcon } from "assets/icons/control/download-table.svg";
import { ReactTableColumnProps } from "components/designSystems/appsmith/TableComponent/Constants";
import { TableIconWrapper } from "components/designSystems/appsmith/TableComponent/TableStyledWrappers";
import TableActionIcon from "components/designSystems/appsmith/TableComponent/TableActionIcon";
<<<<<<< HEAD
import { isString } from "lodash";
import styled from "styled-components";

const DropDownWrapper = styled.div`
  display: flex;
  flex-direction: column;
  background: white;
  z-index: 1;
  border-radius: 4px;
  border: 1px solid ${Colors.ATHENS_GRAY};
  padding: 8px;
`;

const OptionWrapper = styled.div`
  display: flex;
  width: calc(100% - 20px);
  justify-content: space-between;
  align-items: center;
  height: 32px;
  box-sizing: border-box;
  padding: 8px;
  color: ${Colors.OXFORD_BLUE};
  opacity: 0.7;
  min-width: 200px;
  cursor: pointer;
  margin-bottom: 4px;
  background: ${Colors.WHITE};
  border-left: none;
  border-radius: 4px;
  .option-title {
    font-weight: 500;
    font-size: 14px;
    line-height: 24px;
  }
  &:hover {
    background: ${Colors.POLAR};
  }
`;
=======
import { transformTableDataIntoCsv } from "./CommonUtilities";
>>>>>>> 73c2b09d

interface TableDataDownloadProps {
  data: Array<Record<string, unknown>>;
  columns: ReactTableColumnProps[];
  widgetName: string;
}

<<<<<<< HEAD
type FileDownloadType = "CSV" | "EXCEL";

interface DownloadOptionProps {
  label: string;
  value: FileDownloadType;
}

const dowloadOptions: DownloadOptionProps[] = [
  {
    label: "CSV",
    value: "CSV",
  },
  {
    label: "Excel",
    value: "EXCEL",
  },
];

const TableDataDownload = (props: TableDataDownloadProps) => {
  const [selected, selectMenu] = React.useState(false);
  const downloadFile = (type: string) => {
    if (type === "CSV") {
      downloadTableDataAsCsv();
    } else if (type === "EXCEL") {
      downloadTableDataAsExcel();
    }
  };
  const downloadTableDataAsExcel = () => {
    const tableData: Array<{ [key: string]: any }> = [];
    const tableHeaders = props.columns
      .map((column: ReactTableColumnProps) => {
        if (column.metaProperties && !column.metaProperties.isHidden) {
          return column.Header;
        }
        return null;
      })
      .filter((i) => !!i);
    tableData.push(tableHeaders);
    for (let row = 0; row < props.data.length; row++) {
      const data: { [key: string]: any } = props.data[row];
      const tableRow = [];
      for (let colIndex = 0; colIndex < props.columns.length; colIndex++) {
        const column = props.columns[colIndex];
        if (column.metaProperties && !column.metaProperties.isHidden) {
          tableRow.push(data[column.accessor]);
        }
      }
      tableData.push(tableRow);
    }
    import("xlsx").then((XLSX) => {
      const workSheet = XLSX.utils.aoa_to_sheet(tableData);
      const workBook = {
        Sheets: { data: workSheet, cols: [] },
        SheetNames: ["data"],
      };
      const excelBuffer = XLSX.write(workBook, {
        bookType: "xlsx",
        type: "array",
      });
      const fileData = new Blob([excelBuffer], {
        type:
          "application/vnd.openxmlformats-officedocument.spreadsheetml.sheet;charset=UTF-8",
      });
      import("file-saver").then((FileSaver) => {
        FileSaver.saveAs(fileData, `${props.widgetName}.xlsx`);
      });
    });
  };
  const downloadTableDataAsCsv = () => {
    selectMenu(true);
    const csvData = [];
    csvData.push(
      props.columns
        .map((column: ReactTableColumnProps) => {
          if (column.metaProperties && !column.metaProperties.isHidden) {
            return column.Header;
          }
          return null;
        })
        .filter((i) => !!i),
    );
    for (let row = 0; row < props.data.length; row++) {
      const data: { [key: string]: any } = props.data[row];
      const csvDataRow = [];
      for (let colIndex = 0; colIndex < props.columns.length; colIndex++) {
        const column = props.columns[colIndex];
        const value = data[column.accessor];
        if (column.metaProperties && !column.metaProperties.isHidden) {
          if (isString(value) && value.includes(",")) {
            csvDataRow.push(`"${value}"`);
          } else {
            csvDataRow.push(value);
          }
        }
      }
      csvData.push(csvDataRow);
    }
    let csvContent = "";
    csvData.forEach(function(infoArray, index) {
      const dataString = infoArray.join(",");
      csvContent += index < csvData.length ? dataString + "\n" : dataString;
    });
    const fileName = `${props.widgetName}.csv`;
    const anchor = document.createElement("a");
    const mimeType = "application/octet-stream";
    if (navigator.msSaveBlob) {
      navigator.msSaveBlob(
        new Blob([csvContent], {
          type: mimeType,
        }),
        fileName,
      );
    } else if (URL && "download" in anchor) {
      anchor.href = URL.createObjectURL(
        new Blob([csvContent], {
          type: mimeType,
        }),
      );
      anchor.setAttribute("download", fileName);
      document.body.appendChild(anchor);
      anchor.click();
      document.body.removeChild(anchor);
    }
    selectMenu(false);
=======
const downloadDataAsCSV = (props: {
  csvData: Array<Array<any>>;
  fileName: string;
}) => {
  let csvContent = "";
  props.csvData.forEach((infoArray: Array<any>, index: number) => {
    const dataString = infoArray.join(",");
    csvContent += index < props.csvData.length ? dataString + "\n" : dataString;
  });
  const anchor = document.createElement("a");
  const mimeType = "application/octet-stream";
  if (navigator.msSaveBlob) {
    navigator.msSaveBlob(
      new Blob([csvContent], {
        type: mimeType,
      }),
      props.fileName,
    );
  } else if (URL && "download" in anchor) {
    anchor.href = URL.createObjectURL(
      new Blob([csvContent], {
        type: mimeType,
      }),
    );
    anchor.setAttribute("download", props.fileName);
    document.body.appendChild(anchor);
    anchor.click();
    document.body.removeChild(anchor);
  }
};

function TableDataDownload(props: TableDataDownloadProps) {
  const [selected, toggleButtonClick] = React.useState(false);
  const downloadTableData = () => {
    toggleButtonClick(true);
    const csvData = transformTableDataIntoCsv({
      columns: props.columns,
      data: props.data,
    });
    downloadDataAsCSV({
      csvData: csvData,
      fileName: `${props.widgetName}.csv`,
    });
    toggleButtonClick(false);
>>>>>>> 73c2b09d
  };

  if (props.columns.length === 0) {
    return (
      <TableIconWrapper disabled>
        <IconWrapper color={Colors.CADET_BLUE} height={20} width={20}>
          <DownloadIcon />
        </IconWrapper>
      </TableIconWrapper>
    );
  }
  return (
<<<<<<< HEAD
    <Popover
      minimal
      enforceFocus={false}
      interactionKind={PopoverInteractionKind.CLICK}
      position={Position.BOTTOM}
      onClose={() => {
        selectMenu(false);
      }}
      isOpen={selected}
=======
    <TableActionIcon
      className="t--table-download-btn"
      selectMenu={() => {
        downloadTableData();
      }}
      selected={selected}
      tooltip="Download"
>>>>>>> 73c2b09d
    >
      <TableActionIcon
        tooltip="Download"
        selected={selected}
        selectMenu={(selected: boolean) => {
          selectMenu(selected);
        }}
        className="t--table-download-btn"
      >
        <DownloadIcon />
      </TableActionIcon>
      <DropDownWrapper>
        {dowloadOptions.map((item: DownloadOptionProps, index: number) => {
          return (
            <OptionWrapper
              key={index}
              onClick={() => {
                downloadFile(item.value);
              }}
              className={`${Classes.POPOVER_DISMISS} t--table-download-data-option`}
            >
              {item.label}
            </OptionWrapper>
          );
        })}
      </DropDownWrapper>
    </Popover>
  );
}

export default TableDataDownload;<|MERGE_RESOLUTION|>--- conflicted
+++ resolved
@@ -11,9 +11,8 @@
 import { ReactTableColumnProps } from "components/designSystems/appsmith/TableComponent/Constants";
 import { TableIconWrapper } from "components/designSystems/appsmith/TableComponent/TableStyledWrappers";
 import TableActionIcon from "components/designSystems/appsmith/TableComponent/TableActionIcon";
-<<<<<<< HEAD
-import { isString } from "lodash";
 import styled from "styled-components";
+import { transformTableDataIntoCsv } from "./CommonUtilities";
 
 const DropDownWrapper = styled.div`
   display: flex;
@@ -50,17 +49,12 @@
     background: ${Colors.POLAR};
   }
 `;
-=======
-import { transformTableDataIntoCsv } from "./CommonUtilities";
->>>>>>> 73c2b09d
-
 interface TableDataDownloadProps {
   data: Array<Record<string, unknown>>;
   columns: ReactTableColumnProps[];
   widgetName: string;
 }
 
-<<<<<<< HEAD
 type FileDownloadType = "CSV" | "EXCEL";
 
 interface DownloadOptionProps {
@@ -79,113 +73,6 @@
   },
 ];
 
-const TableDataDownload = (props: TableDataDownloadProps) => {
-  const [selected, selectMenu] = React.useState(false);
-  const downloadFile = (type: string) => {
-    if (type === "CSV") {
-      downloadTableDataAsCsv();
-    } else if (type === "EXCEL") {
-      downloadTableDataAsExcel();
-    }
-  };
-  const downloadTableDataAsExcel = () => {
-    const tableData: Array<{ [key: string]: any }> = [];
-    const tableHeaders = props.columns
-      .map((column: ReactTableColumnProps) => {
-        if (column.metaProperties && !column.metaProperties.isHidden) {
-          return column.Header;
-        }
-        return null;
-      })
-      .filter((i) => !!i);
-    tableData.push(tableHeaders);
-    for (let row = 0; row < props.data.length; row++) {
-      const data: { [key: string]: any } = props.data[row];
-      const tableRow = [];
-      for (let colIndex = 0; colIndex < props.columns.length; colIndex++) {
-        const column = props.columns[colIndex];
-        if (column.metaProperties && !column.metaProperties.isHidden) {
-          tableRow.push(data[column.accessor]);
-        }
-      }
-      tableData.push(tableRow);
-    }
-    import("xlsx").then((XLSX) => {
-      const workSheet = XLSX.utils.aoa_to_sheet(tableData);
-      const workBook = {
-        Sheets: { data: workSheet, cols: [] },
-        SheetNames: ["data"],
-      };
-      const excelBuffer = XLSX.write(workBook, {
-        bookType: "xlsx",
-        type: "array",
-      });
-      const fileData = new Blob([excelBuffer], {
-        type:
-          "application/vnd.openxmlformats-officedocument.spreadsheetml.sheet;charset=UTF-8",
-      });
-      import("file-saver").then((FileSaver) => {
-        FileSaver.saveAs(fileData, `${props.widgetName}.xlsx`);
-      });
-    });
-  };
-  const downloadTableDataAsCsv = () => {
-    selectMenu(true);
-    const csvData = [];
-    csvData.push(
-      props.columns
-        .map((column: ReactTableColumnProps) => {
-          if (column.metaProperties && !column.metaProperties.isHidden) {
-            return column.Header;
-          }
-          return null;
-        })
-        .filter((i) => !!i),
-    );
-    for (let row = 0; row < props.data.length; row++) {
-      const data: { [key: string]: any } = props.data[row];
-      const csvDataRow = [];
-      for (let colIndex = 0; colIndex < props.columns.length; colIndex++) {
-        const column = props.columns[colIndex];
-        const value = data[column.accessor];
-        if (column.metaProperties && !column.metaProperties.isHidden) {
-          if (isString(value) && value.includes(",")) {
-            csvDataRow.push(`"${value}"`);
-          } else {
-            csvDataRow.push(value);
-          }
-        }
-      }
-      csvData.push(csvDataRow);
-    }
-    let csvContent = "";
-    csvData.forEach(function(infoArray, index) {
-      const dataString = infoArray.join(",");
-      csvContent += index < csvData.length ? dataString + "\n" : dataString;
-    });
-    const fileName = `${props.widgetName}.csv`;
-    const anchor = document.createElement("a");
-    const mimeType = "application/octet-stream";
-    if (navigator.msSaveBlob) {
-      navigator.msSaveBlob(
-        new Blob([csvContent], {
-          type: mimeType,
-        }),
-        fileName,
-      );
-    } else if (URL && "download" in anchor) {
-      anchor.href = URL.createObjectURL(
-        new Blob([csvContent], {
-          type: mimeType,
-        }),
-      );
-      anchor.setAttribute("download", fileName);
-      document.body.appendChild(anchor);
-      anchor.click();
-      document.body.removeChild(anchor);
-    }
-    selectMenu(false);
-=======
 const downloadDataAsCSV = (props: {
   csvData: Array<Array<any>>;
   fileName: string;
@@ -217,10 +104,62 @@
   }
 };
 
+const downloadDataAsExcel = (tableData: string[][], fileName: string) => {
+  import("xlsx").then((XLSX) => {
+    const workSheet = XLSX.utils.aoa_to_sheet(tableData);
+    const workBook = {
+      Sheets: { data: workSheet, cols: [] },
+      SheetNames: ["data"],
+    };
+    const excelBuffer = XLSX.write(workBook, {
+      bookType: "xlsx",
+      type: "array",
+    });
+    const fileData = new Blob([excelBuffer], {
+      type:
+        "application/vnd.openxmlformats-officedocument.spreadsheetml.sheet;charset=UTF-8",
+    });
+    import("file-saver").then((FileSaver) => {
+      FileSaver.saveAs(fileData, `${fileName}.xlsx`);
+    });
+  });
+};
+
 function TableDataDownload(props: TableDataDownloadProps) {
-  const [selected, toggleButtonClick] = React.useState(false);
-  const downloadTableData = () => {
-    toggleButtonClick(true);
+  const [selected, selectMenu] = React.useState(false);
+  const downloadFile = (type: string) => {
+    if (type === "CSV") {
+      downloadTableDataAsCsv();
+    } else if (type === "EXCEL") {
+      downloadTableDataAsExcel();
+    }
+  };
+  const downloadTableDataAsExcel = () => {
+    const tableData: string[][] = [];
+    const tableHeaders: string[] = props.columns
+      .map((column: ReactTableColumnProps) => {
+        if (column.metaProperties && !column.metaProperties.isHidden) {
+          return column.Header;
+        }
+        return "";
+      })
+      .filter((i) => !!i);
+    tableData.push(tableHeaders);
+    for (let row = 0; row < props.data.length; row++) {
+      const data: { [key: string]: any } = props.data[row];
+      const tableRow: string[] = [];
+      for (let colIndex = 0; colIndex < props.columns.length; colIndex++) {
+        const column = props.columns[colIndex];
+        if (column.metaProperties && !column.metaProperties.isHidden) {
+          tableRow.push(data[column.accessor]);
+        }
+      }
+      tableData.push(tableRow);
+    }
+    downloadDataAsExcel(tableData, props.widgetName);
+  };
+  const downloadTableDataAsCsv = () => {
+    selectMenu(true);
     const csvData = transformTableDataIntoCsv({
       columns: props.columns,
       data: props.data,
@@ -229,8 +168,7 @@
       csvData: csvData,
       fileName: `${props.widgetName}.csv`,
     });
-    toggleButtonClick(false);
->>>>>>> 73c2b09d
+    selectMenu(false);
   };
 
   if (props.columns.length === 0) {
@@ -243,33 +181,23 @@
     );
   }
   return (
-<<<<<<< HEAD
     <Popover
-      minimal
       enforceFocus={false}
       interactionKind={PopoverInteractionKind.CLICK}
-      position={Position.BOTTOM}
+      isOpen={selected}
+      minimal
       onClose={() => {
         selectMenu(false);
       }}
-      isOpen={selected}
-=======
-    <TableActionIcon
-      className="t--table-download-btn"
-      selectMenu={() => {
-        downloadTableData();
-      }}
-      selected={selected}
-      tooltip="Download"
->>>>>>> 73c2b09d
+      position={Position.BOTTOM}
     >
       <TableActionIcon
-        tooltip="Download"
-        selected={selected}
+        className="t--table-download-btn"
         selectMenu={(selected: boolean) => {
           selectMenu(selected);
         }}
-        className="t--table-download-btn"
+        selected={selected}
+        tooltip="Download"
       >
         <DownloadIcon />
       </TableActionIcon>
@@ -277,11 +205,11 @@
         {dowloadOptions.map((item: DownloadOptionProps, index: number) => {
           return (
             <OptionWrapper
+              className={`${Classes.POPOVER_DISMISS} t--table-download-data-option`}
               key={index}
               onClick={() => {
                 downloadFile(item.value);
               }}
-              className={`${Classes.POPOVER_DISMISS} t--table-download-data-option`}
             >
               {item.label}
             </OptionWrapper>
