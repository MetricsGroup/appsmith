--- conflicted
+++ resolved
@@ -38,9 +38,7 @@
 import { FontStyleTypes, TextSizes } from "constants/WidgetConstants";
 import { TagComponent } from "components/designSystems/blueprint/TagComponent";
 import { noop } from "utils/AppsmithUtils";
-<<<<<<< HEAD
 import TooltipComponent from "components/ads/Tooltip";
-=======
 import { ButtonBorderRadius } from "../../../propertyControls/ButtonBorderRadiusControl";
 import { ButtonBoxShadow } from "../../../propertyControls/BoxShadowOptionsControl";
 import {
@@ -48,7 +46,6 @@
   ButtonVariant,
   StyledButton,
 } from "../IconButtonComponent";
->>>>>>> 250508bc
 
 export const renderCell = (
   value: any,
