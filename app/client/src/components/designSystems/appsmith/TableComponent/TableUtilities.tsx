--- conflicted
+++ resolved
@@ -41,7 +41,6 @@
   TextSizes,
 } from "constants/WidgetConstants";
 import { noop } from "utils/AppsmithUtils";
-<<<<<<< HEAD
 import {
   MenuButtonContainer,
   PopoverContent,
@@ -51,15 +50,10 @@
 import { ButtonBorderRadius } from "components/propertyControls/ButtonBorderRadiusControl";
 import { ButtonBoxShadow } from "components/propertyControls/BoxShadowOptionsControl";
 import { Popover2 } from "@blueprintjs/popover2";
-=======
-import { ButtonBorderRadius } from "../../../propertyControls/ButtonBorderRadiusControl";
-import { ButtonBoxShadow } from "../../../propertyControls/BoxShadowOptionsControl";
 import {
-  ButtonStyle,
-  ButtonVariant,
   StyledButton,
+  ButtonStyle as IconButtonStyle,
 } from "../IconButtonComponent";
->>>>>>> d9905542
 
 export const renderCell = (
   value: any,
@@ -191,7 +185,7 @@
   columnActions?: ColumnAction[];
   iconName?: IconName;
   buttonVariant: ButtonVariant;
-  buttonStyle: ButtonStyle;
+  buttonStyle: IconButtonStyle;
   borderRadius: ButtonBorderRadius;
   boxShadow: ButtonBoxShadow;
   boxShadowColor: string;
@@ -236,7 +230,7 @@
   onCommandClick: (dynamicTrigger: string, onComplete: () => void) => void;
   isSelected: boolean;
   action: ColumnAction;
-  buttonStyle: ButtonStyle;
+  buttonStyle?: IconButtonStyle;
   buttonVariant: ButtonVariant;
   borderRadius: ButtonBorderRadius;
   boxShadow: ButtonBoxShadow;
