--- conflicted
+++ resolved
@@ -160,6 +160,7 @@
             tableColumns={props.columns}
             tableData={props.data}
             tableSizes={props.tableSizes}
+            totalRecordsCount={props.totalRecordsCount}
             updateCompactMode={props.updateCompactMode}
             updatePageNo={props.updatePageNo}
             widgetId={props.widgetId}
@@ -284,21 +285,10 @@
     columnSizeMap: props.columnSizeMap,
   });
   const columns = React.useMemo(() => props.columns, [columnString]);
-<<<<<<< HEAD
-  const pageCount = Math.ceil(props.data.length / props.pageSize);
-=======
-  const tableHeadercolumns = React.useMemo(
-    () =>
-      props.columns.filter((column: ReactTableColumnProps) => {
-        return column.accessor !== "actions";
-      }),
-    [columnString],
-  );
   const pageCount =
     props.serverSidePaginationEnabled && props.totalRecordsCount
       ? Math.ceil(props.totalRecordsCount / props.pageSize)
       : Math.ceil(props.data.length / props.pageSize);
->>>>>>> b98f6466
   const currentPageIndex = props.pageNo < pageCount ? props.pageNo : 0;
   const {
     getTableBodyProps,
@@ -482,7 +472,6 @@
       triggerRowSelection={props.triggerRowSelection}
       width={props.width}
     >
-<<<<<<< HEAD
       {isHeaderVisible &&
         Header({
           ...props,
@@ -492,60 +481,6 @@
           pageCount,
           pageOptions,
         })}
-=======
-      {isHeaderVisible && (
-        <TableHeaderWrapper
-          backgroundColor={Colors.WHITE}
-          ref={tableHeaderWrapperRef}
-          serverSidePaginationEnabled={props.serverSidePaginationEnabled}
-          tableSizes={tableSizes}
-          width={props.width}
-        >
-          <Scrollbars
-            renderThumbHorizontal={ScrollbarHorizontalThumb}
-            renderThumbVertical={ScrollbarVerticalThumb}
-            style={{ width: props.width, height: 38 }}
-          >
-            <TableHeaderInnerWrapper
-              backgroundColor={Colors.WHITE}
-              serverSidePaginationEnabled={props.serverSidePaginationEnabled}
-              tableSizes={tableSizes}
-              width={props.width}
-            >
-              <TableHeader
-                applyFilter={props.applyFilter}
-                columns={tableHeadercolumns}
-                compactMode={props.compactMode}
-                currentPageIndex={currentPageIndex}
-                delimiter={props.delimiter}
-                filters={props.filters}
-                isVisibleCompactMode={props.isVisibleCompactMode}
-                isVisibleDownload={props.isVisibleDownload}
-                isVisibleFilters={props.isVisibleFilters}
-                isVisiblePagination={props.isVisiblePagination}
-                isVisibleSearch={props.isVisibleSearch}
-                nextPageClick={props.nextPageClick}
-                pageCount={pageCount}
-                pageNo={props.pageNo}
-                pageOptions={pageOptions}
-                prevPageClick={props.prevPageClick}
-                searchKey={props.searchKey}
-                searchTableData={props.searchTableData}
-                serverSidePaginationEnabled={props.serverSidePaginationEnabled}
-                tableColumns={columns}
-                tableData={props.data}
-                tableSizes={tableSizes}
-                totalRecordsCount={props.totalRecordsCount}
-                updateCompactMode={props.updateCompactMode}
-                updatePageNo={props.updatePageNo}
-                widgetId={props.widgetId}
-                widgetName={props.widgetName}
-              />
-            </TableHeaderInnerWrapper>
-          </Scrollbars>
-        </TableHeaderWrapper>
-      )}
->>>>>>> b98f6466
       <div
         className={props.isLoading ? Classes.SKELETON : "tableWrap"}
         ref={tableWrapperRef}
