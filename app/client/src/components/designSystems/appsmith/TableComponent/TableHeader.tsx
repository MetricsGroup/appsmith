--- conflicted
+++ resolved
@@ -169,14 +169,13 @@
         </CommonFunctionsMenuWrapper>
       )}
 
-<<<<<<< HEAD
       {props.isVisiblePagination &&
         !props.infiniteScroll &&
         props.serverSidePaginationEnabled && (
           <PaginationWrapper>
             <PaginationItemWrapper
               className="t--table-widget-prev-page"
-              disabled={false}
+              disabled={props.pageNo === 0}
               onClick={() => {
                 props.prevPageClick();
               }}
@@ -188,7 +187,10 @@
             </PaginationItemWrapper>
             <PaginationItemWrapper
               className="t--table-widget-next-page"
-              disabled={false}
+              disabled={
+                !!props.totalRecordsCount &&
+                props.pageNo === props.pageCount - 1
+              }
               onClick={() => {
                 props.nextPageClick();
               }}
@@ -244,76 +246,6 @@
             </PaginationItemWrapper>
           </PaginationWrapper>
         )}
-=======
-      {props.isVisiblePagination && props.serverSidePaginationEnabled && (
-        <PaginationWrapper>
-          <PaginationItemWrapper
-            className="t--table-widget-prev-page"
-            disabled={props.pageNo === 0}
-            onClick={() => {
-              props.prevPageClick();
-            }}
-          >
-            <Icon color={Colors.HIT_GRAY} icon="chevron-left" iconSize={16} />
-          </PaginationItemWrapper>
-          <PaginationItemWrapper className="page-item" selected>
-            {props.pageNo + 1}
-          </PaginationItemWrapper>
-          <PaginationItemWrapper
-            className="t--table-widget-next-page"
-            disabled={
-              !!props.totalRecordsCount && props.pageNo === props.pageCount - 1
-            }
-            onClick={() => {
-              props.nextPageClick();
-            }}
-          >
-            <Icon color={Colors.HIT_GRAY} icon="chevron-right" iconSize={16} />
-          </PaginationItemWrapper>
-        </PaginationWrapper>
-      )}
-      {props.isVisiblePagination && !props.serverSidePaginationEnabled && (
-        <PaginationWrapper>
-          <RowWrapper className="show-page-items">
-            {props.tableData?.length} Records
-          </RowWrapper>
-          <PaginationItemWrapper
-            className="t--table-widget-prev-page"
-            disabled={props.currentPageIndex === 0}
-            onClick={() => {
-              const pageNo =
-                props.currentPageIndex > 0 ? props.currentPageIndex - 1 : 0;
-              props.updatePageNo(pageNo + 1, EventType.ON_PREV_PAGE);
-            }}
-          >
-            <Icon color={Colors.GRAY} icon="chevron-left" iconSize={16} />
-          </PaginationItemWrapper>
-          <RowWrapper>
-            Page{" "}
-            <PageNumberInput
-              disabled={props.pageCount === 1}
-              pageCount={props.pageCount}
-              pageNo={props.pageNo + 1}
-              updatePageNo={props.updatePageNo}
-            />{" "}
-            of {props.pageCount}
-          </RowWrapper>
-          <PaginationItemWrapper
-            className="t--table-widget-next-page"
-            disabled={props.currentPageIndex === props.pageCount - 1}
-            onClick={() => {
-              const pageNo =
-                props.currentPageIndex < props.pageCount - 1
-                  ? props.currentPageIndex + 1
-                  : 0;
-              props.updatePageNo(pageNo + 1, EventType.ON_NEXT_PAGE);
-            }}
-          >
-            <Icon color={Colors.GRAY} icon="chevron-right" iconSize={16} />
-          </PaginationItemWrapper>
-        </PaginationWrapper>
-      )}
->>>>>>> b98f6466
     </>
   );
 }
