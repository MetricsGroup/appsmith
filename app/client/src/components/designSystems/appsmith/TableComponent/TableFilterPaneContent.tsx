import React, { useEffect } from "react";
import styled, { AnyStyledComponent } from "styled-components";
import { Colors } from "constants/Colors";
import {
  ReactTableColumnProps,
  ReactTableFilter,
  Operator,
  OperatorTypes,
} from "components/designSystems/appsmith/TableComponent/Constants";
import { DropdownOption } from "components/designSystems/appsmith/TableComponent/TableFilters";
import Button from "components/editorComponents/Button";
import CascadeFields from "components/designSystems/appsmith/TableComponent/CascadeFields";
import {
  createMessage,
  TABLE_FILTER_COLUMN_TYPE_CALLOUT,
} from "constants/messages";
import { ControlIcons } from "icons/ControlIcons";

const StyledPlusCircleIcon = styled(
  ControlIcons.ADD_CIRCLE_CONTROL as AnyStyledComponent,
)`
  padding: 0;
  position: relative;
  cursor: pointer;
  svg {
    circle {
      fill: none !important;
      stroke: ${Colors.GREEN};
    }
  }
`;

const TableFilterOuterWrapper = styled.div`
  display: flex;
  flex-direction: column;
  width: 100%;
  background: ${Colors.WHITE};
  box-shadow: 0px 0px 2px rgba(0, 0, 0, 0.2), 0px 2px 10px rgba(0, 0, 0, 0.1);
`;

const TableFilerWrapper = styled.div`
  display: flex;
  flex-direction: column;
  width: 100%;
  padding: 2px 16px 14px;
`;

const ButtonWrapper = styled.div`
  display: flex;
  width: 100%;
  justify-content: space-between;
  align-items: center;
  background: ${Colors.WHITE};
  margin-top: 14px;
  &&& button:hover {
    background: transparent;
  }
`;

const ButtonActionsWrapper = styled.div`
  display: flex;
  align-items: center;
  &&& button {
    margin-left: 14px;
  }
`;

// margin-left is same as move block width in TableFilterPane.tsx
const ColumnTypeBindingMessage = styled.div`
  height: 41px;
  line-height: 41px;
  background: ${Colors.ATHENS_GRAY_DARKER};
  box-sizing: border-box;
  font-size: 12px;
  color: ${Colors.SLATE_GRAY};
  letter-spacing: 0.04em;
  font-weight: 500;
  padding: 0 16px;
  margin-left: 83px;
  min-width: 350px;
  text-align: right;
`;

interface TableFilterProps {
  columns: ReactTableColumnProps[];
  filters?: ReactTableFilter[];
  applyFilter: (filters: ReactTableFilter[]) => void;
  hideFilterPane: (widgetId: string) => void;
  widgetId: string;
}

const DEFAULT_FILTER = {
  column: "",
  operator: OperatorTypes.OR,
  value: "",
  condition: "",
};

function TableFilterPaneContent(props: TableFilterProps) {
  const [filters, updateFilters] = React.useState(
    new Array<ReactTableFilter>(),
  );

  useEffect(() => {
    const filters: ReactTableFilter[] = props.filters ? [...props.filters] : [];
    if (filters.length === 0) {
      filters.push({ ...DEFAULT_FILTER });
    }
    updateFilters(filters);
  }, [props.filters]);

  const addFilter = () => {
    const updatedFilters = filters ? [...filters] : [];
    let operator: Operator = OperatorTypes.OR;
    if (updatedFilters.length >= 2) {
      operator = updatedFilters[1].operator;
    }
    updatedFilters.push({ ...DEFAULT_FILTER, operator });
    updateFilters(updatedFilters);
  };

  const applyFilter = () => {
    props.applyFilter(filters);
  };

  const hideFilter = () => {
    props.hideFilterPane(props.widgetId);
  };

  const columns: DropdownOption[] = props.columns
    .map((column: ReactTableColumnProps) => {
      const type = column.metaProperties?.type || "text";
      return {
        label: column.Header,
        value: column.accessor,
        type: type,
      };
    })
    .filter((column: { label: string; value: string; type: string }) => {
<<<<<<< HEAD
      return !["video", "button", "image", "menuButton"].includes(
=======
      return !["video", "button", "image", "iconButton"].includes(
>>>>>>> d9905542
        column.type as string,
      );
    });
  const hasAnyFilters = !!(
    filters.length >= 1 &&
    filters[0].column &&
    filters[0].condition
  );
  return (
    <TableFilterOuterWrapper
      onClick={(e) => {
        e.stopPropagation();
      }}
    >
      <ColumnTypeBindingMessage>
        {createMessage(TABLE_FILTER_COLUMN_TYPE_CALLOUT)}
      </ColumnTypeBindingMessage>
      <TableFilerWrapper onClick={(e) => e.stopPropagation()}>
        {filters.map((filter: ReactTableFilter, index: number) => {
          return (
            <CascadeFields
              applyFilter={(filter: ReactTableFilter, index: number) => {
                // here updated filters store in state, not in redux
                const updatedFilters = filters ? [...filters] : [];
                updatedFilters[index] = filter;
                updateFilters(updatedFilters);
              }}
              column={filter.column}
              columns={columns}
              condition={filter.condition}
              hasAnyFilters={hasAnyFilters}
              index={index}
              key={index}
              operator={
                filters.length >= 2 ? filters[1].operator : filter.operator
              }
              removeFilter={(index: number) => {
                if (index === 1 && filters.length > 2) {
                  filters[2].operator = filters[1].operator;
                }
                const newFilters = [
                  ...filters.slice(0, index),
                  ...filters.slice(index + 1),
                ];
                if (newFilters.length === 0) {
                  newFilters.push({ ...DEFAULT_FILTER });
                }
                // removed filter directly update redux
                // with redux update, useEffect will update local state too
                props.applyFilter(newFilters);
              }}
              value={filter.value}
            />
          );
        })}
        {hasAnyFilters ? (
          <ButtonWrapper>
            <Button
              className="t--add-filter-btn"
              icon={<StyledPlusCircleIcon height={16} width={16} />}
              intent="primary"
              onClick={addFilter}
              size="small"
              text="Add Filter"
            />
            <ButtonActionsWrapper>
              <Button
                className="t--close-filter-btn"
                intent="primary"
                onClick={hideFilter}
                outline
                text="CLOSE"
              />
              <Button
                className="t--apply-filter-btn"
                filled
                intent="primary"
                onClick={applyFilter}
                text="APPLY"
              />
            </ButtonActionsWrapper>
          </ButtonWrapper>
        ) : null}
      </TableFilerWrapper>
    </TableFilterOuterWrapper>
  );
}

export default TableFilterPaneContent;<|MERGE_RESOLUTION|>--- conflicted
+++ resolved
@@ -137,11 +137,7 @@
       };
     })
     .filter((column: { label: string; value: string; type: string }) => {
-<<<<<<< HEAD
-      return !["video", "button", "image", "menuButton"].includes(
-=======
-      return !["video", "button", "image", "iconButton"].includes(
->>>>>>> d9905542
+      return !["video", "button", "image", "iconButton", "menuButton"].includes(
         column.type as string,
       );
     });
