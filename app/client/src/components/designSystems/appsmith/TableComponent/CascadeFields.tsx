--- conflicted
+++ resolved
@@ -563,12 +563,8 @@
       {showDateInput ? (
         <DatePickerWrapper className="t--table-filter-date-input">
           <DatePickerComponent
-<<<<<<< HEAD
             label=""
             dateFormat="YYYY-MM-DD HH:mm"
-=======
-            dateFormat="DD/MM/YYYY"
->>>>>>> 3c144a1f
             datePickerType="DATE_PICKER"
             enableTimePicker={false}
             isDisabled={false}
