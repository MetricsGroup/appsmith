--- conflicted
+++ resolved
@@ -563,12 +563,7 @@
       {showDateInput ? (
         <DatePickerWrapper className="t--table-filter-date-input">
           <DatePickerComponent
-<<<<<<< HEAD
-            label=""
             dateFormat="YYYY-MM-DD HH:mm"
-=======
-            dateFormat="DD/MM/YYYY"
->>>>>>> 82a330be
             datePickerType="DATE_PICKER"
             enableTimePicker={false}
             isDisabled={false}
