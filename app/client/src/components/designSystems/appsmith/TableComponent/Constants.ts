--- conflicted
+++ resolved
@@ -98,13 +98,10 @@
   buttonStyle?: string;
   buttonLabelColor?: string;
   buttonLabel?: string;
-<<<<<<< HEAD
   tagSize?: string;
   isColoredOption?: boolean;
   labelColors?: LabelColorType;
-=======
   displayText?: string;
->>>>>>> f19ebbaf
 }
 
 export interface TableColumnMetaProps {
@@ -155,13 +152,10 @@
   inputFormat?: string;
   dropdownOptions?: string;
   onOptionChange?: string;
-<<<<<<< HEAD
   tagSize?: string;
   isColoredOption?: boolean;
   labelColors?: LabelColorType;
-=======
   displayText?: string;
->>>>>>> f19ebbaf
 }
 
 export const ConditionFunctions: {
