import { isString } from "lodash";
import moment from "moment";
import { TextSize } from "constants/WidgetConstants";

export type TableSizes = {
  COLUMN_HEADER_HEIGHT: number;
  TABLE_HEADER_HEIGHT: number;
  ROW_HEIGHT: number;
  ROW_FONT_SIZE: number;
};

export enum CompactModeTypes {
  SHORT = "SHORT",
  DEFAULT = "DEFAULT",
  TALL = "TALL",
}

export enum CellAlignmentTypes {
  LEFT = "LEFT",
  RIGHT = "RIGHT",
  CENTER = "CENTER",
}

export enum VerticalAlignmentTypes {
  TOP = "TOP",
  BOTTOM = "BOTTOM",
  CENTER = "CENTER",
}

export const TABLE_SIZES: { [key: string]: TableSizes } = {
  [CompactModeTypes.DEFAULT]: {
    COLUMN_HEADER_HEIGHT: 32,
    TABLE_HEADER_HEIGHT: 38,
    ROW_HEIGHT: 40,
    ROW_FONT_SIZE: 14,
  },
  [CompactModeTypes.SHORT]: {
    COLUMN_HEADER_HEIGHT: 32,
    TABLE_HEADER_HEIGHT: 38,
    ROW_HEIGHT: 20,
    ROW_FONT_SIZE: 12,
  },
  [CompactModeTypes.TALL]: {
    COLUMN_HEADER_HEIGHT: 32,
    TABLE_HEADER_HEIGHT: 38,
    ROW_HEIGHT: 60,
    ROW_FONT_SIZE: 18,
  },
};

export enum ColumnTypes {
  DATE = "date",
  VIDEO = "video",
  IMAGE = "image",
  TEXT = "text",
  NUMBER = "number",
  URL = "url",
}

export enum OperatorTypes {
  OR = "OR",
  AND = "AND",
}

export enum SortOrderTypes {
  asc = "asc",
  desc = "desc",
}

export interface TableStyles {
  cellBackground?: string;
  textColor?: string;
  textSize?: TextSize;
  fontStyle?: string;
  horizontalAlignment?: CellAlignment;
  verticalAlignment?: VerticalAlignment;
}

export interface LabelColorType {
  [key: string]: string;
}

export type CompactMode = keyof typeof CompactModeTypes;
export type Condition = keyof typeof ConditionFunctions | "";
export type Operator = keyof typeof OperatorTypes;
export type CellAlignment = keyof typeof CellAlignmentTypes;
export type VerticalAlignment = keyof typeof VerticalAlignmentTypes;

export interface ReactTableFilter {
  column: string;
  operator: Operator;
  condition: Condition;
  value: any;
}

export interface CellLayoutProperties {
  horizontalAlignment?: CellAlignment;
  verticalAlignment?: VerticalAlignment;
  textSize?: TextSize;
  fontStyle?: string;
  textColor?: string;
  cellBackground?: string;
  buttonStyle?: string;
  buttonLabelColor?: string;
  buttonLabel?: string;
<<<<<<< HEAD
  tagSize?: string;
  isColoredOption?: boolean;
  labelColors?: LabelColorType;
=======
  isVisible?: boolean;
  isDisabled?: boolean;
>>>>>>> 23ce13ce
  displayText?: string;
  isCellVisible: boolean;
}

export interface TableColumnMetaProps {
  isHidden: boolean;
  format?: string;
  inputFormat?: string;
  type: string;
}

export interface TableColumnProps {
  Header: string;
  accessor: string;
  width?: number;
  minWidth: number;
  draggable: boolean;
  isHidden?: boolean;
  isAscOrder?: boolean;
  metaProperties?: TableColumnMetaProps;
  isDerived?: boolean;
  columnProperties: ColumnProperties;
}
export interface ReactTableColumnProps extends TableColumnProps {
  Cell: (props: any) => JSX.Element;
}

export interface ColumnProperties {
  id: string;
  label?: string;
  columnType: string;
  isVisible: boolean;
  isDisabled?: boolean;
  index: number;
  width: number;
  cellBackground?: string;
  horizontalAlignment?: CellAlignment;
  verticalAlignment?: VerticalAlignment;
  textSize?: TextSize;
  fontStyle?: string;
  textColor?: string;
  enableFilter?: boolean;
  enableSort?: boolean;
  isDerived: boolean;
  computedValue: string;
  buttonLabel?: string;
  buttonStyle?: string;
  buttonLabelColor?: string;
  onClick?: string;
  outputFormat?: string;
  inputFormat?: string;
  dropdownOptions?: string;
  onOptionChange?: string;
  tagSize?: string;
  isColoredOption?: boolean;
  labelColors?: LabelColorType;
  displayText?: string;
  isCellVisible?: boolean;
}

export const ConditionFunctions: {
  [key: string]: (a: any, b: any) => boolean;
} = {
  isExactly: (a: any, b: any) => {
    return a.toString() === b.toString();
  },
  empty: (a: any) => {
    return a === "" || a === undefined || a === null;
  },
  notEmpty: (a: any) => {
    return a !== "" && a !== undefined && a !== null;
  },
  notEqualTo: (a: any, b: any) => {
    return a.toString() !== b.toString();
  },
  isEqualTo: (a: any, b: any) => {
    return a.toString() === b.toString();
  },
  lessThan: (a: any, b: any) => {
    const numericB = Number(b);
    const numericA = Number(a);
    return numericA < numericB;
  },
  lessThanEqualTo: (a: any, b: any) => {
    const numericB = Number(b);
    const numericA = Number(a);
    return numericA <= numericB;
  },
  greaterThan: (a: any, b: any) => {
    const numericB = Number(b);
    const numericA = Number(a);
    return numericA > numericB;
  },
  greaterThanEqualTo: (a: any, b: any) => {
    const numericB = Number(b);
    const numericA = Number(a);
    return numericA >= numericB;
  },
  contains: (a: any, b: any) => {
    if (isString(a) && isString(b)) {
      return a.includes(b);
    }
    return false;
  },
  doesNotContain: (a: any, b: any) => {
    if (isString(a) && isString(b)) {
      return !a.includes(b);
    }
    return false;
  },
  startsWith: (a: any, b: any) => {
    if (isString(a) && isString(b)) {
      return a.indexOf(b) === 0;
    }
    return false;
  },
  endsWith: (a: any, b: any) => {
    if (isString(a) && isString(b)) {
      return a.length === a.lastIndexOf(b) + b.length;
    }
    return false;
  },
  is: (a: any, b: any) => {
    return moment(a).isSame(moment(b), "d");
  },
  isNot: (a: any, b: any) => {
    return !moment(a).isSame(moment(b), "d");
  },
  isAfter: (a: any, b: any) => {
    return !moment(a).isAfter(moment(b), "d");
  },
  isBefore: (a: any, b: any) => {
    return !moment(a).isBefore(moment(b), "d");
  },
};<|MERGE_RESOLUTION|>--- conflicted
+++ resolved
@@ -103,14 +103,11 @@
   buttonStyle?: string;
   buttonLabelColor?: string;
   buttonLabel?: string;
-<<<<<<< HEAD
   tagSize?: string;
   isColoredOption?: boolean;
   labelColors?: LabelColorType;
-=======
   isVisible?: boolean;
   isDisabled?: boolean;
->>>>>>> 23ce13ce
   displayText?: string;
   isCellVisible: boolean;
 }
