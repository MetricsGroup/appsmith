--- conflicted
+++ resolved
@@ -5,11 +5,8 @@
   CellAlignment,
 } from "components/designSystems/appsmith/TableComponent/Constants";
 import { Colors, Color } from "constants/Colors";
-<<<<<<< HEAD
 import { DisableNativeScrollbar } from "constants/DefaultTheme";
-=======
 import { FontStyleTypes, TEXT_SIZES } from "constants/WidgetConstants";
->>>>>>> 3a52f51a
 
 export const TableWrapper = styled.div<{
   width: number;
