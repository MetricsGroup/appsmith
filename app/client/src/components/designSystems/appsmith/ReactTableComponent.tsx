--- conflicted
+++ resolved
@@ -61,21 +61,6 @@
   selectedRowIndices: number[];
   multiRowSelection?: boolean;
   hiddenColumns?: string[];
-<<<<<<< HEAD
-=======
-  columnNameMap?: { [key: string]: string };
-  columnTypeMap?: {
-    [key: string]: {
-      type: string;
-      format: string;
-      inputFormat?: string;
-    };
-  };
-  columnSizeMap?: { [key: string]: number };
-  updateColumnType: Function;
-  updateColumnName: Function;
-  handleResizeColumn: Function;
->>>>>>> a8a28835
   handleReorderColumn: Function;
   searchTableData: (searchKey: any) => void;
   filters?: ReactTableFilter[];
@@ -158,27 +143,10 @@
   const getColumnMenu = (columnIndex: number) => {
     const column = props.columns[columnIndex];
     const columnId = column.accessor;
-<<<<<<< HEAD
     const columnType = column.metaProperties?.type || "";
     const format = column.metaProperties?.format || "";
     const isColumnHidden = !!column.isHidden;
-=======
-    const columnType =
-      props.columnTypeMap && props.columnTypeMap[columnId]
-        ? props.columnTypeMap[columnId].type
-        : "";
-    const format =
-      props.columnTypeMap && props.columnTypeMap[columnId]
-        ? props.columnTypeMap[columnId].format
-        : "";
-    const inputFormat =
-      props.columnTypeMap && props.columnTypeMap[columnId]
-        ? props.columnTypeMap[columnId].inputFormat
-        : "";
-    const isColumnHidden = !!(
-      props.hiddenColumns && props.hiddenColumns.includes(columnId)
-    );
->>>>>>> a8a28835
+    const inputFormat = column.metaProperties?.inputFormat || "";
     const columnMenuOptions: ColumnMenuOptionProps[] = getMenuOptions({
       columnAccessor: columnId,
       isColumnHidden,
@@ -238,31 +206,18 @@
     });
   };
 
-<<<<<<< HEAD
-  const handleDateFormatUpdate = (columnIndex: number, dateFormat: string) => {
-    updateColumnProperties(columnIndex, {
-      type: "date",
-      format: {
-        output: dateFormat,
-      },
-    });
-=======
   const handleDateFormatUpdate = (
     columnIndex: number,
     dateFormat: string,
     dateInputFormat?: string,
   ) => {
-    const column = props.columns[columnIndex];
-    const columnTypeMap = props.columnTypeMap || {};
-    columnTypeMap[column.accessor] = {
+    updateColumnProperties(columnIndex, {
       type: "date",
-      format: dateFormat,
-    };
-    if (dateInputFormat) {
-      columnTypeMap[column.accessor].inputFormat = dateInputFormat;
-    }
-    props.updateColumnType(columnTypeMap);
->>>>>>> a8a28835
+      format: {
+        output: dateFormat,
+        input: dateInputFormat,
+      },
+    });
   };
 
   const sortTableColumn = (columnIndex: number, asc: boolean) => {
