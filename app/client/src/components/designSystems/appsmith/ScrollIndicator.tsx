import React, { useEffect, useState, useRef } from "react";
import styled from "styled-components";
import _ from "lodash";
import { useSpring, animated, interpolate } from "react-spring";

const ScrollTrack = styled.div<{
  isVisible: boolean;
}>`
  position: absolute;
  z-index: 100;
  top: 0;
  right: 2px;
  width: 4px;
  height: 100%;
  box-shadow: inset 0 0 6px rgba(0, 0, 0, 0.3);
  overflow: hidden;
  opacity: ${(props) => (props.isVisible ? 1 : 0)};
  transition: opacity 0.15s ease-in;
`;

const ScrollThumb = styled(animated.div)`
  width: 4px;
  background-color: #ebeef0aa;
  border-radius: 3px;
  transform: translate3d(0, 0, 0);
`;

interface Props {
  containerRef: React.RefObject<HTMLDivElement>;
}
const ScrollIndicator = ({ containerRef }: Props) => {
  const [{ thumbPosition }, setThumbPosition] = useSpring<{
    thumbPosition: number;
<<<<<<< HEAD
=======
    config: {
      clamp: boolean;
      friction: number;
      precision: number;
      tension: number;
    };
>>>>>>> beb6eb82
  }>(() => ({
    thumbPosition: 0,
    config: {
      clamp: true,
      friction: 10,
      precision: 0.1,
      tension: 800,
    },
  }));
  const [isScrollVisible, setIsScrollVisible] = useState(false);
  const thumbRef = useRef<HTMLDivElement>(null);

  useEffect(() => {
    const handleContainerScroll = (e: any): void => {
      setIsScrollVisible(true);
      const thumbHeight =
        e.target.offsetHeight / (e.target.scrollHeight / e.target.offsetHeight);
      const thumbPosition = (e.target.scrollTop / e.target.offsetHeight) * 100;
      /* set scroll thumb height */
      if (thumbRef.current) {
        thumbRef.current.style.height = thumbHeight + "px";
      }
      setThumbPosition({
        thumbPosition,
      });
    };

    containerRef.current?.addEventListener("scroll", handleContainerScroll);

    return () => {
      containerRef.current?.removeEventListener(
        "scroll",
        handleContainerScroll,
      );
    };
  }, []);

  useEffect(() => {
    if (isScrollVisible) {
      hideScrollbar();
    }
  }, [isScrollVisible]);

  const hideScrollbar = _.debounce(() => {
    setIsScrollVisible(false);
  }, 1500);

  return (
    <ScrollTrack isVisible={isScrollVisible}>
      <ScrollThumb
        ref={thumbRef}
        style={{
          transform: interpolate(
            [thumbPosition],
            (top: number) => `translate3d(0px, ${top}%, 0)`,
          ),
        }}
      />
    </ScrollTrack>
  );
};

export default ScrollIndicator;<|MERGE_RESOLUTION|>--- conflicted
+++ resolved
@@ -31,15 +31,12 @@
 const ScrollIndicator = ({ containerRef }: Props) => {
   const [{ thumbPosition }, setThumbPosition] = useSpring<{
     thumbPosition: number;
-<<<<<<< HEAD
-=======
     config: {
       clamp: boolean;
       friction: number;
       precision: number;
       tension: number;
     };
->>>>>>> beb6eb82
   }>(() => ({
     thumbPosition: 0,
     config: {
