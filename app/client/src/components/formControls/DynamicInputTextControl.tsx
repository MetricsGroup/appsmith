--- conflicted
+++ resolved
@@ -12,6 +12,7 @@
   EditorSize,
 } from "components/editorComponents/CodeEditor/EditorConfig";
 import styled from "styled-components";
+import FormLabel from "components/editorComponents/FormLabel";
 
 // Enum for the different types of input fields
 export enum INPUT_TEXT_INPUT_TYPES {
@@ -48,16 +49,11 @@
   }
 
   return (
-<<<<<<< HEAD
     <div style={{ width: "50vh", minHeight: "34px" }}>
-      <DynamicTextField
-=======
-    <div style={{ width: "50vh", minHeight: "55px" }}>
       <FormLabel>
         {label} {isRequired && "*"}
       </FormLabel>
       <StyledDynamicTextField
->>>>>>> f900cf97
         dataTreePath={dataTreePath}
         name={name}
         placeholder={placeholder}
