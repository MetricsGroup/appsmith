--- conflicted
+++ resolved
@@ -21,12 +21,9 @@
 import { getCurrentPageId } from "selectors/editorSelectors";
 import { BUILDER_PAGE_URL } from "constants/routes";
 import history from "utils/history";
-<<<<<<< HEAD
 import { getDefaultApplicationId } from "selectors/applicationSelectors";
 import { trimQueryString } from "utils/helpers";
-=======
 import { toggleInOnboardingWidgetSelection } from "actions/onboardingActions";
->>>>>>> 078dc801
 
 const SidebarWrapper = styled.div<{ inOnboarding: boolean }>`
   background-color: ${Colors.WHITE};
