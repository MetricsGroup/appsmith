import React, { Component, lazy, Suspense } from "react";
import { connect } from "react-redux";
import { AppState } from "reducers";
import styled, { createGlobalStyle } from "styled-components";
import CodeMirror, { EditorConfiguration, LineHandle } from "codemirror";
import "codemirror/lib/codemirror.css";
import "codemirror/theme/monokai.css";
import "codemirror/addon/hint/show-hint";
import "codemirror/addon/display/placeholder";
import "codemirror/addon/edit/closebrackets";
import "codemirror/addon/display/autorefresh";
import "codemirror/addon/mode/multiplex";
import "codemirror/addon/tern/tern.css";
import { getDataTreeForAutocomplete } from "selectors/dataTreeSelectors";
import { AUTOCOMPLETE_MATCH_REGEX } from "constants/BindingsConstants";
import ErrorTooltip from "components/editorComponents/ErrorTooltip";
import HelperTooltip from "components/editorComponents/HelperTooltip";
import { WrappedFieldInputProps, WrappedFieldMetaProps } from "redux-form";
import _ from "lodash";
import { parseDynamicString } from "utils/DynamicBindingUtils";
import { DataTree } from "entities/DataTree/dataTreeFactory";
import { Theme } from "constants/DefaultTheme";
import AnalyticsUtil from "utils/AnalyticsUtil";
import TernServer from "utils/autocomplete/TernServer";
import KeyboardShortcuts from "constants/KeyboardShortcuts";
const LightningMenu = lazy(() =>
  import("components/editorComponents/LightningMenu"),
);
require("codemirror/mode/javascript/javascript");
require("codemirror/mode/sql/sql");
require("codemirror/addon/hint/sql-hint");

CodeMirror.defineMode("sql-js", function(config) {
  // eslint-disable-next-line @typescript-eslint/ban-ts-ignore
  // @ts-ignore
  return CodeMirror.multiplexingMode(
    CodeMirror.getMode(config, "text/x-sql"),
    {
      open: "{{",
      close: "}}",
      mode: CodeMirror.getMode(config, {
        name: "javascript",
        globalVars: true,
      }),
    },
    // .. more multiplexed styles can follow here
  );
});

CodeMirror.defineMode("js-js", function(config) {
  // eslint-disable-next-line @typescript-eslint/ban-ts-ignore
  // @ts-ignore
  return CodeMirror.multiplexingMode(
    CodeMirror.getMode(config, { name: "javascript", json: true }),
    {
      open: "{{",
      close: "}}",
      mode: CodeMirror.getMode(config, {
        name: "javascript",
        globalVars: true,
      }),
    },
    // .. more multiplexed styles can follow here
  );
});

const getBorderStyle = (
  props: { theme: Theme } & {
    editorTheme?: THEME;
    hasError: boolean;
    singleLine: boolean;
    isFocused: boolean;
    disabled?: boolean;
  },
) => {
  if (props.hasError) return props.theme.colors.error;
  if (props.editorTheme !== THEMES.DARK) {
    if (props.isFocused) return props.theme.colors.inputActiveBorder;
    return props.theme.colors.border;
  }
  return "transparent";
};

const HintStyles = createGlobalStyle`
  .CodeMirror-hints {
    position: absolute;
    z-index: 20;
    overflow: hidden;
    list-style: none;
    margin: 0;
    padding: 5px;
    font-size: 90%;
    font-family: monospace;
    max-height: 20em;
    width: 200px;
    overflow-y: auto;
    background: #FFFFFF;
    border: 1px solid #EBEFF2;
    box-shadow: 0px 2px 4px rgba(67, 70, 74, 0.14);
    border-radius: 4px;
  }

  .CodeMirror-hint {
    height: 32px;
    padding: 3px;
    margin: 0;
    white-space: pre;
    color: #2E3D49;
    cursor: pointer;
    display: flex;
    align-items: center;
    font-size: 14px;
  }

  li.CodeMirror-hint-active {
    background: #E9FAF3;
    border-radius: 4px;
  }
  .CodeMirror-Tern-completion {
    padding-left: 22px !important;
  }
  .CodeMirror-Tern-completion:before {
    left: 4px !important;
    bottom: 7px !important;
    line-height: 15px !important;
  }
`;

const Wrapper = styled.div<{
  editorTheme?: THEME;
  hasError: boolean;
  singleLine: boolean;
  isFocused: boolean;
  disabled?: boolean;
  setMaxHeight?: boolean;
}>`
  ${props =>
    props.singleLine && props.isFocused
      ? `
  z-index: 5;
  position: absolute;
  right: 0;
  left: 0;
  top: 0;
  `
      : `z-index: 0; position: relative`}
  background-color: ${props =>
    props.editorTheme === THEMES.DARK ? "#272822" : "#fff"};
  background-color: ${props => props.disabled && "#eef2f5"};
  border: 1px solid;
  border-color: ${getBorderStyle};
  border-radius: 4px;
  display: flex;
  flex: 1;
  flex-direction: row;
  text-transform: none;
  min-height: 32px;
  overflow: hidden;
  height: auto;
  ${props =>
    props.setMaxHeight &&
    props.isFocused &&
    `
  z-index: 5;
  position: absolute;
  right: 0;
  left: 0;
  top: 0;
  `}
  ${props => props.setMaxHeight && !props.isFocused && `max-height: 30px;`}
  && {
    .binding-highlight {
      color: ${props =>
        props.editorTheme === THEMES.DARK ? "#f7c75b" : "#ffb100"};
      font-weight: 700;
    }
    .CodeMirror {
      flex: 1;
      line-height: 21px;
      z-index: 0;
      border-radius: 4px;
      height: auto;
    }
    ${props =>
      props.disabled &&
      `
    .CodeMirror-cursor {
      display: none !important;
    }
    `}
    .CodeMirror pre.CodeMirror-placeholder {
      color: #a3b3bf;
    }
    ${props =>
      props.singleLine &&
      `
      .CodeMirror-hscrollbar {
      -ms-overflow-style: none;
      &::-webkit-scrollbar {
        display: none;
      }
    }
    `}
  }
  && {
    .CodeMirror-lines {
      background-color: ${props => props.disabled && "#eef2f5"};
      cursor: ${props => (props.disabled ? "not-allowed" : "text")}
    }
  }
  .bp3-popover-target {
    padding-right: 10px;
    padding-top: 5px;
  }
  .leftImageStyles {
    width: 20px;
    height: 20px;
    margin: 5px;
  }
  .linkStyles {
    margin: 5px;
    margin-right: 11px;
  }
`;

const IconContainer = styled.div`
  .bp3-icon {
    border-radius: 4px 0 0 4px;
    margin: 0;
    height: 30px;
    width: 30px;
    display: flex;
    align-items: center;
    justify-content: center;
    background-color: #eef2f5;
    svg {
      height: 20px;
      width: 20px;
      path {
        fill: #979797;
      }
    }
  }
  .bp3-popover-target {
    padding-right: 10px;
  }
`;

const DynamicAutocompleteInputWrapper = styled.div`
  width: 100%;
  height: 100%;
  flex: 1;
  position: relative;
  & > span:first-of-type {
    position: absolute;
    right: 0;
    top: 2px;
    width: 14px;
    z-index: 10;
  }
`;

const THEMES = {
  LIGHT: "LIGHT",
  DARK: "DARK",
};

type THEME = "LIGHT" | "DARK";

const AUTOCOMPLETE_CLOSE_KEY_CODES = ["Enter", "Tab", "Escape"];

interface ReduxStateProps {
  dynamicData: DataTree;
}

export type DynamicAutocompleteInputProps = {
  placeholder?: string;
  leftIcon?: Function;
  rightIcon?: Function;
  description?: string;
  height?: number;
  theme?: THEME;
  meta?: Partial<WrappedFieldMetaProps>;
  showLineNumbers?: boolean;
  allowTabIndent?: boolean;
  singleLine: boolean;
  mode?: string | object;
  className?: string;
  leftImage?: string;
  disabled?: boolean;
  link?: string;
  baseMode?: string | object;
  setMaxHeight?: boolean;
  showLightningMenu?: boolean;
};

type Props = ReduxStateProps &
  DynamicAutocompleteInputProps & {
    input: Partial<WrappedFieldInputProps>;
  };

type State = {
  isFocused: boolean;
  autoCompleteVisible: boolean;
};

class DynamicAutocompleteInput extends Component<Props, State> {
  textArea = React.createRef<HTMLTextAreaElement>();
  editor: any;
  ternServer?: TernServer = undefined;

  constructor(props: Props) {
    super(props);
    this.state = {
      isFocused: false,
      autoCompleteVisible: false,
    };
    this.updatePropertyValue = this.updatePropertyValue.bind(this);
  }

  componentDidMount(): void {
    if (this.textArea.current) {
      const options: EditorConfiguration = {};
      //use this for lightning menu theme
      if (this.props.theme === "DARK") options.theme = "monokai";
      if (!this.props.input.onChange || this.props.disabled) {
        options.readOnly = true;
        options.scrollbarStyle = "null";
      }
      if (this.props.showLineNumbers) options.lineNumbers = true;
      const extraKeys: Record<string, any> = {};
      if (!this.props.allowTabIndent) extraKeys["Tab"] = false;
      this.editor = CodeMirror.fromTextArea(this.textArea.current, {
        mode: this.props.mode || { name: "javascript", globalVars: true },
        viewportMargin: 10,
        tabSize: 2,
        indentWithTabs: true,
        lineWrapping: !this.props.singleLine,
        extraKeys,
        autoCloseBrackets: true,
        ...options,
      });

      this.editor.on("change", _.debounce(this.handleChange, 300));
      this.editor.on("keyup", this.handleAutocompleteHide);
      this.editor.on("focus", this.handleEditorFocus);
      this.editor.on("blur", this.handleEditorBlur);
      if (this.props.height) {
        this.editor.setSize(0, this.props.height);
      } else {
        this.editor.setSize(0, "auto");
      }
      this.editor.eachLine(this.highlightBindings);
      // Set value of the editor
      let inputValue = this.props.input.value || "";
      if (typeof inputValue === "object") {
        inputValue = JSON.stringify(inputValue, null, 2);
      }
      this.editor.setValue(inputValue);
      this.startAutocomplete();
    }
  }

  componentDidUpdate(prevProps: Props): void {
    if (this.editor) {
      this.editor.refresh();
      if (!this.state.isFocused) {
        const currentMode = this.editor.getOption("mode");
        const editorValue = this.editor.getValue();
        let inputValue = this.props.input.value;
        // Safe update of value of the editor when value updated outside the editor
        if (typeof inputValue === "object") {
          inputValue = JSON.stringify(inputValue, null, 2);
        }
        if ((!!inputValue || inputValue === "") && inputValue !== editorValue) {
          this.editor.setValue(inputValue);
        }

        if (currentMode !== this.props.mode) {
          this.editor.setOption("mode", this.props?.mode);
        }
      } else {
        // Update the dynamic bindings for autocomplete
        if (prevProps.dynamicData !== this.props.dynamicData) {
          if (this.ternServer) {
            // const dataTreeDef = dataTreeTypeDefCreator(this.props.dynamicData);
            // this.ternServer.updateDef("dataTree", dataTreeDef);
          } else {
            this.editor.setOption("hintOptions", {
              completeSingle: false,
              globalScope: this.props.dynamicData,
            });
          }
        }
      }
    }
  }

  startAutocomplete() {
    try {
      this.ternServer = new TernServer(this.props.dynamicData);
    } catch (e) {
      console.error(e);
    }
    if (this.ternServer) {
      this.editor.setOption("extraKeys", {
        [KeyboardShortcuts.CodeEditor.OpenAutocomplete]: (
          cm: CodeMirror.Editor,
        ) => {
          if (this.ternServer) this.ternServer.complete(cm);
        },
        [KeyboardShortcuts.CodeEditor.ShowTypeAndInfo]: (cm: any) => {
          if (this.ternServer) this.ternServer.showType(cm);
        },
        [KeyboardShortcuts.CodeEditor.OpenDocsLink]: (cm: any) => {
          if (this.ternServer) this.ternServer.showDocs(cm);
        },
      });
    } else {
      // start normal autocomplete
      this.editor.setOption("extraKeys", {
        [KeyboardShortcuts.CodeEditor.OpenAutocomplete]: "autocomplete",
      });
      this.editor.setOption("showHint", true);
      this.editor.setOption("hintOptions", {
        completeSingle: false,
        globalScope: this.props.dynamicData,
      });
    }
    this.editor.on("cursorActivity", this.handleAutocompleteVisibility);
  }

  handleEditorFocus = () => {
    this.setState({ isFocused: true });
    this.editor.refresh();
    if (this.props.singleLine) {
      this.editor.setOption("lineWrapping", true);
    }
  };

  handleEditorBlur = () => {
    this.handleChange();
    this.setState({ isFocused: false });
    if (this.props.singleLine) {
      this.editor.setOption("lineWrapping", false);
    }
  };

  handleChange = (instance?: any, changeObj?: any) => {
    const value = this.editor.getValue();
    if (changeObj && changeObj.origin === "complete") {
      AnalyticsUtil.logEvent("AUTO_COMPLETE_SELECT", {
        searchString: changeObj.text[0],
      });
    }
    const inputValue = this.props.input.value;
    if (this.props.input.onChange && value !== inputValue) {
      this.props.input.onChange(value);
    }
    this.editor.eachLine(this.highlightBindings);
  };

  handleAutocompleteVisibility = (cm: any) => {
    if (this.state.isFocused) {
      let cursorBetweenBinding = false;
      const cursor = this.editor.getCursor();
      const value = this.editor.getValue();
      let cumulativeCharCount = 0;
      parseDynamicString(value).forEach(segment => {
        const start = cumulativeCharCount;
        const dynamicStart = segment.indexOf("{{");
        const dynamicDoesStart = dynamicStart > -1;
        const dynamicEnd = segment.indexOf("}}");
        const dynamicDoesEnd = dynamicEnd > -1;
        const dynamicStartIndex = dynamicStart + start + 1;
        const dynamicEndIndex = dynamicEnd + start + 1;
        if (
          dynamicDoesStart &&
          cursor.ch > dynamicStartIndex &&
          ((dynamicDoesEnd && cursor.ch < dynamicEndIndex) ||
            (!dynamicDoesEnd && cursor.ch > dynamicStartIndex))
        ) {
          cursorBetweenBinding = true;
        }
        cumulativeCharCount = start + segment.length;
      });

      const shouldShow = cursorBetweenBinding;

      if (this.props.baseMode) {
        // https://github.com/codemirror/CodeMirror/issues/5249#issue-295565980
        cm.doc.modeOption = this.props.baseMode;
      }
      if (shouldShow) {
        AnalyticsUtil.logEvent("AUTO_COMPELTE_SHOW", {});
        this.setState({
          autoCompleteVisible: true,
        });
        if (this.ternServer) {
          this.ternServer.complete(cm);
        } else {
          cm.showHint(cm);
        }
      } else {
        this.setState({
          autoCompleteVisible: false,
        });
        cm.closeHint();
      }
    }
  };

  handleAutocompleteHide = (cm: any, event: KeyboardEvent) => {
    if (AUTOCOMPLETE_CLOSE_KEY_CODES.includes(event.code)) {
      cm.closeHint();
    }
  };

  highlightBindings = (line: LineHandle) => {
    const lineNo = this.editor.getLineNumber(line);
    let match;
    while ((match = AUTOCOMPLETE_MATCH_REGEX.exec(line.text)) != null) {
      const start = match.index;
      const end = AUTOCOMPLETE_MATCH_REGEX.lastIndex;
      this.editor.markText(
        { ch: start, line: lineNo },
        { ch: end, line: lineNo },
        {
          className: "binding-highlight",
        },
      );
    }
  };

  updatePropertyValue(value: string, cursor?: number) {
    this.editor.setValue(value);
    this.editor.focus();
    if (cursor === undefined) {
      cursor = value.length - 2;
    }
    this.editor.setCursor({
      line: 0,
      ch: cursor,
    });
<<<<<<< HEAD
    this.setState({ isFocused: true }, () => {
      this.handleAutocompleteVisibility(this.editor);
    });
  };
=======
  }
>>>>>>> 3ef6edf2

  render() {
    const {
      input,
      meta,
      theme,
      singleLine,
      disabled,
      className,
      setMaxHeight,
      showLightningMenu,
    } = this.props;
    const hasError = !!(meta && meta.error);
    let showError = false;
    if (this.editor) {
      showError =
        hasError && this.state.isFocused && !this.state.autoCompleteVisible;
    }
    const hideLightningMenu = false;
    return (
      <DynamicAutocompleteInputWrapper>
        {!hideLightningMenu &&
          (showLightningMenu === undefined || showLightningMenu === true) && (
            <LightningMenu
              themeType={this.props.theme === "DARK" ? "dark" : "light"}
              updatePropertyValue={this.updatePropertyValue}
            />
          )}
        <ErrorTooltip message={meta ? meta.error : ""} isOpen={showError}>
          <Wrapper
            editorTheme={theme}
            hasError={hasError}
            singleLine={singleLine}
            isFocused={this.state.isFocused}
            disabled={disabled}
            className={className}
            setMaxHeight={setMaxHeight}
          >
            <HintStyles />
            <IconContainer>
              {this.props.leftIcon && <this.props.leftIcon />}
            </IconContainer>

            {this.props.leftImage && (
              <img
                src={this.props.leftImage}
                alt="img"
                className="leftImageStyles"
              />
            )}

            <textarea
              ref={this.textArea}
              {..._.omit(this.props.input, ["onChange", "value"])}
              defaultValue={input.value}
              placeholder={this.props.placeholder}
            />
            {this.props.link && (
              <React.Fragment>
                <a
                  href={this.props.link}
                  target="_blank"
                  className="linkStyles"
                  rel="noopener noreferrer"
                >
                  API documentation
                </a>
              </React.Fragment>
            )}
            {this.props.rightIcon && (
              <HelperTooltip
                description={this.props.description}
                rightIcon={this.props.rightIcon}
              />
            )}
          </Wrapper>
        </ErrorTooltip>
      </DynamicAutocompleteInputWrapper>
    );
  }
}

const mapStateToProps = (state: AppState): ReduxStateProps => ({
  dynamicData: getDataTreeForAutocomplete(state),
});

export default connect(mapStateToProps)(DynamicAutocompleteInput);<|MERGE_RESOLUTION|>--- conflicted
+++ resolved
@@ -542,14 +542,10 @@
       line: 0,
       ch: cursor,
     });
-<<<<<<< HEAD
     this.setState({ isFocused: true }, () => {
       this.handleAutocompleteVisibility(this.editor);
     });
-  };
-=======
-  }
->>>>>>> 3ef6edf2
+  }
 
   render() {
     const {
