--- conflicted
+++ resolved
@@ -29,28 +29,21 @@
 
 function CloseEditor() {
   const history = useHistory();
-<<<<<<< HEAD
-=======
   const applicationId = useSelector(getCurrentApplicationId);
   const pageId = useSelector(getCurrentPageId);
   const params: string = location.search;
   const redirectTo = new URLSearchParams(params).get("from");
->>>>>>> 41aeaf44
   const handleClose = (e: React.MouseEvent) => {
     PerformanceTracker.startTracking(
       PerformanceTransactionName.CLOSE_SIDE_PANE,
       { path: location.pathname },
     );
     e.stopPropagation();
-<<<<<<< HEAD
-    history.goBack();
-=======
     history.push(
       redirectTo === "datasources"
         ? INTEGRATION_EDITOR_URL(applicationId, pageId, INTEGRATION_TABS.ACTIVE)
         : BUILDER_PAGE_URL(applicationId, pageId),
     );
->>>>>>> 41aeaf44
   };
 
   return (
