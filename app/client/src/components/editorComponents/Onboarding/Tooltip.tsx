--- conflicted
+++ resolved
@@ -216,14 +216,10 @@
   };
 
   const skipOnboarding = () => {
-<<<<<<< HEAD
-    AnalyticsUtil.logEvent("SKIP_ONBOARDING");
-=======
     const onboardingStep = OnboardingConfig[showingTooltip].name;
 
     // Logging at which step was the skip onboarding clicked
     AnalyticsUtil.logEvent("SKIP_ONBOARDING", { step: onboardingStep });
->>>>>>> ddad022f
     dispatch(endOnboarding());
   };
 
