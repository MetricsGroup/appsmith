import React, { useEffect, useState, useCallback } from "react";
import { useSelector, useDispatch } from "react-redux";

import { useParams } from "react-router-dom";
import styled from "styled-components";
import EditableText, {
  EditInteractionKind,
} from "components/editorComponents/EditableText";
import { removeSpecialChars, isNameValid } from "utils/helpers";
import { AppState } from "reducers";
import { Action } from "entities/Action";
import { getDataTree } from "selectors/dataTreeSelectors";
import { getExistingPageNames } from "sagas/selectors";

import { saveActionName } from "actions/actionActions";
import { Spinner } from "@blueprintjs/core";
import { checkCurrentStep } from "sagas/OnboardingSagas";
<<<<<<< HEAD
=======
import {
  EditableText as NewEditableText,
  EditInteractionKind as NewEditInteractionKind,
  SavingState,
} from "components/ads/EditableText";
import { Classes } from "@blueprintjs/core";
>>>>>>> 21eecb1f
import { OnboardingStep } from "constants/OnboardingConstants";

const ApiNameWrapper = styled.div<{ page?: string }>`
  min-width: 50%;
  margin-right: 10px;
  display: flex;
  justify-content: flex-start;
  align-content: center;
  & > div {
    max-width: 100%;
    flex: 0 1 auto;
    font-size: ${(props) => props.theme.fontSizes[5]}px;
    font-weight: ${(props) => props.theme.fontWeights[2]};
  }

  ${(props) =>
    props.page === "API_PANE"
      ? `  &&& .${Classes.EDITABLE_TEXT_CONTENT}, &&& .${Classes.EDITABLE_TEXT_INPUT} {
    font-size: ${props.theme.typography.h3.fontSize}px;
    line-height: ${props.theme.typography.h3.lineHeight}px !important;
    letter-spacing: ${props.theme.typography.h3.letterSpacing}px;
    font-weight: ${props.theme.typography.h3.fontWeight};
  }`
      : null}
`;

type ActionNameEditorProps = {
  /*
    This prop checks if page is API Pane or Query Pane or Curl Pane
    So, that we can toggle between ads editable-text component and existing editable-text component
    Right now, it's optional so that it doesn't impact any other pages other than API Pane.
    In future, when default component will be ads editable-text, then we can remove this prop.
  */
  page?: string;
};

export const ActionNameEditor = (props: ActionNameEditorProps) => {
  const params = useParams<{ apiId?: string; queryId?: string }>();
  const isNew =
    new URLSearchParams(window.location.search).get("editName") === "true";
  const [forceUpdate, setForceUpdate] = useState(false);
  const dispatch = useDispatch();
  if (!params.apiId && !params.queryId) {
    console.log("No API id or Query id found in the url.");
  }

  // For onboarding
  const hideEditIcon = useSelector((state: AppState) =>
    checkCurrentStep(state, OnboardingStep.SUCCESSFUL_BINDING, "LESSER"),
  );

  const actions: Action[] = useSelector((state: AppState) =>
    state.entities.actions.map((action) => action.config),
  );

  const currentActionConfig: Action | undefined = actions.find(
    (action) => action.id === params.apiId || action.id === params.queryId,
  );

  const existingWidgetNames: string[] = useSelector((state: AppState) =>
    Object.values(state.entities.canvasWidgets).map(
      (widget) => widget.widgetName,
    ),
  );

  const evalTree = useSelector(getDataTree);
  const existingPageNames = useSelector(getExistingPageNames);

  const saveStatus: {
    isSaving: boolean;
    error: boolean;
  } = useSelector((state: AppState) => {
    const id = currentActionConfig ? currentActionConfig.id : "";
    return {
      isSaving: state.ui.apiName.isSaving[id],
      error: state.ui.apiName.errors[id],
    };
  });

  const hasActionNameConflict = useCallback(
    (name: string) => !isNameValid(name, { ...existingPageNames, ...evalTree }),
    [existingPageNames, actions, existingWidgetNames],
  );

  const isInvalidActionName = useCallback(
    (name: string): string | boolean => {
      if (!name || name.trim().length === 0) {
        return "Please enter a valid name";
      } else if (
        name !== currentActionConfig?.name &&
        hasActionNameConflict(name)
      ) {
        return `${name} is already being used.`;
      }
      return false;
    },
    [currentActionConfig, hasActionNameConflict],
  );

  const handleAPINameChange = useCallback(
    (name: string) => {
      if (
        currentActionConfig &&
        name !== currentActionConfig?.name &&
        !isInvalidActionName(name)
      ) {
        dispatch(saveActionName({ id: currentActionConfig.id, name }));
      }
    },
    [dispatch, isInvalidActionName, currentActionConfig],
  );

  useEffect(() => {
    if (saveStatus.isSaving === false && saveStatus.error === true) {
      setForceUpdate(true);
    } else if (saveStatus.isSaving === true) {
      setForceUpdate(false);
    }
  }, [saveStatus.isSaving, saveStatus.error]);

  return (
    <ApiNameWrapper page={props.page}>
      {props.page === "API_PANE" ? (
        <NewEditableText
          className="t--action-name-edit-field"
          defaultValue={currentActionConfig ? currentActionConfig.name : ""}
          placeholder="Name of the API in camelCase"
          forceDefault={forceUpdate}
          onBlur={handleAPINameChange}
          isInvalid={isInvalidActionName}
          valueTransform={removeSpecialChars}
          isEditingDefault={isNew && !hideEditIcon}
          savingState={
            saveStatus.isSaving ? SavingState.STARTED : SavingState.NOT_STARTED
          }
          editInteractionKind={NewEditInteractionKind.SINGLE}
          hideEditIcon
          underline
          fill
        />
      ) : (
        <div
          style={{
            display: "flex",
          }}
        >
          <EditableText
            className="t--action-name-edit-field"
            type="text"
            defaultValue={currentActionConfig ? currentActionConfig.name : ""}
            placeholder="Name of the API in camelCase"
            forceDefault={forceUpdate}
            onTextChanged={handleAPINameChange}
            isInvalid={isInvalidActionName}
            valueTransform={removeSpecialChars}
            isEditingDefault={isNew}
            updating={saveStatus.isSaving}
            editInteractionKind={EditInteractionKind.SINGLE}
          />
          {saveStatus.isSaving && <Spinner size={16} />}
        </div>
      )}
    </ApiNameWrapper>
  );
};

export default ActionNameEditor;<|MERGE_RESOLUTION|>--- conflicted
+++ resolved
@@ -15,15 +15,12 @@
 import { saveActionName } from "actions/actionActions";
 import { Spinner } from "@blueprintjs/core";
 import { checkCurrentStep } from "sagas/OnboardingSagas";
-<<<<<<< HEAD
-=======
 import {
   EditableText as NewEditableText,
   EditInteractionKind as NewEditInteractionKind,
   SavingState,
 } from "components/ads/EditableText";
 import { Classes } from "@blueprintjs/core";
->>>>>>> 21eecb1f
 import { OnboardingStep } from "constants/OnboardingConstants";
 
 const ApiNameWrapper = styled.div<{ page?: string }>`
