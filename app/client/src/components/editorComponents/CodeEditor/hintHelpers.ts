import CodeMirror from "codemirror";
import TernServer from "utils/autocomplete/TernServer";
import KeyboardShortcuts from "constants/KeyboardShortcuts";
import { getDynamicStringSegments } from "utils/DynamicBindingUtils";
import { HintHelper } from "components/editorComponents/CodeEditor/EditorConfig";
import AnalyticsUtil from "utils/AnalyticsUtil";
import { customTreeTypeDefCreator } from "../../../utils/autocomplete/customTreeTypeDefCreator";

export const bindingHint: HintHelper = (editor, dataTree, additionalData) => {
  if (additionalData) {
    const customTreeDef = customTreeTypeDefCreator(additionalData);
    TernServer.updateDef("customDataTree", customTreeDef);
  }

  editor.setOption("extraKeys", {
    // eslint-disable-next-line @typescript-eslint/ban-ts-comment
    // @ts-ignore: No types available
    ...editor.options.extraKeys,
    [KeyboardShortcuts.CodeEditor.OpenAutocomplete]: (
      cm: CodeMirror.Editor,
      expected: string,
      entity: string,
    ) => TernServer.complete(cm, expected, entity),
    [KeyboardShortcuts.CodeEditor.ShowTypeAndInfo]: (cm: CodeMirror.Editor) => {
      TernServer.showType(cm);
    },
    [KeyboardShortcuts.CodeEditor.OpenDocsLink]: (cm: CodeMirror.Editor) => {
      TernServer.showDocs(cm);
    },
  });
  return {
    showHint: (
      editor: CodeMirror.Editor,
      expected: string,
      entityName: string,
    ): boolean => {
      const shouldShow = checkIfCursorInsideBinding(editor);
      if (shouldShow) {
        AnalyticsUtil.logEvent("AUTO_COMPLETE_SHOW", {});
<<<<<<< HEAD
        ternServer.complete(editor, expected, entityName);
=======
        TernServer.complete(editor, expected, entityName);
>>>>>>> 41aeaf44
        return true;
      }
      // eslint-disable-next-line @typescript-eslint/ban-ts-comment
      // @ts-ignore: No types available
      editor.closeHint();
      return false;
    },
  };
};

const computeCursorIndex = (editor: CodeMirror.Editor) => {
  const cursor = editor.getCursor();
  let cursorIndex = cursor.ch;
  if (cursor.line > 0) {
    for (let lineIndex = 0; lineIndex < cursor.line; lineIndex++) {
      const line = editor.getLine(lineIndex);
      cursorIndex = cursorIndex + line.length + 1;
    }
  }
  return cursorIndex;
};

export const checkIfCursorInsideBinding = (
  editor: CodeMirror.Editor,
): boolean => {
  let cursorBetweenBinding = false;
  const value = editor.getValue();
  const cursorIndex = computeCursorIndex(editor);
  const stringSegments = getDynamicStringSegments(value);
  // count of chars processed
  let cumulativeCharCount = 0;
  stringSegments.forEach((segment: string) => {
    const start = cumulativeCharCount;
    const dynamicStart = segment.indexOf("{{");
    const dynamicDoesStart = dynamicStart > -1;
    const dynamicEnd = segment.indexOf("}}");
    const dynamicDoesEnd = dynamicEnd > -1;
    const dynamicStartIndex = dynamicStart + start + 2;
    const dynamicEndIndex = dynamicEnd + start;
    if (
      dynamicDoesStart &&
      cursorIndex >= dynamicStartIndex &&
      ((dynamicDoesEnd && cursorIndex <= dynamicEndIndex) ||
        (!dynamicDoesEnd && cursorIndex >= dynamicStartIndex))
    ) {
      cursorBetweenBinding = true;
    }
    cumulativeCharCount = start + segment.length;
  });
  return cursorBetweenBinding;
};<|MERGE_RESOLUTION|>--- conflicted
+++ resolved
@@ -37,11 +37,7 @@
       const shouldShow = checkIfCursorInsideBinding(editor);
       if (shouldShow) {
         AnalyticsUtil.logEvent("AUTO_COMPLETE_SHOW", {});
-<<<<<<< HEAD
-        ternServer.complete(editor, expected, entityName);
-=======
         TernServer.complete(editor, expected, entityName);
->>>>>>> 41aeaf44
         return true;
       }
       // eslint-disable-next-line @typescript-eslint/ban-ts-comment
