--- conflicted
+++ resolved
@@ -70,13 +70,8 @@
 
       const shouldShow = cursorBetweenBinding;
       if (shouldShow) {
-<<<<<<< HEAD
         AnalyticsUtil.logEvent("AUTO_COMPLETE_SHOW", {});
-        ternServer.complete(editor, expected);
-=======
-        AnalyticsUtil.logEvent("AUTO_COMPELTE_SHOW", {});
         ternServer.complete(editor, expected, entityName);
->>>>>>> 6996e6ea
       } else {
         // eslint-disable-next-line @typescript-eslint/ban-ts-comment
         // @ts-ignore: No types available
