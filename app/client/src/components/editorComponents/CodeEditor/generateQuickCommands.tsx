--- conflicted
+++ resolved
@@ -33,7 +33,6 @@
     pluginIdToImageLocation: Record<string, string>;
     recentEntities: string[];
   },
-<<<<<<< HEAD
   expectedType: string,
   entityId: any,
   propertyPath: any,
@@ -95,47 +94,12 @@
   });
   const datasourceCommands = datasources.map((action: any) => {
     return {
-=======
-) =>
-  // expectedType: string,
-  // entityId: any,
-  // propertyPath: any,
-  {
-    const suggestionsHeader: CommandsCompletion = commandsHeader("Bind Data");
-    const createNewHeader: CommandsCompletion = commandsHeader("Create New");
-    recentEntities.reverse();
-    const newBinding: CommandsCompletion = generateCreateNewCommand({
-      text: "{{}}",
-      displayText: "New Binding",
-      shortcut: Shortcuts.BINDING,
-    });
-    // let insertSnippet: CommandsCompletion = generateCreateNewCommand({
-    //   text: "",
-    //   displayText: "Insert Snippet",
-    //   shortcut: Shortcuts.FUNCTION,
-    //   action: () =>
-    //     executeCommand({
-    //       actionType: "NEW_SNIPPET",
-    //       args: {
-    //         entityType: currentEntityType,
-    //         expectedType: expectedType,
-    //         entityId: entityId,
-    //         propertyPath: propertyPath
-    //           .split(".")
-    //           .slice(-1)
-    //           .pop(),
-    //       },
-    //     }),
-    // });
-    const newIntegration: CommandsCompletion = generateCreateNewCommand({
->>>>>>> d6e5c0d1
       text: "",
       displayText: "New Datasource",
       action: () =>
         executeCommand({
           actionType: "NEW_INTEGRATION",
         }),
-<<<<<<< HEAD
       render: (element: HTMLElement, self: any, data: any) => {
         ReactDOM.render(
           <Command
@@ -170,72 +134,6 @@
   if (currentEntityType === "WIDGET") {
     createNewCommandsMatchingSearchText.push(
       ...matchingCommands([newIntegration], searchText, []),
-=======
-      shortcut: Shortcuts.PLUS,
-    });
-    const suggestions = entitiesForSuggestions.map((suggestion: any) => {
-      const name = suggestion.name || suggestion.widgetName;
-      return {
-        text:
-          currentEntityType === "WIDGET" ? `{{${name}.data}}` : `{{${name}}}`,
-        displayText: `${name}`,
-        className: "CodeMirror-commands",
-        data: suggestion,
-        render: (element: HTMLElement, self: any, data: any) => {
-          const pluginType = data.data.pluginType as PluginType;
-          ReactDOM.render(
-            <Command
-              name={data.displayText}
-              pluginType={pluginType}
-              shortcut={data.shortcut}
-            />,
-            element,
-          );
-        },
-      };
-    });
-    const datasourceCommands = datasources.map((action: any) => {
-      return {
-        text: "",
-        displayText: `${action.name}`,
-        className: "CodeMirror-commands",
-        data: action,
-        action: () =>
-          executeCommand({
-            actionType: "NEW_QUERY",
-            args: { datasource: action },
-          }),
-        render: (element: HTMLElement, self: any, data: any) => {
-          ReactDOM.render(
-            <Command
-              imgSrc={pluginIdToImageLocation[data.data.pluginId]}
-              name={data.displayText}
-              shortcut={data.shortcut}
-            />,
-            element,
-          );
-        },
-      };
-    });
-    const suggestionsMatchingSearchText = matchingCommands(
-      suggestions,
-      searchText,
-      recentEntities,
-      5,
-    );
-    suggestionsMatchingSearchText.push(
-      ...matchingCommands([newBinding], searchText, []), //insertSnippet
-    );
-    let createNewCommands: any = [];
-    if (currentEntityType === "WIDGET") {
-      createNewCommands = [...datasourceCommands];
-    }
-    const createNewCommandsMatchingSearchText = matchingCommands(
-      createNewCommands,
-      searchText,
-      [],
-      3,
->>>>>>> d6e5c0d1
     );
     if (currentEntityType === "WIDGET") {
       createNewCommandsMatchingSearchText.push(
