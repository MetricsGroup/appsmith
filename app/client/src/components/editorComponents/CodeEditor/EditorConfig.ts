--- conflicted
+++ resolved
@@ -49,11 +49,8 @@
   showHint: (
     editor: CodeMirror.Editor,
     expected: string,
-<<<<<<< HEAD
+    entityName: string,
     additionalData?: any,
-=======
-    entityName: string,
->>>>>>> 6996e6ea
   ) => void;
   update?: (data: DataTree) => void;
   trigger?: (editor: CodeMirror.Editor) => void;
