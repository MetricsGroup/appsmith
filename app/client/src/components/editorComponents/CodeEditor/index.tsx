--- conflicted
+++ resolved
@@ -383,14 +383,9 @@
     CodeEditor.updateMarkings(this.editor, this.props.marking);
   };
 
-<<<<<<< HEAD
   handleAutocompleteVisibility = (cm: CodeMirror.Editor, force?: boolean) => {
+    if (!this.state.isFocused) return;
     const expected = this.props.expected ? this.props.expected.type : "";
-=======
-  handleAutocompleteVisibility = (cm: CodeMirror.Editor) => {
-    if (!this.state.isFocused) return;
-    const expected = this.props.expected ? this.props.expected : "";
->>>>>>> 4ddc4304
     const { entityName } = getEntityNameAndPropertyPath(
       this.props.dataTreePath || "",
     );
