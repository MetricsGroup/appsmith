import React, { Component } from "react";
import { connect } from "react-redux";
import { AppState } from "reducers";
import CodeMirror, { EditorConfiguration } from "codemirror";
import "codemirror/lib/codemirror.css";
import "codemirror/theme/duotone-dark.css";
import "codemirror/theme/duotone-light.css";
import "codemirror/addon/hint/show-hint";
import "codemirror/addon/edit/matchbrackets";
import "codemirror/addon/display/placeholder";
import "codemirror/addon/edit/closebrackets";
import "codemirror/addon/display/autorefresh";
import "codemirror/addon/mode/multiplex";
import "codemirror/addon/tern/tern.css";
import { getDataTreeForAutocomplete } from "selectors/dataTreeSelectors";
import EvaluatedValuePopup from "components/editorComponents/CodeEditor/EvaluatedValuePopup";
import { WrappedFieldInputProps } from "redux-form";
import _ from "lodash";
import {
  DataTree,
  EvaluationSubstitutionType,
} from "entities/DataTree/dataTreeFactory";
import { Skin } from "constants/DefaultTheme";
import AnalyticsUtil from "utils/AnalyticsUtil";
import "components/editorComponents/CodeEditor/modes";
import {
  CodeEditorBorder,
  EditorConfig,
  EditorModes,
  EditorSize,
  EditorTheme,
  EditorThemes,
  Hinter,
  TabBehaviour,
} from "components/editorComponents/CodeEditor/EditorConfig";
import {
  DynamicAutocompleteInputWrapper,
  EditorWrapper,
  HintStyles,
  IconContainer,
} from "components/editorComponents/CodeEditor/styledComponents";
import { bindingMarker } from "components/editorComponents/CodeEditor/markHelpers";
import { bindingHint } from "components/editorComponents/CodeEditor/hintHelpers";
import BindingPrompt from "./BindingPrompt";
import { showBindingPrompt } from "./BindingPromptHelper";
import ScrollIndicator from "components/ads/ScrollIndicator";
import "codemirror/addon/fold/brace-fold";
import "codemirror/addon/fold/foldgutter";
import "codemirror/addon/fold/foldgutter.css";
import * as Sentry from "@sentry/react";
import { removeNewLineChars, getInputValue } from "./codeEditorUtils";
import { commandsHelper } from "./commandsHelper";
import { getEntityNameAndPropertyPath } from "workers/evaluationUtils";
import Button from "components/ads/Button";
import styled from "styled-components";
import { Colors } from "constants/Colors";
import { getPluginIdToImageLocation } from "sagas/selectors";
<<<<<<< HEAD

const LightningMenu = lazy(() =>
  retryPromise(() => import("components/editorComponents/LightningMenu")),
);
=======
>>>>>>> 4df1a8e1

const AUTOCOMPLETE_CLOSE_KEY_CODES = [
  "Enter",
  "Tab",
  "Escape",
  "Comma",
  "Backspace",
];

interface ReduxStateProps {
  dynamicData: DataTree;
  datasources: any;
  pluginIdToImageLocation: Record<string, string>;
  recentEntities: string[];
}

interface ReduxDispatchProps {
  executeCommand: (payload: any) => void;
}

export type EditorStyleProps = {
  placeholder?: string;
  leftIcon?: React.ReactNode;
  rightIcon?: React.ReactNode;
  height?: string | number;
  showLineNumbers?: boolean;
  className?: string;
  leftImage?: string;
  disabled?: boolean;
  link?: string;
  showLightningMenu?: boolean;
  dataTreePath?: string;
  evaluatedValue?: any;
  expected?: string;
  borderLess?: boolean;
  border?: CodeEditorBorder;
  hoverInteraction?: boolean;
  fill?: boolean;
  useValidationMessage?: boolean;
  evaluationSubstitutionType?: EvaluationSubstitutionType;
};

export type EditorProps = EditorStyleProps &
  EditorConfig & {
    input: Partial<WrappedFieldInputProps>;
  } & {
    additionalDynamicData?: Record<string, Record<string, unknown>>;
    promptMessage?: React.ReactNode | string;
    hideEvaluatedValue?: boolean;
  };

type Props = ReduxStateProps &
  EditorProps &
  ReduxDispatchProps & { dispatch?: () => void };

type State = {
  isFocused: boolean;
  isOpened: boolean;
  autoCompleteVisible: boolean;
};

const CommandBtnContainer = styled.div<{ isFocused: boolean }>`
  position: absolute;
  right: 1px;
  height: 33px;
  width: 33px;
  top: 1px;
  display: none;
  transition: 0.3s all ease;
  align-items: center;
  justify-content: center;
  background: ${(props) => (props.isFocused ? Colors.MERCURY : "#fafafa")};
  z-index: 2;
`;
class CodeEditor extends Component<Props, State> {
  static defaultProps = {
    marking: [bindingMarker],
    hinting: [bindingHint, commandsHelper],
  };

  textArea = React.createRef<HTMLTextAreaElement>();
  editor!: CodeMirror.Editor;
  hinters: Hinter[] = [];
  private editorWrapperRef = React.createRef<HTMLDivElement>();

  constructor(props: Props) {
    super(props);
    this.state = {
      isFocused: false,
      isOpened: false,
      autoCompleteVisible: false,
    };
    this.updatePropertyValue = this.updatePropertyValue.bind(this);
  }

  componentDidMount(): void {
    if (this.textArea.current) {
      const options: EditorConfiguration = {
        mode: this.props.mode,
        theme: EditorThemes[this.props.theme],
        viewportMargin: 10,
        tabSize: 2,
        autoCloseBrackets: true,
        indentWithTabs: this.props.tabBehaviour === TabBehaviour.INDENT,
        lineWrapping: this.props.size !== EditorSize.COMPACT,
        lineNumbers: this.props.showLineNumbers,
        addModeClass: true,
        matchBrackets: false,
        scrollbarStyle:
          this.props.size !== EditorSize.COMPACT ? "native" : "null",
      };

      if (!this.props.input.onChange || this.props.disabled) {
        options.readOnly = true;
        options.scrollbarStyle = "null";
      }

      options.extraKeys = {};
      if (this.props.tabBehaviour === TabBehaviour.INPUT) {
        options.extraKeys["Tab"] = false;
      }
      if (this.props.folding) {
        options.foldGutter = true;
        options.gutters = ["CodeMirror-linenumbers", "CodeMirror-foldgutter"];
        // eslint-disable-next-line @typescript-eslint/ban-ts-comment
        // @ts-ignore
        options.foldOptions = {
          widget: () => {
            return "\u002E\u002E\u002E";
          },
        };
      }
      this.editor = CodeMirror.fromTextArea(this.textArea.current, options);
      this.editor.on("change", _.debounce(this.handleChange, 300));
      this.editor.on("change", this.handleAutocompleteVisibility);
      this.editor.on("change", this.onChangeTrigger);
      this.editor.on("keyup", this.handleAutocompleteHide);
      this.editor.on("focus", this.handleEditorFocus);
      this.editor.on("cursorActivity", this.handleCursorMovement);
      this.editor.on("focus", this.onFocusTrigger);
      this.editor.on("blur", this.handleEditorBlur);
      if (this.props.height) {
        this.editor.setSize(0, this.props.height);
      } else {
        this.editor.setSize(0, "auto");
      }

      // Set value of the editor
      const inputValue = getInputValue(this.props.input.value || "");
      if (this.props.size === EditorSize.COMPACT) {
        this.editor.setValue(removeNewLineChars(inputValue));
      } else {
        this.editor.setValue(inputValue);
      }

      this.updateMarkings();

      this.startAutocomplete();
    }
  }

  componentDidUpdate(prevProps: Props): void {
    this.editor.refresh();
    if (!this.state.isFocused) {
      // const currentMode = this.editor.getOption("mode");
      const editorValue = this.editor.getValue();
      // Safe update of value of the editor when value updated outside the editor
      const inputValue = getInputValue(this.props.input.value);
      if (!!inputValue || inputValue === "") {
        if (this.props.size === EditorSize.COMPACT) {
          this.editor.setValue(removeNewLineChars(inputValue));
        } else if (inputValue !== editorValue) {
          this.editor.setValue(inputValue);
        }
      }
      this.updateMarkings();

      // if (currentMode !== this.props.mode) {
      //   this.editor.setOption("mode", this.props?.mode);
      // }
    } else {
      // Update the dynamic bindings for autocomplete
      if (prevProps.dynamicData !== this.props.dynamicData) {
        this.hinters.forEach(
          (hinter) => hinter.update && hinter.update(this.props.dynamicData),
        );
      }
    }
  }

  componentWillUnmount() {
    // eslint-disable-next-line @typescript-eslint/ban-ts-comment
    // @ts-ignore: No types available
    this.editor.closeHint();
  }

  startAutocomplete() {
    this.hinters = this.props.hinting.map((helper) => {
      return helper(
        this.editor,
        this.props.dynamicData,
        this.props.additionalDynamicData,
      );
    });
  }

  onFocusTrigger = (cm: CodeMirror.Editor) => {
    if (!cm.state.completionActive) {
      this.hinters.forEach((hinter) => hinter.trigger && hinter.trigger(cm));
    }
  };

  onChangeTrigger = (cm: CodeMirror.Editor) => {
    if (this.state.isFocused) {
      this.hinters.forEach((hinter) => hinter.trigger && hinter.trigger(cm));
    }
  };

  handleCursorMovement = (cm: CodeMirror.Editor) => {
    // ignore if disabled
    if (!this.props.input.onChange || this.props.disabled) {
      return;
    }
    const mode = cm.getModeAt(cm.getCursor());
    if (
      mode &&
      [EditorModes.JAVASCRIPT, EditorModes.JSON].includes(mode.name)
    ) {
      this.editor.setOption("matchBrackets", true);
    } else {
      this.editor.setOption("matchBrackets", false);
    }
  };

  handleEditorFocus = () => {
    if (this.state.isFocused) return;
    this.setState({ isFocused: true });
    this.editor.refresh();
    if (this.props.size === EditorSize.COMPACT) {
      const inputValue = this.props.input.value;
      this.editor.setOption("lineWrapping", true);
      this.editor.setValue(inputValue);
      this.editor.setCursor(inputValue.length);
    }
  };

  handleEditorBlur = (cm: CodeMirror.Editor) => {
    this.handleChange();
    if (!cm.state.completionActive) this.setState({ isFocused: false });
    if (this.props.size === EditorSize.COMPACT) {
      this.editor.setOption("lineWrapping", false);
    }

    this.editor.setOption("matchBrackets", false);
  };

  handleChange = (instance?: any, changeObj?: any) => {
    const value = this.editor.getValue();
    if (changeObj && changeObj.origin === "complete") {
      AnalyticsUtil.logEvent("AUTO_COMPLETE_SELECT", {
        searchString: changeObj.text[0],
      });
    }
    const inputValue = this.props.input.value;
    if (
      this.props.input.onChange &&
      value !== inputValue &&
      this.state.isFocused
    ) {
      this.props.input.onChange(value);
    }
    this.updateMarkings();
  };

  handleAutocompleteVisibility = (cm: CodeMirror.Editor) => {
    const expected = this.props.expected ? this.props.expected : "";
    const { entityName } = getEntityNameAndPropertyPath(
      this.props.dataTreePath || "",
    );
    this.hinters.forEach((hinter) =>
      hinter.showHint(cm, expected, entityName, {
        datasources: this.props.datasources.list,
        pluginIdToImageLocation: this.props.pluginIdToImageLocation,
        updatePropertyValue: this.updatePropertyValue.bind(this),
        recentEntities: this.props.recentEntities,
        executeCommand: (payload: any) => {
          this.props.executeCommand({
            ...payload,
            callback: (binding: string) => {
              const value = this.editor.getValue();
              this.updatePropertyValue(value + binding);
            },
          });
        },
      }),
    );
  };

  handleAutocompleteHide = (cm: any, event: KeyboardEvent) => {
    if (AUTOCOMPLETE_CLOSE_KEY_CODES.includes(event.code)) {
      cm.closeHint();
    }
  };

  updateMarkings = () => {
    this.props.marking.forEach((helper) => this.editor && helper(this.editor));
  };

  updatePropertyValue(value: string, cursor?: number) {
    if (value) {
      this.editor.setValue(value);
    }
    this.editor.focus();
    if (cursor === undefined) {
      if (value) {
        cursor = value.length - 2;
      } else {
        cursor = 1;
      }
    }
    this.editor.setCursor({
      line: 0,
      ch: cursor,
    });
    this.setState({ isFocused: true }, () => {
      this.handleAutocompleteVisibility(this.editor);
    });
  }

  getPropertyValidation = (
    dataTree: DataTree,
    dataTreePath?: string,
  ): {
    isValid: boolean;
    validationMessage?: string;
    jsErrorMessage?: string;
  } => {
    if (!dataTreePath) {
      return { isValid: true, validationMessage: "", jsErrorMessage: "" };
    }
    const { entityName, propertyPath } = getEntityNameAndPropertyPath(
      dataTreePath,
    );
    let isValidPath, validationMessagePath, jsErrorMessagePath;
    if (dataTreePath && dataTreePath.match(/evaluatedValues/g)) {
      isValidPath = dataTreePath.replace("evaluatedValues", "invalidProps");
      validationMessagePath = dataTreePath.replace(
        "evaluatedValues",
        "validationMessages",
      );
      jsErrorMessagePath = dataTreePath.replace(
        "evaluatedValues",
        "jsErrorMessages",
      );
    } else {
      isValidPath = entityName + "invalidProps" + propertyPath;
      validationMessagePath =
        entityName + ".validationMessages." + propertyPath;
      jsErrorMessagePath = entityName + ".jsErrorMessages." + propertyPath;
    }
    const isValid = !_.get(dataTree, isValidPath, false);
    const validationMessage = _.get(
      dataTree,
      validationMessagePath,
      "",
    ) as string;
    const jsErrorMessage = _.get(dataTree, jsErrorMessagePath, "") as string;

    return { isValid, validationMessage, jsErrorMessage };
  };

  render() {
    const {
      border,
      borderLess,
      className,
      dataTreePath,
      disabled,
      dynamicData,
      evaluatedValue,
      evaluationSubstitutionType,
      expected,
      fill,
      height,
      hideEvaluatedValue,
      hoverInteraction,
      input,
      placeholder,
      showLightningMenu,
      size,
      theme,
      useValidationMessage,
    } = this.props;
    const {
      isValid,
      jsErrorMessage,
      validationMessage,
    } = this.getPropertyValidation(dynamicData, dataTreePath);
    const hasError = !isValid || !!jsErrorMessage;
    let evaluated = evaluatedValue;
    if (dataTreePath) {
      evaluated = _.get(dynamicData, dataTreePath);
    }

    const showEvaluatedValue =
      this.state.isFocused &&
      ("evaluatedValue" in this.props ||
        ("dataTreePath" in this.props && !!this.props.dataTreePath));

    return (
      <DynamicAutocompleteInputWrapper
        isActive={(this.state.isFocused && !hasError) || this.state.isOpened}
        isError={hasError}
        isNotHover={this.state.isFocused || this.state.isOpened}
        skin={this.props.theme === EditorTheme.DARK ? Skin.DARK : Skin.LIGHT}
        theme={this.props.theme}
      >
        {showLightningMenu !== false && !this.state.isFocused && (
          <CommandBtnContainer
            className="slash-commands"
            isFocused={this.state.isFocused}
          >
            <Button
              className="commands-button"
              onClick={() =>
                this.updatePropertyValue(this.props.input.value + "/")
              }
              tag="button"
              text="/"
            />
          </CommandBtnContainer>
        )}
        <EvaluatedValuePopup
          error={validationMessage}
          evaluatedValue={evaluated}
          evaluationSubstitutionType={evaluationSubstitutionType}
          expected={expected}
          hasError={hasError}
          hideEvaluatedValue={hideEvaluatedValue}
          isOpen={showEvaluatedValue}
          jsError={jsErrorMessage}
          theme={theme || EditorTheme.LIGHT}
          useValidationMessage={useValidationMessage}
        >
          <EditorWrapper
            border={border}
            borderLess={borderLess}
            className={className}
            disabled={disabled}
            editorTheme={this.props.theme}
            fill={fill}
            hasError={hasError}
            height={height}
            hoverInteraction={hoverInteraction}
            isFocused={this.state.isFocused}
            isNotHover={this.state.isFocused || this.state.isOpened}
            ref={this.editorWrapperRef}
            size={size}
          >
            <HintStyles editorTheme={theme || EditorTheme.LIGHT} />
            {this.props.leftIcon && (
              <IconContainer>{this.props.leftIcon}</IconContainer>
            )}

            {this.props.leftImage && (
              <img
                alt="img"
                className="leftImageStyles"
                src={this.props.leftImage}
              />
            )}
            <textarea
              ref={this.textArea}
              {..._.omit(this.props.input, ["onChange", "value"])}
              defaultValue={input.value}
              placeholder={placeholder}
            />
            {this.props.link && (
              <a
                className="linkStyles"
                href={this.props.link}
                rel="noopener noreferrer"
                target="_blank"
              >
                API documentation
              </a>
            )}
            {this.props.rightIcon && (
              <IconContainer>{this.props.rightIcon}</IconContainer>
            )}
            <BindingPrompt
              editorTheme={this.props.theme}
              isOpen={showBindingPrompt(showEvaluatedValue, input.value)}
              promptMessage={this.props.promptMessage}
            />
            <ScrollIndicator containerRef={this.editorWrapperRef} />
          </EditorWrapper>
        </EvaluatedValuePopup>
      </DynamicAutocompleteInputWrapper>
    );
  }
}

const mapStateToProps = (state: AppState): ReduxStateProps => ({
  dynamicData: getDataTreeForAutocomplete(state),
  datasources: state.entities.datasources,
  pluginIdToImageLocation: getPluginIdToImageLocation(state),
  recentEntities: state.ui.globalSearch.recentEntities.map((r) => r.id),
});

const mapDispatchToProps = (dispatch: any): ReduxDispatchProps => ({
  executeCommand: (payload) => dispatch({ type: "EXECUTE_COMMAND", payload }),
});

export default Sentry.withProfiler(
  connect(mapStateToProps, mapDispatchToProps)(CodeEditor),
);<|MERGE_RESOLUTION|>--- conflicted
+++ resolved
@@ -55,13 +55,6 @@
 import styled from "styled-components";
 import { Colors } from "constants/Colors";
 import { getPluginIdToImageLocation } from "sagas/selectors";
-<<<<<<< HEAD
-
-const LightningMenu = lazy(() =>
-  retryPromise(() => import("components/editorComponents/LightningMenu")),
-);
-=======
->>>>>>> 4df1a8e1
 
 const AUTOCOMPLETE_CLOSE_KEY_CODES = [
   "Enter",
