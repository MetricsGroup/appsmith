import React, { Component } from "react";
import { connect } from "react-redux";
import { AppState } from "reducers";
import CodeMirror, { EditorConfiguration } from "codemirror";
import "codemirror/lib/codemirror.css";
import "codemirror/theme/duotone-dark.css";
import "codemirror/theme/duotone-light.css";
import "codemirror/addon/hint/show-hint";
import "codemirror/addon/edit/matchbrackets";
import "codemirror/addon/display/placeholder";
import "codemirror/addon/edit/closebrackets";
import "codemirror/addon/display/autorefresh";
import "codemirror/addon/mode/multiplex";
import "codemirror/addon/tern/tern.css";
import { getDataTreeForAutocomplete } from "selectors/dataTreeSelectors";
import EvaluatedValuePopup from "components/editorComponents/CodeEditor/EvaluatedValuePopup";
import { WrappedFieldInputProps } from "redux-form";
import _ from "lodash";
import {
  DataTree,
  EvaluationSubstitutionType,
} from "entities/DataTree/dataTreeFactory";
import { Skin } from "constants/DefaultTheme";
import AnalyticsUtil from "utils/AnalyticsUtil";
import "components/editorComponents/CodeEditor/modes";
import {
  CodeEditorBorder,
  EditorConfig,
  EditorModes,
  EditorSize,
  EditorTheme,
  EditorThemes,
  Hinter,
  HintHelper,
  MarkHelper,
  TabBehaviour,
} from "components/editorComponents/CodeEditor/EditorConfig";
import {
  DynamicAutocompleteInputWrapper,
  EditorWrapper,
  IconContainer,
} from "components/editorComponents/CodeEditor/styledComponents";
import { bindingMarker } from "components/editorComponents/CodeEditor/markHelpers";
import { bindingHint } from "components/editorComponents/CodeEditor/hintHelpers";
import BindingPrompt from "./BindingPrompt";
import { showBindingPrompt } from "./BindingPromptHelper";
import ScrollIndicator from "components/ads/ScrollIndicator";
import "codemirror/addon/fold/brace-fold";
import "codemirror/addon/fold/foldgutter";
import "codemirror/addon/fold/foldgutter.css";
import * as Sentry from "@sentry/react";
import {
  EvaluationError,
  getEvalErrorPath,
  getEvalValuePath,
  PropertyEvaluationErrorType,
} from "utils/DynamicBindingUtils";
import { removeNewLineChars, getInputValue } from "./codeEditorUtils";
import { commandsHelper } from "./commandsHelper";
import { getEntityNameAndPropertyPath } from "workers/evaluationUtils";
import Button from "components/ads/Button";
import styled from "styled-components";
import { Colors } from "constants/Colors";
import { getPluginIdToImageLocation } from "sagas/selectors";

const AUTOCOMPLETE_CLOSE_KEY_CODES = [
  "Enter",
  "Tab",
  "Escape",
  "Comma",
  "Backspace",
];

interface ReduxStateProps {
  dynamicData: DataTree;
  datasources: any;
  pluginIdToImageLocation: Record<string, string>;
  recentEntities: string[];
}

interface ReduxDispatchProps {
  executeCommand: (payload: any) => void;
}

export type EditorStyleProps = {
  placeholder?: string;
  leftIcon?: React.ReactNode;
  rightIcon?: React.ReactNode;
  height?: string | number;
  showLineNumbers?: boolean;
  className?: string;
  leftImage?: string;
  disabled?: boolean;
  link?: string;
  showLightningMenu?: boolean;
  mutedHinting?: boolean;
  dataTreePath?: string;
  evaluatedValue?: any;
  expected?: string;
  borderLess?: boolean;
  border?: CodeEditorBorder;
  hoverInteraction?: boolean;
  fill?: boolean;
  useValidationMessage?: boolean;
  evaluationSubstitutionType?: EvaluationSubstitutionType;
};

export type EditorProps = EditorStyleProps &
  EditorConfig & {
    input: Partial<WrappedFieldInputProps>;
  } & {
    additionalDynamicData?: Record<string, Record<string, unknown>>;
    promptMessage?: React.ReactNode | string;
    hideEvaluatedValue?: boolean;
  };

type Props = ReduxStateProps &
  EditorProps &
  ReduxDispatchProps & { dispatch?: () => void };

type State = {
  isFocused: boolean;
  isOpened: boolean;
  autoCompleteVisible: boolean;
};

const CommandBtnContainer = styled.div<{ isFocused: boolean }>`
  position: absolute;
  right: 1px;
  height: 33px;
  width: 33px;
  top: 1px;
  display: none;
  transition: 0.3s all ease;
  align-items: center;
  justify-content: center;
  background: ${(props) => (props.isFocused ? Colors.MERCURY : "#fafafa")};
  z-index: 2;
`;
class CodeEditor extends Component<Props, State> {
  static defaultProps = {
    marking: [bindingMarker],
    hinting: [bindingHint, commandsHelper],
  };

  codeEditorTarget = React.createRef<HTMLDivElement>();
  editor!: CodeMirror.Editor;
  hinters: Hinter[] = [];
  private editorWrapperRef = React.createRef<HTMLDivElement>();

  constructor(props: Props) {
    super(props);
    this.state = {
      isFocused: false,
      isOpened: false,
      autoCompleteVisible: false,
    };
    this.updatePropertyValue = this.updatePropertyValue.bind(this);
  }

  componentDidMount(): void {
    if (this.codeEditorTarget.current) {
      const options: EditorConfiguration = {
        mode: this.props.mode,
        theme: EditorThemes[this.props.theme],
        viewportMargin: 10,
        tabSize: 2,
        autoCloseBrackets: true,
        indentWithTabs: this.props.tabBehaviour === TabBehaviour.INDENT,
        lineWrapping: this.props.size !== EditorSize.COMPACT,
        lineNumbers: this.props.showLineNumbers,
        addModeClass: true,
        matchBrackets: false,
        scrollbarStyle:
          this.props.size !== EditorSize.COMPACT ? "native" : "null",
        placeholder: this.props.placeholder,
      };

      if (!this.props.input.onChange || this.props.disabled) {
        options.readOnly = true;
        options.scrollbarStyle = "null";
      }

      options.extraKeys = {};
      if (this.props.tabBehaviour === TabBehaviour.INPUT) {
        options.extraKeys["Tab"] = false;
      }
      if (this.props.folding) {
        options.foldGutter = true;
        options.gutters = ["CodeMirror-linenumbers", "CodeMirror-foldgutter"];
        // eslint-disable-next-line @typescript-eslint/ban-ts-comment
        // @ts-ignore
        options.foldOptions = {
          widget: () => {
            return "\u002E\u002E\u002E";
          },
        };
      }

      // Set value of the editor
      const inputValue = getInputValue(this.props.input.value || "");
      if (this.props.size === EditorSize.COMPACT) {
        options.value = removeNewLineChars(inputValue);
      } else {
        options.value = inputValue;
      }

      // eslint-disable-next-line @typescript-eslint/ban-ts-comment
      // @ts-ignore This is an undocumented option of codemirror available
      // with the Codemirror Constructor
      options.finishInit = (editor: CodeMirror.Editor) => {
        // If you need to do something with the editor right after it’s been created,
        // put that code here.
        //
        // This helps with performance: finishInit() is called inside
        // CodeMirror’s `operation()` (https://codemirror.net/doc/manual.html#operation
        // which means CodeMirror recalculates itself only one time, once all CodeMirror
        // changes here are completed
        //

        editor.on("beforeChange", this.handleBeforeChange);
        editor.on("change", _.debounce(this.handleChange, 300));
        editor.on("change", this.handleAutocompleteVisibility);
        editor.on("change", this.onChangeTrigger);
        editor.on("keyup", this.handleAutocompleteHide);
        editor.on("focus", this.handleEditorFocus);
        editor.on("cursorActivity", this.handleCursorMovement);
        editor.on("focus", this.onFocusTrigger);
        editor.on("blur", this.handleEditorBlur);
        if (this.props.height) {
          editor.setSize("100%", this.props.height);
        } else {
          editor.setSize("100%", "100%");
        }

        CodeEditor.updateMarkings(editor, this.props.marking);

        this.hinters = CodeEditor.startAutocomplete(
          editor,
          this.props.hinting,
          this.props.dynamicData,
          this.props.showLightningMenu,
          this.props.additionalDynamicData,
        );
      };

      // Finally create the Codemirror editor
      this.editor = CodeMirror(this.codeEditorTarget.current, options);
      // DO NOT ADD CODE BELOW. If you need to do something with the editor right after it’s created,
      // put that code into `options.finishInit()`.
    }
  }

  componentDidUpdate(prevProps: Props): void {
<<<<<<< HEAD
    this.editor.refresh();
    if (!this.state.isFocused) {
      // const currentMode = this.editor.getOption("mode");
      const editorValue = this.editor.getValue();
      // Safe update of value of the editor when value updated outside the editor
      const inputValue = getInputValue(this.props.input.value);
      if (!!inputValue || inputValue === "") {
        if (this.props.size === EditorSize.COMPACT) {
          this.editor.setValue(removeNewLineChars(inputValue));
        } else if (inputValue !== editorValue) {
          this.editor.setValue(JSON.stringify(inputValue, null, "\t"));
=======
    this.editor.operation(() => {
      if (!this.state.isFocused) {
        // const currentMode = this.editor.getOption("mode");
        const editorValue = this.editor.getValue();
        // Safe update of value of the editor when value updated outside the editor
        const inputValue = getInputValue(this.props.input.value);
        if (!!inputValue || inputValue === "") {
          if (this.props.size === EditorSize.COMPACT) {
            this.editor.setValue(removeNewLineChars(inputValue));
          } else if (inputValue !== editorValue) {
            this.editor.setValue(inputValue);
          }
        }
        CodeEditor.updateMarkings(this.editor, this.props.marking);
      } else {
        // Update the dynamic bindings for autocomplete
        if (prevProps.dynamicData !== this.props.dynamicData) {
          this.hinters.forEach(
            (hinter) => hinter.update && hinter.update(this.props.dynamicData),
          );
>>>>>>> 597033e6
        }
      }
    });
  }

  componentWillUnmount() {
    // eslint-disable-next-line @typescript-eslint/ban-ts-comment
    // @ts-ignore: No types available
    this.editor.closeHint();
  }

  static startAutocomplete(
    editor: CodeMirror.Editor,
    hinting: Array<HintHelper>,
    dynamicData: DataTree,
    showLightningMenu?: boolean,
    additionalDynamicData?: Record<string, Record<string, unknown>>,
  ) {
    return (showLightningMenu !== false ? hinting : [bindingHint]).map(
      (helper) => {
        return helper(editor, dynamicData, additionalDynamicData);
      },
    );
  }

  onFocusTrigger = (cm: CodeMirror.Editor) => {
    if (!cm.state.completionActive) {
      this.hinters.forEach((hinter) => hinter.trigger && hinter.trigger(cm));
    }
  };

  onChangeTrigger = (cm: CodeMirror.Editor) => {
    if (this.state.isFocused) {
      this.hinters.forEach((hinter) => hinter.trigger && hinter.trigger(cm));
    }
  };

  handleCursorMovement = (cm: CodeMirror.Editor) => {
    // ignore if disabled
    if (!this.props.input.onChange || this.props.disabled) {
      return;
    }
    const mode = cm.getModeAt(cm.getCursor());
    if (
      mode &&
      [EditorModes.JAVASCRIPT, EditorModes.JSON].includes(mode.name)
    ) {
      this.editor.setOption("matchBrackets", true);
    } else {
      this.editor.setOption("matchBrackets", false);
    }
  };

  handleEditorFocus = () => {
    this.setState({ isFocused: true });
    if (this.props.size === EditorSize.COMPACT) {
      const inputValue = this.props.input.value;
      this.editor.setOption("lineWrapping", true);
      this.editor.setValue(inputValue);
      this.editor.setCursor(inputValue.length);
    }
    if (this.editor.getValue().length === 0)
      this.handleAutocompleteVisibility(this.editor);
  };

  handleEditorBlur = () => {
    this.handleChange();
    // on blur closing the binding prompt for an editor regardless.
    this.setState({ isFocused: false });
    if (this.props.size === EditorSize.COMPACT) {
      this.editor.setOption("lineWrapping", false);
    }

    this.editor.setOption("matchBrackets", false);
  };

  handleBeforeChange(
    cm: CodeMirror.Editor,
    change: CodeMirror.EditorChangeCancellable,
  ) {
    if (change.origin === "paste") {
      // Remove all non ASCII quotes since they are invalid in Javascript
      const formattedText = change.text.map((line) => {
        let formattedLine = line.replace(/[‘’]/g, "'");
        formattedLine = formattedLine.replace(/[“”]/g, '"');
        return formattedLine;
      });
      if (change.update) {
        change.update(undefined, undefined, formattedText);
      }
    }
  }

  handleChange = (instance?: any, changeObj?: any) => {
    const value = this.editor.getValue() || "";
    if (changeObj && changeObj.origin === "complete") {
      AnalyticsUtil.logEvent("AUTO_COMPLETE_SELECT", {
        searchString: changeObj.text[0],
      });
    }
    const inputValue = this.props.input.value || "";
    if (
      this.props.input.onChange &&
      value !== inputValue &&
      this.state.isFocused
    ) {
      this.props.input.onChange(value);
    }
    CodeEditor.updateMarkings(this.editor, this.props.marking);
  };

  handleAutocompleteVisibility = (cm: CodeMirror.Editor, force?: boolean) => {
    const expected = this.props.expected ? this.props.expected : "";
    const { entityName } = getEntityNameAndPropertyPath(
      this.props.dataTreePath || "",
    );
    let hinterOpen = false;
    for (let i = 0; i < this.hinters.length; i++) {
      hinterOpen = this.hinters[i].showHint(cm, expected, entityName, {
        mutedHinting: force ? !force : this.props.mutedHinting,
        datasources: this.props.datasources.list,
        pluginIdToImageLocation: this.props.pluginIdToImageLocation,
        updatePropertyValue: this.updatePropertyValue.bind(this),
        recentEntities: this.props.recentEntities,
        executeCommand: (payload: any) => {
          this.props.executeCommand({
            ...payload,
            callback: (binding: string) => {
              const value = this.editor.getValue() + binding;
              this.updatePropertyValue(value);
            },
          });
        },
      });
      if (hinterOpen) break;
    }
  };

  handleAutocompleteHide = (cm: any, event: KeyboardEvent) => {
    if (AUTOCOMPLETE_CLOSE_KEY_CODES.includes(event.code)) {
      cm.closeHint();
    }
  };

  static updateMarkings = (
    editor: CodeMirror.Editor,
    marking: Array<MarkHelper>,
  ) => {
    marking.forEach((helper) => helper(editor));
  };

  updatePropertyValue(
    value: string,
    cursor?: number,
    preventAutoComplete = false,
  ) {
    if (value) {
      this.editor.setValue(value);
    }
    this.editor.focus();
    if (cursor === undefined) {
      if (value) {
        cursor = value.length - 2;
      } else {
        cursor = 1;
      }
    }
    this.editor.setCursor({
      line: 0,
      ch: cursor,
    });
    this.setState({ isFocused: true }, () => {
      if (preventAutoComplete) return;
      this.handleAutocompleteVisibility(this.editor, true);
    });
  }

  getPropertyValidation = (
    dataTree: DataTree,
    dataTreePath?: string,
  ): {
    isInvalid: boolean;
    errors: EvaluationError[];
    pathEvaluatedValue: unknown;
  } => {
    if (!dataTreePath) {
      return {
        isInvalid: false,
        errors: [],
        pathEvaluatedValue: undefined,
      };
    }

    const errors = _.get(
      dataTree,
      getEvalErrorPath(dataTreePath),
      [],
    ) as EvaluationError[];
    const filteredLintErrors = errors.filter(
      (error) => error.errorType !== PropertyEvaluationErrorType.LINT,
    );
    const pathEvaluatedValue = _.get(dataTree, getEvalValuePath(dataTreePath));

    return {
      isInvalid: filteredLintErrors.length > 0,
      errors: filteredLintErrors,
      pathEvaluatedValue,
    };
  };

  render() {
    const {
      border,
      borderLess,
      className,
      dataTreePath,
      disabled,
      dynamicData,
      evaluatedValue,
      evaluationSubstitutionType,
      expected,
      fill,
      height,
      hideEvaluatedValue,
      hoverInteraction,
      input,
      showLightningMenu,
      size,
      theme,
      useValidationMessage,
    } = this.props;
    const {
      errors,
      isInvalid,
      pathEvaluatedValue,
    } = this.getPropertyValidation(dynamicData, dataTreePath);
    let evaluated = evaluatedValue;
    if (dataTreePath) {
      evaluated = pathEvaluatedValue;
    }

    const showEvaluatedValue =
      this.state.isFocused &&
      ("evaluatedValue" in this.props ||
        ("dataTreePath" in this.props && !!this.props.dataTreePath));

    return (
      <DynamicAutocompleteInputWrapper
        isActive={(this.state.isFocused && !isInvalid) || this.state.isOpened}
        isError={isInvalid}
        isNotHover={this.state.isFocused || this.state.isOpened}
        skin={this.props.theme === EditorTheme.DARK ? Skin.DARK : Skin.LIGHT}
        theme={this.props.theme}
      >
        {showLightningMenu !== false && !this.state.isFocused && (
          <CommandBtnContainer
            className="slash-commands"
            isFocused={this.state.isFocused}
          >
            <Button
              className="commands-button"
              onClick={() => {
                const newValue =
                  typeof this.props.input.value === "string"
                    ? this.props.input.value + "/"
                    : "/";
                this.updatePropertyValue(newValue, newValue.length);
              }}
              tag="button"
              text="/"
            />
          </CommandBtnContainer>
        )}
        <EvaluatedValuePopup
          errors={errors}
          evaluatedValue={evaluated}
          evaluationSubstitutionType={evaluationSubstitutionType}
          expected={expected}
          hasError={isInvalid}
          hideEvaluatedValue={hideEvaluatedValue}
          isOpen={showEvaluatedValue}
          theme={theme || EditorTheme.LIGHT}
          useValidationMessage={useValidationMessage}
        >
          <EditorWrapper
            border={border}
            borderLess={borderLess}
            className={className}
            disabled={disabled}
            editorTheme={this.props.theme}
            fill={fill}
            hasError={isInvalid}
            height={height}
            hoverInteraction={hoverInteraction}
            isFocused={this.state.isFocused}
            isNotHover={this.state.isFocused || this.state.isOpened}
            ref={this.editorWrapperRef}
            size={size}
          >
            {this.props.leftIcon && (
              <IconContainer>{this.props.leftIcon}</IconContainer>
            )}

            {this.props.leftImage && (
              <img
                alt="img"
                className="leftImageStyles"
                src={this.props.leftImage}
              />
            )}
            <div className="CodeEditorTarget" ref={this.codeEditorTarget} />
            {this.props.link && (
              <a
                className="linkStyles"
                href={this.props.link}
                rel="noopener noreferrer"
                target="_blank"
              >
                API documentation
              </a>
            )}
            {this.props.rightIcon && (
              <IconContainer>{this.props.rightIcon}</IconContainer>
            )}
            <BindingPrompt
              editorTheme={this.props.theme}
              isOpen={showBindingPrompt(showEvaluatedValue, input.value)}
              promptMessage={this.props.promptMessage}
              showLightningMenu={this.props.showLightningMenu}
            />
            <ScrollIndicator containerRef={this.editorWrapperRef} />
          </EditorWrapper>
        </EvaluatedValuePopup>
      </DynamicAutocompleteInputWrapper>
    );
  }
}

const mapStateToProps = (state: AppState): ReduxStateProps => ({
  dynamicData: getDataTreeForAutocomplete(state),
  datasources: state.entities.datasources,
  pluginIdToImageLocation: getPluginIdToImageLocation(state),
  recentEntities: state.ui.globalSearch.recentEntities.map((r) => r.id),
});

const mapDispatchToProps = (dispatch: any): ReduxDispatchProps => ({
  executeCommand: (payload) => dispatch({ type: "EXECUTE_COMMAND", payload }),
});

export default Sentry.withProfiler(
  connect(mapStateToProps, mapDispatchToProps)(CodeEditor),
);<|MERGE_RESOLUTION|>--- conflicted
+++ resolved
@@ -252,19 +252,6 @@
   }
 
   componentDidUpdate(prevProps: Props): void {
-<<<<<<< HEAD
-    this.editor.refresh();
-    if (!this.state.isFocused) {
-      // const currentMode = this.editor.getOption("mode");
-      const editorValue = this.editor.getValue();
-      // Safe update of value of the editor when value updated outside the editor
-      const inputValue = getInputValue(this.props.input.value);
-      if (!!inputValue || inputValue === "") {
-        if (this.props.size === EditorSize.COMPACT) {
-          this.editor.setValue(removeNewLineChars(inputValue));
-        } else if (inputValue !== editorValue) {
-          this.editor.setValue(JSON.stringify(inputValue, null, "\t"));
-=======
     this.editor.operation(() => {
       if (!this.state.isFocused) {
         // const currentMode = this.editor.getOption("mode");
@@ -285,7 +272,6 @@
           this.hinters.forEach(
             (hinter) => hinter.update && hinter.update(this.props.dynamicData),
           );
->>>>>>> 597033e6
         }
       }
     });
