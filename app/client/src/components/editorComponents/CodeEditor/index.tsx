--- conflicted
+++ resolved
@@ -424,11 +424,8 @@
             )}
             <BindingPrompt
               isOpen={showBindingPrompt(showEvaluatedValue, input.value)}
-<<<<<<< HEAD
               promptMessage={this.props.promptMessage}
-=======
               editorTheme={this.props.theme}
->>>>>>> ac236296
             />
           </EditorWrapper>
         </EvaluatedValuePopup>
