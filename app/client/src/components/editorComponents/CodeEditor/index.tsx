import React, { Component, lazy, Suspense } from "react";
import { connect } from "react-redux";
import { AppState } from "reducers";
import CodeMirror, { EditorConfiguration } from "codemirror";
import "codemirror/lib/codemirror.css";
import "codemirror/theme/duotone-dark.css";
import "codemirror/theme/duotone-light.css";
import "codemirror/addon/hint/show-hint";
import "codemirror/addon/edit/matchbrackets";
import "codemirror/addon/display/placeholder";
import "codemirror/addon/edit/closebrackets";
import "codemirror/addon/display/autorefresh";
import "codemirror/addon/mode/multiplex";
import "codemirror/addon/tern/tern.css";
import { getDataTreeForAutocomplete } from "selectors/dataTreeSelectors";
import EvaluatedValuePopup from "components/editorComponents/CodeEditor/EvaluatedValuePopup";
import { WrappedFieldInputProps, WrappedFieldMetaProps } from "redux-form";
import _ from "lodash";
import { DataTree } from "entities/DataTree/dataTreeFactory";
import { Skin } from "constants/DefaultTheme";
import AnalyticsUtil from "utils/AnalyticsUtil";
import "components/editorComponents/CodeEditor/modes";
import {
  EditorConfig,
  EditorModes,
  EditorSize,
  EditorTheme,
  EditorThemes,
  Hinter,
  TabBehaviour,
} from "components/editorComponents/CodeEditor/EditorConfig";
import {
  DynamicAutocompleteInputWrapper,
  EditorWrapper,
  HintStyles,
  IconContainer,
} from "components/editorComponents/CodeEditor/styledComponents";
import { bindingMarker } from "components/editorComponents/CodeEditor/markHelpers";
import { bindingHint } from "components/editorComponents/CodeEditor/hintHelpers";
import { retryPromise } from "utils/AppsmithUtils";
import BindingPrompt from "./BindingPrompt";
import { showBindingPrompt } from "./BindingPromptHelper";

const LightningMenu = lazy(() =>
  retryPromise(() => import("components/editorComponents/LightningMenu")),
);

const AUTOCOMPLETE_CLOSE_KEY_CODES = [
  "Enter",
  "Tab",
  "Escape",
  "Backspace",
  "Comma",
];

interface ReduxStateProps {
  dynamicData: DataTree;
}

export type EditorStyleProps = {
  placeholder?: string;
  leftIcon?: React.ReactNode;
  rightIcon?: React.ReactNode;
  height?: string | number;
  meta?: Partial<WrappedFieldMetaProps>;
  showLineNumbers?: boolean;
  className?: string;
  leftImage?: string;
  disabled?: boolean;
  link?: string;
  showLightningMenu?: boolean;
  dataTreePath?: string;
  evaluatedValue?: any;
  expected?: string;
  borderLess?: boolean;
};

export type EditorProps = EditorStyleProps &
  EditorConfig & {
    input: Partial<WrappedFieldInputProps>;
  } & {
    additionalDynamicData?: Record<string, Record<string, unknown>>;
    promptMessage?: React.ReactNode | string;
  };

type Props = ReduxStateProps & EditorProps;

type State = {
  isFocused: boolean;
  isOpened: boolean;
  autoCompleteVisible: boolean;
};

class CodeEditor extends Component<Props, State> {
  static defaultProps = {
    marking: [bindingMarker],
    hinting: [bindingHint],
  };

  textArea = React.createRef<HTMLTextAreaElement>();
  editor!: CodeMirror.Editor;
  hinters: Hinter[] = [];

  constructor(props: Props) {
    super(props);
    this.state = {
      isFocused: false,
      isOpened: false,
      autoCompleteVisible: false,
    };
    this.updatePropertyValue = this.updatePropertyValue.bind(this);
  }

  componentDidMount(): void {
    if (this.textArea.current) {
      const options: EditorConfiguration = {
        mode: this.props.mode,
        theme: EditorThemes[this.props.theme],
        viewportMargin: 10,
        tabSize: 2,
        autoCloseBrackets: true,
        indentWithTabs: this.props.tabBehaviour === TabBehaviour.INDENT,
        lineWrapping: this.props.size !== EditorSize.COMPACT,
        lineNumbers: this.props.showLineNumbers,
        addModeClass: true,
        matchBrackets: false,
        scrollbarStyle:
          this.props.size !== EditorSize.COMPACT ? "native" : "null",
      };

      if (!this.props.input.onChange || this.props.disabled) {
        options.readOnly = true;
        options.scrollbarStyle = "null";
      }

      options.extraKeys = {};
      if (this.props.tabBehaviour === TabBehaviour.INPUT) {
        options.extraKeys["Tab"] = false;
      }
      this.editor = CodeMirror.fromTextArea(this.textArea.current, options);

      this.editor.on("change", _.debounce(this.handleChange, 300));
      this.editor.on("change", this.handleAutocompleteVisibility);
      this.editor.on("change", this.onChangeTigger);
      this.editor.on("keyup", this.handleAutocompleteHide);
      this.editor.on("focus", this.handleEditorFocus);
      this.editor.on("cursorActivity", this.handleCursorMovement);
      this.editor.on("focus", this.onFocusTrigger);
      this.editor.on("blur", this.handleEditorBlur);
      if (this.props.height) {
        this.editor.setSize(0, this.props.height);
      } else {
        this.editor.setSize(0, "auto");
      }

      // Set value of the editor
      let inputValue = this.props.input.value || "";
      if (typeof inputValue === "object") {
        inputValue = JSON.stringify(inputValue, null, 2);
      } else if (
        typeof inputValue === "number" ||
        typeof inputValue === "string"
      ) {
        inputValue += "";
      }
      this.editor.setValue(inputValue);
      this.updateMarkings();

      this.startAutocomplete();
    }
  }

  componentDidUpdate(prevProps: Props): void {
    this.editor.refresh();
    if (!this.state.isFocused) {
      // const currentMode = this.editor.getOption("mode");
      const editorValue = this.editor.getValue();
      let inputValue = this.props.input.value;
      // Safe update of value of the editor when value updated outside the editor
      if (typeof inputValue === "object") {
        inputValue = JSON.stringify(inputValue, null, 2);
      } else if (
        typeof inputValue === "number" ||
        typeof inputValue === "string"
      ) {
        inputValue += "";
      }
      if ((!!inputValue || inputValue === "") && inputValue !== editorValue) {
        this.editor.setValue(inputValue);
      }
      this.updateMarkings();

      // if (currentMode !== this.props.mode) {
      //   this.editor.setOption("mode", this.props?.mode);
      // }
    } else {
      // Update the dynamic bindings for autocomplete
      if (prevProps.dynamicData !== this.props.dynamicData) {
        this.hinters.forEach(
          (hinter) => hinter.update && hinter.update(this.props.dynamicData),
        );
      }
    }
  }

  startAutocomplete() {
<<<<<<< HEAD
    this.hinters = this.props.hinting.map(helper => {
      return helper(
        this.editor,
        this.props.dynamicData,
        this.props.additionalDynamicData,
      );
=======
    this.hinters = this.props.hinting.map((helper) => {
      return helper(this.editor, this.props.dynamicData);
>>>>>>> 806a139d
    });
  }

  onFocusTrigger = (cm: CodeMirror.Editor) => {
    if (!cm.state.completionActive) {
      this.hinters.forEach((hinter) => hinter.trigger && hinter.trigger(cm));
    }
  };

  onChangeTigger = (cm: CodeMirror.Editor) => {
    if (this.state.isFocused) {
      this.hinters.forEach((hinter) => hinter.trigger && hinter.trigger(cm));
    }
  };

  handleCursorMovement = (cm: CodeMirror.Editor) => {
    // ignore if disabled
    if (!this.props.input.onChange || this.props.disabled) {
      return;
    }
    const mode = cm.getModeAt(cm.getCursor());
    if (
      mode &&
      [EditorModes.JAVASCRIPT, EditorModes.JSON].includes(mode.name)
    ) {
      this.editor.setOption("matchBrackets", true);
    } else {
      this.editor.setOption("matchBrackets", false);
    }
  };

  handleEditorFocus = () => {
    this.setState({ isFocused: true });
    this.editor.refresh();
    if (this.props.size === EditorSize.COMPACT) {
      this.editor.setOption("lineWrapping", true);
    }
  };

  handleEditorBlur = () => {
    this.handleChange();
    this.setState({ isFocused: false });
    if (this.props.size === EditorSize.COMPACT) {
      this.editor.setOption("lineWrapping", false);
    }

    this.editor.setOption("matchBrackets", false);
  };

  handleChange = (instance?: any, changeObj?: any) => {
    const value = this.editor.getValue();
    if (changeObj && changeObj.origin === "complete") {
      AnalyticsUtil.logEvent("AUTO_COMPLETE_SELECT", {
        searchString: changeObj.text[0],
      });
    }
    const inputValue = this.props.input.value;
    if (this.props.input.onChange && value !== inputValue) {
      this.props.input.onChange(value);
    }
    this.updateMarkings();
  };

  handleAutocompleteVisibility = (cm: CodeMirror.Editor) => {
    this.hinters.forEach((hinter) => hinter.showHint(cm));
  };

  handleAutocompleteHide = (cm: any, event: KeyboardEvent) => {
    if (AUTOCOMPLETE_CLOSE_KEY_CODES.includes(event.code)) {
      cm.closeHint();
    }
  };

  updateMarkings = () => {
    this.props.marking.forEach((helper) => this.editor && helper(this.editor));
  };

  updatePropertyValue(value: string, cursor?: number) {
    if (value) {
      this.editor.setValue(value);
    }
    this.editor.focus();
    if (cursor === undefined) {
      if (value) {
        cursor = value.length - 2;
      } else {
        cursor = 1;
      }
    }
    this.editor.setCursor({
      line: 0,
      ch: cursor,
    });
    this.setState({ isFocused: true }, () => {
      this.handleAutocompleteVisibility(this.editor);
    });
  }

  render() {
    const {
      input,
      meta,
      theme,
      disabled,
      className,
      placeholder,
      showLightningMenu,
      dataTreePath,
      dynamicData,
      expected,
      size,
      evaluatedValue,
      height,
      borderLess,
    } = this.props;
    const hasError = !!(meta && meta.error);
    let evaluated = evaluatedValue;
    if (dataTreePath) {
      evaluated = _.get(dynamicData, dataTreePath);
    }
    const showEvaluatedValue =
      this.state.isFocused &&
      ("evaluatedValue" in this.props ||
        ("dataTreePath" in this.props && !!this.props.dataTreePath));

    return (
      <DynamicAutocompleteInputWrapper
        theme={this.props.theme}
        skin={this.props.theme === EditorTheme.DARK ? Skin.DARK : Skin.LIGHT}
        isError={hasError}
        isActive={(this.state.isFocused && !hasError) || this.state.isOpened}
        isNotHover={this.state.isFocused || this.state.isOpened}
      >
        {showLightningMenu !== false && (
          <Suspense fallback={<div />}>
            <LightningMenu
              skin={
                this.props.theme === EditorTheme.DARK ? Skin.DARK : Skin.LIGHT
              }
              updateDynamicInputValue={this.updatePropertyValue}
              isFocused={this.state.isFocused}
              isOpened={this.state.isOpened}
              onOpenLightningMenu={() => {
                this.setState({ isOpened: true });
              }}
              onCloseLightningMenu={() => {
                this.setState({ isOpened: false });
              }}
            />
          </Suspense>
        )}
        <EvaluatedValuePopup
          theme={theme || EditorTheme.LIGHT}
          isOpen={showEvaluatedValue}
          evaluatedValue={evaluated}
          expected={expected}
          hasError={hasError}
        >
          <EditorWrapper
            editorTheme={theme}
            hasError={hasError}
            size={size}
            isFocused={this.state.isFocused}
            disabled={disabled}
            className={className}
            height={height}
            borderLess={borderLess}
          >
            <HintStyles editorTheme={theme || EditorTheme.LIGHT} />
            {this.props.leftIcon && (
              <IconContainer>{this.props.leftIcon}</IconContainer>
            )}

            {this.props.leftImage && (
              <img
                src={this.props.leftImage}
                alt="img"
                className="leftImageStyles"
              />
            )}
            <textarea
              ref={this.textArea}
              {..._.omit(this.props.input, ["onChange", "value"])}
              defaultValue={input.value}
              placeholder={placeholder}
            />
            {this.props.link && (
              <React.Fragment>
                <a
                  href={this.props.link}
                  target="_blank"
                  className="linkStyles"
                  rel="noopener noreferrer"
                >
                  API documentation
                </a>
              </React.Fragment>
            )}
            {this.props.rightIcon && (
              <IconContainer>{this.props.rightIcon}</IconContainer>
            )}
            <BindingPrompt
              isOpen={showBindingPrompt(showEvaluatedValue, input.value)}
              promptMessage={this.props.promptMessage}
            />
          </EditorWrapper>
        </EvaluatedValuePopup>
      </DynamicAutocompleteInputWrapper>
    );
  }
}

const mapStateToProps = (state: AppState): ReduxStateProps => ({
  dynamicData: getDataTreeForAutocomplete(state),
});

export default connect(mapStateToProps)(CodeEditor);<|MERGE_RESOLUTION|>--- conflicted
+++ resolved
@@ -204,17 +204,12 @@
   }
 
   startAutocomplete() {
-<<<<<<< HEAD
-    this.hinters = this.props.hinting.map(helper => {
+    this.hinters = this.props.hinting.map((helper) => {
       return helper(
         this.editor,
         this.props.dynamicData,
         this.props.additionalDynamicData,
       );
-=======
-    this.hinters = this.props.hinting.map((helper) => {
-      return helper(this.editor, this.props.dynamicData);
->>>>>>> 806a139d
     });
   }
 
