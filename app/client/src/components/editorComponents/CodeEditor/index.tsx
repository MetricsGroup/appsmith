--- conflicted
+++ resolved
@@ -49,8 +49,12 @@
 import "codemirror/addon/fold/foldgutter";
 import "codemirror/addon/fold/foldgutter.css";
 import * as Sentry from "@sentry/react";
-<<<<<<< HEAD
-
+import {
+  EvaluationError,
+  getEvalErrorPath,
+  getEvalValuePath,
+  PropertyEvaluationErrorType,
+} from "utils/DynamicBindingUtils";
 import { removeNewLineChars, getInputValue } from "./codeEditorUtils";
 import { commandsHelper } from "./commandsHelper";
 import { getEntityNameAndPropertyPath } from "workers/evaluationUtils";
@@ -58,24 +62,6 @@
 import styled from "styled-components";
 import { Colors } from "constants/Colors";
 import { getPluginIdToImageLocation } from "sagas/selectors";
-=======
->>>>>>> 41aeaf44
-import {
-  EvaluationError,
-  getEvalErrorPath,
-  getEvalValuePath,
-  PropertyEvaluationErrorType,
-} from "utils/DynamicBindingUtils";
-<<<<<<< HEAD
-=======
-import { removeNewLineChars, getInputValue } from "./codeEditorUtils";
-import { commandsHelper } from "./commandsHelper";
-import { getEntityNameAndPropertyPath } from "workers/evaluationUtils";
-import Button from "components/ads/Button";
-import styled from "styled-components";
-import { Colors } from "constants/Colors";
-import { getPluginIdToImageLocation } from "sagas/selectors";
->>>>>>> 41aeaf44
 
 const AUTOCOMPLETE_CLOSE_KEY_CODES = [
   "Enter",
@@ -297,22 +283,6 @@
     this.editor.closeHint();
   }
 
-<<<<<<< HEAD
-  componentWillUnmount() {
-    // eslint-disable-next-line @typescript-eslint/ban-ts-comment
-    // @ts-ignore: No types available
-    this.editor.closeHint();
-  }
-
-  startAutocomplete() {
-    this.hinters = this.props.hinting.map((helper) => {
-      return helper(
-        this.editor,
-        this.props.dynamicData,
-        this.props.additionalDynamicData,
-      );
-    });
-=======
   static startAutocomplete(
     editor: CodeMirror.Editor,
     hinting: Array<HintHelper>,
@@ -325,7 +295,6 @@
         return helper(editor, dynamicData, additionalDynamicData);
       },
     );
->>>>>>> 41aeaf44
   }
 
   onFocusTrigger = (cm: CodeMirror.Editor) => {
@@ -422,10 +391,6 @@
     let hinterOpen = false;
     for (let i = 0; i < this.hinters.length; i++) {
       hinterOpen = this.hinters[i].showHint(cm, expected, entityName, {
-<<<<<<< HEAD
-=======
-        mutedHinting: force ? !force : this.props.mutedHinting,
->>>>>>> 41aeaf44
         datasources: this.props.datasources.list,
         pluginIdToImageLocation: this.props.pluginIdToImageLocation,
         updatePropertyValue: this.updatePropertyValue.bind(this),
@@ -435,11 +400,7 @@
             ...payload,
             callback: (binding: string) => {
               const value = this.editor.getValue() + binding;
-<<<<<<< HEAD
               this.updatePropertyValue(value, value.length);
-=======
-              this.updatePropertyValue(value);
->>>>>>> 41aeaf44
             },
           });
         },
@@ -483,11 +444,7 @@
     });
     this.setState({ isFocused: true }, () => {
       if (preventAutoComplete) return;
-<<<<<<< HEAD
       this.handleAutocompleteVisibility(this.editor);
-=======
-      this.handleAutocompleteVisibility(this.editor, true);
->>>>>>> 41aeaf44
     });
   }
 
@@ -575,11 +532,6 @@
           >
             <Button
               className="commands-button"
-<<<<<<< HEAD
-              onClick={() =>
-                this.updatePropertyValue(this.props.input.value + "/")
-              }
-=======
               onClick={() => {
                 const newValue =
                   typeof this.props.input.value === "string"
@@ -587,7 +539,6 @@
                     : "/";
                 this.updatePropertyValue(newValue, newValue.length);
               }}
->>>>>>> 41aeaf44
               tag="button"
               text="/"
             />
