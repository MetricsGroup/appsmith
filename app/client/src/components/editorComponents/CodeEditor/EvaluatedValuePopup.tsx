import React, { memo, useMemo, useRef, useState } from "react";
import styled from "styled-components";
import _ from "lodash";
import Popper from "pages/Editor/Popper";
import ReactJson from "react-json-view";
import { EditorTheme } from "components/editorComponents/CodeEditor/EditorConfig";
import { theme } from "constants/DefaultTheme";
import { Placement } from "popper.js";
import ScrollIndicator from "components/ads/ScrollIndicator";
import DebugButton from "components/editorComponents/Debugger/DebugCTA";
import { EvaluationSubstitutionType } from "entities/DataTree/dataTreeFactory";
import Tooltip from "components/ads/Tooltip";
import { Classes, Collapse, Icon } from "@blueprintjs/core";
import { IconNames } from "@blueprintjs/icons";
import { UNDEFINED_VALIDATION } from "utils/validation/common";
import { IPopoverSharedProps } from "@blueprintjs/core";

import {
  EvaluationError,
  PropertyEvaluationErrorType,
} from "utils/DynamicBindingUtils";
import * as Sentry from "@sentry/react";
import { Severity } from "@sentry/react";
import { CodeEditorExpected } from "components/editorComponents/CodeEditor/index";
<<<<<<< HEAD
=======
import { Layers } from "constants/Layers";
>>>>>>> 47344bbd

const modifiers: IPopoverSharedProps["modifiers"] = {
  offset: {
    enabled: true,
    offset: "0, 15",
  },
  preventOverflow: {
    enabled: true,
    boundariesElement: "viewport",
  },
};
const Wrapper = styled.div`
  position: relative;
  flex: 1;
  height: 100%;
`;

type ThemeConfig = {
  backgroundColor: string;
  textColor: string;
  editorColor: string;
  editorBackground: string;
};

type PopupTheme = Record<EditorTheme, ThemeConfig>;

const THEMES: PopupTheme = {
  [EditorTheme.LIGHT]: {
    backgroundColor: "#EBEBEB",
    textColor: "#4B4848",
    editorBackground: "#FAFAFA",
    editorColor: "#1E242B",
  },
  [EditorTheme.DARK]: {
    backgroundColor: "#262626",
    textColor: "#D4D4D4",
    editorBackground: "#1A191C",
    editorColor: "#F4F4F4",
  },
};

const ContentWrapper = styled.div<{ colorTheme: EditorTheme }>`
  width: ${(props) => props.theme.evaluatedValuePopup.width}px;
  max-height: ${(props) => props.theme.evaluatedValuePopup.height}px;
  overflow-y: auto;
  ::-webkit-scrollbar {
    display: none;
  }
  -ms-overflow-style: none;
  background-color: ${(props) => THEMES[props.colorTheme].backgroundColor};
  color: ${(props) => THEMES[props.colorTheme].textColor};
  padding: 10px;
  box-shadow: 0px 12px 28px -6px rgba(0, 0, 0, 0.32);
  border-radius: 0px;
`;

const CurrentValueWrapper = styled.div<{ colorTheme: EditorTheme }>`
  max-height: 300px;
  overflow-y: auto;
  -ms-overflow-style: none;
  padding: ${(props) => props.theme.spaces[3]}px;
  background-color: ${(props) => THEMES[props.colorTheme].editorBackground};
`;

const CodeWrapper = styled.pre<{ colorTheme: EditorTheme }>`
  margin: 0px 0px;
  background-color: ${(props) => THEMES[props.colorTheme].editorBackground};
  color: ${(props) => THEMES[props.colorTheme].editorColor};
  font-size: 12px;
  -ms-overflow-style: none;
  white-space: pre-wrap;
  word-break: break-all;
`;

const TypeText = styled.pre<{ colorTheme: EditorTheme; padded?: boolean }>`
  padding: ${(props) => (props.padded ? "8px" : 0)};
  background-color: ${(props) => THEMES[props.colorTheme].editorBackground};
  color: ${(props) => THEMES[props.colorTheme].editorColor};
  font-size: 12px;
  margin: 5px 0;
  -ms-overflow-style: none;
  white-space: pre-wrap;
`;

const ErrorText = styled.p`
  margin: ${(props) => props.theme.spaces[2]}px 0px;
  padding: ${(props) => props.theme.spaces[3]}px
    ${(props) => props.theme.spaces[5]}px;
  border-radius: 0px;
  font-size: 14px;
  line-height: 19px;
  letter-spacing: -0.24px;
  background-color: rgba(226, 44, 44, 0.08);
  border: 1.2px solid ${(props) => props.theme.colors.errorMessage};
  color: ${(props) => props.theme.colors.errorMessage};
`;

const StyledIcon = styled(Icon)`
  &.open-collapse {
    transform: rotate(90deg);
  }
  float: right;
`;

const StyledTitle = styled.p`
  margin: 8px 0;
  font-size: 12px;
  font-weight: 700;
  text-transform: uppercase;
  cursor: pointer;
`;

const StyledDebugButton = styled(DebugButton)`
  margin-left: auto;
`;

function CollapseToggle(props: { isOpen: boolean }) {
  const { isOpen } = props;
  return (
    <StyledIcon
      className={isOpen ? "open-collapse" : ""}
      icon={IconNames.CHEVRON_RIGHT}
    />
  );
}

interface Props {
  theme: EditorTheme;
  isOpen: boolean;
  hasError: boolean;
  expected?: CodeEditorExpected;
  evaluatedValue?: any;
  children: JSX.Element;
  errors: EvaluationError[];
  useValidationMessage?: boolean;
  hideEvaluatedValue?: boolean;
  evaluationSubstitutionType?: EvaluationSubstitutionType;
  popperPlacement?: Placement;
}

interface PopoverContentProps {
  hasError: boolean;
  expected?: CodeEditorExpected;
  errors: EvaluationError[];
  useValidationMessage?: boolean;
  evaluatedValue: any;
  theme: EditorTheme;
  onMouseEnter: () => void;
  onMouseLeave: () => void;
  hideEvaluatedValue?: boolean;
  preparedStatementViewer: boolean;
}

const PreparedStatementViewerContainer = styled.span`
  .${Classes.POPOVER_TARGET} {
    display: inline-block;
  }
`;

const PreparedStatementParameter = styled.span`
  cursor: pointer;
  text-decoration: underline;
  color: #333;
`;

type PreparedStatementValue = {
  value: string;
  parameters: Record<string, number | string>;
};
export function PreparedStatementViewer(props: {
  evaluatedValue: PreparedStatementValue;
}) {
  const { parameters, value } = props.evaluatedValue;
  if (!value) {
    Sentry.captureException("Prepared Statement got no value", {
      level: Severity.Debug,
      extra: { props },
    });
    return <div />;
  }
  const stringSegments = value.split(/\$\d/);
  const $params = [...value.matchAll(/\$\d/g)].map((matches) => matches[0]);
  const paramsWithTooltips = $params.map((param) => (
    <Tooltip content={<span>{parameters[param]}</span>} key={param}>
      <PreparedStatementParameter key={param}>
        {param}
      </PreparedStatementParameter>
    </Tooltip>
  ));

  return (
    <PreparedStatementViewerContainer>
      {stringSegments.map((segment, index) => (
        <span key={segment}>
          {segment}
          {paramsWithTooltips[index]}
        </span>
      ))}
    </PreparedStatementViewerContainer>
  );
}

export const CurrentValueViewer = memo(
  function CurrentValueViewer(props: {
    theme: EditorTheme;
    evaluatedValue: any;
    hideLabel?: boolean;
    preparedStatementViewer?: boolean;
  }) {
    const codeWrapperRef = React.createRef<HTMLPreElement>();
    const [openEvaluatedValue, setOpenEvaluatedValue] = useState(true);
    const toggleEvaluatedValue = () => {
      setOpenEvaluatedValue(!openEvaluatedValue);
    };
    let content = (
      <CodeWrapper colorTheme={props.theme} ref={codeWrapperRef}>
        {"undefined"}
        <ScrollIndicator containerRef={codeWrapperRef} />
      </CodeWrapper>
    );
    if (props.evaluatedValue !== undefined) {
      if (
        _.isObject(props.evaluatedValue) ||
        Array.isArray(props.evaluatedValue)
      ) {
        if (props.preparedStatementViewer) {
          content = (
            <CodeWrapper colorTheme={props.theme} ref={codeWrapperRef}>
              <PreparedStatementViewer
                evaluatedValue={props.evaluatedValue as PreparedStatementValue}
              />
              <ScrollIndicator containerRef={codeWrapperRef} />
            </CodeWrapper>
          );
        } else {
          const reactJsonProps = {
            theme:
              props.theme === EditorTheme.DARK ? "summerfruit" : "rjv-default",
            name: null,
            enableClipboard: false,
            displayObjectSize: false,
            displayDataTypes: false,
            style: {
              fontSize: "12px",
            },
            collapsed: 2,
            collapseStringsAfterLength: 20,
            shouldCollapse: (field: any) => {
              const index = field.name * 1;
              return index >= 2;
            },
          };
          content = (
            <ReactJson src={props.evaluatedValue} {...reactJsonProps} />
          );
        }
      } else {
        content = (
          <CodeWrapper colorTheme={props.theme} ref={codeWrapperRef}>
            {props.evaluatedValue === null
              ? "null"
              : props.evaluatedValue.toString()}
            <ScrollIndicator containerRef={codeWrapperRef} />
          </CodeWrapper>
        );
      }
    }
    return (
      <>
        {!props.hideLabel && (
          <StyledTitle
            data-testid="evaluated-value-popup-title"
            onClick={toggleEvaluatedValue}
          >
            Evaluated Value
            <CollapseToggle isOpen={openEvaluatedValue} />
          </StyledTitle>
        )}
        <Collapse isOpen={openEvaluatedValue}>
          <CurrentValueWrapper colorTheme={props.theme}>
            {content}
          </CurrentValueWrapper>
        </Collapse>
      </>
    );
  },
  (prevProps, nextProps) => {
    return (
      prevProps.theme === nextProps.theme &&
      prevProps.hideLabel === nextProps.hideLabel &&
      // Deep-compare evaluated values to ensure we only rerender
      // when the array actually changes
      _.isEqual(prevProps.evaluatedValue, nextProps.evaluatedValue)
    );
  },
);

function PopoverContent(props: PopoverContentProps) {
  const typeTextRef = React.createRef<HTMLPreElement>();
  const [openExpectedDataType, setOpenExpectedDataType] = useState(false);
  const toggleExpectedDataType = () =>
    setOpenExpectedDataType(!openExpectedDataType);

  const [openExpectedExample, setOpenExpectedExample] = useState(false);
  const toggleExpectedExample = () =>
    setOpenExpectedExample(!openExpectedExample);
  const {
    errors,
    expected,
    hasError,
    onMouseEnter,
    onMouseLeave,
    theme,
  } = props;
  let error;
  if (hasError) {
    error = errors[0];
  }

  return (
    <ContentWrapper
      className="t--CodeEditor-evaluatedValue"
      colorTheme={theme}
      onMouseEnter={onMouseEnter}
      onMouseLeave={onMouseLeave}
    >
      {hasError && error && (
        <ErrorText>
          <span className="t--evaluatedPopup-error">
            {error.errorType === PropertyEvaluationErrorType.VALIDATION
              ? `This value does not evaluate to type "${expected?.type}".`
              : error.errorMessage}
          </span>
          <StyledDebugButton
            className="evaluated-value"
            source={"EVALUATED_VALUE"}
          />
        </ErrorText>
      )}
      {props.expected && props.expected.type !== UNDEFINED_VALIDATION && (
        <>
          <StyledTitle onClick={toggleExpectedDataType}>
            Expected Structure
            <CollapseToggle isOpen={openExpectedDataType} />
          </StyledTitle>
          <Collapse isOpen={openExpectedDataType}>
            <TypeText colorTheme={props.theme} padded ref={typeTextRef}>
              {props.expected.type}
            </TypeText>
          </Collapse>
        </>
      )}
      {props.expected && props.expected.type !== UNDEFINED_VALIDATION && (
        <>
          <StyledTitle onClick={toggleExpectedExample}>
            Expected Structure - Example
            <CollapseToggle isOpen={openExpectedExample} />
          </StyledTitle>
          <Collapse isOpen={openExpectedExample}>
            <TypeText colorTheme={props.theme} ref={typeTextRef}>
              <CurrentValueViewer
                evaluatedValue={props.expected.example}
                hideLabel
                theme={props.theme}
              />
            </TypeText>
          </Collapse>
        </>
      )}
      {!props.hideEvaluatedValue && (
        <CurrentValueViewer
          evaluatedValue={props.evaluatedValue}
          preparedStatementViewer={props.preparedStatementViewer}
          theme={props.theme}
        />
      )}
    </ContentWrapper>
  );
}

function EvaluatedValuePopup(props: Props) {
  const [contentHovered, setContentHovered] = useState(false);
  const [timeoutId, setTimeoutId] = useState(0);

  const wrapperRef = useRef<HTMLDivElement>(null);
  const placement: Placement = useMemo(() => {
    if (props.popperPlacement) return props.popperPlacement;
    if (wrapperRef.current) {
      const boundingRect = wrapperRef.current.getBoundingClientRect();
      if (boundingRect.left < theme.evaluatedValuePopup.width) {
        return "right-start";
      }
    }
    return "left-start";
  }, [wrapperRef.current]);

  return (
    <Wrapper ref={wrapperRef}>
      <Popper
        isOpen={props.isOpen || contentHovered}
        modifiers={modifiers}
        placement={placement}
        targetNode={wrapperRef.current || undefined}
        zIndex={Layers.evaluationPopper}
      >
        <PopoverContent
          errors={props.errors}
          evaluatedValue={props.evaluatedValue}
          expected={props.expected}
          hasError={props.hasError}
          hideEvaluatedValue={props.hideEvaluatedValue}
          onMouseEnter={() => {
            clearTimeout(timeoutId);
            setContentHovered(true);
          }}
          onMouseLeave={() => {
            const id = setTimeout(() => setContentHovered(false), 500);
            setTimeoutId(id);
          }}
          preparedStatementViewer={
            props.evaluationSubstitutionType
              ? props.evaluationSubstitutionType ===
                EvaluationSubstitutionType.PARAMETER
              : false
          }
          theme={props.theme}
          useValidationMessage={props.useValidationMessage}
        />
      </Popper>

      {props.children}
    </Wrapper>
  );
}

export default EvaluatedValuePopup;<|MERGE_RESOLUTION|>--- conflicted
+++ resolved
@@ -22,10 +22,7 @@
 import * as Sentry from "@sentry/react";
 import { Severity } from "@sentry/react";
 import { CodeEditorExpected } from "components/editorComponents/CodeEditor/index";
-<<<<<<< HEAD
-=======
 import { Layers } from "constants/Layers";
->>>>>>> 47344bbd
 
 const modifiers: IPopoverSharedProps["modifiers"] = {
   offset: {
