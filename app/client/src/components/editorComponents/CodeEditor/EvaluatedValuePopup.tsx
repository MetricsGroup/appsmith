--- conflicted
+++ resolved
@@ -10,10 +10,14 @@
 import DebugButton from "components/editorComponents/Debugger/DebugCTA";
 import { EvaluationSubstitutionType } from "entities/DataTree/dataTreeFactory";
 import Tooltip from "components/ads/Tooltip";
-<<<<<<< HEAD
 import { Classes, Collapse, Icon } from "@blueprintjs/core";
 import { IconNames } from "@blueprintjs/icons";
 import { UNDEFINED_VALIDATION } from "utils/validation/common";
+
+import {
+  EvaluationError,
+  PropertyEvaluationErrorType,
+} from "utils/DynamicBindingUtils";
 
 const modifiers = {
   offset: {
@@ -21,14 +25,6 @@
     offset: "0, 15",
   },
 };
-=======
-import { Classes } from "@blueprintjs/core";
-import {
-  EvaluationError,
-  PropertyEvaluationErrorType,
-} from "utils/DynamicBindingUtils";
->>>>>>> 3fb00b6c
-
 const Wrapper = styled.div`
   position: relative;
   flex: 1;
@@ -159,13 +155,8 @@
 
 interface PopoverContentProps {
   hasError: boolean;
-<<<<<<< HEAD
   expected?: { type: string; example: any };
-  error?: string;
-=======
-  expected?: string;
   errors: EvaluationError[];
->>>>>>> 3fb00b6c
   useValidationMessage?: boolean;
   evaluatedValue: any;
   theme: EditorTheme;
@@ -318,7 +309,6 @@
 
 function PopoverContent(props: PopoverContentProps) {
   const typeTextRef = React.createRef<HTMLPreElement>();
-<<<<<<< HEAD
   const [openExpectedDataType, setOpenExpectedDataType] = useState(false);
   const toggleExpectedDataType = () =>
     setOpenExpectedDataType(!openExpectedDataType);
@@ -326,7 +316,6 @@
   const [openExpectedExample, setOpenExpectedExample] = useState(false);
   const toggleExpectedExample = () =>
     setOpenExpectedExample(!openExpectedExample);
-=======
   const {
     errors,
     expected,
@@ -334,7 +323,6 @@
     onMouseEnter,
     onMouseLeave,
     theme,
-    useValidationMessage,
   } = props;
   let error;
   if (hasError) {
@@ -342,7 +330,6 @@
       (error) => error.errorType !== PropertyEvaluationErrorType.LINT,
     )[0];
   }
->>>>>>> 3fb00b6c
 
   return (
     <ContentWrapper
@@ -354,16 +341,9 @@
       {hasError && error && (
         <ErrorText>
           <span className="t--evaluatedPopup-error">
-<<<<<<< HEAD
-            {props.jsError && props.jsError.length
-              ? props.jsError
-              : props.error || ""}
-=======
-            {error.errorType === PropertyEvaluationErrorType.VALIDATION &&
-            !useValidationMessage
-              ? `This value does not evaluate to type "${expected}".`
+            {error.errorType === PropertyEvaluationErrorType.VALIDATION
+              ? `This value does not evaluate to type "${expected?.type}".`
               : error.errorMessage}
->>>>>>> 3fb00b6c
           </span>
           <StyledDebugButton
             className="evaluated-value"
@@ -371,11 +351,7 @@
           />
         </ErrorText>
       )}
-<<<<<<< HEAD
       {props.expected && props.expected.type !== UNDEFINED_VALIDATION && (
-=======
-      {!hasError && props.expected && (
->>>>>>> 3fb00b6c
         <>
           <StyledTitle onClick={toggleExpectedDataType}>
             Expected Structure
