import React, { memo, useRef, useState } from "react";
import styled from "styled-components";
import _ from "lodash";
import Popper from "pages/Editor/Popper";
import ReactJson from "react-json-view";
import { EditorTheme } from "components/editorComponents/CodeEditor/EditorConfig";
import { theme } from "constants/DefaultTheme";
import { Placement } from "popper.js";
import ScrollIndicator from "components/ads/ScrollIndicator";
import DebugButton from "components/editorComponents/Debugger/DebugCTA";
import { EvaluationSubstitutionType } from "entities/DataTree/dataTreeFactory";
import Tooltip from "components/ads/Tooltip";
import { Classes } from "@blueprintjs/core";

const Wrapper = styled.div`
  position: relative;
  flex: 1;
  height: 100%;
`;

type ThemeConfig = {
  backgroundColor: string;
  textColor: string;
  editorColor: string;
  editorBackground: string;
};

type PopupTheme = Record<EditorTheme, ThemeConfig>;

const THEMES: PopupTheme = {
  [EditorTheme.LIGHT]: {
    backgroundColor: "#EBEBEB",
    textColor: "#4B4848",
    editorBackground: "#FAFAFA",
    editorColor: "#1E242B",
  },
  [EditorTheme.DARK]: {
    backgroundColor: "#262626",
    textColor: "#D4D4D4",
    editorBackground: "#1A191C",
    editorColor: "#F4F4F4",
  },
};

const ContentWrapper = styled.div<{ colorTheme: EditorTheme }>`
  width: ${(props) => props.theme.evaluatedValuePopup.width}px;
  max-height: ${(props) => props.theme.evaluatedValuePopup.height}px;
  overflow-y: auto;
  ::-webkit-scrollbar {
    display: none;
  }
  -ms-overflow-style: none;
  background-color: ${(props) => THEMES[props.colorTheme].backgroundColor};
  color: ${(props) => THEMES[props.colorTheme].textColor};
  padding: 10px;
  box-shadow: 0px 12px 28px -6px rgba(0, 0, 0, 0.32);
  border-radius: 0px;
`;

const CurrentValueWrapper = styled.div<{ colorTheme: EditorTheme }>`
  max-height: 300px;
  overflow-y: auto;
  -ms-overflow-style: none;
  padding: ${(props) => props.theme.spaces[3]}px;
  background-color: ${(props) => THEMES[props.colorTheme].editorBackground};
`;

const CodeWrapper = styled.pre<{ colorTheme: EditorTheme }>`
  margin: 0px 0px;
  background-color: ${(props) => THEMES[props.colorTheme].editorBackground};
  color: ${(props) => THEMES[props.colorTheme].editorColor};
  font-size: 14px;
  -ms-overflow-style: none;
  white-space: pre-wrap;
  word-break: break-all;
`;

const TypeText = styled.pre<{ colorTheme: EditorTheme }>`
  padding: ${(props) => props.theme.spaces[3]}px;
  background-color: ${(props) => THEMES[props.colorTheme].editorBackground};
  color: ${(props) => THEMES[props.colorTheme].editorColor};
  font-size: 12px;
  margin: 5px 0;
  -ms-overflow-style: none;
`;

const ErrorText = styled.p`
  margin: ${(props) => props.theme.spaces[2]}px 0px;
  padding: ${(props) => props.theme.spaces[3]}px
    ${(props) => props.theme.spaces[5]}px;
  border-radius: 0px;
  font-size: 14px;
  line-height: 19px;
  letter-spacing: -0.24px;
  background-color: rgba(226, 44, 44, 0.08);
  border: 1.2px solid ${(props) => props.theme.colors.errorMessage};
  color: ${(props) => props.theme.colors.errorMessage};
`;

const StyledTitle = styled.p`
  margin: 8px 0;
`;

const StyledDebugButton = styled(DebugButton)`
  margin-left: auto;
`;

interface Props {
  theme: EditorTheme;
  isOpen: boolean;
  hasError: boolean;
  expected?: string;
  evaluatedValue?: any;
  children: JSX.Element;
  error?: string;
  useValidationMessage?: boolean;
  hideEvaluatedValue?: boolean;
  evaluationSubstitutionType?: EvaluationSubstitutionType;
<<<<<<< HEAD
  widgetId?: string;
=======
  jsError?: string;
>>>>>>> 02e52d01
}

interface PopoverContentProps {
  hasError: boolean;
  expected?: string;
  error?: string;
  useValidationMessage?: boolean;
  evaluatedValue: any;
  theme: EditorTheme;
  onMouseEnter: () => void;
  onMouseLeave: () => void;
  hideEvaluatedValue?: boolean;
  preparedStatementViewer: boolean;
  jsError?: string;
}

const PreparedStatementViewerContainer = styled.span`
  .${Classes.POPOVER_TARGET} {
    display: inline-block;
  }
`;

const PreparedStatementParameter = styled.span`
  cursor: pointer;
  text-decoration: underline;
  color: #333;
`;

type PreparedStatementValue = {
  value: string;
  parameters: Record<string, number | string>;
};
export function PreparedStatementViewer(props: {
  evaluatedValue: PreparedStatementValue;
}) {
  const { parameters, value } = props.evaluatedValue;
  const stringSegments = value.split(/\$\d/);
  const $params = [...value.matchAll(/\$\d/g)].map((matches) => matches[0]);
  const paramsWithTooltips = $params.map((param) => (
    <Tooltip content={<span>{parameters[param]}</span>} key={param}>
      <PreparedStatementParameter key={param}>
        {param}
      </PreparedStatementParameter>
    </Tooltip>
  ));

  return (
    <PreparedStatementViewerContainer>
      {stringSegments.map((segment, index) => (
        <span key={segment}>
          {segment}
          {paramsWithTooltips[index]}
        </span>
      ))}
    </PreparedStatementViewerContainer>
  );
}

export const CurrentValueViewer = memo(
  function CurrentValueViewer(props: {
    theme: EditorTheme;
    evaluatedValue: any;
    hideLabel?: boolean;
    preparedStatementViewer?: boolean;
  }) {
    const currentValueWrapperRef = React.createRef<HTMLDivElement>();
    const codeWrapperRef = React.createRef<HTMLPreElement>();

    let content = (
      <CodeWrapper colorTheme={props.theme} ref={codeWrapperRef}>
        {"undefined"}
        <ScrollIndicator containerRef={codeWrapperRef} />
      </CodeWrapper>
    );
    if (props.evaluatedValue !== undefined) {
      if (
        _.isObject(props.evaluatedValue) ||
        Array.isArray(props.evaluatedValue)
      ) {
        if (props.preparedStatementViewer) {
          content = (
            <CodeWrapper colorTheme={props.theme} ref={codeWrapperRef}>
              <PreparedStatementViewer
                evaluatedValue={props.evaluatedValue as PreparedStatementValue}
              />
              <ScrollIndicator containerRef={codeWrapperRef} />
            </CodeWrapper>
          );
        } else {
          const reactJsonProps = {
            theme:
              props.theme === EditorTheme.DARK ? "summerfruit" : "rjv-default",
            name: null,
            enableClipboard: false,
            displayObjectSize: false,
            displayDataTypes: false,
            style: {
              fontSize: "12px",
            },
            collapsed: 2,
            collapseStringsAfterLength: 20,
            shouldCollapse: (field: any) => {
              const index = field.name * 1;
              return index >= 2 ? true : false;
            },
          };
          content = (
            <ReactJson src={props.evaluatedValue} {...reactJsonProps} />
          );
        }
      } else {
        content = (
          <CodeWrapper colorTheme={props.theme} ref={codeWrapperRef}>
            {props.evaluatedValue === null
              ? "null"
              : props.evaluatedValue.toString()}
            <ScrollIndicator containerRef={codeWrapperRef} />
          </CodeWrapper>
        );
      }
    }
    return (
      <>
        {!props.hideLabel && (
          <StyledTitle data-testid="evaluated-value-popup-title">
            Evaluated Value
          </StyledTitle>
        )}
        <CurrentValueWrapper colorTheme={props.theme}>
          <>
            {content}
            <ScrollIndicator containerRef={currentValueWrapperRef} />
          </>
        </CurrentValueWrapper>
      </>
    );
  },
  (prevProps, nextProps) => {
    return (
      prevProps.theme === nextProps.theme &&
      prevProps.hideLabel === nextProps.hideLabel &&
      // Deep-compare evaluated values to ensure we only rerender
      // when the array actually changes
      _.isEqual(prevProps.evaluatedValue, nextProps.evaluatedValue)
    );
  },
);

function PopoverContent(props: PopoverContentProps) {
  const typeTextRef = React.createRef<HTMLPreElement>();

  return (
    <ContentWrapper
      className="t--CodeEditor-evaluatedValue"
      colorTheme={props.theme}
      onMouseEnter={props.onMouseEnter}
      onMouseLeave={props.onMouseLeave}
    >
      {props.hasError && (
        <ErrorText>
          <span className="t--evaluatedPopup-error">
            {props.jsError && props.jsError.length
              ? props.jsError
              : props.useValidationMessage && props.error
              ? props.error
              : `This value does not evaluate to type "${props.expected}". Transform it using JS inside '{{ }}'`}
          </span>
          <StyledDebugButton
            className="evaluated-value"
            source={"EVALUATED_VALUE"}
          />
        </ErrorText>
      )}
      {!props.hasError && props.expected && (
        <>
          <StyledTitle>Expected Data Type</StyledTitle>
          <TypeText colorTheme={props.theme} ref={typeTextRef}>
            {props.expected}
            <ScrollIndicator containerRef={typeTextRef} />
          </TypeText>
        </>
      )}
      {!props.hideEvaluatedValue && (
        <CurrentValueViewer
          evaluatedValue={props.evaluatedValue}
          preparedStatementViewer={props.preparedStatementViewer}
          theme={props.theme}
        />
      )}
    </ContentWrapper>
  );
}

function EvaluatedValuePopup(props: Props) {
  const { widgetId } = props;
  const [contentHovered, setContentHovered] = useState(false);

  const wrapperRef = useRef<HTMLDivElement>(null);
  let placement: Placement = "left-start";
  if (wrapperRef.current) {
    const boundingRect = wrapperRef.current.getBoundingClientRect();
    if (boundingRect.left < theme.evaluatedValuePopup.width) {
      placement = "right-start";
    }
  }
  // With boundariesElement set as property pane, EvalautedValue will appear on
  // top of property pane. We move it away with offset.
  const offset = placement === "left-start" ? "-240,0" : "300,0";
  const boundariesElement =
    document.getElementById(`property_pane_${widgetId}`) || "viewport";
  return (
    <Wrapper ref={wrapperRef}>
      {(props.isOpen || contentHovered) && (
        <Popper
          isOpen
          modifiers={{
            offset: {
              enabled: true,
              offset: offset,
              order: 120,
            },
            preventOverflow: {
              enabled: true,
              boundariesElement: boundariesElement,
              order: 101,
            },
          }}
          placement={placement}
          targetNode={wrapperRef.current || undefined}
          zIndex={5}
        >
          <PopoverContent
            error={props.error}
            evaluatedValue={props.evaluatedValue}
            expected={props.expected}
            hasError={props.hasError}
            hideEvaluatedValue={props.hideEvaluatedValue}
            jsError={props.jsError}
            onMouseEnter={() => {
              setContentHovered(true);
            }}
            onMouseLeave={() => {
              setContentHovered(false);
            }}
            preparedStatementViewer={
              props.evaluationSubstitutionType
                ? props.evaluationSubstitutionType ===
                  EvaluationSubstitutionType.PARAMETER
                : false
            }
            theme={props.theme}
            useValidationMessage={props.useValidationMessage}
          />
        </Popper>
      )}
      {props.children}
    </Wrapper>
  );
}

export default EvaluatedValuePopup;<|MERGE_RESOLUTION|>--- conflicted
+++ resolved
@@ -116,11 +116,8 @@
   useValidationMessage?: boolean;
   hideEvaluatedValue?: boolean;
   evaluationSubstitutionType?: EvaluationSubstitutionType;
-<<<<<<< HEAD
   widgetId?: string;
-=======
   jsError?: string;
->>>>>>> 02e52d01
 }
 
 interface PopoverContentProps {
