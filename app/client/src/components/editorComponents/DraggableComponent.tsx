import React, { CSSProperties, useMemo, useRef } from "react";
import styled from "styled-components";
import { WidgetProps } from "widgets/BaseWidget";
import { WIDGET_PADDING } from "constants/WidgetConstants";
import { useSelector } from "react-redux";
import { AppState } from "reducers";
import { getColorWithOpacity } from "constants/DefaultTheme";
import {
  useShowTableFilterPane,
  useWidgetDragResize,
} from "utils/hooks/dragResizeHooks";
import { commentModeSelector } from "selectors/commentsSelectors";
import { snipingModeSelector } from "selectors/editorSelectors";
import { useWidgetSelection } from "utils/hooks/useWidgetSelection";

const DraggableWrapper = styled.div`
  display: block;
  flex-direction: column;
  width: 100%;
  height: 100%;
  user-select: none;
  cursor: grab;
`;

// Widget Boundaries which is shown to indicate the boundaries of the widget
const WidgetBoundaries = styled.div`
  transform: translate3d(-${WIDGET_PADDING + 1}px, -${WIDGET_PADDING + 1}px, 0);
  z-index: 0;
  width: calc(100% + ${WIDGET_PADDING - 2}px);
  height: calc(100% + ${WIDGET_PADDING - 2}px);
  position: absolute;
  border: 1px dashed
    ${(props) => getColorWithOpacity(props.theme.colors.textAnchor, 0.5)};
  pointer-events: none;
`;

type DraggableComponentProps = WidgetProps;

/* eslint-disable react/display-name */

/**
 * can drag helper function for react-dnd hook
 *
 * @param isResizingOrDragging
 * @param isDraggingDisabled
 * @param props
 * @returns
 */
export const canDrag = (
  isResizingOrDragging: boolean,
  isDraggingDisabled: boolean,
  props: any,
  isCommentMode: boolean,
  isSnipingMode: boolean,
) => {
  return (
<<<<<<< HEAD
    !isResizingOrDragging &&
    !isDraggingDisabled &&
    !props?.dragDisabled &&
    !isCommentMode
=======
    !isResizing &&
    !isDraggingDisabled &&
    !props?.dragDisabled &&
    !isCommentMode &&
    !isSnipingMode
>>>>>>> bec7acdc
  );
};

function DraggableComponent(props: DraggableComponentProps) {
  // Dispatch hook handy to set a widget as focused/selected
  const { focusWidget, selectWidget } = useWidgetSelection();

  const isCommentMode = useSelector(commentModeSelector);
  const isSnipingMode = useSelector(snipingModeSelector);

  // Dispatch hook handy to set any `DraggableComponent` as dragging/ not dragging
  // The value is boolean
  const { setDraggingCanvas, setDraggingState } = useWidgetDragResize();
  const showTableFilterPane = useShowTableFilterPane();
  const selectedWidgets = useSelector(
    (state: AppState) => state.ui.widgetDragResize.selectedWidgets,
  );
  // This state tels us which widget is focused
  // The value is the widgetId of the focused widget.
  const focusedWidget = useSelector(
    (state: AppState) => state.ui.widgetDragResize.focusedWidget,
  );
  const isCurrentWidgetSelected = selectedWidgets.includes(props.widgetId);

  // This state tells us whether a `ResizableComponent` is resizing
  const isResizing = useSelector(
    (state: AppState) => state.ui.widgetDragResize.isResizing,
  );

  // This state tells us whether a `DraggableComponent` is dragging
  const isDragging = useSelector(
    (state: AppState) => state.ui.widgetDragResize.isDragging,
  );

  // This state tells us to disable dragging,
  // This is usually true when widgets themselves implement drag/drop
  // This flag resolves conflicting drag/drop triggers.
  const isDraggingDisabled: boolean = useSelector(
    (state: AppState) => state.ui.widgetDragResize.isDraggingDisabled,
  );

<<<<<<< HEAD
=======
  const [{ isCurrentWidgetDragging }, drag] = useDrag({
    item: props as WidgetProps,
    collect: (monitor: DragSourceMonitor) => ({
      isCurrentWidgetDragging: monitor.isDragging(),
    }),
    begin: () => {
      // When this draggable starts dragging

      // Make sure that this widget is selected
      selectWidget &&
        selectedWidget !== props.widgetId &&
        selectWidget(props.widgetId);
      // Make sure that this tableFilterPane should close
      showTableFilterPane && showTableFilterPane();
      // Tell the rest of the application that a widget has started dragging
      setIsDragging && setIsDragging(true);

      AnalyticsUtil.logEvent("WIDGET_DRAG", {
        widgetName: props.widgetName,
        widgetType: props.type,
      });
    },
    end: (widget, monitor) => {
      // When this draggable is dropped, we try to open the propertypane
      // We pass the second parameter to make sure the previous toggle state (open/close)
      // of the property pane is taken into account.
      // See utils/hooks/dragResizeHooks.tsx
      const didDrop = monitor.didDrop();
      if (didDrop) {
        showPropertyPane && showPropertyPane(props.widgetId, undefined, true);
      }
      // Take this to the bottom of the stack. So that it runs last.
      // We do this because, we don't want erroraneous mouse clicks to propagate.
      setTimeout(() => setIsDragging && setIsDragging(false), 0);
      AnalyticsUtil.logEvent("WIDGET_DROP", {
        widgetName: props.widgetName,
        widgetType: props.type,
        didDrop: didDrop,
      });
    },
    canDrag: () => {
      // Dont' allow drag if we're resizing or the drag of `DraggableComponent` is disabled
      return canDrag(
        isResizing,
        isDraggingDisabled,
        props,
        isCommentMode,
        isSnipingMode,
      );
    },
  });

>>>>>>> bec7acdc
  // True when any widget is dragging or resizing, including this one
  const isResizingOrDragging = !!isResizing || !!isDragging;
  const isCurrentWidgetDragging = isDragging && isCurrentWidgetSelected;
  const isCurrentWidgetResizing = isResizing && isCurrentWidgetSelected;
  // When mouse is over this draggable
  const handleMouseOver = (e: any) => {
    focusWidget &&
      !isResizingOrDragging &&
      focusedWidget !== props.widgetId &&
      focusWidget(props.widgetId);
    e.stopPropagation();
  };
  const shouldRenderComponent = !(isCurrentWidgetSelected && isDragging);
  // Display this draggable based on the current drag state
  const dragWrapperStyle: CSSProperties = {
    display: isCurrentWidgetDragging ? "none" : "block",
  };
  const dragBoundariesStyle: React.CSSProperties = useMemo(() => {
    return {
      opacity: !isResizingOrDragging || isCurrentWidgetResizing ? 0 : 1,
      position: "absolute",
      transform: `translate(-50%, -50%)`,
      top: "50%",
      left: "50%",
    };
  }, [isResizingOrDragging, isCurrentWidgetResizing]);

  const widgetBoundaries = <WidgetBoundaries style={dragBoundariesStyle} />;

  const classNameForTesting = `t--draggable-${props.type
    .split("_")
    .join("")
    .toLowerCase()}`;

  const allowDrag = canDrag(
    isResizingOrDragging,
    isDraggingDisabled,
    props,
    isCommentMode,
  );
  const className = `${classNameForTesting}`;
  const draggableRef = useRef<HTMLDivElement>(null);

  const onDragStart = (e: any) => {
    e.preventDefault();
    e.stopPropagation();
    if (draggableRef.current && !(e.metaKey || e.ctrlKey)) {
      if (!isCurrentWidgetSelected) {
        selectWidget(props.widgetId);
      }
      const bounds = draggableRef.current.getBoundingClientRect();
      const startPoints = {
        top: (e.clientY - bounds.top) / props.parentRowSpace,
        left: (e.clientX - bounds.left) / props.parentColumnSpace,
      };
      showTableFilterPane();
      setDraggingCanvas(props.parentId);

      setDraggingState({
        isDragging: true,
        dragGroupActualParent: props.parentId || "",
        draggingGroupCenter: { widgetId: props.widgetId },
        startPoints,
      });
    }
  };

  return (
    <DraggableWrapper
      className={className}
      data-testid={isCurrentWidgetSelected ? "t--selected" : ""}
      draggable={allowDrag}
      onDragStart={onDragStart}
      onMouseOver={handleMouseOver}
      ref={draggableRef}
      style={dragWrapperStyle}
    >
      {shouldRenderComponent && props.children}
      {widgetBoundaries}
    </DraggableWrapper>
  );
}

export default DraggableComponent;<|MERGE_RESOLUTION|>--- conflicted
+++ resolved
@@ -54,18 +54,11 @@
   isSnipingMode: boolean,
 ) => {
   return (
-<<<<<<< HEAD
     !isResizingOrDragging &&
-    !isDraggingDisabled &&
-    !props?.dragDisabled &&
-    !isCommentMode
-=======
-    !isResizing &&
     !isDraggingDisabled &&
     !props?.dragDisabled &&
     !isCommentMode &&
     !isSnipingMode
->>>>>>> bec7acdc
   );
 };
 
@@ -107,61 +100,6 @@
     (state: AppState) => state.ui.widgetDragResize.isDraggingDisabled,
   );
 
-<<<<<<< HEAD
-=======
-  const [{ isCurrentWidgetDragging }, drag] = useDrag({
-    item: props as WidgetProps,
-    collect: (monitor: DragSourceMonitor) => ({
-      isCurrentWidgetDragging: monitor.isDragging(),
-    }),
-    begin: () => {
-      // When this draggable starts dragging
-
-      // Make sure that this widget is selected
-      selectWidget &&
-        selectedWidget !== props.widgetId &&
-        selectWidget(props.widgetId);
-      // Make sure that this tableFilterPane should close
-      showTableFilterPane && showTableFilterPane();
-      // Tell the rest of the application that a widget has started dragging
-      setIsDragging && setIsDragging(true);
-
-      AnalyticsUtil.logEvent("WIDGET_DRAG", {
-        widgetName: props.widgetName,
-        widgetType: props.type,
-      });
-    },
-    end: (widget, monitor) => {
-      // When this draggable is dropped, we try to open the propertypane
-      // We pass the second parameter to make sure the previous toggle state (open/close)
-      // of the property pane is taken into account.
-      // See utils/hooks/dragResizeHooks.tsx
-      const didDrop = monitor.didDrop();
-      if (didDrop) {
-        showPropertyPane && showPropertyPane(props.widgetId, undefined, true);
-      }
-      // Take this to the bottom of the stack. So that it runs last.
-      // We do this because, we don't want erroraneous mouse clicks to propagate.
-      setTimeout(() => setIsDragging && setIsDragging(false), 0);
-      AnalyticsUtil.logEvent("WIDGET_DROP", {
-        widgetName: props.widgetName,
-        widgetType: props.type,
-        didDrop: didDrop,
-      });
-    },
-    canDrag: () => {
-      // Dont' allow drag if we're resizing or the drag of `DraggableComponent` is disabled
-      return canDrag(
-        isResizing,
-        isDraggingDisabled,
-        props,
-        isCommentMode,
-        isSnipingMode,
-      );
-    },
-  });
-
->>>>>>> bec7acdc
   // True when any widget is dragging or resizing, including this one
   const isResizingOrDragging = !!isResizing || !!isDragging;
   const isCurrentWidgetDragging = isDragging && isCurrentWidgetSelected;
@@ -201,6 +139,7 @@
     isDraggingDisabled,
     props,
     isCommentMode,
+    isSnipingMode,
   );
   const className = `${classNameForTesting}`;
   const draggableRef = useRef<HTMLDivElement>(null);
