--- conflicted
+++ resolved
@@ -147,10 +147,6 @@
       });
     },
     canDrag: () => {
-<<<<<<< HEAD
-      // Don't allow drag if we're resizing or the drag of `DraggableComponent` is disabled
-      return canDrag(isResizing, isDraggingDisabled, props, isCommentMode);
-=======
       // Dont' allow drag if we're resizing or the drag of `DraggableComponent` is disabled
       return canDrag(
         isResizing,
@@ -159,7 +155,6 @@
         isCommentMode,
         isSnipingMode,
       );
->>>>>>> 9dbb1674
     },
   });
 
