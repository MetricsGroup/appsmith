import React, { CSSProperties, useMemo, useRef } from "react";
import styled from "styled-components";
import { WidgetProps } from "widgets/BaseWidget";
import { WIDGET_PADDING } from "constants/WidgetConstants";
import { useSelector } from "react-redux";
import { AppState } from "reducers";
import { getColorWithOpacity } from "constants/DefaultTheme";
import {
  useShowTableFilterPane,
  useWidgetDragResize,
} from "utils/hooks/dragResizeHooks";
import { commentModeSelector } from "selectors/commentsSelectors";
import { snipingModeSelector } from "selectors/editorSelectors";
import { useWidgetSelection } from "utils/hooks/useWidgetSelection";
``;

const DraggableWrapper = styled.div`
  display: block;
  flex-direction: column;
  width: 100%;
  height: 100%;
  user-select: none;
  cursor: grab;
`;

// Widget Boundaries which is shown to indicate the boundaries of the widget
const WidgetBoundaries = styled.div`
  transform: translate3d(-${WIDGET_PADDING + 1}px, -${WIDGET_PADDING + 1}px, 0);
  z-index: 0;
  width: calc(100% + ${WIDGET_PADDING - 2}px);
  height: calc(100% + ${WIDGET_PADDING - 2}px);
  position: absolute;
  border: 1px dashed
    ${(props) => getColorWithOpacity(props.theme.colors.textAnchor, 0.5)};
  pointer-events: none;
`;

type DraggableComponentProps = WidgetProps;

/* eslint-disable react/display-name */

/**
 * can drag helper function for react-dnd hook
 *
 * @param isResizingOrDragging
 * @param isDraggingDisabled
 * @param props
 * @returns
 */
export const canDrag = (
  isResizingOrDragging: boolean,
  isDraggingDisabled: boolean,
  props: any,
  isCommentMode: boolean,
  isSnipingMode: boolean,
) => {
  return (
    !isResizingOrDragging &&
    !isDraggingDisabled &&
    !props?.dragDisabled &&
    !isCommentMode &&
    !isSnipingMode
  );
};

function DraggableComponent(props: DraggableComponentProps) {
<<<<<<< HEAD
  // Dispatch hook handy to toggle property pane
  const showTableFilterPane = useShowTableFilterPane();

=======
>>>>>>> fc30554c
  // Dispatch hook handy to set a widget as focused/selected
  const { focusWidget, selectWidget } = useWidgetSelection();

  const isCommentMode = useSelector(commentModeSelector);
  const isSnipingMode = useSelector(snipingModeSelector);

  const isFocused = useSelector(
    (state: AppState) =>
      state.ui.widgetDragResize.focusedWidget === props.widgetId,
  );
  // Dispatch hook handy to set any `DraggableComponent` as dragging/ not dragging
  // The value is boolean
  const { setDraggingCanvas, setDraggingState } = useWidgetDragResize();
  const showTableFilterPane = useShowTableFilterPane();
  const selectedWidgets = useSelector(
    (state: AppState) => state.ui.widgetDragResize.selectedWidgets,
  );
<<<<<<< HEAD
=======
  // This state tels us which widget is focused
  // The value is the widgetId of the focused widget.
  const focusedWidget = useSelector(
    (state: AppState) => state.ui.widgetDragResize.focusedWidget,
  );
  const isCurrentWidgetSelected = selectedWidgets.includes(props.widgetId);
>>>>>>> fc30554c

  // This state tells us whether a `ResizableComponent` is resizing
  const isResizing = useSelector(
    (state: AppState) => state.ui.widgetDragResize.isResizing,
  );

  // This state tells us whether a `DraggableComponent` is dragging
  const isDragging = useSelector(
    (state: AppState) => state.ui.widgetDragResize.isDragging,
  );

  // This state tells us to disable dragging,
  // This is usually true when widgets themselves implement drag/drop
  // This flag resolves conflicting drag/drop triggers.
  const isDraggingDisabled: boolean = useSelector(
    (state: AppState) => state.ui.widgetDragResize.isDraggingDisabled,
  );

<<<<<<< HEAD
  const [{ isCurrentWidgetDragging }, drag] = useDrag({
    item: props as WidgetProps,
    collect: (monitor: DragSourceMonitor) => ({
      isCurrentWidgetDragging: monitor.isDragging(),
    }),
    begin: () => {
      // When this draggable starts dragging

      // Make sure that this widget is selected
      selectWidget &&
        selectedWidget !== props.widgetId &&
        selectWidget(props.widgetId);
      // Make sure that this tableFilterPane should close
      showTableFilterPane && showTableFilterPane();
      // Tell the rest of the application that a widget has started dragging
      setIsDragging && setIsDragging(true);

      AnalyticsUtil.logEvent("WIDGET_DRAG", {
        widgetName: props.widgetName,
        widgetType: props.type,
      });
    },
    end: (widget, monitor) => {
      // When this draggable is dropped, we try to open the propertypane
      // We pass the second parameter to make sure the previous toggle state (open/close)
      // of the property pane is taken into account.
      // See utils/hooks/dragResizeHooks.tsx
      const didDrop = monitor.didDrop();
      // Take this to the bottom of the stack. So that it runs last.
      // We do this because, we don't want unwanted mouse clicks to propagate.
      setTimeout(() => setIsDragging && setIsDragging(false), 0);
      AnalyticsUtil.logEvent("WIDGET_DROP", {
        widgetName: props.widgetName,
        widgetType: props.type,
        didDrop: didDrop,
      });
    },
    canDrag: () => {
      // Dont' allow drag if we're resizing or the drag of `DraggableComponent` is disabled
      return canDrag(
        isResizing,
        isDraggingDisabled,
        props,
        isCommentMode,
        isSnipingMode,
      );
    },
  });

=======
>>>>>>> fc30554c
  // True when any widget is dragging or resizing, including this one
  const isResizingOrDragging = !!isResizing || !!isDragging;
  const isCurrentWidgetDragging = isDragging && isCurrentWidgetSelected;
  const isCurrentWidgetResizing = isResizing && isCurrentWidgetSelected;
  // When mouse is over this draggable
  const handleMouseOver = (e: any) => {
    focusWidget &&
      !isResizingOrDragging &&
<<<<<<< HEAD
      !isFocused &&
=======
      focusedWidget !== props.widgetId &&
      !props.resizeDisabled &&
>>>>>>> fc30554c
      focusWidget(props.widgetId);
    e.stopPropagation();
  };
  const shouldRenderComponent = !(isCurrentWidgetSelected && isDragging);
  // Display this draggable based on the current drag state
  const dragWrapperStyle: CSSProperties = {
    display: isCurrentWidgetDragging ? "none" : "block",
  };
  const dragBoundariesStyle: React.CSSProperties = useMemo(() => {
    return {
      opacity: !isResizingOrDragging || isCurrentWidgetResizing ? 0 : 1,
      position: "absolute",
      transform: `translate(-50%, -50%)`,
      top: "50%",
      left: "50%",
    };
  }, [isResizingOrDragging, isCurrentWidgetResizing]);

  const widgetBoundaries = <WidgetBoundaries style={dragBoundariesStyle} />;

  const classNameForTesting = `t--draggable-${props.type
    .split("_")
    .join("")
    .toLowerCase()}`;

  const allowDrag = canDrag(
    isResizingOrDragging,
    isDraggingDisabled,
    props,
    isCommentMode,
    isSnipingMode,
  );
  const className = `${classNameForTesting}`;
  const draggableRef = useRef<HTMLDivElement>(null);

  const onDragStart = (e: any) => {
    e.preventDefault();
    e.stopPropagation();
    if (draggableRef.current && !(e.metaKey || e.ctrlKey)) {
      if (!isCurrentWidgetSelected) {
        selectWidget(props.widgetId);
      }
      const widgetHeight = props.bottomRow - props.topRow;
      const widgetWidth = props.rightColumn - props.leftColumn;
      const bounds = draggableRef.current.getBoundingClientRect();
      const startPoints = {
        top: Math.min(
          Math.max((e.clientY - bounds.top) / props.parentRowSpace, 0),
          widgetHeight - 1,
        ),
        left: Math.min(
          Math.max((e.clientX - bounds.left) / props.parentColumnSpace, 0),
          widgetWidth - 1,
        ),
      };
      showTableFilterPane();
      setDraggingCanvas(props.parentId);

      setDraggingState({
        isDragging: true,
        dragGroupActualParent: props.parentId || "",
        draggingGroupCenter: { widgetId: props.widgetId },
        startPoints,
      });
    }
  };

  return (
    <DraggableWrapper
      className={className}
      data-testid={isCurrentWidgetSelected ? "t--selected" : ""}
      draggable={allowDrag}
      onDragStart={onDragStart}
      onMouseOver={handleMouseOver}
      ref={draggableRef}
      style={dragWrapperStyle}
    >
      {shouldRenderComponent && props.children}
      {widgetBoundaries}
    </DraggableWrapper>
  );
}

export default DraggableComponent;<|MERGE_RESOLUTION|>--- conflicted
+++ resolved
@@ -64,22 +64,12 @@
 };
 
 function DraggableComponent(props: DraggableComponentProps) {
-<<<<<<< HEAD
-  // Dispatch hook handy to toggle property pane
-  const showTableFilterPane = useShowTableFilterPane();
-
-=======
->>>>>>> fc30554c
   // Dispatch hook handy to set a widget as focused/selected
   const { focusWidget, selectWidget } = useWidgetSelection();
 
   const isCommentMode = useSelector(commentModeSelector);
   const isSnipingMode = useSelector(snipingModeSelector);
 
-  const isFocused = useSelector(
-    (state: AppState) =>
-      state.ui.widgetDragResize.focusedWidget === props.widgetId,
-  );
   // Dispatch hook handy to set any `DraggableComponent` as dragging/ not dragging
   // The value is boolean
   const { setDraggingCanvas, setDraggingState } = useWidgetDragResize();
@@ -87,15 +77,12 @@
   const selectedWidgets = useSelector(
     (state: AppState) => state.ui.widgetDragResize.selectedWidgets,
   );
-<<<<<<< HEAD
-=======
   // This state tels us which widget is focused
   // The value is the widgetId of the focused widget.
   const focusedWidget = useSelector(
     (state: AppState) => state.ui.widgetDragResize.focusedWidget,
   );
   const isCurrentWidgetSelected = selectedWidgets.includes(props.widgetId);
->>>>>>> fc30554c
 
   // This state tells us whether a `ResizableComponent` is resizing
   const isResizing = useSelector(
@@ -114,58 +101,6 @@
     (state: AppState) => state.ui.widgetDragResize.isDraggingDisabled,
   );
 
-<<<<<<< HEAD
-  const [{ isCurrentWidgetDragging }, drag] = useDrag({
-    item: props as WidgetProps,
-    collect: (monitor: DragSourceMonitor) => ({
-      isCurrentWidgetDragging: monitor.isDragging(),
-    }),
-    begin: () => {
-      // When this draggable starts dragging
-
-      // Make sure that this widget is selected
-      selectWidget &&
-        selectedWidget !== props.widgetId &&
-        selectWidget(props.widgetId);
-      // Make sure that this tableFilterPane should close
-      showTableFilterPane && showTableFilterPane();
-      // Tell the rest of the application that a widget has started dragging
-      setIsDragging && setIsDragging(true);
-
-      AnalyticsUtil.logEvent("WIDGET_DRAG", {
-        widgetName: props.widgetName,
-        widgetType: props.type,
-      });
-    },
-    end: (widget, monitor) => {
-      // When this draggable is dropped, we try to open the propertypane
-      // We pass the second parameter to make sure the previous toggle state (open/close)
-      // of the property pane is taken into account.
-      // See utils/hooks/dragResizeHooks.tsx
-      const didDrop = monitor.didDrop();
-      // Take this to the bottom of the stack. So that it runs last.
-      // We do this because, we don't want unwanted mouse clicks to propagate.
-      setTimeout(() => setIsDragging && setIsDragging(false), 0);
-      AnalyticsUtil.logEvent("WIDGET_DROP", {
-        widgetName: props.widgetName,
-        widgetType: props.type,
-        didDrop: didDrop,
-      });
-    },
-    canDrag: () => {
-      // Dont' allow drag if we're resizing or the drag of `DraggableComponent` is disabled
-      return canDrag(
-        isResizing,
-        isDraggingDisabled,
-        props,
-        isCommentMode,
-        isSnipingMode,
-      );
-    },
-  });
-
-=======
->>>>>>> fc30554c
   // True when any widget is dragging or resizing, including this one
   const isResizingOrDragging = !!isResizing || !!isDragging;
   const isCurrentWidgetDragging = isDragging && isCurrentWidgetSelected;
@@ -174,12 +109,8 @@
   const handleMouseOver = (e: any) => {
     focusWidget &&
       !isResizingOrDragging &&
-<<<<<<< HEAD
-      !isFocused &&
-=======
       focusedWidget !== props.widgetId &&
       !props.resizeDisabled &&
->>>>>>> fc30554c
       focusWidget(props.widgetId);
     e.stopPropagation();
   };
