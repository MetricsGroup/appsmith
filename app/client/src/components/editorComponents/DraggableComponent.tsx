import React, { CSSProperties } from "react";
import styled from "styled-components";
import { WidgetProps } from "widgets/BaseWidget";
import { useDrag, DragSourceMonitor } from "react-dnd";
import { WIDGET_PADDING } from "constants/WidgetConstants";
import { useSelector } from "react-redux";
import { AppState } from "reducers";
import { getColorWithOpacity } from "constants/DefaultTheme";
import {
  useShowPropertyPane,
  useWidgetDragResize,
} from "utils/hooks/dragResizeHooks";
import AnalyticsUtil from "utils/AnalyticsUtil";
import { commentModeSelector } from "selectors/commentsSelectors";
import { useWidgetSelection } from "utils/hooks/useWidgetSelection";

const DraggableWrapper = styled.div`
  display: block;
  flex-direction: column;
  width: 100%;
  height: 100%;
  user-select: none;
  cursor: grab;
`;

// Widget Boundaries which is shown to indicate the boundaries of the widget
const WidgetBoundaries = styled.div`
  transform: translate3d(-${WIDGET_PADDING + 1}px, -${WIDGET_PADDING + 1}px, 0);
  z-index: 0;
  width: calc(100% + ${WIDGET_PADDING - 2}px);
  height: calc(100% + ${WIDGET_PADDING - 2}px);
  position: absolute;
  border: 1px dashed
    ${(props) => getColorWithOpacity(props.theme.colors.textAnchor, 0.5)};
  pointer-events: none;
`;

type DraggableComponentProps = WidgetProps;

/* eslint-disable react/display-name */

/**
 * can drag helper function for react-dnd hook
 *
 * @param isResizing
 * @param isDraggingDisabled
 * @param props
 * @returns
 */
export const canDrag = (
  isResizing: boolean,
  isDraggingDisabled: boolean,
  props: any,
  isCommentMode: boolean,
) => {
  return (
    !isResizing && !isDraggingDisabled && !props?.dragDisabled && !isCommentMode
  );
};

function DraggableComponent(props: DraggableComponentProps) {
  // Dispatch hook handy to toggle property pane
  const showPropertyPane = useShowPropertyPane();

  // Dispatch hook handy to set a widget as focused/selected
  const { focusWidget, selectWidget } = useWidgetSelection();

  const isCommentMode = useSelector(commentModeSelector);

  // Dispatch hook handy to set any `DraggableComponent` as dragging/ not dragging
  // The value is boolean
  const { setIsDragging } = useWidgetDragResize();

  // This state tells us which widget is selected
  // The value is the widgetId of the selected widget
  const selectedWidget = useSelector(
    (state: AppState) => state.ui.widgetDragResize.lastSelectedWidget,
  );

<<<<<<< HEAD
=======
  const selectedWidgets = useSelector(
    (state: AppState) => state.ui.widgetDragResize.selectedWidgets,
  );
  // This state tels us which widget is focused
  // The value is the widgetId of the focused widget.
  const focusedWidget = useSelector(
    (state: AppState) => state.ui.widgetDragResize.focusedWidget,
  );

>>>>>>> 6d83d8d7
  // This state tells us whether a `ResizableComponent` is resizing
  const isResizing = useSelector(
    (state: AppState) => state.ui.widgetDragResize.isResizing,
  );

  // This state tells us whether a `DraggableComponent` is dragging
  const isDragging = useSelector(
    (state: AppState) => state.ui.widgetDragResize.isDragging,
  );

  // This state tells us to disable dragging,
  // This is usually true when widgets themselves implement drag/drop
  // This flag resolves conflicting drag/drop triggers.
  const isDraggingDisabled: boolean = useSelector(
    (state: AppState) => state.ui.widgetDragResize.isDraggingDisabled,
  );

  const [{ isCurrentWidgetDragging }, drag] = useDrag({
    item: props as WidgetProps,
    collect: (monitor: DragSourceMonitor) => ({
      isCurrentWidgetDragging: monitor.isDragging(),
    }),
    begin: () => {
      // When this draggable starts dragging

      // Make sure that this widget is selected
      selectWidget &&
        selectedWidget !== props.widgetId &&
        selectWidget(props.widgetId);

      // Tell the rest of the application that a widget has started dragging
      setIsDragging && setIsDragging(true);

      AnalyticsUtil.logEvent("WIDGET_DRAG", {
        widgetName: props.widgetName,
        widgetType: props.type,
      });
    },
    end: (widget, monitor) => {
      // When this draggable is dropped, we try to open the propertypane
      // We pass the second parameter to make sure the previous toggle state (open/close)
      // of the property pane is taken into account.
      // See utils/hooks/dragResizeHooks.tsx
      const didDrop = monitor.didDrop();
      if (didDrop) {
        showPropertyPane && showPropertyPane(props.widgetId, undefined, true);
      }
      // Take this to the bottom of the stack. So that it runs last.
      // We do this because, we don't want erroraneous mouse clicks to propagate.
      setTimeout(() => setIsDragging && setIsDragging(false), 0);
      AnalyticsUtil.logEvent("WIDGET_DROP", {
        widgetName: props.widgetName,
        widgetType: props.type,
        didDrop: didDrop,
      });
    },
    canDrag: () => {
      // Dont' allow drag if we're resizing or the drag of `DraggableComponent` is disabled
      return canDrag(isResizing, isDraggingDisabled, props, isCommentMode);
    },
  });

  // True when any widget is dragging or resizing, including this one
  const isResizingOrDragging = !!isResizing || !!isDragging;

  // When mouse is over this draggable
  const handleMouseOver = (e: any) => {
    focusWidget && !isResizingOrDragging && focusWidget(props.widgetId);
    e.stopPropagation();
  };
  const shouldRenderComponent = !(
    selectedWidgets.includes(props.widgetId) && isDragging
  );
  // Display this draggable based on the current drag state
  const style: CSSProperties = {
    display: isCurrentWidgetDragging ? "none" : "block",
  };

  // WidgetBoundaries
  const widgetBoundaries = (
    <WidgetBoundaries
      style={{
        opacity:
          isResizingOrDragging && selectedWidget !== props.widgetId ? 1 : 0,
        position: "absolute",
        transform: `translate(-50%, -50%)`,
        top: "50%",
        left: "50%",
      }}
    />
  );

  const classNameForTesting = `t--draggable-${props.type
    .split("_")
    .join("")
    .toLowerCase()}`;

  const className = `${classNameForTesting}`;

  return (
    <DraggableWrapper
      className={className}
      onMouseOver={handleMouseOver}
      ref={drag}
      style={style}
    >
      {shouldRenderComponent && props.children}
      {widgetBoundaries}
    </DraggableWrapper>
  );
}

export default DraggableComponent;<|MERGE_RESOLUTION|>--- conflicted
+++ resolved
@@ -77,18 +77,10 @@
     (state: AppState) => state.ui.widgetDragResize.lastSelectedWidget,
   );
 
-<<<<<<< HEAD
-=======
   const selectedWidgets = useSelector(
     (state: AppState) => state.ui.widgetDragResize.selectedWidgets,
   );
-  // This state tels us which widget is focused
-  // The value is the widgetId of the focused widget.
-  const focusedWidget = useSelector(
-    (state: AppState) => state.ui.widgetDragResize.focusedWidget,
-  );
 
->>>>>>> 6d83d8d7
   // This state tells us whether a `ResizableComponent` is resizing
   const isResizing = useSelector(
     (state: AppState) => state.ui.widgetDragResize.isResizing,
