--- conflicted
+++ resolved
@@ -23,7 +23,10 @@
 import { AppState } from "reducers";
 import { getCurrentStep, getCurrentSubStep } from "sagas/OnboardingSagas";
 import { getWidgetOptionsTree } from "sagas/selectors";
-import { getCurrentPageId } from "selectors/editorSelectors";
+import {
+  getCurrentApplicationId,
+  getCurrentPageId,
+} from "selectors/editorSelectors";
 import {
   getActionsForCurrentPage,
   getDBDatasources,
@@ -555,16 +558,10 @@
         } else {
           history.push(
             INTEGRATION_EDITOR_URL(
-<<<<<<< HEAD
               defaultApplicationId,
               pageId,
               INTEGRATION_TABS.NEW,
-=======
-              applicationId,
-              pageId,
-              INTEGRATION_TABS.NEW,
               INTEGRATION_EDITOR_MODES.AUTO,
->>>>>>> 4c1ed4a6
             ),
           );
         }
