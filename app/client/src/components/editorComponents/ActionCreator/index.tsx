--- conflicted
+++ resolved
@@ -555,16 +555,10 @@
         } else {
           history.push(
             INTEGRATION_EDITOR_URL(
-<<<<<<< HEAD
               defaultApplicationId,
               pageId,
               INTEGRATION_TABS.NEW,
-=======
-              applicationId,
-              pageId,
-              INTEGRATION_TABS.NEW,
               INTEGRATION_EDITOR_MODES.AUTO,
->>>>>>> e4c1c2a9
             ),
           );
         }
