import { createActionRequest } from "actions/pluginActionActions";
import { createModalAction } from "actions/widgetActions";
import { TreeDropdownOption } from "components/ads/TreeDropdown";
import TreeStructure from "components/utils/TreeStructure";
import { OnboardingStep } from "constants/OnboardingConstants";
import { ReduxActionTypes } from "constants/ReduxActionConstants";
import {
  INTEGRATION_EDITOR_MODES,
  INTEGRATION_EDITOR_URL,
  INTEGRATION_TABS,
} from "constants/routes";
import { PluginType } from "entities/Action";
import { Datasource } from "entities/Datasource";
import { keyBy } from "lodash";
import { getActionConfig } from "pages/Editor/Explorer/Actions/helpers";
import {
  apiIcon,
  getPluginIcon,
  jsFunctionIcon,
} from "pages/Editor/Explorer/ExplorerIcons";
import React, { useMemo } from "react";
import { useDispatch, useSelector } from "react-redux";
import { AppState } from "reducers";
import { getCurrentStep, getCurrentSubStep } from "sagas/OnboardingSagas";
import { getWidgetOptionsTree } from "sagas/selectors";
import { getCurrentPageId } from "selectors/editorSelectors";
import {
  getActionsForCurrentPage,
  getDBDatasources,
  getJSCollectionsForCurrentPage,
  getPageListAsOptions,
} from "selectors/entitiesSelector";
import {
  getModalDropdownList,
  getNextModalName,
} from "selectors/widgetSelectors";
import { createNewQueryName } from "utils/AppsmithUtils";
import history from "utils/history";
import Fields, {
  ActionType,
  ACTION_ANONYMOUS_FUNC_REGEX,
  ACTION_TRIGGER_REGEX,
  FieldType,
} from "./Fields";
import { getDataTree } from "selectors/dataTreeSelectors";
import { DataTree, ENTITY_TYPE } from "entities/DataTree/dataTreeFactory";
import { getEntityNameAndPropertyPath } from "workers/evaluationUtils";
import _ from "lodash";
import { JSCollectionData } from "reducers/entityReducers/jsActionsReducer";
import { createNewJSCollection } from "actions/jsPaneActions";
import getFeatureFlags from "utils/featureFlags";
import { JSAction, Variable } from "entities/JSCollection";
import {
  createMessage,
  EXECUTE_JS_FUNCTION,
  RESET_WIDGET,
  COPY_TO_CLIPBOARD,
  DOWNLOAD,
  STORE_VALUE,
  CLOSE_MODAL,
  OPEN_MODAL,
  SHOW_MESSAGE,
  NAVIGATE_TO,
  EXECUTE_A_QUERY,
  NO_ACTION,
} from "constants/messages";
import { getDefaultApplicationId } from "selectors/applicationSelectors";
/* eslint-disable @typescript-eslint/ban-types */
/* TODO: Function and object types need to be updated to enable the lint rule */
const isJSEditorEnabled = getFeatureFlags().JS_EDITOR;
const baseOptions: any = [
  {
    label: createMessage(NO_ACTION),
    value: ActionType.none,
  },
  {
    label: createMessage(EXECUTE_A_QUERY),
    value: ActionType.integration,
  },
  {
    label: createMessage(NAVIGATE_TO),
    value: ActionType.navigateTo,
  },
  {
    label: createMessage(SHOW_MESSAGE),
    value: ActionType.showAlert,
  },
  {
    label: createMessage(OPEN_MODAL),
    value: ActionType.showModal,
  },
  {
    label: createMessage(CLOSE_MODAL),
    value: ActionType.closeModal,
  },
  {
    label: createMessage(STORE_VALUE),
    value: ActionType.storeValue,
  },
  {
    label: createMessage(DOWNLOAD),
    value: ActionType.download,
  },
  {
    label: createMessage(COPY_TO_CLIPBOARD),
    value: ActionType.copyToClipboard,
  },
  {
    label: createMessage(RESET_WIDGET),
    value: ActionType.resetWidget,
  },
];

const getBaseOptions = () => {
  if (isJSEditorEnabled) {
    const jsoption = baseOptions.find(
      (option: any) => option.value === ActionType.jsFunction,
    );
    if (!jsoption) {
      baseOptions.splice(2, 0, {
        label: createMessage(EXECUTE_JS_FUNCTION),
        value: ActionType.jsFunction,
      });
    }
  }
  return baseOptions;
};

function getFieldFromValue(
  value: string | undefined,
  getParentValue?: Function,
  dataTree?: DataTree,
): any[] {
  const fields: any[] = [];
  if (!value) {
    return [
      {
        field: FieldType.ACTION_SELECTOR_FIELD,
        getParentValue,
        value,
      },
    ];
  }
  let entity;
  if (_.isString(value)) {
    const trimmedVal = value && value.replace(/(^{{)|(}}$)/g, "");
    const entityProps = getEntityNameAndPropertyPath(trimmedVal);
    entity = dataTree && dataTree[entityProps.entityName];
  }
  if (entity && "ENTITY_TYPE" in entity) {
    if (entity.ENTITY_TYPE === ENTITY_TYPE.ACTION) {
      fields.push({
        field: FieldType.ACTION_SELECTOR_FIELD,
        getParentValue,
        value,
      });
      const matches = [...value.matchAll(ACTION_TRIGGER_REGEX)];
      if (matches.length) {
        const funcArgs = matches[0][2];
        const args = [...funcArgs.matchAll(ACTION_ANONYMOUS_FUNC_REGEX)];
        const successArg = args[0];
        const errorArg = args[1];
        let sucesssValue;
        if (successArg && successArg.length > 0) {
          sucesssValue = successArg[1] !== "{}" ? `{{${successArg[1]}}}` : ""; //successArg[1] + successArg[2];
        }
        const successFields = getFieldFromValue(
          sucesssValue,
          (changeValue: string) => {
            const matches = [...value.matchAll(ACTION_TRIGGER_REGEX)];
            const args = [
              ...matches[0][2].matchAll(ACTION_ANONYMOUS_FUNC_REGEX),
            ];
            let successArg = args[0] ? args[0][0] : "() => {}";
            const errorArg = args[1] ? args[1][0] : "() => {}";
            successArg = changeValue.endsWith(")")
              ? `() => ${changeValue}`
              : `() => ${changeValue}()`;

            return value.replace(
              ACTION_TRIGGER_REGEX,
              `{{$1(${successArg}, ${errorArg})}}`,
            );
          },
          dataTree,
        );
        successFields[0].label = "onSuccess";
        fields.push(successFields);

        let errorValue;
        if (errorArg && errorArg.length > 0) {
          errorValue = errorArg[1] !== "{}" ? `{{${errorArg[1]}}}` : ""; //errorArg[1] + errorArg[2];
        }
        const errorFields = getFieldFromValue(
          errorValue,
          (changeValue: string) => {
            const matches = [...value.matchAll(ACTION_TRIGGER_REGEX)];
            const args = [
              ...matches[0][2].matchAll(ACTION_ANONYMOUS_FUNC_REGEX),
            ];
            const successArg = args[0] ? args[0][0] : "() => {}";
            let errorArg = args[1] ? args[1][0] : "() => {}";
            errorArg = changeValue.endsWith(")")
              ? `() => ${changeValue}`
              : `() => ${changeValue}()`;
            return value.replace(
              ACTION_TRIGGER_REGEX,
              `{{$1(${successArg}, ${errorArg})}}`,
            );
          },
          dataTree,
        );
        errorFields[0].label = "onError";
        fields.push(errorFields);
      }
      return fields;
    }
    if (entity.ENTITY_TYPE === ENTITY_TYPE.JSACTION) {
      const matches = [...value.matchAll(ACTION_TRIGGER_REGEX)];
      if (matches.length === 0) {
        //when format doesn't match but it is function from js object
        fields.push({
          field: FieldType.ACTION_SELECTOR_FIELD,
          getParentValue,
          value,
          args: [],
        });
      } else if (matches.length) {
        const entityPropertyPath = matches[0][1];
        const { propertyPath } = getEntityNameAndPropertyPath(
          entityPropertyPath,
        );
        const path = propertyPath && propertyPath.replace("()", "");
        const argsProps =
          path &&
          entity.meta &&
          entity.meta[path] &&
          entity.meta[path].arguments;
        fields.push({
          field: FieldType.ACTION_SELECTOR_FIELD,
          getParentValue,
          value,
          args: argsProps ? argsProps : [],
        });
        if (argsProps && argsProps.length > 0) {
          for (let i = 0; i < argsProps.length; i++) {
            fields.push({
              field: FieldType.ARGUMENT_KEY_VALUE_FIELD,
              getParentValue,
              value,
              label: argsProps[i].name,
              index: i,
            });
          }
        }
      }
      return fields;
    }
  }
  fields.push({
    field: FieldType.ACTION_SELECTOR_FIELD,
    getParentValue,
    value,
  });
  if (value.indexOf("navigateTo") !== -1) {
    fields.push({
      field: FieldType.URL_FIELD,
    });
    fields.push({
      field: FieldType.QUERY_PARAMS_FIELD,
    });
    fields.push({
      field: FieldType.NAVIGATION_TARGET_FIELD,
    });
  }

  if (value.indexOf("showModal") !== -1) {
    fields.push({
      field: FieldType.SHOW_MODAL_FIELD,
    });
  }
  if (value.indexOf("closeModal") !== -1) {
    fields.push({
      field: FieldType.CLOSE_MODAL_FIELD,
    });
  }
  if (value.indexOf("showAlert") !== -1) {
    fields.push(
      {
        field: FieldType.ALERT_TEXT_FIELD,
      },
      {
        field: FieldType.ALERT_TYPE_SELECTOR_FIELD,
      },
    );
  }
  if (value.indexOf("storeValue") !== -1) {
    fields.push(
      {
        field: FieldType.KEY_TEXT_FIELD,
      },
      {
        field: FieldType.VALUE_TEXT_FIELD,
      },
    );
  }
  if (value.indexOf("resetWidget") !== -1) {
    fields.push(
      {
        field: FieldType.WIDGET_NAME_FIELD,
      },
      {
        field: FieldType.RESET_CHILDREN_FIELD,
      },
    );
  }
  if (value.indexOf("download") !== -1) {
    fields.push(
      {
        field: FieldType.DOWNLOAD_DATA_FIELD,
      },
      {
        field: FieldType.DOWNLOAD_FILE_NAME_FIELD,
      },
      {
        field: FieldType.DOWNLOAD_FILE_TYPE_FIELD,
      },
    );
  }
  if (value.indexOf("copyToClipboard") !== -1) {
    fields.push({
      field: FieldType.COPY_TEXT_FIELD,
    });
  }
  return fields;
}

function useModalDropdownList() {
  const dispatch = useDispatch();
  const nextModalName = useSelector(getNextModalName);

  let finalList: TreeDropdownOption[] = [
    {
      label: "New Modal",
      value: "Modal",
      id: "create",
      icon: "plus",
      className: "t--create-modal-btn",
      onSelect: (option: TreeDropdownOption, setter?: Function) => {
        const modalName = nextModalName;
        if (setter) {
          setter({
            value: `${modalName}`,
          });
          dispatch(createModalAction(nextModalName));
        }
      },
    },
  ];

  finalList = finalList.concat(
    (useSelector(getModalDropdownList) || []) as TreeDropdownOption[],
  );

  return finalList;
}

function getIntegrationOptionsWithChildren(
  pageId: string,
  defaultApplicationId: string,
  plugins: any,
  options: TreeDropdownOption[],
  actions: any[],
  jsActions: Array<JSCollectionData>,
  datasources: Datasource[],
  createIntegrationOption: TreeDropdownOption,
  dispatch: any,
) {
  const isJSEditorEnabled = getFeatureFlags().JS_EDITOR;
  const createJSObject: TreeDropdownOption = {
    label: "Create New JS Object",
    value: "JSObject",
    id: "create",
    icon: "plus",
    className: "t--create-js-object-btn",
    onSelect: () => {
      dispatch(createNewJSCollection(pageId));
    },
  };
  const queries = actions.filter(
    (action) => action.config.pluginType === PluginType.DB,
  );
  const apis = actions.filter(
    (action) =>
      action.config.pluginType === PluginType.API ||
      action.config.pluginType === PluginType.SAAS ||
      action.config.pluginType === PluginType.REMOTE,
  );
  const option = options.find(
    (option) => option.value === ActionType.integration,
  );

  const jsOption = options.find(
    (option) => option.value === ActionType.jsFunction,
  );

  if (option) {
    option.children = [createIntegrationOption];
    apis.forEach((api) => {
      (option.children as TreeDropdownOption[]).push({
        label: api.config.name,
        id: api.config.id,
        value: api.config.name,
        type: option.value,
        icon:
          api.config.pluginType === PluginType.API
            ? apiIcon
            : getActionConfig(api.config.pluginType)?.getIcon(
                api.config,
                plugins[(api as any).config.datasource.pluginId],
              ),
      } as TreeDropdownOption);
    });
    queries.forEach((query) => {
      (option.children as TreeDropdownOption[]).push({
        label: query.config.name,
        id: query.config.id,
        value: query.config.name,
        type: option.value,
        icon: getActionConfig(query.config.pluginType)?.getIcon(
          query.config,
          plugins[(query as any).config.datasource.pluginId],
        ),
      } as TreeDropdownOption);
    });
    datasources.forEach((dataSource: Datasource) => {
      (option.children as TreeDropdownOption[]).push({
        label: dataSource.name,
        id: dataSource.id,
        value: dataSource.name,
        type: option.value,
        icon: getPluginIcon(plugins[dataSource.pluginId]) as React.ReactNode,
        onSelect: () => {
          const newQueryName = createNewQueryName(actions, pageId);
          dispatch(
            createActionRequest({
              name: newQueryName,
              pageId,
              datasource: {
                id: dataSource.id,
              },
              eventData: {
                actionType: "Query",
                from: "home-screen",
                dataSource: dataSource.name,
              },
              pluginId: dataSource.pluginId,
              actionConfiguration: {},
            }),
          );
        },
      } as TreeDropdownOption);
    });
  }
  if (isJSEditorEnabled && jsOption) {
    jsOption.children = [createJSObject];
    jsActions.forEach((jsAction) => {
      if (jsAction.config.actions && jsAction.config.actions.length > 0) {
        const jsObject: TreeDropdownOption = {
          label: jsAction.config.name,
          id: jsAction.config.id,
          value: jsAction.config.name,
          type: jsOption.value,
        };
        (jsOption.children as TreeDropdownOption[]).push(jsObject);
        if (jsObject) {
          //don't remove this will be used soon
          // const createJSFunction: TreeDropdownOption = {
          //   label: "Create New JS Function",
          //   value: "JSFunction",
          //   id: "create",
          //   icon: "plus",
          //   className: "t--create-js-function-btn",
          //   onSelect: () => {
          //     history.push(
          //       JS_COLLECTION_ID_URL(defaultApplicationId, pageId, jsAction.config.id),
          //     );
          //   },
          // };
          jsObject.children = [];
          jsAction.config.actions.forEach((js: JSAction) => {
            const jsArguments = js.actionConfiguration.jsArguments;
            const argValue: Array<any> = [];
            if (jsArguments && jsArguments.length) {
              jsArguments.forEach((arg: Variable) => {
                argValue.push(arg.value);
              });
            }
            const jsFunction = {
              label: js.name,
              id: js.id,
              value: jsAction.config.name + "." + js.name,
              type: jsOption.value,
              icon: jsFunctionIcon,
              args: argValue,
            };
            (jsObject.children as TreeDropdownOption[]).push(
              jsFunction as TreeDropdownOption,
            );
          });
        }
      }
    });
  }
  return options;
}

function useIntegrationsOptionTree() {
  const pageId = useSelector(getCurrentPageId) || "";
  const defaultApplicationId = useSelector(getDefaultApplicationId) || "";
  const datasources: Datasource[] = useSelector(getDBDatasources);
  const dispatch = useDispatch();
  const plugins = useSelector((state: AppState) => {
    return state.entities.plugins.list;
  });
  const pluginGroups: any = useMemo(() => keyBy(plugins, "id"), [plugins]);
  const actions = useSelector(getActionsForCurrentPage);
  // For onboarding
  const currentStep = useSelector(getCurrentStep);
  const currentSubStep = useSelector(getCurrentSubStep);
  const jsActions = useSelector(getJSCollectionsForCurrentPage);

  const integrationOptionTree = getIntegrationOptionsWithChildren(
    pageId,
    defaultApplicationId,
    pluginGroups,
    getBaseOptions(),
    actions,
    jsActions,
    datasources,
    {
      label: "Create New Query",
      value: "datasources",
      id: "create",
      icon: "plus",
      className: "t--create-datasources-query-btn",
      onSelect: () => {
        // For onboarding
        if (currentStep === OnboardingStep.ADD_INPUT_WIDGET) {
          if (currentSubStep === 2) {
            dispatch({
              type: ReduxActionTypes.ONBOARDING_ADD_ONSUBMIT_BINDING,
            });
          }
        } else {
          history.push(
            INTEGRATION_EDITOR_URL(
              defaultApplicationId,
              pageId,
              INTEGRATION_TABS.NEW,
<<<<<<< HEAD
=======
              INTEGRATION_EDITOR_MODES.AUTO,
>>>>>>> 97e91bc1
            ),
          );
        }
      },
    },
    dispatch,
  );
  return integrationOptionTree;
}

type ActionCreatorProps = {
  value: string;
  onValueChange: (newValue: string) => void;
  additionalAutoComplete?: Record<string, Record<string, unknown>>;
};

export function ActionCreator(props: ActionCreatorProps) {
  const dataTree = useSelector(getDataTree);
  const integrationOptionTree = useIntegrationsOptionTree();
  const widgetOptionTree = useSelector(getWidgetOptionsTree);
  const modalDropdownList = useModalDropdownList();
  const pageDropdownOptions = useSelector(getPageListAsOptions);
  const fields = getFieldFromValue(props.value, undefined, dataTree);
  return (
    <TreeStructure>
      <Fields
        additionalAutoComplete={props.additionalAutoComplete}
        depth={1}
        fields={fields}
        integrationOptionTree={integrationOptionTree}
        maxDepth={1}
        modalDropdownList={modalDropdownList}
        onValueChange={props.onValueChange}
        pageDropdownOptions={pageDropdownOptions}
        value={props.value}
        widgetOptionTree={widgetOptionTree}
      />
    </TreeStructure>
  );
}<|MERGE_RESOLUTION|>--- conflicted
+++ resolved
@@ -23,7 +23,10 @@
 import { AppState } from "reducers";
 import { getCurrentStep, getCurrentSubStep } from "sagas/OnboardingSagas";
 import { getWidgetOptionsTree } from "sagas/selectors";
-import { getCurrentPageId } from "selectors/editorSelectors";
+import {
+  getCurrentApplicationId,
+  getCurrentPageId,
+} from "selectors/editorSelectors";
 import {
   getActionsForCurrentPage,
   getDBDatasources,
@@ -558,10 +561,7 @@
               defaultApplicationId,
               pageId,
               INTEGRATION_TABS.NEW,
-<<<<<<< HEAD
-=======
               INTEGRATION_EDITOR_MODES.AUTO,
->>>>>>> 97e91bc1
             ),
           );
         }
