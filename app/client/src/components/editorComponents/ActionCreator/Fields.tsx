--- conflicted
+++ resolved
@@ -11,10 +11,7 @@
 import HightlightedCode from "components/editorComponents/HighlightedCode";
 import { Skin } from "constants/DefaultTheme";
 import { AutocompleteDataType } from "utils/autocomplete/TernServer";
-<<<<<<< HEAD
-=======
 import { NavigationTargetType } from "sagas/ActionExecution/NavigateActionSaga";
->>>>>>> 47344bbd
 
 /* eslint-disable @typescript-eslint/ban-types */
 /* TODO: Function and object types need to be updated to enable the lint rule */
