--- conflicted
+++ resolved
@@ -125,39 +125,6 @@
   return ids.some((e: string) => e.includes(entityId));
 };
 
-<<<<<<< HEAD
-export const onApiEditor = (
-  defaultApplicationId: string | undefined,
-  currentPageId: string | undefined,
-) => {
-  return (
-    window.location.pathname.indexOf(
-      API_EDITOR_URL(defaultApplicationId, currentPageId),
-    ) > -1
-  );
-};
-
-export const onQueryEditor = (
-  defaultApplicationId: string | undefined,
-  currentPageId: string | undefined,
-) => {
-  return (
-    window.location.pathname.indexOf(
-      QUERIES_EDITOR_URL(defaultApplicationId, currentPageId),
-    ) > -1
-  );
-};
-
-export const onCanvas = (
-  defaultApplicationId: string | undefined,
-  currentPageId: string | undefined,
-) => {
-  return (
-    window.location.pathname.indexOf(
-      BUILDER_PAGE_URL(defaultApplicationId, currentPageId),
-    ) > -1
-  );
-=======
 export const onApiEditor = () => {
   return matchApiPath(window.location.pathname);
 };
@@ -168,5 +135,4 @@
 
 export const onCanvas = () => {
   return matchBuilderPath(window.location.pathname);
->>>>>>> 97e91bc1
 };