import { Classes } from "components/ads/common";
import Icon, { IconSize } from "components/ads/Icon";
import React from "react";
import { useDispatch } from "react-redux";
import { useSelector } from "store";
import styled from "styled-components";
import DebuggerTabs from "./DebuggerTabs";
import { AppState } from "reducers";
import { showDebugger as showDebuggerAction } from "actions/debuggerActions";
import AnalyticsUtil from "utils/AnalyticsUtil";
import { Colors } from "constants/Colors";
import { getTypographyByKey } from "constants/DefaultTheme";
import { Layers } from "constants/Layers";
import { stopEventPropagation } from "utils/AppsmithUtils";
import { getFilteredErrors } from "selectors/debuggerSelectors";

const Container = styled.div<{ errorCount: number; warningCount: number }>`
  z-index: ${Layers.debugger};
  background-color: ${(props) =>
    props.theme.colors.debugger.floatingButton.background};
  position: absolute;
  right: 20px;
  bottom: 20px;
  cursor: pointer;
  padding: ${(props) => props.theme.spaces[6]}px;
  color: ${(props) => props.theme.colors.debugger.floatingButton.color};
  border-radius: 50px;
  box-shadow: ${(props) => props.theme.colors.debugger.floatingButton.shadow};

  .${Classes.ICON} {
    &:hover {
      path {
        fill: ${(props) => props.theme.colors.icon.normal};
      }
    }
  }

  .debugger-count {
    color: ${Colors.WHITE};
    ${(props) => getTypographyByKey(props, "h6")}
    height: 16px;
    padding: ${(props) => props.theme.spaces[1]}px;
    background-color: ${(props) =>
      props.errorCount + props.warningCount > 0
        ? props.errorCount === 0
          ? props.theme.colors.debugger.floatingButton.warningCount
          : props.theme.colors.debugger.floatingButton.errorCount
        : props.theme.colors.debugger.floatingButton.noErrorCount};
    border-radius: 10px;
    position: absolute;
    display: flex;
    align-items: center;
    justify-content: center;
    top: 0;
    right: 0;
  }
`;

function Debugger() {
  const dispatch = useDispatch();
  const messageCounters = useSelector((state) => {
<<<<<<< HEAD
    const errorKeys = Object.keys(state.ui.debugger.errors);
=======
    const errorKeys = Object.keys(getFilteredErrors(state));
>>>>>>> 736ff590
    const warnings = errorKeys.filter((key: string) => key.includes("warning"))
      .length;
    const errors = errorKeys.length - warnings;
    return { errors, warnings };
  });

  const totalMessageCount = messageCounters.errors + messageCounters.warnings;
<<<<<<< HEAD

=======
>>>>>>> 736ff590
  const showDebugger = useSelector(
    (state: AppState) => state.ui.debugger.isOpen,
  );

  const onClick = (e: any) => {
    AnalyticsUtil.logEvent("OPEN_DEBUGGER", {
      source: "CANVAS",
    });
    dispatch(showDebuggerAction(true));
    stopEventPropagation(e);
  };

  if (!showDebugger)
    return (
      <Container
        className="t--debugger"
        errorCount={messageCounters.errors}
        onClick={onClick}
        warningCount={messageCounters.warnings}
      >
        <Icon name="bug" size={IconSize.XL} />
<<<<<<< HEAD
        <div className="debugger-count">{totalMessageCount}</div>
=======
        {!!messageCounters.errors && (
          <div className="debugger-count t--debugger-count">
            {totalMessageCount}
          </div>
        )}
>>>>>>> 736ff590
      </Container>
    );
  return <DebuggerTabs defaultIndex={totalMessageCount ? 0 : 1} />;
}

export default Debugger;<|MERGE_RESOLUTION|>--- conflicted
+++ resolved
@@ -59,11 +59,7 @@
 function Debugger() {
   const dispatch = useDispatch();
   const messageCounters = useSelector((state) => {
-<<<<<<< HEAD
-    const errorKeys = Object.keys(state.ui.debugger.errors);
-=======
     const errorKeys = Object.keys(getFilteredErrors(state));
->>>>>>> 736ff590
     const warnings = errorKeys.filter((key: string) => key.includes("warning"))
       .length;
     const errors = errorKeys.length - warnings;
@@ -71,10 +67,6 @@
   });
 
   const totalMessageCount = messageCounters.errors + messageCounters.warnings;
-<<<<<<< HEAD
-
-=======
->>>>>>> 736ff590
   const showDebugger = useSelector(
     (state: AppState) => state.ui.debugger.isOpen,
   );
@@ -96,15 +88,11 @@
         warningCount={messageCounters.warnings}
       >
         <Icon name="bug" size={IconSize.XL} />
-<<<<<<< HEAD
-        <div className="debugger-count">{totalMessageCount}</div>
-=======
         {!!messageCounters.errors && (
           <div className="debugger-count t--debugger-count">
             {totalMessageCount}
           </div>
         )}
->>>>>>> 736ff590
       </Container>
     );
   return <DebuggerTabs defaultIndex={totalMessageCount ? 0 : 1} />;
