import { Classes } from "components/ads/common";
import Icon, { IconSize } from "components/ads/Icon";
import React from "react";
import { useDispatch } from "react-redux";
import { useSelector } from "store";
import styled from "styled-components";
import DebuggerTabs from "./DebuggerTabs";
import { AppState } from "reducers";
import { showDebugger as showDebuggerAction } from "actions/debuggerActions";
import AnalyticsUtil from "utils/AnalyticsUtil";
import { Colors } from "constants/Colors";
import { getTypographyByKey } from "constants/DefaultTheme";
import { Layers } from "constants/Layers";
import { stopEventPropagation } from "utils/AppsmithUtils";
<<<<<<< HEAD
import { getFilteredErrors } from "selectors/debuggerSelectors";
=======
import { getMessageCount } from "selectors/debuggerSelectors";
>>>>>>> 373f64c9
import getFeatureFlags from "utils/featureFlags";

const Container = styled.div<{ errorCount: number; warningCount: number }>`
  z-index: ${Layers.debugger};
  background-color: ${(props) =>
    props.theme.colors.debugger.floatingButton.background};
  position: absolute;
  right: 20px;
  bottom: 20px;
  cursor: pointer;
  padding: ${(props) => props.theme.spaces[6]}px;
  color: ${(props) => props.theme.colors.debugger.floatingButton.color};
  border-radius: 50px;
  box-shadow: ${(props) => props.theme.colors.debugger.floatingButton.shadow};

  .${Classes.ICON} {
    &:hover {
      path {
        fill: ${(props) => props.theme.colors.icon.normal};
      }
    }
  }

  .debugger-count {
    color: ${Colors.WHITE};
    ${(props) => getTypographyByKey(props, "h6")}
    height: 16px;
    padding: ${(props) => props.theme.spaces[1]}px;
    background-color: ${(props) =>
      props.errorCount + props.warningCount > 0
        ? props.errorCount === 0
          ? props.theme.colors.debugger.floatingButton.warningCount
          : props.theme.colors.debugger.floatingButton.errorCount
        : props.theme.colors.debugger.floatingButton.noErrorCount};
    border-radius: 10px;
    position: absolute;
    display: flex;
    align-items: center;
    justify-content: center;
    top: 0;
    right: 0;
  }
`;

function Debugger() {
  const dispatch = useDispatch();
  const messageCounters = useSelector(getMessageCount);

  const totalMessageCount = messageCounters.errors + messageCounters.warnings;
  const showDebugger = useSelector(
    (state: AppState) => state.ui.debugger.isOpen,
  );

  const onClick = (e: any) => {
    AnalyticsUtil.logEvent("OPEN_DEBUGGER", {
      source: "CANVAS",
    });
    dispatch(showDebuggerAction(true));
    stopEventPropagation(e);
  };

  if (!showDebugger && !getFeatureFlags().GIT)
    return (
      <Container
        className="t--debugger"
        errorCount={messageCounters.errors}
        onClick={onClick}
        warningCount={messageCounters.warnings}
      >
        <Icon name="bug" size={IconSize.XL} />
        {!!messageCounters.errors && (
          <div className="debugger-count t--debugger-count">
            {totalMessageCount}
          </div>
        )}
      </Container>
    );
  return showDebugger ? (
    <DebuggerTabs defaultIndex={totalMessageCount ? 0 : 1} />
  ) : null;
}

<<<<<<< HEAD
const TriggerContainer = styled.div`
  display: flex;
  align-items: center;
  margin-right: ${(props) => props.theme.spaces[4]}px;
=======
const TriggerContainer = styled.div<{
  errorCount: number;
  warningCount: number;
}>`
  position: relative;
  overflow: visible;
  display: flex;
  align-items: center;
  margin-right: ${(props) => props.theme.spaces[9]}px;

  .debugger-count {
    color: ${Colors.WHITE};
    ${(props) => getTypographyByKey(props, "p3")}
    height: 16px;
    width: 16px;
    background-color: ${(props) =>
      props.errorCount + props.warningCount > 0
        ? props.errorCount === 0
          ? props.theme.colors.debugger.floatingButton.warningCount
          : props.theme.colors.debugger.floatingButton.errorCount
        : props.theme.colors.debugger.floatingButton.noErrorCount};
    position: absolute;
    display: flex;
    align-items: center;
    justify-content: center;
    top: 0;
    left: 100%;
  }
>>>>>>> 373f64c9
`;

export function DebuggerTrigger() {
  const dispatch = useDispatch();
  const showDebugger = useSelector(
    (state: AppState) => state.ui.debugger.isOpen,
  );

<<<<<<< HEAD
=======
  const messageCounters = useSelector(getMessageCount);

  const totalMessageCount = messageCounters.errors + messageCounters.warnings;

>>>>>>> 373f64c9
  const onClick = (e: any) => {
    if (!showDebugger)
      AnalyticsUtil.logEvent("OPEN_DEBUGGER", {
        source: "CANVAS",
      });
    dispatch(showDebuggerAction(!showDebugger));
    stopEventPropagation(e);
  };

  return (
<<<<<<< HEAD
    <TriggerContainer>
      <Icon name="bug" onClick={onClick} size={IconSize.XL} />
=======
    <TriggerContainer
      errorCount={messageCounters.errors}
      warningCount={messageCounters.warnings}
    >
      <Icon name="bug" onClick={onClick} size={IconSize.XL} />
      {!!messageCounters.errors && (
        <div className="debugger-count t--debugger-count">
          {totalMessageCount > 9 ? "9+" : totalMessageCount}
        </div>
      )}
>>>>>>> 373f64c9
    </TriggerContainer>
  );
}

export default Debugger;<|MERGE_RESOLUTION|>--- conflicted
+++ resolved
@@ -12,11 +12,7 @@
 import { getTypographyByKey } from "constants/DefaultTheme";
 import { Layers } from "constants/Layers";
 import { stopEventPropagation } from "utils/AppsmithUtils";
-<<<<<<< HEAD
-import { getFilteredErrors } from "selectors/debuggerSelectors";
-=======
 import { getMessageCount } from "selectors/debuggerSelectors";
->>>>>>> 373f64c9
 import getFeatureFlags from "utils/featureFlags";
 
 const Container = styled.div<{ errorCount: number; warningCount: number }>`
@@ -99,12 +95,6 @@
   ) : null;
 }
 
-<<<<<<< HEAD
-const TriggerContainer = styled.div`
-  display: flex;
-  align-items: center;
-  margin-right: ${(props) => props.theme.spaces[4]}px;
-=======
 const TriggerContainer = styled.div<{
   errorCount: number;
   warningCount: number;
@@ -133,7 +123,6 @@
     top: 0;
     left: 100%;
   }
->>>>>>> 373f64c9
 `;
 
 export function DebuggerTrigger() {
@@ -142,13 +131,10 @@
     (state: AppState) => state.ui.debugger.isOpen,
   );
 
-<<<<<<< HEAD
-=======
   const messageCounters = useSelector(getMessageCount);
 
   const totalMessageCount = messageCounters.errors + messageCounters.warnings;
 
->>>>>>> 373f64c9
   const onClick = (e: any) => {
     if (!showDebugger)
       AnalyticsUtil.logEvent("OPEN_DEBUGGER", {
@@ -159,10 +145,6 @@
   };
 
   return (
-<<<<<<< HEAD
-    <TriggerContainer>
-      <Icon name="bug" onClick={onClick} size={IconSize.XL} />
-=======
     <TriggerContainer
       errorCount={messageCounters.errors}
       warningCount={messageCounters.warnings}
@@ -173,7 +155,6 @@
           {totalMessageCount > 9 ? "9+" : totalMessageCount}
         </div>
       )}
->>>>>>> 373f64c9
     </TriggerContainer>
   );
 }
