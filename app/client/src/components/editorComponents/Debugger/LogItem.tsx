import { Collapse, Position } from "@blueprintjs/core";
import { Classes } from "components/ads/common";
import Icon, { IconName, IconSize } from "components/ads/Icon";
import { Log, Message, Severity, SourceEntity } from "entities/AppsmithConsole";
import React, { useCallback, useState } from "react";
import ReactJson from "react-json-view";
import styled from "styled-components";
import EntityLink, { DebuggerLinkUI } from "./EntityLink";
import { SeverityIcon, SeverityIconColor } from "./helpers";
import { useDispatch } from "react-redux";
import {
  setGlobalSearchQuery,
  toggleShowGlobalSearchModal,
} from "actions/globalSearchActions";
import Text, { TextType } from "components/ads/Text";
import { getTypographyByKey } from "constants/DefaultTheme";
import AnalyticsUtil from "utils/AnalyticsUtil";
import TooltipComponent from "components/ads/Tooltip";
import {
  createMessage,
  DEBUGGER_INTERCOM_TEXT,
  TROUBLESHOOT_ISSUE,
} from "constants/messages";
import { PropertyEvaluationErrorType } from "utils/DynamicBindingUtils";
import { getAppsmithConfigs } from "configs";
<<<<<<< HEAD
=======
import { filterCategories, SEARCH_CATEGORY_ID } from "../GlobalSearch/utils";
>>>>>>> 47344bbd
const { intercomAppID } = getAppsmithConfigs();

const Wrapper = styled.div<{ collapsed: boolean }>`
  padding: 9px 30px;
  display: flex;

  &.${Severity.INFO} {
    border-bottom: 1px solid
      ${(props) => props.theme.colors.debugger.info.borderBottom};
  }

  &.${Severity.ERROR} {
    background-color: ${(props) =>
      props.theme.colors.debugger.error.backgroundColor};
    border-bottom: 1px solid
      ${(props) => props.theme.colors.debugger.error.borderBottom};
  }

  &.${Severity.WARNING} {
    background-color: ${(props) =>
      props.theme.colors.debugger.warning.backgroundColor};
    border-bottom: 1px solid
      ${(props) => props.theme.colors.debugger.warning.borderBottom};
  }

  .bp3-popover-target {
    display: inline;
  }

  .${Classes.ICON} {
    display: inline-block;
  }

  .debugger-time {
    ${(props) => getTypographyByKey(props, "h6")}
    line-height: 17px;
    color: ${(props) => props.theme.colors.debugger.time};
    margin-left: 10px;
  }
  .debugger-description {
    display: inline-block;
    margin-left: 7px;
    overflow-wrap: anywhere;
    word-break: break-word;
    .debugger-toggle {
      ${(props) => props.collapsed && `transform: rotate(-90deg);`}
    }

    .debugger-label {
      color: ${(props) => props.theme.colors.debugger.label};
      margin-left: 5px;
      ${(props) => getTypographyByKey(props, "p2")}
    }
    .debugger-entity {
      color: ${(props) => props.theme.colors.debugger.entity};
      ${(props) => getTypographyByKey(props, "h6")}
      margin-left: 6px;

      & > span {
        cursor: pointer;

        &:hover {
          text-decoration: underline;
          text-decoration-color: ${(props) =>
            props.theme.colors.debugger.entity};
        }
      }
    }
  }
  .debugger-timetaken {
    color: ${(props) => props.theme.colors.debugger.entity};
    margin-left: 5px;
    ${(props) => getTypographyByKey(props, "p2")}
    line-height: 19px;
  }

  .debugger-entity-link {
    margin-left: auto;
    ${(props) => getTypographyByKey(props, "p2")}
    color: ${(props) => props.theme.colors.debugger.entityLink};
    text-decoration-line: underline;
    cursor: pointer;
  }
`;

const JsonWrapper = styled.div`
  padding-top: ${(props) => props.theme.spaces[1]}px;
  svg {
    color: ${(props) => props.theme.colors.debugger.jsonIcon} !important;
    height: 12px !important;
    width: 12px !important;
    vertical-align: baseline !important;
  }
`;

const StyledCollapse = styled(Collapse)`
  margin-top: 4px;

  .debugger-message {
    ${(props) => getTypographyByKey(props, "p2")}
    color: ${(props) => props.theme.colors.debugger.message};
    text-decoration-line: underline;
    cursor: pointer;
  }

  .${Classes.ICON} {
    margin-left: 10px;
  }
`;

const StyledSearchIcon = styled(Icon)`
  && {
    margin-left: 10px;
    vertical-align: middle;

    &:hover {
      path {
        fill: ${(props) => props.fillColor};
      }
    }
  }
`;

const MessageWrapper = styled.div`
  padding-top: ${(props) => props.theme.spaces[1]}px;
`;

export const getLogItemProps = (e: Log) => {
  return {
    icon: SeverityIcon[e.severity] as IconName,
    iconColor: SeverityIconColor[e.severity],
    timestamp: e.timestamp,
    source: e.source,
    label: e.text,
    timeTaken: e.timeTaken ? `${e.timeTaken}ms` : "",
    severity: e.severity,
    text: e.text,
    state: e.state,
    id: e.source ? e.source.id : undefined,
    messages: e.messages,
  };
};

type LogItemProps = {
  icon: IconName;
  iconColor: string;
  timestamp: string;
  label: string;
  timeTaken: string;
  severity: Severity;
  text: string;
  state?: Record<string, any>;
  id?: string;
  source?: SourceEntity;
  expand?: boolean;
  messages?: Message[];
};

function LogItem(props: LogItemProps) {
  const [isOpen, setIsOpen] = useState(!!props.expand);
  const reactJsonProps = {
    name: null,
    enableClipboard: false,
    displayObjectSize: false,
    displayDataTypes: false,
    style: {
      fontSize: "13px",
    },
    collapsed: 1,
  };
  const showToggleIcon = props.state || props.messages;
  const dispatch = useDispatch();

  const onLogClick = useCallback((e, error?: Message) => {
    e.stopPropagation();

    // If the error message was clicked we use that, else if the wand icon is clicked
    // we use the first error "Message" in the list
    // This is of type Message { message: string; type?: ErrorType; }
    const focusedError =
      error ||
      (props.messages && props.messages.length ? props.messages[0] : undefined);
    const text = focusedError?.message || props.text;

    switch (focusedError?.type) {
      case PropertyEvaluationErrorType.PARSE:
      case PropertyEvaluationErrorType.LINT:
        // Search google for the error message
        window.open("http://google.com/search?q=" + text);
        break;
      case PropertyEvaluationErrorType.VALIDATION:
        // Search through the omnibar
        AnalyticsUtil.logEvent("OPEN_OMNIBAR", {
          source: "DEBUGGER",
          searchTerm: text,
          errorType: PropertyEvaluationErrorType.VALIDATION,
        });
        dispatch(setGlobalSearchQuery(text || ""));
<<<<<<< HEAD
        dispatch(toggleShowGlobalSearchModal());
=======
        dispatch(
          toggleShowGlobalSearchModal(
            filterCategories[SEARCH_CATEGORY_ID.INIT],
          ),
        );
>>>>>>> 47344bbd
        break;
      default:
        // Prefill the error in intercom
        if (intercomAppID && window.Intercom) {
          window.Intercom(
            "showNewMessage",
            createMessage(DEBUGGER_INTERCOM_TEXT, text),
          );
        }
    }
  }, []);
  const messages = props.messages || [];

  return (
    <Wrapper
      className={props.severity}
      collapsed={!isOpen}
      onClick={() => setIsOpen(!isOpen)}
    >
      <Icon keepColors name={props.icon} size={IconSize.XL} />
      <span className="debugger-time">{props.timestamp}</span>
      <div className="debugger-description">
        {showToggleIcon && (
          <Icon
            className={`${Classes.ICON} debugger-toggle`}
            name={"downArrow"}
            onClick={() => setIsOpen(!isOpen)}
            size={IconSize.XXS}
          />
        )}
        {props.source && (
          <EntityLink
            id={props.source.id}
            name={props.source.name}
            type={props.source.type}
            uiComponent={DebuggerLinkUI.ENTITY_TYPE}
          />
        )}
        <span className="debugger-label">{props.text}</span>
        {props.timeTaken && (
          <span className="debugger-timetaken">{props.timeTaken}</span>
        )}
        {props.severity !== Severity.INFO && (
          <TooltipComponent
            content={
              <Text style={{ color: "#ffffff" }} type={TextType.P3}>
                {createMessage(TROUBLESHOOT_ISSUE)}
              </Text>
            }
            minimal
            position={Position.BOTTOM_LEFT}
          >
            <StyledSearchIcon
              className={Classes.ICON}
              fillColor={props.iconColor}
              name={"wand"}
              onClick={onLogClick}
              size={IconSize.MEDIUM}
            />
          </TooltipComponent>
        )}

        {showToggleIcon && (
          <StyledCollapse isOpen={isOpen} keepChildrenMounted>
            {messages.map((e) => {
              return (
                <MessageWrapper key={e.message}>
                  <span
                    className="debugger-message t--debugger-message"
                    onClick={(event) => onLogClick(event, e)}
                  >
                    {e.message}
                  </span>
                </MessageWrapper>
              );
            })}
            {props.state && (
              <JsonWrapper
                className="t--debugger-log-state"
                onClick={(e) => e.stopPropagation()}
              >
                <ReactJson src={props.state} {...reactJsonProps} />
              </JsonWrapper>
            )}
          </StyledCollapse>
        )}
      </div>
      {props.source && (
        <EntityLink
          id={props.source.id}
          name={props.source.name}
          type={props.source.type}
          uiComponent={DebuggerLinkUI.ENTITY_NAME}
        />
      )}
    </Wrapper>
  );
}

export default LogItem;<|MERGE_RESOLUTION|>--- conflicted
+++ resolved
@@ -23,10 +23,7 @@
 } from "constants/messages";
 import { PropertyEvaluationErrorType } from "utils/DynamicBindingUtils";
 import { getAppsmithConfigs } from "configs";
-<<<<<<< HEAD
-=======
 import { filterCategories, SEARCH_CATEGORY_ID } from "../GlobalSearch/utils";
->>>>>>> 47344bbd
 const { intercomAppID } = getAppsmithConfigs();
 
 const Wrapper = styled.div<{ collapsed: boolean }>`
@@ -225,15 +222,11 @@
           errorType: PropertyEvaluationErrorType.VALIDATION,
         });
         dispatch(setGlobalSearchQuery(text || ""));
-<<<<<<< HEAD
-        dispatch(toggleShowGlobalSearchModal());
-=======
         dispatch(
           toggleShowGlobalSearchModal(
             filterCategories[SEARCH_CATEGORY_ID.INIT],
           ),
         );
->>>>>>> 47344bbd
         break;
       default:
         // Prefill the error in intercom
