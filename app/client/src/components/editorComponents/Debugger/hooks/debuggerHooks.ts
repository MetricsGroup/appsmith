import { useCallback, useEffect, useState } from "react";
import { useSelector } from "react-redux";
import { useParams } from "react-router";
import { ENTITY_TYPE, Log } from "entities/AppsmithConsole";
import { AppState } from "reducers";
import { getWidget } from "sagas/selectors";
import { getCurrentPageId } from "selectors/editorSelectors";
import { getAction } from "selectors/entitiesSelector";
import { onApiEditor, onQueryEditor, onCanvas } from "../helpers";
import { getSelectedWidget } from "selectors/ui";
import { getDataTree } from "selectors/dataTreeSelectors";
import { useNavigateToWidget } from "pages/Editor/Explorer/Widgets/useNavigateToWidget";
import { getActionConfig } from "pages/Editor/Explorer/Actions/helpers";
import { isWidget, isAction, isJSAction } from "workers/evaluationUtils";
import history from "utils/history";
<<<<<<< HEAD
import { getDefaultApplicationId } from "selectors/applicationSelectors";
=======
import { JS_COLLECTION_ID_URL } from "constants/routes";
>>>>>>> 4e7483ad

export const useFilteredLogs = (query: string, filter?: any) => {
  let logs = useSelector((state: AppState) => state.ui.debugger.logs);

  if (filter) {
    logs = logs.filter((log) => log.severity === filter);
  }

  if (query) {
    logs = logs.filter((log) => {
      if (log.source?.name)
        return (
          log.source?.name.toUpperCase().indexOf(query.toUpperCase()) !== -1
        );
    });
  }

  return logs;
};

export const usePagination = (data: Log[], itemsPerPage = 50) => {
  const [currentPage, setCurrentPage] = useState(1);
  const [paginatedData, setPaginatedData] = useState<Log[]>([]);
  const maxPage = Math.ceil(data.length / itemsPerPage);

  useEffect(() => {
    const data = currentData();
    setPaginatedData(data);
  }, [currentPage, data.length]);

  const currentData = useCallback(() => {
    const end = currentPage * itemsPerPage;
    return data.slice(0, end);
  }, [data]);

  const next = useCallback(() => {
    setCurrentPage((currentPage) => {
      const newCurrentPage = Math.min(currentPage + 1, maxPage);
      return newCurrentPage <= 0 ? 1 : newCurrentPage;
    });
  }, []);

  return { next, paginatedData };
};

export const useSelectedEntity = () => {
  const params: any = useParams();
  const action = useSelector((state: AppState) => {
    if (onApiEditor() || onQueryEditor()) {
      const id = params.apiId || params.queryId;

      return getAction(state, id);
    }

    return null;
  });

  const selectedWidget = useSelector(getSelectedWidget);
  const widget = useSelector((state: AppState) => {
    if (onCanvas()) {
      return selectedWidget ? getWidget(state, selectedWidget) : null;
    }

    return null;
  });

  if (onApiEditor() || onQueryEditor()) {
    return {
      name: action?.name ?? "",
      type: ENTITY_TYPE.ACTION,
      id: action?.id ?? "",
    };
  } else if (onCanvas()) {
    return {
      name: widget?.widgetName ?? "",
      type: ENTITY_TYPE.WIDGET,
      id: widget?.widgetId ?? "",
    };
  }

  return null;
};

export const useEntityLink = () => {
  const dataTree = useSelector(getDataTree);
  const pageId = useSelector(getCurrentPageId);
  const defaultApplicationId = useSelector(getDefaultApplicationId);

  const { navigateToWidget } = useNavigateToWidget();

  const navigateToEntity = useCallback(
    (name) => {
      const entity = dataTree[name];
      if (isWidget(entity)) {
        navigateToWidget(entity.widgetId, entity.type, pageId || "");
      } else if (isAction(entity)) {
        const actionConfig = getActionConfig(entity.pluginType);
        const url =
          defaultApplicationId &&
          actionConfig?.getURL(
            defaultApplicationId,
            pageId || "",
            entity.actionId,
            entity.pluginType,
          );

        if (url) {
          history.push(url);
        }
      } else if (isJSAction(entity)) {
        history.push(
          JS_COLLECTION_ID_URL(applicationId, pageId, entity.actionId),
        );
      }
    },
    [dataTree],
  );

  return {
    navigateToEntity,
  };
};<|MERGE_RESOLUTION|>--- conflicted
+++ resolved
@@ -13,11 +13,8 @@
 import { getActionConfig } from "pages/Editor/Explorer/Actions/helpers";
 import { isWidget, isAction, isJSAction } from "workers/evaluationUtils";
 import history from "utils/history";
-<<<<<<< HEAD
 import { getDefaultApplicationId } from "selectors/applicationSelectors";
-=======
 import { JS_COLLECTION_ID_URL } from "constants/routes";
->>>>>>> 4e7483ad
 
 export const useFilteredLogs = (query: string, filter?: any) => {
   let logs = useSelector((state: AppState) => state.ui.debugger.logs);
@@ -129,7 +126,7 @@
         }
       } else if (isJSAction(entity)) {
         history.push(
-          JS_COLLECTION_ID_URL(applicationId, pageId, entity.actionId),
+          JS_COLLECTION_ID_URL(defaultApplicationId, pageId, entity.actionId),
         );
       }
     },
