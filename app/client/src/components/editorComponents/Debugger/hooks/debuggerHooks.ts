import { useCallback, useEffect, useState } from "react";
import { useSelector } from "react-redux";
import { useParams } from "react-router";
import { ENTITY_TYPE, Log } from "entities/AppsmithConsole";
import { AppState } from "reducers";
import { getWidget } from "sagas/selectors";
import { getCurrentPageId } from "selectors/editorSelectors";
import { getAction } from "selectors/entitiesSelector";
import { onApiEditor, onQueryEditor, onCanvas } from "../helpers";
import { getSelectedWidget } from "selectors/ui";
import { getDataTree } from "selectors/dataTreeSelectors";
import { useNavigateToWidget } from "pages/Editor/Explorer/Widgets/useNavigateToWidget";
import { getActionConfig } from "pages/Editor/Explorer/Actions/helpers";
import { isWidget, isAction } from "workers/evaluationUtils";
import history from "utils/history";
import { getDefaultApplicationId } from "selectors/applicationSelectors";

export const useFilteredLogs = (query: string, filter?: any) => {
  let logs = useSelector((state: AppState) => state.ui.debugger.logs);

  if (filter) {
    logs = logs.filter((log) => log.severity === filter);
  }

  if (query) {
    logs = logs.filter((log) => {
      if (log.source?.name)
        return (
          log.source?.name.toUpperCase().indexOf(query.toUpperCase()) !== -1
        );
    });
  }

  return logs;
};

export const usePagination = (data: Log[], itemsPerPage = 50) => {
  const [currentPage, setCurrentPage] = useState(1);
  const [paginatedData, setPaginatedData] = useState<Log[]>([]);
  const maxPage = Math.ceil(data.length / itemsPerPage);

  useEffect(() => {
    const data = currentData();
    setPaginatedData(data);
  }, [currentPage, data.length]);

  const currentData = useCallback(() => {
    const end = currentPage * itemsPerPage;
    return data.slice(0, end);
  }, [data]);

  const next = useCallback(() => {
    setCurrentPage((currentPage) => {
      const newCurrentPage = Math.min(currentPage + 1, maxPage);
      return newCurrentPage <= 0 ? 1 : newCurrentPage;
    });
  }, []);

  return { next, paginatedData };
};

export const useSelectedEntity = () => {
<<<<<<< HEAD
  const currentPageId = useSelector(getCurrentPageId);
  const defaultApplicationId = useSelector(getDefaultApplicationId);

  const params: any = useParams();
  const action = useSelector((state: AppState) => {
    if (
      onApiEditor(defaultApplicationId, currentPageId) ||
      onQueryEditor(defaultApplicationId, currentPageId)
    ) {
=======
  const params: any = useParams();
  const action = useSelector((state: AppState) => {
    if (onApiEditor() || onQueryEditor()) {
>>>>>>> 3d1bf67c
      const id = params.apiId || params.queryId;

      return getAction(state, id);
    }

    return null;
  });

  const selectedWidget = useSelector(getSelectedWidget);
  const widget = useSelector((state: AppState) => {
<<<<<<< HEAD
    if (onCanvas(defaultApplicationId, currentPageId)) {
=======
    if (onCanvas()) {
>>>>>>> 3d1bf67c
      return selectedWidget ? getWidget(state, selectedWidget) : null;
    }

    return null;
  });

<<<<<<< HEAD
  if (
    onApiEditor(defaultApplicationId, currentPageId) ||
    onQueryEditor(defaultApplicationId, currentPageId)
  ) {
=======
  if (onApiEditor() || onQueryEditor()) {
>>>>>>> 3d1bf67c
    return {
      name: action?.name ?? "",
      type: ENTITY_TYPE.ACTION,
      id: action?.id ?? "",
    };
<<<<<<< HEAD
  } else if (onCanvas(defaultApplicationId, currentPageId)) {
=======
  } else if (onCanvas()) {
>>>>>>> 3d1bf67c
    return {
      name: widget?.widgetName ?? "",
      type: ENTITY_TYPE.WIDGET,
      id: widget?.widgetId ?? "",
    };
  }

  return null;
};

export const useEntityLink = () => {
  const dataTree = useSelector(getDataTree);
  const pageId = useSelector(getCurrentPageId);
  const defaultApplicationId = useSelector(getDefaultApplicationId);

  const { navigateToWidget } = useNavigateToWidget();

  const navigateToEntity = useCallback(
    (name) => {
      const entity = dataTree[name];
      if (isWidget(entity)) {
        navigateToWidget(entity.widgetId, entity.type, pageId || "");
      } else if (isAction(entity)) {
        const actionConfig = getActionConfig(entity.pluginType);
        const url =
          defaultApplicationId &&
          actionConfig?.getURL(
            defaultApplicationId,
            pageId || "",
            entity.actionId,
            entity.pluginType,
          );

        if (url) {
          history.push(url);
        }
      }
    },
    [dataTree],
  );

  return {
    navigateToEntity,
  };
};<|MERGE_RESOLUTION|>--- conflicted
+++ resolved
@@ -60,21 +60,9 @@
 };
 
 export const useSelectedEntity = () => {
-<<<<<<< HEAD
-  const currentPageId = useSelector(getCurrentPageId);
-  const defaultApplicationId = useSelector(getDefaultApplicationId);
-
-  const params: any = useParams();
-  const action = useSelector((state: AppState) => {
-    if (
-      onApiEditor(defaultApplicationId, currentPageId) ||
-      onQueryEditor(defaultApplicationId, currentPageId)
-    ) {
-=======
   const params: any = useParams();
   const action = useSelector((state: AppState) => {
     if (onApiEditor() || onQueryEditor()) {
->>>>>>> 3d1bf67c
       const id = params.apiId || params.queryId;
 
       return getAction(state, id);
@@ -85,35 +73,20 @@
 
   const selectedWidget = useSelector(getSelectedWidget);
   const widget = useSelector((state: AppState) => {
-<<<<<<< HEAD
-    if (onCanvas(defaultApplicationId, currentPageId)) {
-=======
     if (onCanvas()) {
->>>>>>> 3d1bf67c
       return selectedWidget ? getWidget(state, selectedWidget) : null;
     }
 
     return null;
   });
 
-<<<<<<< HEAD
-  if (
-    onApiEditor(defaultApplicationId, currentPageId) ||
-    onQueryEditor(defaultApplicationId, currentPageId)
-  ) {
-=======
   if (onApiEditor() || onQueryEditor()) {
->>>>>>> 3d1bf67c
     return {
       name: action?.name ?? "",
       type: ENTITY_TYPE.ACTION,
       id: action?.id ?? "",
     };
-<<<<<<< HEAD
-  } else if (onCanvas(defaultApplicationId, currentPageId)) {
-=======
   } else if (onCanvas()) {
->>>>>>> 3d1bf67c
     return {
       name: widget?.widgetName ?? "",
       type: ENTITY_TYPE.WIDGET,
