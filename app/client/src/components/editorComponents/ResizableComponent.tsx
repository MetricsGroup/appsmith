--- conflicted
+++ resolved
@@ -22,6 +22,7 @@
 import { useSelector } from "react-redux";
 import { AppState } from "reducers";
 import Resizable from "resizable";
+import { omit, get } from "lodash";
 import { getSnapColumns, isDropZoneOccupied } from "utils/WidgetPropsUtils";
 import {
   VisibilityContainer,
@@ -38,11 +39,7 @@
 import { scrollElementIntoParentCanvasView } from "utils/helpers";
 import { getNearestParentCanvas } from "utils/generators";
 import { getOccupiedSpaces } from "selectors/editorSelectors";
-<<<<<<< HEAD
-import { omit, get } from "lodash";
-=======
 import { commentModeSelector } from "selectors/commentsSelectors";
->>>>>>> 8db64e63
 
 export type ResizableComponentProps = WidgetProps & {
   paddingOffset: number;
@@ -264,8 +261,6 @@
       widgetType: props.type,
     });
   };
-
-<<<<<<< HEAD
   const handles = useMemo(() => {
     const allHandles = {
       left: LeftHandleStyles,
@@ -280,31 +275,16 @@
 
     return omit(allHandles, get(props, "disabledResizeHandles", []));
   }, [props]);
-=======
+
   const isEnabled =
     !isDragging && isWidgetFocused && !props.resizeDisabled && !isCommentMode;
->>>>>>> 8db64e63
 
   return (
     <Resizable
       componentHeight={dimensions.height}
       componentWidth={dimensions.width}
-<<<<<<< HEAD
-      enable={!isDragging && isWidgetFocused && !props.resizeDisabled}
+      enable={isEnabled}
       handles={handles}
-=======
-      enable={isEnabled}
-      handles={{
-        left: LeftHandleStyles,
-        top: TopHandleStyles,
-        bottom: BottomHandleStyles,
-        right: RightHandleStyles,
-        bottomRight: BottomRightHandleStyles,
-        topLeft: TopLeftHandleStyles,
-        topRight: TopRightHandleStyles,
-        bottomLeft: BottomLeftHandleStyles,
-      }}
->>>>>>> 8db64e63
       isColliding={isColliding}
       onStart={handleResizeStart}
       onStop={updateSize}
