import React, { useContext, useRef, memo, useMemo } from "react";
import { XYCoord } from "react-dnd";

import {
  WidgetOperations,
  WidgetRowCols,
  WidgetProps,
} from "widgets/BaseWidget";
import { EditorContext } from "components/editorComponents/EditorContextProvider";
import { generateClassName } from "utils/generators";
import { DropTargetContext } from "./DropTargetComponent";
import {
  UIElementSize,
  computeFinalRowCols,
  computeRowCols,
} from "./ResizableUtils";
import {
  useShowPropertyPane,
  useShowTableFilterPane,
  useWidgetDragResize,
} from "utils/hooks/dragResizeHooks";
import { useSelector } from "react-redux";
import { AppState } from "reducers";
import Resizable from "resizable";
import { omit, get } from "lodash";
import { getSnapColumns, isDropZoneOccupied } from "utils/WidgetPropsUtils";
import {
  VisibilityContainer,
  LeftHandleStyles,
  RightHandleStyles,
  TopHandleStyles,
  BottomHandleStyles,
  TopLeftHandleStyles,
  TopRightHandleStyles,
  BottomLeftHandleStyles,
  BottomRightHandleStyles,
} from "./ResizeStyledComponents";
import AnalyticsUtil from "utils/AnalyticsUtil";
import { scrollElementIntoParentCanvasView } from "utils/helpers";
import { getNearestParentCanvas } from "utils/generators";
import { getOccupiedSpaces } from "selectors/editorSelectors";
import { commentModeSelector } from "selectors/commentsSelectors";
import { snipingModeSelector } from "selectors/editorSelectors";
import { useWidgetSelection } from "utils/hooks/useWidgetSelection";

export type ResizableComponentProps = WidgetProps & {
  paddingOffset: number;
};

export const ResizableComponent = memo(function ResizableComponent(
  props: ResizableComponentProps,
) {
  const resizableRef = useRef<HTMLDivElement>(null);
  // Fetch information from the context
  const { updateWidget } = useContext(EditorContext);
  const occupiedSpaces = useSelector(getOccupiedSpaces);

  const { persistDropTargetRows, updateDropTargetRows } = useContext(
    DropTargetContext,
  );

  const isCommentMode = useSelector(commentModeSelector);
  const isSnipingMode = useSelector(snipingModeSelector);

  const showPropertyPane = useShowPropertyPane();
  const showTableFilterPane = useShowTableFilterPane();
  const { selectWidget } = useWidgetSelection();
  const { setIsResizing } = useWidgetDragResize();
  const selectedWidget = useSelector(
    (state: AppState) => state.ui.widgetDragResize.lastSelectedWidget,
  );
  const selectedWidgets = useSelector(
    (state: AppState) => state.ui.widgetDragResize.selectedWidgets,
  );
  const focusedWidget = useSelector(
    (state: AppState) => state.ui.widgetDragResize.focusedWidget,
  );

  const isDragging = useSelector(
    (state: AppState) => state.ui.widgetDragResize.isDragging,
  );
  const isResizing = useSelector(
    (state: AppState) => state.ui.widgetDragResize.isResizing,
  );

  const occupiedSpacesBySiblingWidgets = useMemo(() => {
    return occupiedSpaces && props.parentId && occupiedSpaces[props.parentId]
      ? occupiedSpaces[props.parentId]
      : undefined;
  }, [occupiedSpaces, props.parentId]);

  // isFocused (string | boolean) -> isWidgetFocused (boolean)
  const isWidgetFocused =
    focusedWidget === props.widgetId ||
    selectedWidget === props.widgetId ||
    selectedWidgets.includes(props.widgetId);

  // Calculate the dimensions of the widget,
  // The ResizableContainer's size prop is controlled
  const dimensions: UIElementSize = {
    width:
      (props.rightColumn - props.leftColumn) * props.parentColumnSpace -
      2 * props.paddingOffset,
    height:
      (props.bottomRow - props.topRow) * props.parentRowSpace -
      2 * props.paddingOffset,
  };

  // Resize bound's className - defaults to body
  // ResizableContainer accepts the className of the element,
  // whose clientRect will act as the bounds for resizing.
  // Note, if there are many containers with the same className
  // the bounding container becomes the nearest parent with the className
  const boundingElementClassName = generateClassName(props.parentId);
  const possibleBoundingElements = document.getElementsByClassName(
    boundingElementClassName,
  );
  const boundingElement =
    possibleBoundingElements.length > 0
      ? possibleBoundingElements[0]
      : undefined;

  // onResize handler
  // Checks if the current resize position has any collisions
  // If yes, set isColliding flag to true.
  // If no, set isColliding flag to false.
  const isColliding = (newDimensions: UIElementSize, position: XYCoord) => {
    // Moving the bounding element calculations inside
    // to make this expensive operation only whne
    const boundingElementClientRect = boundingElement
      ? boundingElement.getBoundingClientRect()
      : undefined;

    const bottom =
      props.topRow +
      position.y / props.parentRowSpace +
      newDimensions.height / props.parentRowSpace;
    // Make sure to calculate collision IF we don't update the main container's rows
    let updated = false;
    if (updateDropTargetRows) {
      updated = !!updateDropTargetRows(props.widgetId, bottom);
      const el = resizableRef.current;
      if (el) {
        const { height } = el?.getBoundingClientRect();
        const scrollParent = getNearestParentCanvas(resizableRef.current);
        scrollElementIntoParentCanvasView(
          {
            top: 40,
            height,
          },
          scrollParent,
          el,
        );
      }
    }

    const delta: UIElementSize = {
      height: newDimensions.height - dimensions.height,
      width: newDimensions.width - dimensions.width,
    };
    const newRowCols: WidgetRowCols | false = computeRowCols(
      delta,
      position,
      props,
    );

    if (newRowCols.rightColumn > getSnapColumns()) {
      return true;
    }

    // Minimum row and columns to be set to a widget.
    if (
      newRowCols.rightColumn - newRowCols.leftColumn < 2 ||
      newRowCols.bottomRow - newRowCols.topRow < 4
    ) {
      return true;
    }

    if (
      boundingElementClientRect &&
      newRowCols.rightColumn * props.parentColumnSpace >
        boundingElementClientRect.width
    ) {
      return true;
    }

    if (newRowCols && newRowCols.leftColumn < 0) {
      return true;
    }

    if (!updated) {
      if (
        boundingElementClientRect &&
        newRowCols.bottomRow * props.parentRowSpace >
          boundingElementClientRect.height
      ) {
        return true;
      }

      if (newRowCols && newRowCols.topRow < 0) {
        return true;
      }
    }
    // Check if new row cols are occupied by sibling widgets
    return isDropZoneOccupied(
      {
        left: newRowCols.leftColumn,
        top: newRowCols.topRow,
        bottom: newRowCols.bottomRow,
        right: newRowCols.rightColumn,
      },
      props.widgetId,
      occupiedSpacesBySiblingWidgets,
    );
  };

  // onResizeStop handler
  // when done resizing, check if;
  // 1) There is no collision
  // 2) There is a change in widget size
  // Update widget, if both of the above are true.
  const updateSize = (newDimensions: UIElementSize, position: XYCoord) => {
    // Get the difference in size of the widget, before and after resizing.
    const delta: UIElementSize = {
      height: newDimensions.height - dimensions.height,
      width: newDimensions.width - dimensions.width,
    };

    // Get the updated Widget rows and columns props
    // False, if there is collision
    // False, if none of the rows and cols have changed.
    const newRowCols: WidgetRowCols | false = computeFinalRowCols(
      delta,
      position,
      props,
    );

    if (newRowCols) {
      persistDropTargetRows &&
        persistDropTargetRows(props.widgetId, newRowCols.bottomRow);
      updateWidget &&
        updateWidget(WidgetOperations.RESIZE, props.widgetId, newRowCols);
    }
    // Tell the Canvas that we've stopped resizing
    // Put it later in the stack so that other updates like click, are not propagated to the parent container
    setTimeout(() => {
      setIsResizing && setIsResizing(false);
    }, 0);
    // Tell the Canvas to put the focus back to this widget
    // By setting the focus, we enable the control buttons on the widget
    selectWidget &&
      selectedWidget !== props.widgetId &&
      selectWidget(props.widgetId);
    // Let the propertypane show.
    // The propertypane decides whether to show itself, based on
    // whether it was showing when the widget resize started.
    showPropertyPane && showPropertyPane(props.widgetId, undefined, true);

    AnalyticsUtil.logEvent("WIDGET_RESIZE_END", {
      widgetName: props.widgetName,
      widgetType: props.type,
      startHeight: dimensions.height,
      startWidth: dimensions.width,
      endHeight: newDimensions.height,
      endWidth: newDimensions.width,
    });
  };

  const handleResizeStart = () => {
    setIsResizing && !isResizing && setIsResizing(true);
    selectWidget &&
      selectedWidget !== props.widgetId &&
      selectWidget(props.widgetId);
    // Make sure that this tableFilterPane should close
    showTableFilterPane && showTableFilterPane();
    AnalyticsUtil.logEvent("WIDGET_RESIZE_START", {
      widgetName: props.widgetName,
      widgetType: props.type,
    });
  };
  const handles = useMemo(() => {
    const allHandles = {
      left: LeftHandleStyles,
      top: TopHandleStyles,
      bottom: BottomHandleStyles,
      right: RightHandleStyles,
      bottomRight: BottomRightHandleStyles,
      topLeft: TopLeftHandleStyles,
      topRight: TopRightHandleStyles,
      bottomLeft: BottomLeftHandleStyles,
    };

    return omit(allHandles, get(props, "disabledResizeHandles", []));
  }, [props]);

  const isEnabled =
<<<<<<< HEAD
    !isDragging && isWidgetFocused && !props.resizeDisabled && !isCommentMode;
  const isMultiSelectedWidget =
    selectedWidgets &&
    selectedWidgets.length > 1 &&
    selectedWidgets.includes(props.widgetId);
=======
    !isDragging &&
    isWidgetFocused &&
    !props.resizeDisabled &&
    !isCommentMode &&
    !isSnipingMode;
>>>>>>> bec7acdc

  return (
    <Resizable
      allowResize={!isMultiSelectedWidget}
      componentHeight={dimensions.height}
      componentWidth={dimensions.width}
      enable={isEnabled}
      handles={handles}
      isColliding={isColliding}
      onStart={handleResizeStart}
      onStop={updateSize}
      ref={resizableRef}
      snapGrid={{ x: props.parentColumnSpace, y: props.parentRowSpace }}
      // Used only for performance tracking, can be removed after optimization.
      zWidgetId={props.widgetId}
      zWidgetType={props.type}
    >
      <VisibilityContainer
        padding={props.paddingOffset}
        visible={!!props.isVisible}
      >
        {props.children}
      </VisibilityContainer>
    </Resizable>
  );
});
export default ResizableComponent;<|MERGE_RESOLUTION|>--- conflicted
+++ resolved
@@ -294,19 +294,15 @@
   }, [props]);
 
   const isEnabled =
-<<<<<<< HEAD
-    !isDragging && isWidgetFocused && !props.resizeDisabled && !isCommentMode;
-  const isMultiSelectedWidget =
-    selectedWidgets &&
-    selectedWidgets.length > 1 &&
-    selectedWidgets.includes(props.widgetId);
-=======
     !isDragging &&
     isWidgetFocused &&
     !props.resizeDisabled &&
     !isCommentMode &&
     !isSnipingMode;
->>>>>>> bec7acdc
+  const isMultiSelectedWidget =
+    selectedWidgets &&
+    selectedWidgets.length > 1 &&
+    selectedWidgets.includes(props.widgetId);
 
   return (
     <Resizable
