--- conflicted
+++ resolved
@@ -1,10 +1,5 @@
 import { getTypographyByKey } from "constants/DefaultTheme";
-<<<<<<< HEAD
-import React from "react";
-=======
-import { WidgetTypes } from "constants/WidgetConstants";
 import React, { memo } from "react";
->>>>>>> fc30554c
 import { useDispatch } from "react-redux";
 import styled from "styled-components";
 import { generateReactKey } from "utils/generators";
@@ -19,16 +14,14 @@
   SUGGESTED_WIDGET_TOOLTIP,
 } from "constants/messages";
 import { SuggestedWidget } from "api/ActionAPI";
-<<<<<<< HEAD
-import WidgetFactory from "utils/WidgetFactory";
-
-const WidgetTypes = WidgetFactory.widgetTypes;
-=======
+
 import { useSelector } from "store";
 import { getDataTree } from "selectors/dataTreeSelectors";
 import { getWidgets } from "sagas/selectors";
 import { getNextWidgetName } from "sagas/WidgetOperationSagas";
->>>>>>> fc30554c
+
+import WidgetFactory from "utils/WidgetFactory";
+const WidgetTypes = WidgetFactory.widgetTypes;
 
 const WidgetList = styled.div`
   ${(props) => getTypographyByKey(props, "p1")}
