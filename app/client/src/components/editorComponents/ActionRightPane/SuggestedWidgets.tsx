--- conflicted
+++ resolved
@@ -151,8 +151,6 @@
           ],
         },
       };
-<<<<<<< HEAD
-=======
     case WidgetTypes.TEXT_WIDGET:
       return {
         type: suggestedWidget.type,
@@ -161,7 +159,6 @@
           dynamicBindingPathList: [{ key: widgetInfo.propertyName }],
         },
       };
->>>>>>> 47344bbd
     default:
       return {
         type: suggestedWidget.type,
