import React, {
  useState,
  ReactNode,
  Context,
  createContext,
  useEffect,
  useCallback,
  memo,
  useMemo,
} from "react";
import styled, { CSSProperties } from "styled-components";
import { useDrop, XYCoord, DropTargetMonitor } from "react-dnd";
import { isEqual } from "lodash";
import { WidgetProps } from "widgets/BaseWidget";
import { WidgetConfigProps } from "reducers/entityReducers/widgetConfigReducer";
import {
  widgetOperationParams,
  noCollision,
  getCanvasSnapRows,
} from "utils/WidgetPropsUtils";
import {
  MAIN_CONTAINER_WIDGET_ID,
  GridDefaults,
} from "constants/WidgetConstants";
import { calculateDropTargetRows } from "./DropTargetUtils";
import DragLayerComponent from "./DragLayerComponent";
import { AppState } from "reducers";
import { useDispatch, useSelector } from "react-redux";
import {
  useShowPropertyPane,
  useCanvasSnapRowsUpdateHook,
} from "utils/hooks/dragResizeHooks";
<<<<<<< HEAD
import { getOccupiedSpaces } from "selectors/editorSelectors";
import WidgetFactory from "utils/WidgetFactory";
import { getSnapSpaces } from "widgets/WidgetUtils";
const WidgetTypes = WidgetFactory.widgetTypes;
import { useWidgetSelection } from "utils/hooks/useWidgetSelection";
import { updateWidget } from "actions/pageActions";
=======
import { getOccupiedSpacesSelectorForContainer } from "selectors/editorSelectors";
import { useWidgetSelection } from "utils/hooks/useWidgetSelection";
import { OccupiedSpace } from "constants/editorConstants";
>>>>>>> 9dbb1674

type DropTargetComponentProps = WidgetProps & {
  children?: ReactNode;
  minHeight: number;
  noPad?: boolean;
};

const StyledDropTarget = styled.div`
  transition: height 100ms ease-in;
  width: 100%;
  position: relative;
  background: none;
  user-select: none;
`;

const StyledOnboardingWrapper = styled.div`
  position: fixed;
  left: 50%;
  top: 50vh;
`;
const StyledOnboardingMessage = styled.h2`
  color: #ccc;
`;

function Onboarding() {
  return (
    <StyledOnboardingWrapper>
      <StyledOnboardingMessage>
        Drag and drop a widget here
      </StyledOnboardingMessage>
    </StyledOnboardingWrapper>
  );
}

/*
  This context will provide the function which will help the draglayer and resizablecomponents trigger
  an update of the main container's rows
*/
export const DropTargetContext: Context<{
  updateDropTargetRows?: (widgetId: string, row: number) => boolean;
  persistDropTargetRows?: (widgetId: string, row: number) => void;
  occupiedSpaces?: OccupiedSpace[];
}> = createContext({});

export function DropTargetComponent(props: DropTargetComponentProps) {
  const { snapColumnSpace, snapRowSpace } = getSnapSpaces(props);
  const canDropTargetExtend = props.canExtend;
  const dispatch = useDispatch();
  const snapRows = getCanvasSnapRows(props.bottomRow, props.canExtend);

<<<<<<< HEAD
  const occupiedSpaces = useSelector(getOccupiedSpaces);
=======
  const { updateWidget } = useContext(EditorContext);
>>>>>>> 9dbb1674
  const selectedWidget = useSelector(
    (state: AppState) => state.ui.widgetDragResize.lastSelectedWidget,
  );
  const isResizing = useSelector(
    (state: AppState) => state.ui.widgetDragResize.isResizing,
  );
  const isDragging = useSelector(
    (state: AppState) => state.ui.widgetDragResize.isDragging,
  );

  const childWidgets = useSelector(
    (state: AppState) => state.entities.canvasWidgets[props.widgetId].children,
  );

  const selectOccupiedSpaces = useCallback(
    getOccupiedSpacesSelectorForContainer(props.widgetId),
    [props.widgetId],
  );

  const occupiedSpacesByChildren = useSelector(selectOccupiedSpaces, isEqual);

  const [dropTargetOffset, setDropTargetOffset] = useState({ x: 0, y: 0 });
  const [rows, setRows] = useState(snapRows);

  const showPropertyPane = useShowPropertyPane();
  const { deselectAll, focusWidget, selectWidget } = useWidgetSelection();
  const updateCanvasSnapRows = useCanvasSnapRowsUpdateHook();

  useEffect(() => {
    const snapRows = getCanvasSnapRows(props.bottomRow, props.canExtend);
    setRows(snapRows);
  }, [props.bottomRow, props.canExtend]);

  const persistDropTargetRows = useCallback(
    (widgetId: string, widgetBottomRow: number) => {
      const newRows = calculateDropTargetRows(
        widgetId,
        widgetBottomRow,
        props.minHeight / GridDefaults.DEFAULT_GRID_ROW_HEIGHT - 1,
        occupiedSpacesByChildren,
      );
      const rowsToPersist = Math.max(
        props.minHeight / GridDefaults.DEFAULT_GRID_ROW_HEIGHT - 1,
        newRows,
      );
      setRows(rowsToPersist);
      if (canDropTargetExtend) {
        updateCanvasSnapRows(props.widgetId, rowsToPersist);
      }
    },
    [
      props.minHeight,
      props.widgetId,
      occupiedSpacesByChildren,
      canDropTargetExtend,
    ],
  );

  /* Update the rows of the main container based on the current widget's (dragging/resizing) bottom row */
  const updateDropTargetRows = useCallback(
    (widgetId: string, widgetBottomRow: number) => {
      if (canDropTargetExtend) {
        const newRows = calculateDropTargetRows(
          widgetId,
          widgetBottomRow,
          props.minHeight / GridDefaults.DEFAULT_GRID_ROW_HEIGHT - 1,
          occupiedSpacesByChildren,
        );
        if (rows < newRows) {
          setRows(newRows);
          return true;
        }
        return false;
      }
      return false;
    },
    [props.minHeight, occupiedSpacesByChildren, canDropTargetExtend, rows],
  );

  const isChildFocused =
    !!childWidgets &&
    !!selectedWidget &&
    childWidgets.length > 0 &&
    childWidgets.indexOf(selectedWidget) > -1;

  const isChildResizing = !!isResizing && isChildFocused;
  // Make this component a drop target
  const [{ isExactlyOver, isOver }, drop] = useDrop({
    accept: Object.values(WidgetTypes),
    options: {
      arePropsEqual: () => {
        return true;
      },
    },
    drop(widget: WidgetProps & Partial<WidgetConfigProps>, monitor) {
      // TODO(abhinav/Satish): Performance bottleneck
      // Make sure we're dropping in this container.
      if (isExactlyOver) {
        const canDrop = noCollision(
          monitor.getSourceClientOffset() as XYCoord,
          snapColumnSpace,
          snapRowSpace,
          widget,
          dropTargetOffset,
          spacesOccupiedBySiblingWidgets,
          rows,
          GridDefaults.DEFAULT_GRID_COLUMNS,
        );

        if (canDrop) {
          const updateWidgetParams = widgetOperationParams(
            widget,
            monitor.getSourceClientOffset() as XYCoord,
            dropTargetOffset,
            snapColumnSpace,
            snapRowSpace,
            widget.detachFromLayout ? MAIN_CONTAINER_WIDGET_ID : props.widgetId,
          );

          // Select the widget if it is a new widget
          selectWidget && selectWidget(widget.widgetId);

          /* Finally update the widget */
          dispatch(
            updateWidget(
              updateWidgetParams.operation,
              updateWidgetParams.widgetId,
              updateWidgetParams.payload,
            ),
          );
          const widgetBottomRow =
            updateWidgetParams.payload.topRow +
            (updateWidgetParams.payload.rows ||
              widget.bottomRow - widget.topRow);

          persistDropTargetRows(widget.widgetId, widgetBottomRow);

          // Only show property pane if this is a new widget.
          // If it is not a new widget, then let the DraggableComponent handle it.
          // Give evaluations a second to complete.
          setTimeout(() => {
            if (showPropertyPane && updateWidgetParams.payload.newWidgetId) {
              showPropertyPane(updateWidgetParams.payload.newWidgetId);
            }
          }, 100);
        }
      }

      return undefined;
    },
    // Collect isOver for ui transforms when hovering over this component
    collect: (monitor: DropTargetMonitor) => ({
      isExactlyOver: monitor.isOver({ shallow: true }),
      isOver: monitor.isOver(),
    }),
<<<<<<< HEAD
=======
    // Only allow drop if the drag object is directly over this component
    // As opposed to the drag object being over a child component, or outside the component bounds
    // Also only if the dropzone does not overlap any existing children
    canDrop: (widget, monitor) => {
      // Check if the draggable is the same as the dropTarget
      if (isExactlyOver) {
        const hasCollision = !noCollision(
          monitor.getSourceClientOffset() as XYCoord,
          props.snapColumnSpace,
          props.snapRowSpace,
          widget,
          dropTargetOffset,
          occupiedSpacesByChildren,
          rows,
          GridDefaults.DEFAULT_GRID_COLUMNS,
        );
        return !hasCollision;
      }
      return false;
    },
>>>>>>> 9dbb1674
  });

  const handleBoundsUpdate = (rect: DOMRect) => {
    if (rect.x !== dropTargetOffset.x || rect.y !== dropTargetOffset.y) {
      setDropTargetOffset({
        x: rect.x,
        y: rect.y,
      });
    }
  };

  const handleFocus = (e: any) => {
    if (!isResizing && !isDragging && !props.parentId) {
      deselectAll();
      focusWidget && focusWidget(props.widgetId);
      showPropertyPane && showPropertyPane();
    }
    // commenting this out to allow propagation of click events
    // e.stopPropagation();
    e.preventDefault();
  };

  const styles: CSSProperties = {
    height: canDropTargetExtend
      ? `${Math.max(rows * snapRowSpace, props.minHeight)}px`
      : "100%",
    boxShadow:
      (isResizing || isDragging) &&
      isExactlyOver &&
      props.widgetId === MAIN_CONTAINER_WIDGET_ID
        ? "0px 0px 0px 1px #DDDDDD"
        : "0px 0px 0px 1px transparent",
  };

  const dropRef = !props.dropDisabled ? drop : undefined;

  // memoizing context values
  const contextValue = useMemo(() => {
    return {
      updateDropTargetRows,
      persistDropTargetRows,
      occupiedSpaces: occupiedSpacesByChildren,
    };
  }, [updateDropTargetRows, persistDropTargetRows, occupiedSpacesByChildren]);

  return (
    <DropTargetContext.Provider value={contextValue}>
      <StyledDropTarget
        className={"t--drop-target"}
        onClick={handleFocus}
        ref={dropRef}
        style={styles}
      >
        {props.children}
        {!(childWidgets && childWidgets.length) &&
          !isDragging &&
          !props.parentId && <Onboarding />}
        <DragLayerComponent
          canDropTargetExtend={canDropTargetExtend}
          force={isDragging && !isOver && !props.parentId}
          isOver={isExactlyOver}
          isResizing={isChildResizing}
          noPad={props.noPad || false}
          occupiedSpaces={occupiedSpacesByChildren}
          onBoundsUpdate={handleBoundsUpdate}
          parentCols={props.snapColumns}
          parentColumnWidth={snapColumnSpace}
          parentRowHeight={snapRowSpace}
          parentRows={rows}
          parentWidgetId={props.widgetId}
          visible={isExactlyOver || isChildResizing}
        />
      </StyledDropTarget>
    </DropTargetContext.Provider>
  );
}
// (DropTargetComponent as any).whyDidYouRender = {
//   logOnDifferentValues: true,
// };

const MemoizedDropTargetComponent = memo(DropTargetComponent);

export default MemoizedDropTargetComponent;<|MERGE_RESOLUTION|>--- conflicted
+++ resolved
@@ -30,18 +30,13 @@
   useShowPropertyPane,
   useCanvasSnapRowsUpdateHook,
 } from "utils/hooks/dragResizeHooks";
-<<<<<<< HEAD
-import { getOccupiedSpaces } from "selectors/editorSelectors";
-import WidgetFactory from "utils/WidgetFactory";
-import { getSnapSpaces } from "widgets/WidgetUtils";
-const WidgetTypes = WidgetFactory.widgetTypes;
-import { useWidgetSelection } from "utils/hooks/useWidgetSelection";
-import { updateWidget } from "actions/pageActions";
-=======
 import { getOccupiedSpacesSelectorForContainer } from "selectors/editorSelectors";
 import { useWidgetSelection } from "utils/hooks/useWidgetSelection";
 import { OccupiedSpace } from "constants/editorConstants";
->>>>>>> 9dbb1674
+import WidgetFactory from "utils/WidgetFactory";
+import { getSnapSpaces } from "widgets/WidgetUtils";
+import { updateWidget } from "actions/pageActions";
+const WidgetTypes = WidgetFactory.widgetTypes;
 
 type DropTargetComponentProps = WidgetProps & {
   children?: ReactNode;
@@ -92,11 +87,6 @@
   const dispatch = useDispatch();
   const snapRows = getCanvasSnapRows(props.bottomRow, props.canExtend);
 
-<<<<<<< HEAD
-  const occupiedSpaces = useSelector(getOccupiedSpaces);
-=======
-  const { updateWidget } = useContext(EditorContext);
->>>>>>> 9dbb1674
   const selectedWidget = useSelector(
     (state: AppState) => state.ui.widgetDragResize.lastSelectedWidget,
   );
@@ -201,7 +191,7 @@
           snapRowSpace,
           widget,
           dropTargetOffset,
-          spacesOccupiedBySiblingWidgets,
+          occupiedSpacesByChildren,
           rows,
           GridDefaults.DEFAULT_GRID_COLUMNS,
         );
@@ -252,29 +242,6 @@
       isExactlyOver: monitor.isOver({ shallow: true }),
       isOver: monitor.isOver(),
     }),
-<<<<<<< HEAD
-=======
-    // Only allow drop if the drag object is directly over this component
-    // As opposed to the drag object being over a child component, or outside the component bounds
-    // Also only if the dropzone does not overlap any existing children
-    canDrop: (widget, monitor) => {
-      // Check if the draggable is the same as the dropTarget
-      if (isExactlyOver) {
-        const hasCollision = !noCollision(
-          monitor.getSourceClientOffset() as XYCoord,
-          props.snapColumnSpace,
-          props.snapRowSpace,
-          widget,
-          dropTargetOffset,
-          occupiedSpacesByChildren,
-          rows,
-          GridDefaults.DEFAULT_GRID_COLUMNS,
-        );
-        return !hasCollision;
-      }
-      return false;
-    },
->>>>>>> 9dbb1674
   });
 
   const handleBoundsUpdate = (rect: DOMRect) => {
