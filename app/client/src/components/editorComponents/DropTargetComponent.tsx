--- conflicted
+++ resolved
@@ -76,7 +76,6 @@
     (state: AppState) => state.ui.widgetDragResize.isDragging,
   );
 
-<<<<<<< HEAD
   // dragDetails contains of info needed for a container jump:
   // which parent the dragging widget belongs,
   // which canvas is active(being dragged on),
@@ -86,12 +85,8 @@
 
   const { draggedOn } = dragDetails;
 
-  const childWidgets = useSelector(
-    (state: AppState) => state.entities.canvasWidgets[props.widgetId].children,
-=======
   const childWidgets: string[] | undefined = useSelector(
     (state: AppState) => state.entities.canvasWidgets[props.widgetId]?.children,
->>>>>>> 88c92fd2
   );
 
   const selectOccupiedSpaces = useCallback(
