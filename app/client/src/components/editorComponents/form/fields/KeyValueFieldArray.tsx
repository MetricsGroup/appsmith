--- conflicted
+++ resolved
@@ -171,12 +171,7 @@
                           props.actionConfig[index].editable === undefined
                         )
                       }
-<<<<<<< HEAD
                       expected={expected}
-                      mutedHinting
-=======
-                      expected={FIELD_VALUES.API_ACTION.params}
->>>>>>> 4ddc4304
                       name={`${field}.value`}
                       placeholder={
                         props.placeholder
