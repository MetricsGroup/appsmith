import React, { useEffect } from "react";
import { FieldArray, WrappedFieldArrayProps } from "redux-form";
import styled from "styled-components";
import { Icon } from "@blueprintjs/core";
import { FormIcons } from "icons/FormIcons";
import DynamicTextField from "./DynamicTextField";
import FormRow from "components/editorComponents/FormRow";
import FormLabel from "components/editorComponents/FormLabel";
import FIELD_VALUES from "constants/FieldExpectedValue";

const FormRowWithLabel = styled(FormRow)`
  flex-wrap: wrap;
  ${FormLabel} {
    width: 100%;
  }
  & svg {
    cursor: pointer;
  }
`;

const KeyValueRow = (props: Props & WrappedFieldArrayProps) => {
  useEffect(() => {
    // Always maintain 2 rows
    if (props.fields.length < 2 && props.pushFields !== false) {
      for (let i = props.fields.length; i < 2; i += 1) {
        props.fields.push({ key: "", value: "" });
      }
    }
  }, [props.fields, props.pushFields]);
  return (
    <React.Fragment>
      {typeof props.fields.getAll() === "object" && (
        <React.Fragment>
          {props.fields.map((field: any, index: number) => (
            <FormRowWithLabel key={index}>
              {index === 0 && props.label !== "" && (
                <FormLabel>{props.label}</FormLabel>
              )}
              <DynamicTextField
                className={`t--${field}.key.${index}`}
                name={`${field}.key`}
                placeholder="Key"
                singleLine
                setMaxHeight
<<<<<<< HEAD
                showLightningMenu={false}
=======
                dataTreePath={`${props.dataTreePath}[${index}].key`}
                expected={FIELD_VALUES.API_ACTION.params}
>>>>>>> 9e087de0
              />
              {!props.actionConfig && (
                <DynamicTextField
                  className={`t--${field}.value.${index}`}
                  name={`${field}.value`}
                  placeholder="Value"
                  singleLine
                  setMaxHeight
                  dataTreePath={`${props.dataTreePath}[${index}].value`}
                  expected={FIELD_VALUES.API_ACTION.params}
                />
              )}

              {props.actionConfig && props.actionConfig[index] && (
                <React.Fragment>
                  <DynamicTextField
                    className={`t--${field}.value.${index}`}
                    name={`${field}.value`}
                    dataTreePath={`${props.dataTreePath}[${index}].value`}
                    setMaxHeight
                    expected={FIELD_VALUES.API_ACTION.params}
                    placeholder={
                      props.placeholder
                        ? props.placeholder
                        : props.actionConfig[index].mandatory &&
                          props.actionConfig[index].type
                        ? `${props.actionConfig[index].type}`
                        : props.actionConfig[index].type
                        ? `${props.actionConfig[index].type} (Optional)`
                        : `(Optional)`
                    }
                    singleLine
                    rightIcon={
                      props.actionConfig[index].description && props.rightIcon
                    }
                    description={props.actionConfig[index].description}
                    disabled={
                      props.actionConfig[index].editable ||
                      props.actionConfig[index].editable === undefined
                        ? false
                        : true
                    }
                  />
                </React.Fragment>
              )}
              {props.addOrDeleteFields !== false && (
                <React.Fragment>
                  {index === props.fields.length - 1 ? (
                    <Icon
                      icon="plus"
                      className="t--addApiHeader"
                      iconSize={20}
                      onClick={() => props.fields.push({ key: "", value: "" })}
                      color={"#A3B3BF"}
                      style={{ alignSelf: "center" }}
                    />
                  ) : (
                    <FormIcons.DELETE_ICON
                      height={20}
                      width={20}
                      onClick={() => props.fields.remove(index)}
                      style={{ alignSelf: "center" }}
                    />
                  )}
                </React.Fragment>
              )}
            </FormRowWithLabel>
          ))}
        </React.Fragment>
      )}
    </React.Fragment>
  );
};

type Props = {
  name: string;
  label: string;
  rightIcon?: Function;
  description?: string;
  actionConfig?: any;
  addOrDeleteFields?: boolean;
  mandatory?: boolean;
  type?: string;
  placeholder?: string;
  pushFields?: boolean;
  dataTreePath?: string;
};

const KeyValueFieldArray = (props: Props) => {
  return (
    <FieldArray
      name={props.name}
      component={KeyValueRow}
      rerenderOnEveryChange={false}
      {...props}
    />
  );
};

export default KeyValueFieldArray;<|MERGE_RESOLUTION|>--- conflicted
+++ resolved
@@ -42,12 +42,9 @@
                 placeholder="Key"
                 singleLine
                 setMaxHeight
-<<<<<<< HEAD
                 showLightningMenu={false}
-=======
                 dataTreePath={`${props.dataTreePath}[${index}].key`}
                 expected={FIELD_VALUES.API_ACTION.params}
->>>>>>> 9e087de0
               />
               {!props.actionConfig && (
                 <DynamicTextField
