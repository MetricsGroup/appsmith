--- conflicted
+++ resolved
@@ -69,10 +69,7 @@
   ${thinScrollbar};
   scrollbar-width: thin;
   overflow: auto;
-<<<<<<< HEAD
-=======
   padding-bottom: 40px;
->>>>>>> 89cc2555
 `;
 
 const ResponseTabAction = styled.li`
