import React, { useState, useRef, RefObject, useCallback } from "react";
import { connect } from "react-redux";
import { withRouter, RouteComponentProps } from "react-router";
import styled from "styled-components";
import { AppState } from "reducers";
import { ActionResponse } from "api/ActionAPI";
import { formatBytes } from "utils/helpers";
import { APIEditorRouteParams } from "constants/routes";
import LoadingOverlayScreen from "components/editorComponents/LoadingOverlayScreen";
import ReadOnlyEditor from "components/editorComponents/ReadOnlyEditor";
import { getActionResponses } from "selectors/entitiesSelector";
import { Colors } from "constants/Colors";
import _ from "lodash";
import {
  CHECK_REQUEST_BODY,
  createMessage,
  DEBUGGER_ERRORS,
  DEBUGGER_LOGS,
  INSPECT_ENTITY,
} from "constants/messages";
import { TabComponent } from "components/ads/Tabs";
<<<<<<< HEAD
import Text, { Case, TextType } from "components/ads/Text";
import { Text as BlueprintText } from "@blueprintjs/core";
=======
import Text, { TextType } from "components/ads/Text";
>>>>>>> 6d83d8d7
import Icon from "components/ads/Icon";
import { Classes, Variant } from "components/ads/common";
import { EditorTheme } from "./CodeEditor/EditorConfig";
import Callout from "components/ads/Callout";
import DebuggerLogs from "./Debugger/DebuggerLogs";
import ErrorLogs from "./Debugger/Errors";
import Resizer, { ResizerCSS } from "./Debugger/Resizer";
import AnalyticsUtil from "utils/AnalyticsUtil";
import { DebugButton } from "./Debugger/DebugCTA";
import EntityDeps from "./Debugger/EntityDependecies";

type TextStyleProps = {
  accent: "primary" | "secondary" | "error";
};
export const BaseText = styled(BlueprintText)<TextStyleProps>``;

const ResponseContainer = styled.div`
  ${ResizerCSS}
  // Initial height of bottom tabs
  height: 60%;
  width: 100%;
  // Minimum height of bottom tabs as it can be resized
  min-height: 36px;
  background-color: ${(props) => props.theme.colors.apiPane.responseBody.bg};

  .react-tabs__tab-panel {
    overflow: hidden;
  }
`;
const ResponseMetaInfo = styled.div`
  display: flex;
  ${BaseText} {
    color: #768896;
    margin-left: ${(props) => props.theme.spaces[9]}px;
  }
`;

const ResponseMetaWrapper = styled.div`
  align-items: center;
  display: flex;
  position: absolute;
  right: ${(props) => props.theme.spaces[12]}px;
  top: ${(props) => props.theme.spaces[4]}px;
`;

const ResponseTabWrapper = styled.div`
  display: flex;
  flex-direction: column;
  height: 100%;
  width: 100%;
`;

const TabbedViewWrapper = styled.div<{ isCentered: boolean }>`
  height: calc(100% - 30px);

  &&& {
    ul.react-tabs__tab-list {
      padding: 0px ${(props) => props.theme.spaces[12]}px;
    }
  }

  ${(props) =>
    props.isCentered
      ? `
    &&& {
      .react-tabs__tab-panel {
        display: flex;
        align-items: center;
        justify-content: center;
    }
    }
  `
      : null}
`;

const SectionDivider = styled.div`
  height: 2px;
  width: 100%;
  background: ${(props) => props.theme.colors.apiPane.dividerBg};
`;

const Flex = styled.div`
  display: flex;
  align-items: center;
  margin-left: 20px;

  span:first-child {
    margin-right: ${(props) => props.theme.spaces[1] + 1}px;
  }
`;

const NoResponseContainer = styled.div`
  height: 100%;
  width: 100%;
  display: flex;
  align-items: center;
  justify-content: center;
  flex-direction: column;
  .${Classes.ICON} {
    margin-right: 0px;
    svg {
      width: 150px;
      height: 150px;
    }
  }

  .${Classes.TEXT} {
    margin-top: ${(props) => props.theme.spaces[9]}px;
  }
`;

const FailedMessage = styled.div`
  display: flex;
  align-items: center;
  margin-left: 5px;

  .api-debugcta {
    margin-top: 0px;
  }
`;

const StyledCallout = styled(Callout)`
  .${Classes.TEXT} {
    line-height: normal;
  }
`;

interface ReduxStateProps {
  responses: Record<string, ActionResponse | undefined>;
  isRunning: Record<string, boolean>;
}

type Props = ReduxStateProps &
  RouteComponentProps<APIEditorRouteParams> & {
    theme?: EditorTheme;
    apiName: string;
  };

export const EMPTY_RESPONSE: ActionResponse = {
  statusCode: "",
  duration: "",
  body: {},
  headers: {},
  request: {
    headers: {},
    body: {},
    httpMethod: "",
    url: "",
  },
  size: "",
};

const StatusCodeText = styled(BaseText)<{ code: string }>`
  color: ${(props) =>
    props.code.startsWith("2") ? props.theme.colors.primaryOld : Colors.RED};
`;

function ApiResponseView(props: Props) {
  const {
    match: {
      params: { apiId },
    },
    responses,
  } = props;
  let response: ActionResponse = EMPTY_RESPONSE;
  let isRunning = false;
  let hasFailed = false;
  if (apiId && apiId in responses) {
    response = responses[apiId] || EMPTY_RESPONSE;
    isRunning = props.isRunning[apiId];
    hasFailed = response.statusCode ? response.statusCode[0] !== "2" : false;
  }
  const panelRef: RefObject<HTMLDivElement> = useRef(null);

  const onDebugClick = useCallback(() => {
    AnalyticsUtil.logEvent("OPEN_DEBUGGER", {
      source: "API",
    });
    setSelectedIndex(1);
  }, []);

  const [selectedIndex, setSelectedIndex] = useState(0);
  const tabs = [
    {
      key: "body",
      title: "Response Body",
      panelComponent: (
        <ResponseTabWrapper>
          {hasFailed && !isRunning && (
            <StyledCallout
              fill
              label={
                <FailedMessage>
                  <DebugButton
                    className="api-debugcta"
                    onClick={onDebugClick}
                  />
                </FailedMessage>
              }
              text={createMessage(CHECK_REQUEST_BODY)}
              variant={Variant.danger}
            />
          )}
          {_.isEmpty(response.statusCode) ? (
            <NoResponseContainer>
              <Icon name="no-response" />
              <Text type={TextType.P1}>Hit Run to get a Response</Text>
            </NoResponseContainer>
          ) : (
            <ReadOnlyEditor
              folding
              height={"100%"}
              input={{
                value: response.body
                  ? JSON.stringify(response.body, null, 2)
                  : "",
              }}
            />
          )}
        </ResponseTabWrapper>
      ),
    },
    {
      key: "ERROR",
      title: createMessage(DEBUGGER_ERRORS),
      panelComponent: <ErrorLogs />,
    },
    {
      key: "LOGS",
      title: createMessage(DEBUGGER_LOGS),
      panelComponent: <DebuggerLogs searchQuery={props.apiName} />,
    },
    {
      key: "ENTITY_DEPENDENCIES",
      title: createMessage(INSPECT_ENTITY),
      panelComponent: <EntityDeps />,
    },
  ];

  const onTabSelect = (index: number) => {
    const debuggerTabKeys = ["ERROR", "LOGS"];
    if (
      debuggerTabKeys.includes(tabs[index].key) &&
      debuggerTabKeys.includes(tabs[selectedIndex].key)
    ) {
      AnalyticsUtil.logEvent("DEBUGGER_TAB_SWITCH", {
        tabName: tabs[index].key,
      });
    }

    setSelectedIndex(index);
  };

  return (
    <ResponseContainer ref={panelRef}>
      <Resizer panelRef={panelRef} />
      <SectionDivider />
      {isRunning && (
        <LoadingOverlayScreen theme={props.theme}>
          Sending Request
        </LoadingOverlayScreen>
      )}
      <TabbedViewWrapper
        isCentered={_.isEmpty(response.body) && selectedIndex === 0}
      >
        {response.statusCode && (
          <ResponseMetaWrapper>
            {response.statusCode && (
              <Flex>
                <Text type={TextType.P3}>Status: </Text>
                <StatusCodeText
                  accent="secondary"
                  code={response.statusCode.toString()}
                >
                  {response.statusCode}
                </StatusCodeText>
              </Flex>
            )}
            <ResponseMetaInfo>
              {response.duration && (
                <Flex>
                  <Text type={TextType.P3}>Time: </Text>
                  <Text type={TextType.H5}>{response.duration} ms</Text>
                </Flex>
              )}
              {response.size && (
                <Flex>
                  <Text type={TextType.P3}>Size: </Text>
                  <Text type={TextType.H5}>
                    {formatBytes(parseInt(response.size))}
                  </Text>
                </Flex>
              )}
              {!_.isEmpty(response.body) && Array.isArray(response.body) && (
                <Flex>
                  <Text type={TextType.P3}>Result: </Text>
                  <Text type={TextType.H5}>
                    {`${response.body.length} Record${
                      response.body.length > 1 ? "s" : ""
                    }`}
                  </Text>
                </Flex>
              )}
            </ResponseMetaInfo>
          </ResponseMetaWrapper>
        )}
        <TabComponent
          onSelect={onTabSelect}
          selectedIndex={selectedIndex}
          tabs={tabs}
        />
      </TabbedViewWrapper>
    </ResponseContainer>
  );
}

const mapStateToProps = (state: AppState): ReduxStateProps => {
  return {
    responses: getActionResponses(state),
    isRunning: state.ui.apiPane.isRunning,
  };
};

export default connect(mapStateToProps)(withRouter(ApiResponseView));<|MERGE_RESOLUTION|>--- conflicted
+++ resolved
@@ -19,12 +19,8 @@
   INSPECT_ENTITY,
 } from "constants/messages";
 import { TabComponent } from "components/ads/Tabs";
-<<<<<<< HEAD
-import Text, { Case, TextType } from "components/ads/Text";
+import Text, { TextType } from "components/ads/Text";
 import { Text as BlueprintText } from "@blueprintjs/core";
-=======
-import Text, { TextType } from "components/ads/Text";
->>>>>>> 6d83d8d7
 import Icon from "components/ads/Icon";
 import { Classes, Variant } from "components/ads/common";
 import { EditorTheme } from "./CodeEditor/EditorConfig";
