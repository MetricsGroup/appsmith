--- conflicted
+++ resolved
@@ -232,11 +232,7 @@
             <NoResponseContainer>
               <Icon name="no-response" />
               <Text type={TextType.P1}>
-<<<<<<< HEAD
-                🙌 Click on
-=======
                 {EMPTY_RESPONSE_FIRST_HALF()}
->>>>>>> f22fd9ba
                 <InlineButton
                   isLoading={isRunning}
                   onClick={props.onRunClick}
@@ -245,11 +241,7 @@
                   text="Run"
                   type="button"
                 />
-<<<<<<< HEAD
-                to get a response
-=======
                 {EMPTY_RESPONSE_LAST_HALF()}
->>>>>>> f22fd9ba
               </Text>
             </NoResponseContainer>
           ) : (
