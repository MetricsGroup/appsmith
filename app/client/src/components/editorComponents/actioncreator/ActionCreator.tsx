import React from "react";
import { AppState } from "reducers";
import { getActionsForCurrentPage } from "selectors/entitiesSelector";
import {
  getModalDropdownList,
  getNextModalName,
} from "selectors/widgetSelectors";
import { getCurrentPageId } from "selectors/editorSelectors";
import { ActionDataState } from "reducers/entityReducers/actionsReducer";
import { DropdownOption } from "widgets/DropdownWidget";
import { useDispatch, useSelector } from "react-redux";
import TreeDropdown, { TreeDropdownOption } from "components/ads/TreeDropdown";
import {
  ControlWrapper,
  FieldWrapper,
} from "components/propertyControls/StyledControls";
import { KeyValueComponent } from "components/propertyControls/KeyValueComponent";
import { InputText } from "components/propertyControls/InputTextControl";
import { createModalAction } from "actions/widgetActions";
import { createNewApiName, createNewQueryName } from "utils/AppsmithUtils";
import { getDynamicBindings, isDynamicValue } from "utils/DynamicBindingUtils";
import HightlightedCode from "components/editorComponents/HighlightedCode";
import TreeStructure from "components/utils/TreeStructure";
import {
  createNewApiAction,
  createNewQueryAction,
} from "actions/apiPaneActions";
import { NavigationTargetType } from "../../../sagas/ActionExecutionSagas";
import { checkCurrentStep } from "sagas/OnboardingSagas";
import { OnboardingStep } from "constants/OnboardingConstants";
<<<<<<< HEAD
import { Skin } from "constants/DefaultTheme";
=======
import { getWidgets } from "sagas/selectors";
>>>>>>> d3c2c027

/* eslint-disable @typescript-eslint/ban-types */
/* TODO: Function and object types need to be updated to enable the lint rule */

const ALERT_STYLE_OPTIONS = [
  { label: "Info", value: "'info'", id: "info" },
  { label: "Success", value: "'success'", id: "success" },
  { label: "Error", value: "'error'", id: "error" },
  { label: "Warning", value: "'warning'", id: "warning" },
];

const RESET_CHILDREN_OPTIONS = [
  { label: "Yes", value: "true", id: "true" },
  { label: "No", value: "false", id: "false" },
];

const FILE_TYPE_OPTIONS = [
  { label: "Select file type (optional)", value: "", id: "" },
  { label: "Plain text", value: "'text/plain'", id: "text/plain" },
  { label: "HTML", value: "'text/html'", id: "text/html" },
  { label: "CSV", value: "'text/csv'", id: "text/csv" },
  { label: "JSON", value: "'application/json'", id: "application/json" },
  { label: "JPEG", value: "'image/jpeg'", id: "image/jpeg" },
  { label: "PNG", value: "'image/png'", id: "image/png" },
  { label: "SVG", value: "'image/svg+xml'", id: "image/svg+xml" },
];

const NAVIGATION_TARGET_FIELD_OPTIONS = [
  {
    label: "Same window",
    value: `'${NavigationTargetType.SAME_WINDOW}'`,
    id: NavigationTargetType.SAME_WINDOW,
  },
  {
    label: "New window",
    value: `'${NavigationTargetType.NEW_WINDOW}'`,
    id: NavigationTargetType.NEW_WINDOW,
  },
];

const FUNC_ARGS_REGEX = /((["][^"]*["])|([\[].*[\]])|([\{].*[\}])|(['][^']*['])|([\(].*[\)[=][>][{].*[}])|([^'",][^,"+]*[^'",]*))*/gi;
const ACTION_TRIGGER_REGEX = /^{{([\s\S]*?)\(([\s\S]*?)\)}}$/g;
//Old Regex:: /\(\) => ([\s\S]*?)(\([\s\S]*?\))/g;
const ACTION_ANONYMOUS_FUNC_REGEX = /\(\) => (({[\s\S]*?})|([\s\S]*?)(\([\s\S]*?\)))/g;
const IS_URL_OR_MODAL = /^'.*'$/;
const modalSetter = (changeValue: any, currentValue: string) => {
  const matches = [...currentValue.matchAll(ACTION_TRIGGER_REGEX)];
  let args: string[] = [];
  if (matches.length) {
    args = matches[0][2].split(",");
    if (isDynamicValue(changeValue)) {
      args[0] = `${changeValue.substring(2, changeValue.length - 2)}`;
    } else {
      args[0] = `'${changeValue}'`;
    }
  }
  return currentValue.replace(
    ACTION_TRIGGER_REGEX,
    `{{$1(${args.join(",")})}}`,
  );
};

export const modalGetter = (value: string) => {
  const matches = [...value.matchAll(ACTION_TRIGGER_REGEX)];
  let name = "none";
  if (matches.length) {
    const modalName = matches[0][2].split(",")[0];
    if (IS_URL_OR_MODAL.test(modalName) || modalName === "") {
      name = modalName.substring(1, modalName.length - 1);
    } else {
      name = `{{${modalName}}}`;
    }
  }
  return name;
};

export const stringToJS = (string: string): string => {
  const { stringSegments, jsSnippets } = getDynamicBindings(string);
  const js = stringSegments
    .map((segment, index) => {
      if (jsSnippets[index] && jsSnippets[index].length > 0) {
        return jsSnippets[index];
      } else {
        return `'${segment}'`;
      }
    })
    .join(" + ");
  return js;
};

export const JSToString = (js: string): string => {
  const segments = js.split(" + ");
  return segments
    .map((segment) => {
      if (segment.charAt(0) === "'") {
        return segment.substring(1, segment.length - 1);
      } else return "{{" + segment + "}}";
    })
    .join("");
};

const argsStringToArray = (funcArgs: string): string[] => {
  const argsplitMatches = [...funcArgs.matchAll(FUNC_ARGS_REGEX)];
  const arr: string[] = [];
  let isPrevUndefined = true;
  argsplitMatches.forEach((match) => {
    const matchVal = match[0];
    if (!matchVal || matchVal === "") {
      if (isPrevUndefined) {
        arr.push(matchVal);
      }
      isPrevUndefined = true;
    } else {
      isPrevUndefined = false;
      arr.push(matchVal);
    }
  });
  return arr;
};

const textSetter = (
  changeValue: any,
  currentValue: string,
  argNum: number,
): string => {
  const matches = [...currentValue.matchAll(ACTION_TRIGGER_REGEX)];
  let args: string[] = [];
  if (matches.length) {
    args = argsStringToArray(matches[0][2]);
    const jsVal = stringToJS(changeValue);
    args[argNum] = jsVal;
  }
  const result = currentValue.replace(
    ACTION_TRIGGER_REGEX,
    `{{$1(${args.join(",")})}}`,
  );
  return result;
};

const textGetter = (value: string, argNum: number) => {
  const matches = [...value.matchAll(ACTION_TRIGGER_REGEX)];
  if (matches.length) {
    const args = argsStringToArray(matches[0][2]);
    const arg = args[argNum];
    const stringFromJS = arg ? JSToString(arg.trim()) : arg;
    return stringFromJS;
  }
  return "";
};

const enumTypeSetter = (
  changeValue: any,
  currentValue: string,
  argNum: number,
): string => {
  const matches = [...currentValue.matchAll(ACTION_TRIGGER_REGEX)];
  let args: string[] = [];
  if (matches.length) {
    args = argsStringToArray(matches[0][2]);
    args[argNum] = changeValue as string;
  }
  const result = currentValue.replace(
    ACTION_TRIGGER_REGEX,
    `{{$1(${args.join(",")})}}`,
  );
  return result;
};

const enumTypeGetter = (
  value: string,
  argNum: number,
  defaultValue = "",
): string => {
  const matches = [...value.matchAll(ACTION_TRIGGER_REGEX)];
  if (matches.length) {
    const args = argsStringToArray(matches[0][2]);
    const arg = args[argNum];
    return arg ? arg.trim() : defaultValue;
  }
  return defaultValue;
};

type ActionCreatorProps = {
  value: string;
  isValid: boolean;
  validationMessage?: string;
  onValueChange: (newValue: string) => void;
  additionalAutoComplete?: Record<string, Record<string, unknown>>;
};

const ActionType = {
  none: "none",
  api: "api",
  query: "query",
  showModal: "showModal",
  closeModal: "closeModal",
  navigateTo: "navigateTo",
  showAlert: "showAlert",
  storeValue: "storeValue",
  download: "download",
  copyToClipboard: "copyToClipboard",
  resetWidget: "resetWidget",
};
type ActionType = typeof ActionType[keyof typeof ActionType];

const ViewTypes = {
  SELECTOR_VIEW: "SELECTOR_VIEW",
  KEY_VALUE_VIEW: "KEY_VALUE_VIEW",
  TEXT_VIEW: "TEXT_VIEW",
  BOOL_VIEW: "BOOL_VIEW",
};
type ViewTypes = typeof ViewTypes[keyof typeof ViewTypes];

type ViewProps = {
  label: string;
  get: Function;
  set: Function;
  value: string;
};
type SelectorViewProps = ViewProps & {
  options: TreeDropdownOption[];
  defaultText: string;
  getDefaults?: (value?: any) => any;
  displayValue?: string;
  selectedLabelModifier?: (
    option: TreeDropdownOption,
    displayValue?: string,
  ) => React.ReactNode;
};

type KeyValueViewProps = ViewProps;
type TextViewProps = ViewProps & {
  isValid: boolean;
  validationMessage?: string;
  additionalAutoComplete?: Record<string, Record<string, unknown>>;
};

const views = {
  [ViewTypes.SELECTOR_VIEW]: function SelectorView(props: SelectorViewProps) {
    return (
      <FieldWrapper>
        <ControlWrapper key={props.label} isAction={true}>
          {props.label && <label>{props.label}</label>}
          <TreeDropdown
            optionTree={props.options}
            selectedValue={props.get(props.value, false) as string}
            defaultText={props.defaultText}
            onSelect={(value, defaultValue?: string) => {
              props.set(value, defaultValue);
            }}
            getDefaults={props.getDefaults}
            selectedLabelModifier={props.selectedLabelModifier}
            displayValue={props.displayValue}
            variant="darker"
          />
        </ControlWrapper>
      </FieldWrapper>
    );
  },
  [ViewTypes.KEY_VALUE_VIEW]: function KeyValueView(props: KeyValueViewProps) {
    return (
      <ControlWrapper key={props.label} isAction={true}>
        <KeyValueComponent
          pairs={props.get(props.value, false) as DropdownOption[]}
          addLabel={"Query Params"}
          updatePairs={(pageParams: DropdownOption[]) => props.set(pageParams)}
        />
      </ControlWrapper>
    );
  },
  [ViewTypes.TEXT_VIEW]: function TextView(props: TextViewProps) {
    return (
      <FieldWrapper>
        <ControlWrapper key={props.label} isAction={true}>
          {props.label && <label>{props.label}</label>}
          <InputText
            label={props.label}
            value={props.get(props.value, false) as string}
            onChange={(event: any) => {
              if (event.target) {
                props.set(event.target.value);
              } else {
                props.set(event);
              }
            }}
            expected={"string"}
            evaluatedValue={props.get(props.value, false) as string}
            isValid={props.isValid}
            errorMessage={props.validationMessage}
            additionalAutocomplete={props.additionalAutoComplete}
          />
        </ControlWrapper>
      </FieldWrapper>
    );
  },
};

const FieldType = {
  ACTION_SELECTOR_FIELD: "ACTION_SELECTOR_FIELD",
  ON_SUCCESS_FIELD: "ON_SUCCESS_FIELD",
  ON_ERROR_FIELD: "ON_ERROR_FIELD",
  SHOW_MODAL_FIELD: "SHOW_MODAL_FIELD",
  CLOSE_MODAL_FIELD: "CLOSE_MODAL_FIELD",
  PAGE_SELECTOR_FIELD: "PAGE_SELECTOR_FIELD",
  KEY_VALUE_FIELD: "KEY_VALUE_FIELD",
  URL_FIELD: "URL_FIELD",
  ALERT_TEXT_FIELD: "ALERT_TEXT_FIELD",
  ALERT_TYPE_SELECTOR_FIELD: "ALERT_TYPE_SELECTOR_FIELD",
  KEY_TEXT_FIELD: "KEY_TEXT_FIELD",
  VALUE_TEXT_FIELD: "VALUE_TEXT_FIELD",
  QUERY_PARAMS_FIELD: "QUERY_PARAMS_FIELD",
  DOWNLOAD_DATA_FIELD: "DOWNLOAD_DATA_FIELD",
  DOWNLOAD_FILE_NAME_FIELD: "DOWNLOAD_FILE_NAME_FIELD",
  DOWNLOAD_FILE_TYPE_FIELD: "DOWNLOAD_FILE_TYPE_FIELD",
  COPY_TEXT_FIELD: "COPY_TEXT_FIELD",
  NAVIGATION_TARGET_FIELD: "NAVIGATION_TARGET_FIELD",
  WIDGET_NAME_FIELD: "WIDGET_NAME_FIELD",
  RESET_CHILDREN_FIELD: "RESET_CHILDREN_FIELD",
};
type FieldType = typeof FieldType[keyof typeof FieldType];

type FieldConfig = {
  getter: Function;
  setter: Function;
  view: ViewTypes;
};

type FieldConfigs = Record<FieldType, FieldConfig>;

const fieldConfigs: FieldConfigs = {
  [FieldType.ACTION_SELECTOR_FIELD]: {
    getter: (storedValue: string) => {
      let matches: any[] = [];
      if (storedValue) {
        matches = storedValue
          ? [...storedValue.matchAll(ACTION_TRIGGER_REGEX)]
          : [];
      }
      let mainFuncSelectedValue = ActionType.none;
      if (matches.length) {
        mainFuncSelectedValue = matches[0][1] || ActionType.none;
      }
      const mainFuncSelectedValueSplit = mainFuncSelectedValue.split(".");
      if (mainFuncSelectedValueSplit[1] === "run") {
        return mainFuncSelectedValueSplit[0];
      }
      return mainFuncSelectedValue;
    },
    setter: (option: TreeDropdownOption) => {
      const type: ActionType = option.type || option.value;
      let value = option.value;
      switch (type) {
        case ActionType.api:
        case ActionType.query:
          value = `${value}.run`;
          break;
        default:
          break;
      }
      return value === "none" ? "" : `{{${value}()}}`;
    },
    view: ViewTypes.SELECTOR_VIEW,
  },
  [FieldType.SHOW_MODAL_FIELD]: {
    getter: (value: any) => {
      return modalGetter(value);
    },
    setter: (option: any, currentValue: string) => {
      return modalSetter(option.value, currentValue);
    },
    view: ViewTypes.SELECTOR_VIEW,
  },
  [FieldType.CLOSE_MODAL_FIELD]: {
    getter: (value: any) => {
      return modalGetter(value);
    },
    setter: (option: any, currentValue: string) => {
      return modalSetter(option.value, currentValue);
    },
    view: ViewTypes.SELECTOR_VIEW,
  },
  [FieldType.PAGE_SELECTOR_FIELD]: {
    getter: (value: any) => {
      return textGetter(value, 0);
    },
    setter: (option: any, currentValue: string) => {
      return textSetter(option, currentValue, 0);
    },
    view: ViewTypes.SELECTOR_VIEW,
  },
  [FieldType.KEY_VALUE_FIELD]: {
    getter: (value: any) => {
      return value;
    },
    setter: (value: any) => {
      return value;
    },
    view: ViewTypes.KEY_VALUE_VIEW,
  },
  [FieldType.URL_FIELD]: {
    getter: (value: string) => {
      return textGetter(value, 0);
    },
    setter: (value: string, currentValue: string) => {
      return textSetter(value, currentValue, 0);
    },
    view: ViewTypes.TEXT_VIEW,
  },
  [FieldType.NAVIGATION_TARGET_FIELD]: {
    getter: (value: any) => {
      return enumTypeGetter(value, 2, NavigationTargetType.SAME_WINDOW);
    },
    setter: (option: any, currentValue: string) => {
      return enumTypeSetter(option.value, currentValue, 2);
    },
    view: ViewTypes.SELECTOR_VIEW,
  },
  [FieldType.ALERT_TEXT_FIELD]: {
    getter: (value: string) => {
      return textGetter(value, 0);
    },
    setter: (value: string, currentValue: string) => {
      return textSetter(value, currentValue, 0);
    },
    view: ViewTypes.TEXT_VIEW,
  },
  [FieldType.ALERT_TYPE_SELECTOR_FIELD]: {
    getter: (value: any) => {
      return enumTypeGetter(value, 1, "success");
    },
    setter: (option: any, currentValue: string) => {
      return enumTypeSetter(option.value, currentValue, 1);
    },
    view: ViewTypes.SELECTOR_VIEW,
  },
  [FieldType.KEY_TEXT_FIELD]: {
    getter: (value: any) => {
      return textGetter(value, 0);
    },
    setter: (option: any, currentValue: string) => {
      return textSetter(option, currentValue, 0);
    },
    view: ViewTypes.TEXT_VIEW,
  },
  [FieldType.VALUE_TEXT_FIELD]: {
    getter: (value: any) => {
      return textGetter(value, 1);
    },
    setter: (option: any, currentValue: string) => {
      return textSetter(option, currentValue, 1);
    },
    view: ViewTypes.TEXT_VIEW,
  },
  [FieldType.QUERY_PARAMS_FIELD]: {
    getter: (value: any) => {
      return textGetter(value, 1);
    },
    setter: (value: any, currentValue: string) => {
      return textSetter(value, currentValue, 1);
    },
    view: ViewTypes.TEXT_VIEW,
  },
  [FieldType.DOWNLOAD_DATA_FIELD]: {
    getter: (value: any) => {
      return textGetter(value, 0);
    },
    setter: (option: any, currentValue: string) => {
      return textSetter(option, currentValue, 0);
    },
    view: ViewTypes.TEXT_VIEW,
  },
  [FieldType.DOWNLOAD_FILE_NAME_FIELD]: {
    getter: (value: any) => {
      return textGetter(value, 1);
    },
    setter: (option: any, currentValue: string) => {
      return textSetter(option, currentValue, 1);
    },
    view: ViewTypes.TEXT_VIEW,
  },
  [FieldType.DOWNLOAD_FILE_TYPE_FIELD]: {
    getter: (value: any) => {
      return enumTypeGetter(value, 2);
    },
    setter: (option: any, currentValue: string) =>
      enumTypeSetter(option.value, currentValue, 2),
    view: ViewTypes.SELECTOR_VIEW,
  },
  [FieldType.COPY_TEXT_FIELD]: {
    getter: (value: any) => {
      return textGetter(value, 0);
    },
    setter: (option: any, currentValue: string) => {
      return textSetter(option, currentValue, 0);
    },
    view: ViewTypes.TEXT_VIEW,
  },
  [FieldType.WIDGET_NAME_FIELD]: {
    getter: (value: any) => {
      return enumTypeGetter(value, 0);
    },
    setter: (option: any, currentValue: string) => {
      return enumTypeSetter(option.value, currentValue, 0);
    },
    view: ViewTypes.SELECTOR_VIEW,
  },
  [FieldType.RESET_CHILDREN_FIELD]: {
    getter: (value: any) => {
      return enumTypeGetter(value, 1);
    },
    setter: (option: any, currentValue: string) => {
      return enumTypeSetter(option.value, currentValue, 1);
    },
    view: ViewTypes.SELECTOR_VIEW,
  },
};

const baseOptions: any = [
  {
    label: "No Action",
    value: ActionType.none,
  },
  {
    label: "Call An API",
    value: ActionType.api,
  },
  {
    label: "Execute a DB Query",
    value: ActionType.query,
  },
  {
    label: "Navigate To",
    value: ActionType.navigateTo,
  },
  {
    label: "Show Message",
    value: ActionType.showAlert,
  },
  {
    label: "Open Modal",
    value: ActionType.showModal,
  },
  {
    label: "Close Modal",
    value: ActionType.closeModal,
  },
  {
    label: "Store Value",
    value: ActionType.storeValue,
  },
  {
    label: "Download",
    value: ActionType.download,
  },
  {
    label: "Copy to Clipboard",
    value: ActionType.copyToClipboard,
  },
  {
    label: "Reset Widget",
    value: ActionType.resetWidget,
  },
];
function getOptionsWithChildren(
  options: TreeDropdownOption[],
  actions: ActionDataState,
  createActionOption: TreeDropdownOption,
) {
  const option = options.find((option) => option.value === ActionType.api);
  if (option) {
    option.children = [createActionOption];
    actions.forEach((action) => {
      (option.children as TreeDropdownOption[]).push({
        label: action.config.name,
        id: action.config.id,
        value: action.config.name,
        type: option.value,
      } as TreeDropdownOption);
    });
  }
  return options;
}

function getFieldFromValue(
  value: string | undefined,
  getParentValue?: Function,
): any[] {
  const fields: any[] = [
    {
      field: FieldType.ACTION_SELECTOR_FIELD,
      getParentValue,
      value,
    },
  ];
  if (!value) {
    return fields;
  }
  if (value.indexOf("run") !== -1) {
    const matches = [...value.matchAll(ACTION_TRIGGER_REGEX)];
    if (matches.length) {
      const funcArgs = matches[0][2];
      const args = [...funcArgs.matchAll(ACTION_ANONYMOUS_FUNC_REGEX)];
      const successArg = args[0];
      const errorArg = args[1];
      let sucesssValue;
      if (successArg && successArg.length > 0) {
        sucesssValue = successArg[1] !== "{}" ? `{{${successArg[1]}}}` : ""; //successArg[1] + successArg[2];
      }
      const successFields = getFieldFromValue(
        sucesssValue,
        (changeValue: string) => {
          const matches = [...value.matchAll(ACTION_TRIGGER_REGEX)];
          const args = [...matches[0][2].matchAll(ACTION_ANONYMOUS_FUNC_REGEX)];
          let successArg = args[0] ? args[0][0] : "() => {}";
          const errorArg = args[1] ? args[1][0] : "() => {}";
          successArg = changeValue.endsWith(")")
            ? `() => ${changeValue}`
            : `() => ${changeValue}()`;

          return value.replace(
            ACTION_TRIGGER_REGEX,
            `{{$1(${successArg}, ${errorArg})}}`,
          );
        },
      );
      successFields[0].label = "onSuccess";
      fields.push(successFields);

      let errorValue;
      if (errorArg && errorArg.length > 0) {
        errorValue = errorArg[1] !== "{}" ? `{{${errorArg[1]}}}` : ""; //errorArg[1] + errorArg[2];
      }
      const errorFields = getFieldFromValue(
        errorValue,
        (changeValue: string) => {
          const matches = [...value.matchAll(ACTION_TRIGGER_REGEX)];
          const args = [...matches[0][2].matchAll(ACTION_ANONYMOUS_FUNC_REGEX)];
          const successArg = args[0] ? args[0][0] : "() => {}";
          let errorArg = args[1] ? args[1][0] : "() => {}";
          errorArg = changeValue.endsWith(")")
            ? `() => ${changeValue}`
            : `() => ${changeValue}()`;
          return value.replace(
            ACTION_TRIGGER_REGEX,
            `{{$1(${successArg}, ${errorArg})}}`,
          );
        },
      );
      errorFields[0].label = "onError";
      fields.push(errorFields);
    }
    return fields;
  }
  if (value.indexOf("navigateTo") !== -1) {
    fields.push({
      field: FieldType.URL_FIELD,
    });
    fields.push({
      field: FieldType.QUERY_PARAMS_FIELD,
    });
    fields.push({
      field: FieldType.NAVIGATION_TARGET_FIELD,
    });
  }

  if (value.indexOf("showModal") !== -1) {
    fields.push({
      field: FieldType.SHOW_MODAL_FIELD,
    });
  }
  if (value.indexOf("closeModal") !== -1) {
    fields.push({
      field: FieldType.CLOSE_MODAL_FIELD,
    });
  }
  if (value.indexOf("showAlert") !== -1) {
    fields.push(
      {
        field: FieldType.ALERT_TEXT_FIELD,
      },
      {
        field: FieldType.ALERT_TYPE_SELECTOR_FIELD,
      },
    );
  }
  if (value.indexOf("storeValue") !== -1) {
    fields.push(
      {
        field: FieldType.KEY_TEXT_FIELD,
      },
      {
        field: FieldType.VALUE_TEXT_FIELD,
      },
    );
  }
  if (value.indexOf("resetWidget") !== -1) {
    fields.push(
      {
        field: FieldType.WIDGET_NAME_FIELD,
      },
      {
        field: FieldType.RESET_CHILDREN_FIELD,
      },
    );
  }
  if (value.indexOf("download") !== -1) {
    fields.push(
      {
        field: FieldType.DOWNLOAD_DATA_FIELD,
      },
      {
        field: FieldType.DOWNLOAD_FILE_NAME_FIELD,
      },
      {
        field: FieldType.DOWNLOAD_FILE_TYPE_FIELD,
      },
    );
  }
  if (value.indexOf("copyToClipboard") !== -1) {
    fields.push({
      field: FieldType.COPY_TEXT_FIELD,
    });
  }
  return fields;
}

function getPageDropdownOptions(state: AppState) {
  return state.entities.pageList.pages.map((page) => ({
    label: page.pageName,
    id: page.pageId,
    value: `'${page.pageName}'`,
  }));
}

function renderField(props: {
  onValueChange: Function;
  value: string;
  field: any;
  label?: string;
  isValid: boolean;
  validationMessage?: string;
  apiOptionTree: TreeDropdownOption[];
  widgetOptionTree: TreeDropdownOption[];
  queryOptionTree: TreeDropdownOption[];
  modalDropdownList: TreeDropdownOption[];
  pageDropdownOptions: TreeDropdownOption[];
  depth: number;
  maxDepth: number;
  additionalAutoComplete?: Record<string, Record<string, unknown>>;
}) {
  const { field } = props;
  const fieldType = field.field;
  const fieldConfig = fieldConfigs[fieldType];
  const view = views[fieldConfig.view];
  let viewElement: JSX.Element | null = null;

  switch (fieldType) {
    case FieldType.ACTION_SELECTOR_FIELD:
    case FieldType.ON_SUCCESS_FIELD:
    case FieldType.ON_ERROR_FIELD:
    case FieldType.SHOW_MODAL_FIELD:
    case FieldType.CLOSE_MODAL_FIELD:
    case FieldType.PAGE_SELECTOR_FIELD:
    case FieldType.ALERT_TYPE_SELECTOR_FIELD:
    case FieldType.DOWNLOAD_FILE_TYPE_FIELD:
    case FieldType.NAVIGATION_TARGET_FIELD:
    case FieldType.RESET_CHILDREN_FIELD:
    case FieldType.WIDGET_NAME_FIELD:
      let label = "";
      let defaultText = "Select Action";
      let options = props.apiOptionTree;
      let selectedLabelModifier = undefined;
      let displayValue = undefined;
      let getDefaults = undefined;
      if (fieldType === FieldType.ACTION_SELECTOR_FIELD) {
        label = props.label || "";
        displayValue =
          field.value !== "{{undefined}}" &&
          field.value !== "{{()}}" &&
          field.value !== "{{{}, ()}}"
            ? field.value
            : undefined;
        // eslint-disable-next-line react/display-name
        selectedLabelModifier = (
          option: TreeDropdownOption,
          displayValue?: string,
        ) => {
          if (
            option.type === ActionType.api ||
            option.type === ActionType.query
          ) {
            return (
              <HightlightedCode
                codeText={`{{${option.label}.run()}}`}
                skin={Skin.LIGHT}
              />
            );
          } else if (displayValue) {
            return (
              <HightlightedCode codeText={displayValue} skin={Skin.LIGHT} />
            );
          }
          return <span>{option.label}</span>;
        };
        getDefaults = (value: string) => {
          return {
            [ActionType.navigateTo]: `'${props.pageDropdownOptions[0].label}'`,
          }[value];
        };
      }
      if (
        fieldType === FieldType.SHOW_MODAL_FIELD ||
        fieldType === FieldType.CLOSE_MODAL_FIELD
      ) {
        label = "Modal Name";
        options = props.modalDropdownList;
        defaultText = "Select Modal";
      }
      if (fieldType === FieldType.RESET_CHILDREN_FIELD) {
        label = "Reset Children";
        options = RESET_CHILDREN_OPTIONS;
        defaultText = "false";
      }
      if (fieldType === FieldType.WIDGET_NAME_FIELD) {
        label = "Widget";
        options = props.widgetOptionTree;
        defaultText = "";
      }
      if (fieldType === FieldType.PAGE_SELECTOR_FIELD) {
        label = "Page Name";
        options = props.pageDropdownOptions;
        defaultText = "Select Page";
      }
      if (fieldType === FieldType.ALERT_TYPE_SELECTOR_FIELD) {
        label = "Type";
        options = ALERT_STYLE_OPTIONS;
        defaultText = "Select type";
      }
      if (fieldType === FieldType.DOWNLOAD_FILE_TYPE_FIELD) {
        label = "Type";
        options = FILE_TYPE_OPTIONS;
        defaultText = "Select file type (optional)";
      }
      if (fieldType === FieldType.NAVIGATION_TARGET_FIELD) {
        label = "Target";
        options = NAVIGATION_TARGET_FIELD_OPTIONS;
        defaultText = "Navigation target";
      }
      viewElement = (view as (props: SelectorViewProps) => JSX.Element)({
        options: options,
        label: label,
        get: fieldConfig.getter,
        set: (value: string | DropdownOption, defaultValue?: string) => {
          const finalValueToSet = fieldConfig.setter(
            value,
            props.value,
            defaultValue,
          );
          props.onValueChange(finalValueToSet);
        },
        value: props.value,
        defaultText: defaultText,
        getDefaults: getDefaults,
        selectedLabelModifier: selectedLabelModifier,
        displayValue: displayValue ? displayValue : "",
      });
      break;
    case FieldType.KEY_VALUE_FIELD:
      viewElement = (view as (props: SelectorViewProps) => JSX.Element)({
        options: props.apiOptionTree,
        label: "",
        get: fieldConfig.getter,
        set: (value: string | DropdownOption) => {
          const finalValueToSet = fieldConfig.setter(value, props.value);
          props.onValueChange(finalValueToSet);
        },
        value: props.value,
        defaultText: "Select Action",
      });
      break;
    case FieldType.ALERT_TEXT_FIELD:
    case FieldType.URL_FIELD:
    case FieldType.KEY_TEXT_FIELD:
    case FieldType.VALUE_TEXT_FIELD:
    case FieldType.QUERY_PARAMS_FIELD:
    case FieldType.DOWNLOAD_DATA_FIELD:
    case FieldType.DOWNLOAD_FILE_NAME_FIELD:
    case FieldType.COPY_TEXT_FIELD:
      let fieldLabel = "";
      if (fieldType === FieldType.ALERT_TEXT_FIELD) {
        fieldLabel = "Message";
      } else if (fieldType === FieldType.URL_FIELD) {
        fieldLabel = "Page Name";
      } else if (fieldType === FieldType.KEY_TEXT_FIELD) {
        fieldLabel = "Key";
      } else if (fieldType === FieldType.VALUE_TEXT_FIELD) {
        fieldLabel = "Value";
      } else if (fieldType === FieldType.QUERY_PARAMS_FIELD) {
        fieldLabel = "Query Params";
      } else if (fieldType === FieldType.DOWNLOAD_DATA_FIELD) {
        fieldLabel = "Data to download";
      } else if (fieldType === FieldType.DOWNLOAD_FILE_NAME_FIELD) {
        fieldLabel = "File name with extension";
      } else if (fieldType === FieldType.COPY_TEXT_FIELD) {
        fieldLabel = "Text to be copied to clipboard";
      }
      viewElement = (view as (props: TextViewProps) => JSX.Element)({
        label: fieldLabel,
        get: fieldConfig.getter,
        set: (value: string | DropdownOption) => {
          const finalValueToSet = fieldConfig.setter(value, props.value);
          props.onValueChange(finalValueToSet);
        },
        value: props.value,
        isValid: props.isValid,
        validationMessage: props.validationMessage,
        additionalAutoComplete: props.additionalAutoComplete,
      });
      break;
    default:
      break;
  }

  return <div key={fieldType}>{viewElement}</div>;
}

function Fields(props: {
  onValueChange: Function;
  value: string;
  fields: any;
  label?: string;
  isValid: boolean;
  validationMessage?: string;
  apiOptionTree: TreeDropdownOption[];
  widgetOptionTree: TreeDropdownOption[];
  queryOptionTree: TreeDropdownOption[];
  modalDropdownList: TreeDropdownOption[];
  pageDropdownOptions: TreeDropdownOption[];
  depth: number;
  maxDepth: number;
  additionalAutoComplete?: Record<string, Record<string, unknown>>;
}) {
  const { fields, ...otherProps } = props;
  if (fields[0].field === FieldType.ACTION_SELECTOR_FIELD) {
    const remainingFields = fields.slice(1);
    return (
      <React.Fragment>
        {renderField({
          field: fields[0],
          ...otherProps,
        })}
        <ul className={props.depth === 1 ? "tree" : ""}>
          {remainingFields.map((field: any, index: number) => {
            if (Array.isArray(field)) {
              if (props.depth > props.maxDepth) {
                return null;
              }
              const selectorField = field[0];
              return (
                <li key={index}>
                  <Fields
                    value={selectorField.value}
                    fields={field}
                    label={selectorField.label}
                    isValid={props.isValid}
                    validationMessage={props.validationMessage}
                    apiOptionTree={props.apiOptionTree}
                    widgetOptionTree={props.widgetOptionTree}
                    queryOptionTree={props.queryOptionTree}
                    modalDropdownList={props.modalDropdownList}
                    pageDropdownOptions={props.pageDropdownOptions}
                    depth={props.depth + 1}
                    maxDepth={props.maxDepth}
                    onValueChange={(value: any) => {
                      const parentValue = selectorField.getParentValue(
                        value.substring(2, value.length - 2),
                      );
                      props.onValueChange(parentValue);
                    }}
                    additionalAutoComplete={props.additionalAutoComplete}
                  />
                </li>
              );
            } else {
              return (
                <li key={field.field}>
                  {renderField({
                    field: field,
                    ...otherProps,
                  })}
                </li>
              );
            }
          })}
        </ul>
      </React.Fragment>
    );
  } else {
    const ui = fields.map((field: any, index: number) => {
      if (Array.isArray(field)) {
        if (props.depth > props.maxDepth) {
          return null;
        }
        const selectorField = field[0];
        return (
          <Fields
            key={index}
            value={selectorField.value}
            fields={field}
            label={selectorField.label}
            isValid={props.isValid}
            validationMessage={props.validationMessage}
            apiOptionTree={props.apiOptionTree}
            widgetOptionTree={props.widgetOptionTree}
            queryOptionTree={props.queryOptionTree}
            modalDropdownList={props.modalDropdownList}
            pageDropdownOptions={props.pageDropdownOptions}
            depth={props.depth + 1}
            maxDepth={props.maxDepth}
            onValueChange={(value: any) => {
              const parentValue = selectorField.getParentValue(
                value.substring(2, value.length - 2),
              );
              props.onValueChange(parentValue);
            }}
          />
        );
      } else {
        return renderField({
          field: field,
          ...otherProps,
        });
      }
    });
    return <>{ui}</>;
  }
}

function useModalDropdownList() {
  const dispatch = useDispatch();
  const nextModalName = useSelector(getNextModalName);

  let finalList: TreeDropdownOption[] = [
    {
      label: "New Modal",
      value: "Modal",
      id: "create",
      className: "t--create-modal-btn",
      onSelect: (option: TreeDropdownOption, setter?: Function) => {
        const modalName = nextModalName;
        if (setter) {
          setter({
            value: `${modalName}`,
          });
          dispatch(createModalAction(nextModalName));
        }
      },
    },
  ];

  finalList = finalList.concat(
    (useSelector(getModalDropdownList) || []) as TreeDropdownOption[],
  );

  return finalList;
}

function useApiOptionTree() {
  const dispatch = useDispatch();
  const pageId = useSelector(getCurrentPageId) || "";

  const actions = useSelector(getActionsForCurrentPage).filter(
    (action) => action.config.pluginType === "API",
  );
  let filteredBaseOptions = baseOptions;

  // For onboarding
  const filterOptions = useSelector((state: AppState) =>
    checkCurrentStep(state, OnboardingStep.ADD_INPUT_WIDGET),
  );
  if (filterOptions) {
    filteredBaseOptions = baseOptions.filter(
      (item: any) => item.value === ActionType.query,
    );
  }

  const apiOptionTree = getOptionsWithChildren(filteredBaseOptions, actions, {
    label: "Create API",
    value: "api",
    id: "create",
    className: "t--create-api-btn",
    onSelect: (option: TreeDropdownOption, setter?: Function) => {
      const apiName = createNewApiName(actions, pageId);
      if (setter) {
        setter({
          value: `${apiName}`,
          type: ActionType.api,
        });
        dispatch(createNewApiAction(pageId, "API_PANE"));
      }
    },
  });
  return apiOptionTree;
}

function useWidgetOptionTree() {
  const widgets = useSelector(getWidgets) || {};
  return Object.values(widgets)
    .filter((w) => w.type !== "CANVAS_WIDGET" && w.type !== "BUTTON_WIDGET")
    .map((w) => {
      return {
        label: w.widgetName,
        id: w.widgetName,
        value: `"${w.widgetName}"`,
      };
    });
}
function getQueryOptionsWithChildren(
  options: TreeDropdownOption[],
  queries: ActionDataState,
  createQueryOption: TreeDropdownOption,
) {
  const option = options.find((option) => option.value === ActionType.query);
  if (option) {
    option.children = [createQueryOption];
    queries.forEach((query) => {
      (option.children as TreeDropdownOption[]).push({
        label: query.config.name,
        id: query.config.id,
        value: query.config.name,
        type: option.value,
      } as TreeDropdownOption);
    });
  }
  return options;
}

function useQueryOptionTree() {
  const dispatch = useDispatch();
  const pageId = useSelector(getCurrentPageId) || "";

  const queries = useSelector(getActionsForCurrentPage).filter(
    (action) => action.config.pluginType === "DB",
  );
  const queryOptionTree = getQueryOptionsWithChildren(baseOptions, queries, {
    label: "Create Query",
    value: "query",
    id: "create",
    className: "t--create-query-btn",
    onSelect: (option: TreeDropdownOption, setter?: Function) => {
      const queryName = createNewQueryName(queries, pageId);
      if (setter) {
        setter({
          value: `${queryName}`,
          type: ActionType.query,
        });
        dispatch(createNewQueryAction(pageId, "QUERY_PANE"));
      }
    },
  });
  return queryOptionTree;
}

export function ActionCreator(props: ActionCreatorProps) {
  const apiOptionTree = useApiOptionTree();
  const widgetOptionTree = useWidgetOptionTree();
  const queryOptionTree = useQueryOptionTree();
  const modalDropdownList = useModalDropdownList();
  const pageDropdownOptions = useSelector(getPageDropdownOptions);
  const fields = getFieldFromValue(props.value);
  return (
    <TreeStructure>
      <Fields
        value={props.value}
        fields={fields}
        isValid={props.isValid}
        validationMessage={props.validationMessage}
        apiOptionTree={apiOptionTree}
        widgetOptionTree={widgetOptionTree}
        queryOptionTree={queryOptionTree}
        modalDropdownList={modalDropdownList}
        pageDropdownOptions={pageDropdownOptions}
        onValueChange={props.onValueChange}
        depth={1}
        maxDepth={1}
        additionalAutoComplete={props.additionalAutoComplete}
      />
    </TreeStructure>
  );
}<|MERGE_RESOLUTION|>--- conflicted
+++ resolved
@@ -28,11 +28,8 @@
 import { NavigationTargetType } from "../../../sagas/ActionExecutionSagas";
 import { checkCurrentStep } from "sagas/OnboardingSagas";
 import { OnboardingStep } from "constants/OnboardingConstants";
-<<<<<<< HEAD
+import { getWidgets } from "sagas/selectors";
 import { Skin } from "constants/DefaultTheme";
-=======
-import { getWidgets } from "sagas/selectors";
->>>>>>> d3c2c027
 
 /* eslint-disable @typescript-eslint/ban-types */
 /* TODO: Function and object types need to be updated to enable the lint rule */
