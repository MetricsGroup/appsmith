import React from "react";
import { AppState } from "reducers";
import { getActionsForCurrentPage } from "selectors/entitiesSelector";
import {
  getModalDropdownList,
  getNextModalName,
} from "selectors/widgetSelectors";
import { getCurrentPageId } from "selectors/editorSelectors";
import { ActionDataState } from "reducers/entityReducers/actionsReducer";
import { DropdownOption } from "widgets/DropdownWidget";
import { useSelector, useDispatch } from "react-redux";
import TreeDropdown, { TreeDropdownOption } from "./TreeDropdown";
import {
  FieldWrapper,
  ControlWrapper,
} from "components/propertyControls/StyledControls";
import { KeyValueComponent } from "components/propertyControls/KeyValueComponent";
import { InputText } from "components/propertyControls/InputTextControl";
import { createModalAction } from "actions/widgetActions";
import { createNewApiName, createNewQueryName } from "utils/AppsmithUtils";
import { isDynamicValue } from "utils/DynamicBindingUtils";
import HightlightedCode from "components/editorComponents/HighlightedCode";
import TreeStructure from "components/utils/TreeStructure";
import {
  createNewApiAction,
  createNewQueryAction,
} from "actions/apiPaneActions";

const ALERT_STYLE_OPTIONS = [
  { label: "Info", value: "'info'", id: "info" },
  { label: "Success", value: "'success'", id: "success" },
  { label: "Error", value: "'error'", id: "error" },
  { label: "Warning", value: "'warning'", id: "warning" },
];
const ACTION_TRIGGER_REGEX = /^{{([\s\S]*?)\(([\s\S]*?)\)}}$/g;
const ACTION_ANONYMOUS_FUNC_REGEX = /\(\) => ([\s\S]*?)(\([\s\S]*?\))/g;
const IS_URL_OR_MODAL = /^'.*'$/;
const modalSetter = (changeValue: any, currentValue: string) => {
  const matches = [...currentValue.matchAll(ACTION_TRIGGER_REGEX)];
  const args = matches[0][2].split(",");
  if (isDynamicValue(changeValue)) {
    args[0] = `${changeValue.substring(2, changeValue.length - 2)}`;
  } else {
    args[0] = `'${changeValue}'`;
  }
  return currentValue.replace(
    ACTION_TRIGGER_REGEX,
    `{{$1(${args.join(",")})}}`,
  );
};

export const modalGetter = (value: string) => {
  const matches = [...value.matchAll(ACTION_TRIGGER_REGEX)];
  let name = "none";
  if (matches.length) {
    const modalName = matches[0][2].split(",")[0];
    if (IS_URL_OR_MODAL.test(modalName) || modalName === "") {
      name = modalName.substring(1, modalName.length - 1);
    } else {
      name = `{{${modalName}}}`;
    }
  }
  return name;
};

// const urlSetter = (changeValue: any, currentValue: string): string => {
//   return currentValue.replace(ACTION_TRIGGER_REGEX, `{{$1('${changeValue}')}}`);
// };

// export const textGetter = (value: string) => {
//   const matches = [...value.matchAll(ACTION_TRIGGER_REGEX)];
//   if (matches.length) {
//     const stringValue = matches[0][2];
//     return stringValue.substring(1, stringValue.length - 1);
//   }
//   return "";
// };

const alertTextSetter = (changeValue: any, currentValue: string): string => {
  const matches = [...currentValue.matchAll(ACTION_TRIGGER_REGEX)];
  const args = matches[0][2].split(",");
  args[0] = `'${changeValue}'`;
  const result = currentValue.replace(
    ACTION_TRIGGER_REGEX,
    `{{$1(${args.join(",")})}}`,
  );
  return result;
};

const alertTextGetter = (value: string) => {
  const matches = [...value.matchAll(ACTION_TRIGGER_REGEX)];
  if (matches.length) {
    const funcArgs = matches[0][2];
    const arg = funcArgs.split(",")[0];
    return arg.substring(1, arg.length - 1);
  }
  return "";
};

const alertTypeSetter = (changeValue: any, currentValue: string): string => {
  const matches = [...currentValue.matchAll(ACTION_TRIGGER_REGEX)];
  const args = matches[0][2].split(",");
  args[1] = changeValue as string;
  return currentValue.replace(
    ACTION_TRIGGER_REGEX,
    `{{$1(${args.join(",")})}}`,
  );
};

const alertTypeGetter = (value: string) => {
  const matches = [...value.matchAll(ACTION_TRIGGER_REGEX)];
  if (matches.length) {
    const funcArgs = matches[0][2];
    const arg = funcArgs.split(",")[1];
    return arg ? arg.trim() : "'primary'";
  }
  return "";
};

type ActionCreatorProps = {
  value: string;
  isValid: boolean;
  validationMessage?: string;
  onValueChange: (newValue: string) => void;
};

const ActionType = {
  none: "none",
  api: "api",
  query: "query",
  showModal: "showModal",
  closeModal: "closeModal",
  navigateTo: "navigateTo",
  showAlert: "showAlert",
};
type ActionType = typeof ActionType[keyof typeof ActionType];

const ViewTypes = {
  SELECTOR_VIEW: "SELECTOR_VIEW",
  KEY_VALUE_VIEW: "KEY_VALUE_VIEW",
  TEXT_VIEW: "TEXT_VIEW",
};
type ViewTypes = typeof ViewTypes[keyof typeof ViewTypes];

type ViewProps = {
  label: string;
  get: Function;
  set: Function;
  value: string;
};
type SelectorViewProps = ViewProps & {
  options: TreeDropdownOption[];
  defaultText: string;
  getDefaults?: Function;
  level: number;
  levelSeparator?: string;
  start: boolean;
  displayValue?: string;
  selectedLabelModifier?: (
    option: TreeDropdownOption,
    displayValue?: string,
  ) => React.ReactNode;
};

type KeyValueViewProps = ViewProps;
type TextViewProps = ViewProps & {
  isValid: boolean;
  validationMessage?: string;
  level: number;
  start: boolean;
  levelSeparator?: string;
};

const views = {
  [ViewTypes.SELECTOR_VIEW]: function SelectorView(props: SelectorViewProps) {
    return (
      <FieldWrapper>
        <ControlWrapper key={props.label} level={props.level}>
          {props.label && <label>{props.label}</label>}
          <TreeDropdown
            optionTree={props.options}
            selectedValue={props.get(props.value, false) as string}
            defaultText={props.defaultText}
            onSelect={(value, defaultValue?: string) => {
              props.set(value, defaultValue);
            }}
            getDefaults={props.getDefaults}
            selectedLabelModifier={props.selectedLabelModifier}
            displayValue={props.displayValue}
          />
        </ControlWrapper>
        <TreeStructure
          level={props.level}
          label={props.label}
          start={props.start}
          levelSeparator={props.levelSeparator}
        />
      </FieldWrapper>
    );
  },
  [ViewTypes.KEY_VALUE_VIEW]: function KeyValueView(props: KeyValueViewProps) {
    return (
      <ControlWrapper key={props.label}>
        <KeyValueComponent
          pairs={props.get(props.value, false) as DropdownOption[]}
          addLabel={"QueryParam"}
          updatePairs={(pageParams: DropdownOption[]) => props.set(pageParams)}
        />
      </ControlWrapper>
    );
  },
  [ViewTypes.TEXT_VIEW]: function TextView(props: TextViewProps) {
    return (
      <FieldWrapper>
        <ControlWrapper key={props.label} level={props.level}>
          {props.label && <label>{props.label}</label>}
          <InputText
            label={props.label}
            value={props.get(props.value, false) as string}
            onChange={(event: any) => {
              if (event.target) {
                props.set(event.target.value);
              } else {
                props.set(event);
              }
            }}
            dataTreePath={""}
            isValid={props.isValid}
            errorMessage={props.validationMessage}
          />
        </ControlWrapper>
        <TreeStructure
          level={props.level}
          label={props.label}
<<<<<<< HEAD
          start={props.start}
          levelSeparator={props.levelSeparator}
=======
          value={props.get(props.value, false) as string}
          onChange={(event: any) => {
            if (event.target) {
              props.set(event.target.value);
            } else {
              props.set(event);
            }
          }}
          expected={"string"}
          evaluatedValue={props.get(props.value, false) as string}
          isValid={props.isValid}
          errorMessage={props.validationMessage}
>>>>>>> 5e292f05
        />
      </FieldWrapper>
    );
  },
};

const FieldType = {
  ACTION_SELECTOR_FIELD: "ACTION_SELECTOR_FIELD",
  ON_SUCCESS_FIELD: "ON_SUCCESS_FIELD",
  ON_ERROR_FIELD: "ON_ERROR_FIELD",
  SHOW_MODAL_FIELD: "SHOW_MODAL_FIELD",
  CLOSE_MODAL_FIELD: "CLOSE_MODAL_FIELD",
  PAGE_SELECTOR_FIELD: "PAGE_SELECTOR_FIELD",
  KEY_VALUE_FIELD: "KEY_VALUE_FIELD",
  URL_FIELD: "URL_FIELD",
  ALERT_TEXT_FIELD: "ALERT_TEXT_FIELD",
  ALERT_TYPE_SELECTOR_FIELD: "ALERT_TYPE_SELECTOR_FIELD",
};
type FieldType = typeof FieldType[keyof typeof FieldType];

type FieldConfig = {
  getter: Function;
  setter: Function;
  view: ViewTypes;
};

type FieldConfigs = Record<FieldType, FieldConfig>;

const fieldConfigs: FieldConfigs = {
  [FieldType.ACTION_SELECTOR_FIELD]: {
    getter: (storedValue: string) => {
      let matches: any[] = [];
      if (storedValue) {
        matches = storedValue
          ? [...storedValue.matchAll(ACTION_TRIGGER_REGEX)]
          : [];
      }
      let mainFuncSelectedValue = ActionType.none;
      if (matches.length) {
        mainFuncSelectedValue = matches[0][1] || ActionType.none;
      }
      const mainFuncSelectedValueSplit = mainFuncSelectedValue.split(".");
      if (mainFuncSelectedValueSplit[1] === "run") {
        return mainFuncSelectedValueSplit[0];
      }
      return mainFuncSelectedValue;
    },
    setter: (
      option: TreeDropdownOption,
      currentValue: string,
      defaultValue?: string,
    ) => {
      const type: ActionType = option.type || option.value;
      let value = option.value;
      switch (type) {
        case ActionType.api:
        case ActionType.query:
          value = `${value}.run`;
          break;
        default:
          break;
      }
      return value === "none" ? "" : `{{${value}()}}`;
    },
    view: ViewTypes.SELECTOR_VIEW,
  },
  [FieldType.SHOW_MODAL_FIELD]: {
    getter: (value: any) => {
      return modalGetter(value);
    },
    setter: (option: any, currentValue: string) => {
      return modalSetter(option.value, currentValue);
    },
    view: ViewTypes.SELECTOR_VIEW,
  },
  [FieldType.CLOSE_MODAL_FIELD]: {
    getter: (value: any) => {
      return modalGetter(value);
    },
    setter: (option: any, currentValue: string) => {
      return modalSetter(option.value, currentValue);
    },
    view: ViewTypes.SELECTOR_VIEW,
  },
  [FieldType.PAGE_SELECTOR_FIELD]: {
    getter: (value: any) => {
      return modalGetter(value);
    },
    setter: (option: any, currentValue: string) => {
      return modalSetter(option.value, currentValue);
    },
    view: ViewTypes.SELECTOR_VIEW,
  },
  [FieldType.KEY_VALUE_FIELD]: {
    getter: (value: any) => {
      return value;
    },
    setter: (value: any) => {
      return value;
    },
    view: ViewTypes.KEY_VALUE_VIEW,
  },
  [FieldType.URL_FIELD]: {
    getter: (value: string) => {
      return modalGetter(value);
    },
    setter: (value: string, currentValue: string) => {
      return modalSetter(value, currentValue);
    },
    view: ViewTypes.TEXT_VIEW,
  },
  [FieldType.ALERT_TEXT_FIELD]: {
    getter: (value: string) => {
      return alertTextGetter(value);
    },
    setter: (value: string, currentValue: string) => {
      return alertTextSetter(value, currentValue);
    },
    view: ViewTypes.TEXT_VIEW,
  },
  [FieldType.ALERT_TYPE_SELECTOR_FIELD]: {
    getter: (value: any) => {
      return alertTypeGetter(value);
    },
    setter: (option: any, currentValue: string) => {
      return alertTypeSetter(option.value, currentValue);
    },
    view: ViewTypes.SELECTOR_VIEW,
  },
};

const baseOptions: any = [
  {
    label: "No Action",
    value: ActionType.none,
  },
  {
    label: "Call An API",
    value: ActionType.api,
  },
  {
    label: "Execute a DB Query",
    value: ActionType.query,
  },

  {
    label: "Navigate To",
    value: ActionType.navigateTo,
  },
  {
    label: "Show Message",
    value: ActionType.showAlert,
  },
  {
    label: "Open Popup",
    value: ActionType.showModal,
  },
  {
    label: "Close Popup",
    value: ActionType.closeModal,
  },
];
function getOptionsWithChildren(
  options: TreeDropdownOption[],
  actions: ActionDataState,
  createActionOption: TreeDropdownOption,
) {
  const option = options.find(option => option.value === ActionType.api);
  if (option) {
    option.children = [createActionOption];
    actions.forEach(action => {
      (option.children as TreeDropdownOption[]).push({
        label: action.config.name,
        id: action.config.id,
        value: action.config.name,
        type: option.value,
      } as TreeDropdownOption);
    });
  }
  return options;
}

function getFieldFromValue(
  value: string | undefined,
  level: number,
  start: boolean,
  levelSeparator?: string,
  getParentValue?: Function,
): any[] {
  const fields: any[] = [
    {
      field: FieldType.ACTION_SELECTOR_FIELD,
      getParentValue,
      value,
      level,
      start,
      levelSeparator,
    },
  ];
  if (!value) {
    return fields;
  }
  if (value.indexOf("run") !== -1) {
    const matches = [...value.matchAll(ACTION_TRIGGER_REGEX)];
    if (matches.length) {
      const funcArgs = matches[0][2];
      const args = [...funcArgs.matchAll(ACTION_ANONYMOUS_FUNC_REGEX)];
      const successArg = args[0];
      const errorArg = args[1];
      let sucesssValue;
      if (successArg && successArg.length > 0) {
        sucesssValue = successArg[1] + successArg[2];
      }
      const successFields = getFieldFromValue(
        `{{${sucesssValue}}}`,
        level + 1,
        start,
        "odd",
        (changeValue: string) => {
          const matches = [...value.matchAll(ACTION_TRIGGER_REGEX)];
          const args = [...matches[0][2].matchAll(ACTION_ANONYMOUS_FUNC_REGEX)];
          let successArg = args[0] ? args[0][0] : "() => {}";
          const errorArg = args[1] ? args[1][0] : "() => {}";
          successArg = changeValue.endsWith(")")
            ? `() => ${changeValue}`
            : `() => ${changeValue}()`;

          return value.replace(
            ACTION_TRIGGER_REGEX,
            `{{$1(${successArg}, ${errorArg})}}`,
          );
        },
      );
      successFields[0].label = "onSuccess";
      successFields[0].level = level + 1;
      successFields[0].start = true;
      fields.push(successFields);

      let errorValue;
      if (errorArg && errorArg.length > 0) {
        errorValue = errorArg[1] + errorArg[2];
      }
      const errorFields = getFieldFromValue(
        `{{${errorValue}}}`,
        level + 1,
        start,
        "even",
        (changeValue: string) => {
          const matches = [...value.matchAll(ACTION_TRIGGER_REGEX)];
          const args = [...matches[0][2].matchAll(ACTION_ANONYMOUS_FUNC_REGEX)];
          const successArg = args[0] ? args[0][0] : "() => {}";
          let errorArg = args[1] ? args[1][0] : "() => {}";
          errorArg = changeValue.endsWith(")")
            ? `() => ${changeValue}`
            : `() => ${changeValue}()`;
          return value.replace(
            ACTION_TRIGGER_REGEX,
            `{{$1(${successArg}, ${errorArg})}}`,
          );
        },
      );
      errorFields[0].label = "onError";
      errorFields[0].level = level + 1;
      errorFields[0].start = false;
      fields.push(errorFields);
    }
    return fields;
  }

  if (value.indexOf("navigateTo") !== -1) {
    fields.push({
      field: FieldType.URL_FIELD,
      level: level + 1,
      levelSeparator,
      start: true,
    });
  }

  if (value.indexOf("showModal") !== -1) {
    fields.push({
      field: FieldType.SHOW_MODAL_FIELD,
      level: level + 1,
      levelSeparator,
      start: true,
    });
  }
  if (value.indexOf("closeModal") !== -1) {
    fields.push({
      field: FieldType.CLOSE_MODAL_FIELD,
      level: level + 1,
      levelSeparator,
      start: true,
    });
  }
  if (value.indexOf("showAlert") !== -1) {
    fields.push(
      {
        field: FieldType.ALERT_TEXT_FIELD,
        level: level + 1,
        levelSeparator,
        start: true,
      },
      {
        field: FieldType.ALERT_TYPE_SELECTOR_FIELD,
        level: level + 1,
        levelSeparator,
        start: false,
      },
    );
  }
  return fields;
}

function getPageDropdownOptions(state: AppState) {
  return state.entities.pageList.pages.map(page => ({
    label: page.pageName,
    id: page.pageId,
    value: `'${page.pageName}'`,
  }));
}

function Fields(props: {
  onValueChange: Function;
  value: string;
  fields: any;
  label?: string;
  isValid: boolean;
  validationMessage?: string;
  apiOptionTree: TreeDropdownOption[];
  queryOptionTree: TreeDropdownOption[];
  modalDropdownList: TreeDropdownOption[];
  pageDropdownOptions: TreeDropdownOption[];
  depth: number;
  maxDepth: number;
}) {
  const ui = props.fields.map((field: any) => {
    if (Array.isArray(field)) {
      if (props.depth > props.maxDepth) {
        return null;
      }
      const selectorField = field[0];
      return (
        <Fields
          value={selectorField.value}
          fields={field}
          label={selectorField.label}
          isValid={props.isValid}
          validationMessage={props.validationMessage}
          apiOptionTree={props.apiOptionTree}
          queryOptionTree={props.queryOptionTree}
          modalDropdownList={props.modalDropdownList}
          pageDropdownOptions={props.pageDropdownOptions}
          depth={props.depth + 1}
          maxDepth={props.maxDepth}
          onValueChange={(value: any) => {
            props.onValueChange(
              selectorField.getParentValue(
                value.substring(2, value.length - 2),
              ),
            );
          }}
        />
      );
    }
    const fieldType = field.field;
    const fieldConfig = fieldConfigs[fieldType];
    const view = views[fieldConfig.view];
    let viewElement: JSX.Element | null = null;

    switch (fieldType) {
      case FieldType.ACTION_SELECTOR_FIELD:
      case FieldType.ON_SUCCESS_FIELD:
      case FieldType.ON_ERROR_FIELD:
      case FieldType.SHOW_MODAL_FIELD:
      case FieldType.CLOSE_MODAL_FIELD:
      case FieldType.PAGE_SELECTOR_FIELD:
      case FieldType.ALERT_TYPE_SELECTOR_FIELD:
        let label = "";
        let defaultText = "Select Action";
        let options = props.apiOptionTree;
        let selectedLabelModifier = undefined;
        let displayValue = undefined;
        let getDefaults = undefined;
        if (fieldType === FieldType.ACTION_SELECTOR_FIELD) {
          label = props.label || "";
          displayValue =
            field.value !== "{{undefined}}" && field.value !== "{{()}}"
              ? field.value
              : undefined;
          // eslint-disable-next-line react/display-name
          selectedLabelModifier = (
            option: TreeDropdownOption,
            displayValue?: string,
          ) => {
            if (
              option.type === ActionType.api ||
              option.type === ActionType.query
            ) {
              return (
                <HightlightedCode codeText={`{{${option.label}.run()}}`} />
              );
            } else if (displayValue) {
              return <HightlightedCode codeText={displayValue} />;
            }
            return <span>{option.label}</span>;
          };
          getDefaults = (value: string) => {
            return {
              [ActionType.navigateTo]: `'${props.pageDropdownOptions[0].label}'`,
            }[value];
          };
        }
        if (
          fieldType === FieldType.SHOW_MODAL_FIELD ||
          fieldType === FieldType.CLOSE_MODAL_FIELD
        ) {
          label = "Modal Name";
          options = props.modalDropdownList;
          defaultText = "Select Modal";
        }
        if (fieldType === FieldType.PAGE_SELECTOR_FIELD) {
          label = "Page Name";
          options = props.pageDropdownOptions;
          defaultText = "Select Page";
        }
        if (fieldType === FieldType.ALERT_TYPE_SELECTOR_FIELD) {
          label = "type";
          options = ALERT_STYLE_OPTIONS;
          defaultText = "Select type";
        }
        viewElement = (view as (props: SelectorViewProps) => JSX.Element)({
          options: options,
          label: label,
          get: fieldConfig.getter,
          set: (value: string | DropdownOption, defaultValue?: string) => {
            const finalValueToSet = fieldConfig.setter(
              value,
              props.value,
              defaultValue,
            );
            props.onValueChange(finalValueToSet);
          },
          value: props.value,
          defaultText: defaultText,
          getDefaults: getDefaults,
          selectedLabelModifier: selectedLabelModifier,
          displayValue: displayValue ? displayValue : "",
          level: field.level,
          start: field.start,
          levelSeparator: field.levelSeparator,
        });
        break;
      case FieldType.KEY_VALUE_FIELD:
        viewElement = (view as (props: SelectorViewProps) => JSX.Element)({
          options: props.apiOptionTree,
          label: "",
          get: fieldConfig.getter,
          set: (value: string | DropdownOption) => {
            const finalValueToSet = fieldConfig.setter(value, props.value);
            props.onValueChange(finalValueToSet);
          },
          value: props.value,
          defaultText: "Select Action",
          level: field.level,
          start: field.start,
          levelSeparator: field.levelSeparator,
        });
        break;
      case FieldType.ALERT_TEXT_FIELD:
      case FieldType.URL_FIELD:
        viewElement = (view as (props: TextViewProps) => JSX.Element)({
          label: "",
          get: fieldConfig.getter,
          set: (value: string | DropdownOption) => {
            const finalValueToSet = fieldConfig.setter(value, props.value);
            props.onValueChange(finalValueToSet);
          },
          value: props.value,
          isValid: props.isValid,
          validationMessage: props.validationMessage,
          level: field.level,
          start: field.start,
          levelSeparator: field.levelSeparator,
        });
        break;
      default:
        break;
    }

    return <div key={fieldType}>{viewElement}</div>;
  });

  return <>{ui}</>;
}

function useModalDropdownList() {
  const dispatch = useDispatch();
  const nextModalName = useSelector(getNextModalName);

  let finalList: TreeDropdownOption[] = [
    {
      label: "Open Popup",
      value: "Modal",
      id: "create",
      className: "t--create-modal-btn",
      onSelect: (option: TreeDropdownOption, setter?: Function) => {
        const modalName = nextModalName;
        if (setter) {
          setter({
            value: `${modalName}`,
          });
          dispatch(createModalAction(nextModalName));
        }
      },
    },
  ];

  finalList = finalList.concat(
    (useSelector(getModalDropdownList) || []) as TreeDropdownOption[],
  );

  return finalList;
}

function useApiOptionTree() {
  const dispatch = useDispatch();
  const pageId = useSelector(getCurrentPageId) || "";

  const actions = useSelector(getActionsForCurrentPage).filter(
    action => action.config.pluginType === "API",
  );
  const apiOptionTree = getOptionsWithChildren(baseOptions, actions, {
    label: "Create API",
    value: "api",
    id: "create",
    className: "t--create-api-btn",
    onSelect: (option: TreeDropdownOption, setter?: Function) => {
      const apiName = createNewApiName(actions, pageId);
      if (setter) {
        setter({
          value: `${apiName}`,
          type: ActionType.api,
        });
        dispatch(createNewApiAction(pageId));
      }
    },
  });
  return apiOptionTree;
}

function getQueryOptionsWithChildren(
  options: TreeDropdownOption[],
  queries: ActionDataState,
  createQueryOption: TreeDropdownOption,
) {
  const option = options.find(option => option.value === ActionType.query);
  if (option) {
    option.children = [createQueryOption];
    queries.forEach(query => {
      (option.children as TreeDropdownOption[]).push({
        label: query.config.name,
        id: query.config.id,
        value: query.config.name,
        type: option.value,
      } as TreeDropdownOption);
    });
  }
  return options;
}

function useQueryOptionTree() {
  const dispatch = useDispatch();
  const pageId = useSelector(getCurrentPageId) || "";

  const queries = useSelector(getActionsForCurrentPage).filter(
    action => action.config.pluginType === "DB",
  );
  const queryOptionTree = getQueryOptionsWithChildren(baseOptions, queries, {
    label: "Create Query",
    value: "query",
    id: "create",
    className: "t--create-query-btn",
    onSelect: (option: TreeDropdownOption, setter?: Function) => {
      const queryName = createNewQueryName(queries, pageId);
      if (setter) {
        setter({
          value: `${queryName}`,
          type: ActionType.query,
        });
        dispatch(createNewQueryAction(pageId));
      }
    },
  });
  return queryOptionTree;
}

export function ActionCreator(props: ActionCreatorProps) {
  const apiOptionTree = useApiOptionTree();
  const queryOptionTree = useQueryOptionTree();
  const modalDropdownList = useModalDropdownList();
  const pageDropdownOptions = useSelector(getPageDropdownOptions);
  const fields = getFieldFromValue(props.value, 0, false);
  return (
    <Fields
      value={props.value}
      fields={fields}
      isValid={props.isValid}
      validationMessage={props.validationMessage}
      apiOptionTree={apiOptionTree}
      queryOptionTree={queryOptionTree}
      modalDropdownList={modalDropdownList}
      pageDropdownOptions={pageDropdownOptions}
      onValueChange={props.onValueChange}
      depth={1}
      maxDepth={1}
    />
  );
}<|MERGE_RESOLUTION|>--- conflicted
+++ resolved
@@ -224,7 +224,8 @@
                 props.set(event);
               }
             }}
-            dataTreePath={""}
+            expected={"string"}
+            evaluatedValue={props.get(props.value, false) as string}
             isValid={props.isValid}
             errorMessage={props.validationMessage}
           />
@@ -232,23 +233,8 @@
         <TreeStructure
           level={props.level}
           label={props.label}
-<<<<<<< HEAD
           start={props.start}
           levelSeparator={props.levelSeparator}
-=======
-          value={props.get(props.value, false) as string}
-          onChange={(event: any) => {
-            if (event.target) {
-              props.set(event.target.value);
-            } else {
-              props.set(event);
-            }
-          }}
-          expected={"string"}
-          evaluatedValue={props.get(props.value, false) as string}
-          isValid={props.isValid}
-          errorMessage={props.validationMessage}
->>>>>>> 5e292f05
         />
       </FieldWrapper>
     );
