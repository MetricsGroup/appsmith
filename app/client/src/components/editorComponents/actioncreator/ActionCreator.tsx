--- conflicted
+++ resolved
@@ -430,17 +430,12 @@
     value: ActionType.api,
   },
   {
-<<<<<<< HEAD
     label: "Execute a DB Query",
     value: ActionType.query,
   },
   {
-    label: "Show Modal",
-    value: ActionType.showModal,
-=======
     label: "Navigate To",
     value: ActionType.navigateTo,
->>>>>>> 2a477468
   },
   {
     label: "Show Message",
