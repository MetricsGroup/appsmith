--- conflicted
+++ resolved
@@ -24,13 +24,10 @@
   flex: 1;
   max-width: 350px;
   border: 1.5px solid transparent;
-<<<<<<< HEAD
-=======
   cursor: default;
   &:hover {
     border: 1.5px solid ${(props) => props.theme.colors.tertiary.light};
   }
->>>>>>> 83450786
 `;
 
 export const modText = () => (isMac() ? <span>&#8984;</span> : "ctrl");
