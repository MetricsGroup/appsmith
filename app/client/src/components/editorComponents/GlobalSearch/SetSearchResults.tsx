--- conflicted
+++ resolved
@@ -2,37 +2,6 @@
 import { connectHits } from "react-instantsearch-dom";
 import { Hit as IHit } from "react-instantsearch-core";
 import { debounce } from "lodash";
-<<<<<<< HEAD
-import { DocSearchItem, SearchItem, SEARCH_ITEM_TYPES } from "./utils";
-import { SEARCH_CATEGORY_ID } from "./utils";
-
-type Props = {
-  setDocumentationSearchResults: (
-    item: DocSearchItem | any,
-    categoryId: SEARCH_CATEGORY_ID,
-  ) => void;
-  categoryId: SEARCH_CATEGORY_ID;
-  hits: IHit[];
-};
-
-function SearchResults({
-  categoryId,
-  hits,
-  setDocumentationSearchResults,
-}: Props) {
-  const debouncedSetter = useCallback(
-    debounce(setDocumentationSearchResults, 100),
-    [],
-  );
-
-  useEffect(() => {
-    const filteredHits = hits.filter((doc: SearchItem) => {
-      return categoryId === SEARCH_CATEGORY_ID.SNIPPETS
-        ? doc.body && doc.body.hasOwnProperty("snippet")
-        : doc.kind === SEARCH_ITEM_TYPES.document;
-    });
-    debouncedSetter(filteredHits as any, categoryId);
-=======
 import {
   DocSearchItem,
   SearchCategory,
@@ -57,7 +26,6 @@
       return !doc.kind || doc.kind === SEARCH_ITEM_TYPES.document;
     });
     debouncedSetter(filteredHits as any, category);
->>>>>>> 47344bbd
   }, [hits]);
 
   return null;
