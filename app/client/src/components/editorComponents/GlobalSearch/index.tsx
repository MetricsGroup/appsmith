import React, {
  useState,
  useMemo,
  useCallback,
  useEffect,
  useRef,
} from "react";
import { useDispatch, useSelector } from "react-redux";
import styled, { ThemeProvider } from "styled-components";
import { useParams } from "react-router";
import history from "utils/history";
import { AppState } from "reducers";
import SearchModal from "./SearchModal";
import AlgoliaSearchWrapper from "./AlgoliaSearchWrapper";
import SearchBox from "./SearchBox";
import SearchResults from "./SearchResults";
import SetSearchResults from "./SetSearchResults";
import GlobalSearchHotKeys from "./GlobalSearchHotKeys";
import SearchContext from "./GlobalSearchContext";
import Description from "./Description";
import ResultsNotFound from "./ResultsNotFound";
import {
  getActions,
  getAllPageWidgets,
  getJSCollections,
} from "selectors/entitiesSelector";
import { useNavigateToWidget } from "pages/Editor/Explorer/Widgets/useNavigateToWidget";
import {
  toggleShowGlobalSearchModal,
  setGlobalSearchQuery,
  setGlobalSearchFilterContext,
  cancelSnippet,
  insertSnippet,
} from "actions/globalSearchActions";
import {
  getItemType,
  getItemTitle,
  getItemPage,
  SEARCH_ITEM_TYPES,
  useDefaultDocumentationResults,
  DocSearchItem,
  SearchItem,
  algoliaHighlightTag,
  attachKind,
  SEARCH_CATEGORY_ID,
  getEntityId,
  filterCategories,
  getFilterCategoryList,
  SearchCategory,
  isNavigation,
  isMenu,
  isSnippet,
  isDocumentation,
  SelectEvent,
  getOptionalFilters,
} from "./utils";
import { getActionConfig } from "pages/Editor/Explorer/Actions/helpers";
import { HelpBaseURL } from "constants/HelpConstants";
import { ExplorerURLParams } from "pages/Editor/Explorer/helpers";
import {
  BUILDER_PAGE_URL,
  DATA_SOURCES_EDITOR_ID_URL,
  JS_COLLECTION_ID_URL,
} from "constants/routes";
import { getSelectedWidget } from "selectors/ui";
import AnalyticsUtil from "utils/AnalyticsUtil";
import { getPageList } from "selectors/editorSelectors";
import useRecentEntities from "./useRecentEntities";
import { get, keyBy, noop } from "lodash";
import { getCurrentPageId } from "selectors/editorSelectors";
import { getQueryParams } from "../../../utils/AppsmithUtils";
import SnippetsFilter from "./SnippetsFilter";
import SnippetRefinements from "./SnippetRefinements";
import { Configure, Index } from "react-instantsearch-dom";
import { getAppsmithConfigs } from "configs";
import { lightTheme } from "selectors/themeSelectors";
import { SnippetAction } from "reducers/uiReducers/globalSearchReducer";
import copy from "copy-to-clipboard";
import { getSnippet } from "./SnippetsDescription";
import { Variant } from "components/ads/common";
import { Toaster } from "components/ads/Toast";
import { getDefaultApplicationId } from "selectors/applicationSelectors";

const StyledContainer = styled.div<{ category: SearchCategory }>`
  width: 785px;
  max-height: 530px;
  height: ${(props) => (isMenu(props.category) ? "auto" : "530px")};
  background: ${(props) => props.theme.colors.globalSearch.primaryBgColor};
  display: flex;
  padding: ${(props) => props.theme.spaces[5]}px;
  flex-direction: column;
  position: relative;
  & .main {
    display: flex;
    flex: 1;
    margin-top: ${(props) => props.theme.spaces[4]}px;
    overflow: hidden;
    background-color: ${(props) =>
      props.theme.colors.globalSearch.primaryBgColor};
  }
  ${algoliaHighlightTag},
  & .ais-Highlight-highlighted,
  & .search-highlighted {
    background-color: transparent;
    font-style: normal;
    font-weight: bold;
  }
`;

const { algolia } = getAppsmithConfigs();

const isModalOpenSelector = (state: AppState) =>
  state.ui.globalSearch.modalOpen;

const searchQuerySelector = (state: AppState) => state.ui.globalSearch.query;

const isMatching = (text = "", query = "") =>
  text?.toLowerCase().indexOf(query?.toLowerCase()) > -1;

const getQueryIndexForSorting = (item: SearchItem, query: string) => {
  if (item.kind === SEARCH_ITEM_TYPES.document) {
    const title = item?._highlightResult?.title?.value;
    return title.indexOf(algoliaHighlightTag);
  } else {
    const title = getItemTitle(item) || "";
    return title.toLowerCase().indexOf(query.toLowerCase());
  }
};

const getSortedResults = (
  query: string,
  filteredEntities: Array<any>,
  documentationSearchResults: Array<any>,
  recentEntityIndex: (entity: any) => number,
  snippets: Array<any>,
  currentPageId?: string,
) => {
  return [...filteredEntities, ...documentationSearchResults, ...snippets].sort(
    (a: any, b: any) => {
      const queryIndexA = getQueryIndexForSorting(a, query);
      const queryIndexB = getQueryIndexForSorting(b, query);

      if (queryIndexA === queryIndexB) {
        const idxA = recentEntityIndex(a);
        const idxB = recentEntityIndex(b);
        if (idxA > -1 && idxB > -1) return idxA - idxB;
        if (idxA > -1) return -1;
        else if (idxB > -1) return 1;
        const pageA = getItemPage(a);
        const pageB = getItemPage(b);
        const isAInCurrentPage = pageA === currentPageId;
        const isBInCurrentPage = pageB === currentPageId;
        if (isAInCurrentPage) return -1;
        if (isBInCurrentPage) return 1;
        return 0;
      } else {
        if (queryIndexA === -1 && queryIndexB !== -1) return 1;
        else if (queryIndexB === -1 && queryIndexA !== -1) return -1;
        else return queryIndexA - queryIndexB;
      }
    },
  );
};

function GlobalSearch() {
  const currentPageId = useSelector(getCurrentPageId);
  const modalOpen = useSelector(isModalOpenSelector);
  const dispatch = useDispatch();
  const [snippets, setSnippetsState] = useState([]);
  const optionalFilterMeta = useSelector(
    (state: AppState) => state.ui.globalSearch.filterContext.fieldMeta,
  );
  const filterCategoryList = getFilterCategoryList();
  const category = useSelector(
    (state: AppState) => state.ui.globalSearch.filterContext.category,
  );
  const setCategory = useCallback(
    (category: SearchCategory) => {
      if (isSnippet(category)) {
        AnalyticsUtil.logEvent("SNIPPET_LOOKUP");
      }
      dispatch(setGlobalSearchFilterContext({ category: category }));
    },
    [dispatch, isSnippet, setGlobalSearchFilterContext],
  );
  const setRefinements = (entityMeta: any) =>
    dispatch(setGlobalSearchFilterContext({ refinements: entityMeta }));
  const refinements = useSelector(
    (state: AppState) => state.ui.globalSearch.filterContext.refinements,
  );
  const defaultDocs = useDefaultDocumentationResults(modalOpen);
  const params = useParams<ExplorerURLParams>();
  const defaultApplicationId = useSelector(getDefaultApplicationId);

  const toggleShow = () => {
    if (modalOpen) {
      setQuery("");
      setCategory(filterCategories[SEARCH_CATEGORY_ID.DOCUMENTATION]);
    }
    dispatch(toggleShowGlobalSearchModal());
    dispatch(cancelSnippet());
  };
  const [query, setQueryInState] = useState("");
  const setQuery = useCallback((query: string) => {
    setQueryInState(query);
  }, []);
  const scrollPositionRef = useRef(0);

  const [
    documentationSearchResults,
    setDocumentationSearchResultsInState,
  ] = useState<Array<DocSearchItem>>([]);

  const [activeItemIndex, setActiveItemIndexInState] = useState(0);
  const setActiveItemIndex = useCallback((index) => {
    scrollPositionRef.current = 0;
    setActiveItemIndexInState(index);
  }, []);

  useEffect(() => {
    setTimeout(() => document.getElementById("global-search")?.focus());
    if (isNavigation(category) && recentEntities.length > 1) {
      setActiveItemIndex(1);
    } else {
      setActiveItemIndex(0);
    }
  }, [category.id]);

  useEffect(() => {
    setActiveItemIndex(0);
  }, [refinements]);

  const allWidgets = useSelector(getAllPageWidgets);

  const searchableWidgets = useMemo(
    () =>
      allWidgets.filter(
        (widget: any) =>
          ["CANVAS_WIDGET", "ICON_WIDGET"].indexOf(widget.type) === -1,
      ),
    [allWidgets],
  );
  const actions = useSelector(getActions);
  const jsActions = useSelector(getJSCollections);
  const pages = useSelector(getPageList) || [];
  const pageMap = keyBy(pages, "pageId");

  const reducerDatasources = useSelector((state: AppState) => {
    return state.entities.datasources.list;
  });
  const datasourcesList = useMemo(() => {
    return reducerDatasources.map((datasource) => ({
      ...datasource,
      pageId: params?.pageId,
    }));
  }, [reducerDatasources]);

  const filteredDatasources = useMemo(() => {
    if (!query) return datasourcesList;
    return datasourcesList.filter((datasource) =>
      isMatching(datasource.name, query),
    );
  }, [reducerDatasources, query]);
  const recentEntities = useRecentEntities();
  const recentEntityIds = recentEntities
    .map((r) => getEntityId(r))
    .filter(Boolean);
  const recentEntityIndex = useCallback(
    (entity) => {
      if (entity.kind === SEARCH_ITEM_TYPES.document) return -1;
      const id =
        entity.id || entity.widgetId || entity.config?.id || entity.pageId;
      return recentEntityIds.indexOf(id);
    },
    [recentEntities],
  );

  const resetSearchQuery = useSelector(searchQuerySelector);
  const selectedWidgetId = useSelector(getSelectedWidget);

  // keeping query in component state until we can figure out fixed for the perf issues
  // this is used to update query from outside the component, for ex. using the help button within prop. pane
  useEffect(() => {
    if (modalOpen && resetSearchQuery) {
      setQuery(resetSearchQuery);
    } else {
      dispatch(setGlobalSearchQuery(""));
    }
  }, [modalOpen]);

  useEffect(() => {
    if (query) setActiveItemIndex(0);
  }, [query]);

  const filteredWidgets = useMemo(() => {
    if (!query) return searchableWidgets;

    return searchableWidgets.filter((widget: any) => {
      const page = pageMap[widget.pageId];
      const isPageNameMatching = isMatching(page?.pageName, query);
      const isWidgetNameMatching = isMatching(widget?.widgetName, query);

      return isWidgetNameMatching || isPageNameMatching;
    });
  }, [allWidgets, query]);
  const filteredActions = useMemo(() => {
    if (!query) return actions;

    return actions.filter((action: any) => {
      const page = pageMap[action?.config?.pageId];
      const isPageNameMatching = isMatching(page?.pageName, query);
      const isActionNameMatching = isMatching(action?.config?.name, query);

      return isActionNameMatching || isPageNameMatching;
    });
  }, [actions, query]);
  const filteredJSCollections = useMemo(() => {
    if (!query) return jsActions;

    return jsActions.filter((action: any) => {
      const page = pageMap[action?.config?.pageId];
      const isPageNameMatching = isMatching(page?.pageName, query);
      const isActionNameMatching = isMatching(action?.config?.name, query);

      return isActionNameMatching || isPageNameMatching;
    });
  }, [jsActions, query]);
  const filteredPages = useMemo(() => {
    if (!query) return attachKind(pages, SEARCH_ITEM_TYPES.page);

    return attachKind(
      pages.filter(
        (page: any) =>
          page.pageName.toLowerCase().indexOf(query?.toLowerCase()) > -1,
      ),
      SEARCH_ITEM_TYPES.page,
    );
  }, [pages, query]);

  const searchResults = useMemo(() => {
    if (isMenu(category) && !query) {
      return filterCategoryList.filter((cat: SearchCategory) => !isMenu(cat));
    }
    if (isSnippet(category)) {
      return snippets;
    }

    let currentSnippets = snippets;
    let filteredEntities: any = [];
    let documents: DocSearchItem[] = [];
    if (isNavigation(category) || isMenu(category)) {
      filteredEntities = [
        ...filteredActions,
        ...filteredJSCollections,
        ...filteredWidgets,
        ...filteredPages,
        ...filteredDatasources,
      ];
    }
    if (isDocumentation(category) || isMenu(category)) {
      documents = query
        ? documentationSearchResults
        : defaultDocs.concat(documentationSearchResults);
    }
    if (isNavigation(category) || isDocumentation(category)) {
      currentSnippets = [];
    }

    return getSortedResults(
      query,
      filteredEntities,
      documents,
      recentEntityIndex,
      currentSnippets,
      currentPageId,
    );
  }, [
    filteredWidgets,
    filteredActions,
    filteredJSCollections,
    documentationSearchResults,
    filteredDatasources,
    query,
    recentEntities,
    snippets,
  ]);

  const activeItem = useMemo(() => {
    return searchResults[activeItemIndex] || {};
  }, [searchResults, activeItemIndex]);

  const getNextActiveItem = (nextIndex: number) => {
    const max = Math.max(searchResults.length - 1, 0);
    if (nextIndex < 0) return max;
    else if (nextIndex > max) return 0;
    else return nextIndex;
  };

  const handleUpKey = () => {
    let nextIndex = getNextActiveItem(activeItemIndex - 1);
    const activeItem = searchResults[nextIndex];
    if (
      activeItem &&
      (activeItem?.kind === SEARCH_ITEM_TYPES.sectionTitle ||
        activeItem?.kind === SEARCH_ITEM_TYPES.placeholder)
    ) {
      nextIndex = getNextActiveItem(nextIndex - 1);
    }
    setActiveItemIndex(nextIndex);
  };

  const handleDownKey = () => {
    let nextIndex = getNextActiveItem(activeItemIndex + 1);
    const activeItem = searchResults[nextIndex];
    if (
      activeItem &&
      (activeItem?.kind === SEARCH_ITEM_TYPES.sectionTitle ||
        activeItem?.kind === SEARCH_ITEM_TYPES.placeholder)
    ) {
      nextIndex = getNextActiveItem(nextIndex + 1);
    }
    setActiveItemIndex(nextIndex);
  };

  const { navigateToWidget } = useNavigateToWidget();

  const handleDocumentationItemClick = (
    item: SearchItem,
    event?: SelectEvent,
  ) => {
    if (event && event.type === "click") return;
    window.open(item.path.replace("master", HelpBaseURL), "_blank");
  };

  const handleWidgetClick = (activeItem: SearchItem) => {
    toggleShow();
    navigateToWidget(
      activeItem.widgetId,
      activeItem.type,
      activeItem.pageId,
      selectedWidgetId === activeItem.widgetId,
      activeItem.parentModalId,
    );
  };

  const handleActionClick = (item: SearchItem) => {
    const { config } = item;
    const { id, pageId, pluginType } = config;
    const actionConfig = getActionConfig(pluginType);
    const url = actionConfig?.getURL(
      defaultApplicationId,
      pageId,
      id,
      pluginType,
    );
    toggleShow();
    url && history.push(url);
  };

  const handleJSCollectionClick = (item: SearchItem) => {
    const { config } = item;
    const { id, pageId } = config;
    history.push(JS_COLLECTION_ID_URL(defaultApplicationId, pageId, id));
    toggleShow();
  };

  const handleDatasourceClick = (item: SearchItem) => {
    toggleShow();
    history.push(
      DATA_SOURCES_EDITOR_ID_URL(
        defaultApplicationId,
        item.pageId,
        item.id,
        getQueryParams(),
      ),
    );
  };

  const handlePageClick = (item: SearchItem) => {
    toggleShow();
<<<<<<< HEAD
    history.push(BUILDER_PAGE_URL(defaultApplicationId, item.pageId));
=======
    history.push(
      BUILDER_PAGE_URL({ defaultApplicationId, pageId: item.pageId }),
    );
>>>>>>> 97e91bc1
  };

  const onEnterSnippet = useSelector(
    (state: AppState) => state.ui.globalSearch.filterContext.onEnter,
  );

  const handleSnippetClick = (event: SelectEvent, item: any) => {
    if (event && event.type === "click") return;
    const snippetExecuteBtn = document.querySelector(
      ".snippet-execute",
    ) as HTMLButtonElement;
    if (snippetExecuteBtn && !snippetExecuteBtn.disabled) {
      return snippetExecuteBtn && snippetExecuteBtn.click();
    }
    if (onEnterSnippet === SnippetAction.INSERT) {
      dispatch(insertSnippet(get(item, "body.snippet", "")));
    } else {
      const snippet = getSnippet(get(item, "body.snippet", ""), {});
      const title = get(item, "body.title", "");
      copy(snippet);
      Toaster.show({
        text: "Snippet copied to clipboard",
        variant: Variant.success,
      });
      AnalyticsUtil.logEvent("SNIPPET_COPIED", { snippet, title });
    }
    toggleShow();
  };

  const itemClickHandlerByType = {
    [SEARCH_ITEM_TYPES.document]: (e: SelectEvent, item: any) =>
      handleDocumentationItemClick(item, e),
    [SEARCH_ITEM_TYPES.widget]: (e: SelectEvent, item: any) =>
      handleWidgetClick(item),
    [SEARCH_ITEM_TYPES.action]: (e: SelectEvent, item: any) =>
      handleActionClick(item),
    [SEARCH_ITEM_TYPES.datasource]: (e: SelectEvent, item: any) =>
      handleDatasourceClick(item),
    [SEARCH_ITEM_TYPES.page]: (e: SelectEvent, item: any) =>
      handlePageClick(item),
    [SEARCH_ITEM_TYPES.jsAction]: (e: SelectEvent, item: any) =>
      handleJSCollectionClick(item),
    [SEARCH_ITEM_TYPES.sectionTitle]: noop,
    [SEARCH_ITEM_TYPES.placeholder]: noop,
    [SEARCH_ITEM_TYPES.category]: (e: SelectEvent, item: any) =>
      setCategory(item),
    [SEARCH_ITEM_TYPES.snippet]: (e: SelectEvent, item: any) =>
      handleSnippetClick(e, item),
  };

  const handleItemLinkClick = (
    event: SelectEvent,
    itemArg?: SearchItem,
    source?: string,
  ) => {
    const item = itemArg || activeItem;
    const type = getItemType(item);

    // When there is no active item(or no search results) do nothing
    // on pressing enter
    if (!searchResults.length) return;

    AnalyticsUtil.logEvent("NAVIGATE_TO_ENTITY_FROM_OMNIBAR", {
      type,
      source,
    });
    itemClickHandlerByType[type](event, item);
  };

  const searchContext = {
    handleItemLinkClick,
    setActiveItemIndex,
    activeItemIndex,
  };

  const hotKeyProps = {
    modalOpen,
    toggleShow,
    handleUpKey,
    handleDownKey,
    handleItemLinkClick,
  };

  const showDescription = useMemo(() => {
    return (
      isDocumentation(category) ||
      isSnippet(category) ||
      (isMenu(category) && query)
    );
  }, [category, query]);

  const activeItemType = useMemo(() => {
    return activeItem ? getItemType(activeItem) : undefined;
  }, [activeItem]);

  return (
    <ThemeProvider theme={lightTheme}>
      <SearchContext.Provider value={searchContext}>
        <GlobalSearchHotKeys {...hotKeyProps}>
          <SearchModal modalOpen={modalOpen} toggleShow={toggleShow}>
            <AlgoliaSearchWrapper
              category={category}
              query={query}
              refinements={refinements}
              setRefinement={setRefinements}
            >
              <StyledContainer category={category}>
                <SearchBox
                  category={category}
                  query={query}
                  setCategory={setCategory}
                  setQuery={setQuery}
                />
                {isSnippet(category) &&
                  refinements &&
                  refinements.entities &&
                  refinements.entities.length && <SnippetRefinements />}
                <div className="main">
                  {(isMenu(category) || isDocumentation(category)) && (
                    <Index indexName={algolia.indexName}>
                      <SetSearchResults
                        category={category}
                        setSearchResults={setDocumentationSearchResultsInState}
                      />
                    </Index>
                  )}
                  {/* Search from default menu should search multiple indexes.
                Below is the code to search in the index-snippet. Index
                component requires Hits component as its children to display the
                results. SetSearchResults is the custom hits component. */}
                  {(isMenu(category) || isSnippet(category)) && (
                    <Index indexName="snippet">
                      <Configure
                        optionalFilters={getOptionalFilters(optionalFilterMeta)}
                      />
                      <SetSearchResults
                        category={category}
                        setSearchResults={setSnippetsState}
                      />
                    </Index>
                  )}
                  {searchResults.length > 0 ? (
                    <>
                      <SearchResults
                        category={category}
                        query={query}
                        searchResults={searchResults}
                      />
                      {showDescription && (
                        <Description
                          activeItem={activeItem}
                          activeItemType={activeItemType}
                          query={query}
                          scrollPositionRef={scrollPositionRef}
                        />
                      )}
                    </>
                  ) : (
                    <ResultsNotFound />
                  )}
                  {isSnippet(category) && (
                    <SnippetsFilter
                      refinements={refinements}
                      snippetsEmpty={snippets.length === 0}
                    />
                  )}
                </div>
                {/* <Footer /> */}
              </StyledContainer>
            </AlgoliaSearchWrapper>
          </SearchModal>
        </GlobalSearchHotKeys>
      </SearchContext.Provider>
    </ThemeProvider>
  );
}

export default GlobalSearch;<|MERGE_RESOLUTION|>--- conflicted
+++ resolved
@@ -478,13 +478,9 @@
 
   const handlePageClick = (item: SearchItem) => {
     toggleShow();
-<<<<<<< HEAD
-    history.push(BUILDER_PAGE_URL(defaultApplicationId, item.pageId));
-=======
     history.push(
       BUILDER_PAGE_URL({ defaultApplicationId, pageId: item.pageId }),
     );
->>>>>>> 97e91bc1
   };
 
   const onEnterSnippet = useSelector(
