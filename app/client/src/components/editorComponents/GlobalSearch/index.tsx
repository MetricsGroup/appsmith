import React, {
  useState,
  useMemo,
  useCallback,
  useEffect,
  useRef,
} from "react";
import { useDispatch, useSelector } from "react-redux";
import styled, { ThemeProvider } from "styled-components";
import { useParams } from "react-router";
import history from "utils/history";
import { AppState } from "reducers";
import SearchModal from "./SearchModal";
import AlgoliaSearchWrapper from "./AlgoliaSearchWrapper";
import SearchBox from "./SearchBox";
import SearchResults from "./SearchResults";
import SetSearchResults from "./SetSearchResults";
import GlobalSearchHotKeys from "./GlobalSearchHotKeys";
import SearchContext from "./GlobalSearchContext";
import Description from "./Description";
import ResultsNotFound from "./ResultsNotFound";
import {
  getActions,
  getAllPageWidgets,
  getJSCollections,
} from "selectors/entitiesSelector";
import { useNavigateToWidget } from "pages/Editor/Explorer/Widgets/useNavigateToWidget";
import {
  toggleShowGlobalSearchModal,
  setGlobalSearchQuery,
  setGlobalSearchFilterContext,
  cancelSnippet,
  insertSnippet,
} from "actions/globalSearchActions";
import {
  getItemType,
  getItemTitle,
  getItemPage,
  SEARCH_ITEM_TYPES,
  useDefaultDocumentationResults,
  DocSearchItem,
  SearchItem,
  algoliaHighlightTag,
  attachKind,
  SEARCH_CATEGORY_ID,
  getEntityId,
  filterCategories,
  getFilterCategoryList,
  SearchCategory,
  isNavigation,
  isMenu,
  isSnippet,
  isDocumentation,
  SelectEvent,
  getOptionalFilters,
} from "./utils";
import { getActionConfig } from "pages/Editor/Explorer/Actions/helpers";
import { HelpBaseURL } from "constants/HelpConstants";
import { ExplorerURLParams } from "pages/Editor/Explorer/helpers";
import {
  BUILDER_PAGE_URL,
  DATA_SOURCES_EDITOR_ID_URL,
  JS_COLLECTION_ID_URL,
} from "constants/routes";
import { getSelectedWidget } from "selectors/ui";
import AnalyticsUtil from "utils/AnalyticsUtil";
import { getPageList } from "selectors/editorSelectors";
import useRecentEntities from "./useRecentEntities";
import { get, keyBy, noop } from "lodash";
import { getCurrentPageId } from "selectors/editorSelectors";
import { getQueryParams } from "../../../utils/AppsmithUtils";
import SnippetsFilter from "./SnippetsFilter";
import SnippetRefinements from "./SnippetRefinements";
import { Configure, Index } from "react-instantsearch-dom";
import { getAppsmithConfigs } from "configs";
import { lightTheme } from "selectors/themeSelectors";
import { SnippetAction } from "reducers/uiReducers/globalSearchReducer";
import copy from "copy-to-clipboard";
import { getSnippet } from "./SnippetsDescription";
import { Variant } from "components/ads/common";
import { Toaster } from "components/ads/Toast";
import { getDefaultApplicationId } from "selectors/applicationSelectors";

const StyledContainer = styled.div<{ category: SearchCategory }>`
  width: 785px;
  max-height: 530px;
  height: ${(props) => (isMenu(props.category) ? "auto" : "530px")};
  background: ${(props) => props.theme.colors.globalSearch.primaryBgColor};
  display: flex;
  padding: ${(props) => props.theme.spaces[5]}px;
  flex-direction: column;
  position: relative;
  & .main {
    display: flex;
    flex: 1;
    margin-top: ${(props) => props.theme.spaces[4]}px;
    overflow: hidden;
    background-color: ${(props) =>
      props.theme.colors.globalSearch.primaryBgColor};
  }
  ${algoliaHighlightTag},
  & .ais-Highlight-highlighted,
  & .search-highlighted {
    background-color: transparent;
    font-style: normal;
    font-weight: bold;
  }
`;

const { algolia } = getAppsmithConfigs();

const isModalOpenSelector = (state: AppState) =>
  state.ui.globalSearch.modalOpen;

const searchQuerySelector = (state: AppState) => state.ui.globalSearch.query;

const isMatching = (text = "", query = "") =>
  text?.toLowerCase().indexOf(query?.toLowerCase()) > -1;

const getQueryIndexForSorting = (item: SearchItem, query: string) => {
  if (item.kind === SEARCH_ITEM_TYPES.document) {
    const title = item?._highlightResult?.title?.value;
    return title.indexOf(algoliaHighlightTag);
  } else {
    const title = getItemTitle(item) || "";
    return title.toLowerCase().indexOf(query.toLowerCase());
  }
};

const getSortedResults = (
  query: string,
  filteredEntities: Array<any>,
  documentationSearchResults: Array<any>,
  recentEntityIndex: (entity: any) => number,
  snippets: Array<any>,
  currentPageId?: string,
) => {
  return [...filteredEntities, ...documentationSearchResults, ...snippets].sort(
    (a: any, b: any) => {
      const queryIndexA = getQueryIndexForSorting(a, query);
      const queryIndexB = getQueryIndexForSorting(b, query);

      if (queryIndexA === queryIndexB) {
        const idxA = recentEntityIndex(a);
        const idxB = recentEntityIndex(b);
        if (idxA > -1 && idxB > -1) return idxA - idxB;
        if (idxA > -1) return -1;
        else if (idxB > -1) return 1;
        const pageA = getItemPage(a);
        const pageB = getItemPage(b);
        const isAInCurrentPage = pageA === currentPageId;
        const isBInCurrentPage = pageB === currentPageId;
        if (isAInCurrentPage) return -1;
        if (isBInCurrentPage) return 1;
        return 0;
      } else {
        if (queryIndexA === -1 && queryIndexB !== -1) return 1;
        else if (queryIndexB === -1 && queryIndexA !== -1) return -1;
        else return queryIndexA - queryIndexB;
      }
    },
  );
};

function GlobalSearch() {
  const currentPageId = useSelector(getCurrentPageId);
  const modalOpen = useSelector(isModalOpenSelector);
  const dispatch = useDispatch();
  const [snippets, setSnippetsState] = useState([]);
  const optionalFilterMeta = useSelector(
    (state: AppState) => state.ui.globalSearch.filterContext.fieldMeta,
  );
  const filterCategoryList = getFilterCategoryList();
  const category = useSelector(
    (state: AppState) => state.ui.globalSearch.filterContext.category,
  );
  const setCategory = useCallback(
    (category: SearchCategory) => {
      if (isSnippet(category)) {
        AnalyticsUtil.logEvent("SNIPPET_CATEGORY_CLICK");
      }
      dispatch(setGlobalSearchFilterContext({ category: category }));
    },
    [dispatch, isSnippet, setGlobalSearchFilterContext],
  );
  const setRefinements = (entityMeta: any) =>
    dispatch(setGlobalSearchFilterContext({ refinements: entityMeta }));
  const refinements = useSelector(
    (state: AppState) => state.ui.globalSearch.filterContext.refinements,
  );
  const defaultDocs = useDefaultDocumentationResults(modalOpen);
  const params = useParams<ExplorerURLParams>();
  const defaultApplicationId = useSelector(getDefaultApplicationId);

  const toggleShow = () => {
    if (modalOpen) {
      setQuery("");
      setCategory(filterCategories[SEARCH_CATEGORY_ID.DOCUMENTATION]);
    }
    dispatch(toggleShowGlobalSearchModal());
    dispatch(cancelSnippet());
  };
  const [query, setQueryInState] = useState("");
  const setQuery = useCallback((query: string) => {
    setQueryInState(query);
  }, []);
  const scrollPositionRef = useRef(0);

  const [
    documentationSearchResults,
    setDocumentationSearchResultsInState,
  ] = useState<Array<DocSearchItem>>([]);

  const [activeItemIndex, setActiveItemIndexInState] = useState(0);
  const setActiveItemIndex = useCallback((index) => {
    scrollPositionRef.current = 0;
    setActiveItemIndexInState(index);
  }, []);

  useEffect(() => {
    setTimeout(() => document.getElementById("global-search")?.focus());
    if (isNavigation(category) && recentEntities.length > 1) {
      setActiveItemIndex(1);
    } else {
      setActiveItemIndex(0);
    }
  }, [category.id]);

  useEffect(() => {
    setActiveItemIndex(0);
  }, [refinements]);

  const allWidgets = useSelector(getAllPageWidgets);

  const searchableWidgets = useMemo(
    () =>
      allWidgets.filter(
        (widget: any) =>
          ["CANVAS_WIDGET", "ICON_WIDGET"].indexOf(widget.type) === -1,
      ),
    [allWidgets],
  );
  const actions = useSelector(getActions);
  const jsActions = useSelector(getJSCollections);
  const pages = useSelector(getPageList) || [];
  const pageMap = keyBy(pages, "pageId");

  const reducerDatasources = useSelector((state: AppState) => {
    return state.entities.datasources.list;
  });
  const datasourcesList = useMemo(() => {
    return reducerDatasources.map((datasource) => ({
      ...datasource,
      pageId: params?.pageId,
    }));
  }, [reducerDatasources]);

  const filteredDatasources = useMemo(() => {
    if (!query) return datasourcesList;
    return datasourcesList.filter((datasource) =>
      isMatching(datasource.name, query),
    );
  }, [reducerDatasources, query]);
  const recentEntities = useRecentEntities();
  const recentEntityIds = recentEntities
    .map((r) => getEntityId(r))
    .filter(Boolean);
  const recentEntityIndex = useCallback(
    (entity) => {
      if (entity.kind === SEARCH_ITEM_TYPES.document) return -1;
      const id =
        entity.id || entity.widgetId || entity.config?.id || entity.pageId;
      return recentEntityIds.indexOf(id);
    },
    [recentEntities],
  );

  const resetSearchQuery = useSelector(searchQuerySelector);
  const selectedWidgetId = useSelector(getSelectedWidget);

  // keeping query in component state until we can figure out fixed for the perf issues
  // this is used to update query from outside the component, for ex. using the help button within prop. pane
  useEffect(() => {
    if (modalOpen && resetSearchQuery) {
      setQuery(resetSearchQuery);
    } else {
      dispatch(setGlobalSearchQuery(""));
    }
  }, [modalOpen]);

  useEffect(() => {
    if (query) setActiveItemIndex(0);
  }, [query]);

  const filteredWidgets = useMemo(() => {
    if (!query) return searchableWidgets;

    return searchableWidgets.filter((widget: any) => {
      const page = pageMap[widget.pageId];
      const isPageNameMatching = isMatching(page?.pageName, query);
      const isWidgetNameMatching = isMatching(widget?.widgetName, query);

      return isWidgetNameMatching || isPageNameMatching;
    });
  }, [allWidgets, query]);
  const filteredActions = useMemo(() => {
    if (!query) return actions;

    return actions.filter((action: any) => {
      const page = pageMap[action?.config?.pageId];
      const isPageNameMatching = isMatching(page?.pageName, query);
      const isActionNameMatching = isMatching(action?.config?.name, query);

      return isActionNameMatching || isPageNameMatching;
    });
  }, [actions, query]);
  const filteredJSCollections = useMemo(() => {
    if (!query) return jsActions;

    return jsActions.filter((action: any) => {
      const page = pageMap[action?.config?.pageId];
      const isPageNameMatching = isMatching(page?.pageName, query);
      const isActionNameMatching = isMatching(action?.config?.name, query);

      return isActionNameMatching || isPageNameMatching;
    });
  }, [jsActions, query]);
  const filteredPages = useMemo(() => {
    if (!query) return attachKind(pages, SEARCH_ITEM_TYPES.page);

    return attachKind(
      pages.filter(
        (page: any) =>
          page.pageName.toLowerCase().indexOf(query?.toLowerCase()) > -1,
      ),
      SEARCH_ITEM_TYPES.page,
    );
  }, [pages, query]);

  const searchResults = useMemo(() => {
    if (isMenu(category) && !query) {
      return filterCategoryList.filter((cat: SearchCategory) => !isMenu(cat));
    }
    if (isSnippet(category)) {
      return snippets;
    }

    let currentSnippets = snippets;
    let filteredEntities: any = [];
    let documents: DocSearchItem[] = [];
    if (isNavigation(category) || isMenu(category)) {
      filteredEntities = [
        ...filteredActions,
        ...filteredJSCollections,
        ...filteredWidgets,
        ...filteredPages,
        ...filteredDatasources,
      ];
    }
    if (isDocumentation(category) || isMenu(category)) {
      documents = query
        ? documentationSearchResults
        : defaultDocs.concat(documentationSearchResults);
    }
    if (isNavigation(category) || isDocumentation(category)) {
      currentSnippets = [];
    }

    return getSortedResults(
      query,
      filteredEntities,
      documents,
      recentEntityIndex,
      currentSnippets,
      currentPageId,
    );
  }, [
    filteredWidgets,
    filteredActions,
    filteredJSCollections,
    documentationSearchResults,
    filteredDatasources,
    query,
    recentEntities,
    snippets,
  ]);

  const activeItem = useMemo(() => {
    return searchResults[activeItemIndex] || {};
  }, [searchResults, activeItemIndex]);

  const getNextActiveItem = (nextIndex: number) => {
    const max = Math.max(searchResults.length - 1, 0);
    if (nextIndex < 0) return max;
    else if (nextIndex > max) return 0;
    else return nextIndex;
  };

  const handleUpKey = () => {
    let nextIndex = getNextActiveItem(activeItemIndex - 1);
    const activeItem = searchResults[nextIndex];
    if (
      activeItem &&
      (activeItem?.kind === SEARCH_ITEM_TYPES.sectionTitle ||
        activeItem?.kind === SEARCH_ITEM_TYPES.placeholder)
    ) {
      nextIndex = getNextActiveItem(nextIndex - 1);
    }
    setActiveItemIndex(nextIndex);
  };

  const handleDownKey = () => {
    let nextIndex = getNextActiveItem(activeItemIndex + 1);
    const activeItem = searchResults[nextIndex];
    if (
      activeItem &&
      (activeItem?.kind === SEARCH_ITEM_TYPES.sectionTitle ||
        activeItem?.kind === SEARCH_ITEM_TYPES.placeholder)
    ) {
      nextIndex = getNextActiveItem(nextIndex + 1);
    }
    setActiveItemIndex(nextIndex);
  };

  const { navigateToWidget } = useNavigateToWidget();

  const handleDocumentationItemClick = (
    item: SearchItem,
    event?: SelectEvent,
  ) => {
    if (event && event.type === "click") return;
    window.open(item.path.replace("master", HelpBaseURL), "_blank");
  };

  const handleWidgetClick = (activeItem: SearchItem) => {
    toggleShow();
    navigateToWidget(
      activeItem.widgetId,
      activeItem.type,
      activeItem.pageId,
      selectedWidgetId === activeItem.widgetId,
      activeItem.parentModalId,
    );
  };

  const handleActionClick = (item: SearchItem) => {
    const { config } = item;
    const { id, pageId, pluginType } = config;
    const actionConfig = getActionConfig(pluginType);
    const url = actionConfig?.getURL(
<<<<<<< HEAD
      params.defaultApplicationId,
=======
      defaultApplicationId,
>>>>>>> 5b5986bd
      pageId,
      id,
      pluginType,
    );
    toggleShow();
    url && history.push(url);
  };

  const handleJSCollectionClick = (item: SearchItem) => {
    const { config } = item;
    const { id, pageId } = config;
<<<<<<< HEAD
    history.push(JS_COLLECTION_ID_URL(params.defaultApplicationId, pageId, id));
=======
    history.push(JS_COLLECTION_ID_URL(defaultApplicationId, pageId, id));
>>>>>>> 5b5986bd
    toggleShow();
  };

  const handleDatasourceClick = (item: SearchItem) => {
    toggleShow();
    history.push(
      DATA_SOURCES_EDITOR_ID_URL(
<<<<<<< HEAD
        params.defaultApplicationId,
=======
        defaultApplicationId,
>>>>>>> 5b5986bd
        item.pageId,
        item.id,
        getQueryParams(),
      ),
    );
  };

  const handlePageClick = (item: SearchItem) => {
    toggleShow();
<<<<<<< HEAD
    history.push(BUILDER_PAGE_URL(params.defaultApplicationId, item.pageId));
=======
    history.push(BUILDER_PAGE_URL(defaultApplicationId, item.pageId));
>>>>>>> 5b5986bd
  };

  const onEnterSnippet = useSelector(
    (state: AppState) => state.ui.globalSearch.filterContext.onEnter,
  );

  const handleSnippetClick = (event: SelectEvent, item: any) => {
    if (event && event.type === "click") return;
    const snippetExecuteBtn = document.querySelector(
      ".snippet-execute",
    ) as HTMLButtonElement;
    if (snippetExecuteBtn && !snippetExecuteBtn.disabled) {
      return snippetExecuteBtn && snippetExecuteBtn.click();
    }
    if (onEnterSnippet === SnippetAction.INSERT) {
      dispatch(insertSnippet(get(item, "body.snippet", "")));
    } else {
      const snippet = getSnippet(get(item, "body.snippet", ""), {});
      const title = get(item, "body.title", "");
      copy(snippet);
      Toaster.show({
        text: "Snippet copied to clipboard",
        variant: Variant.success,
      });
      AnalyticsUtil.logEvent("SNIPPET_COPIED", { snippet, title });
    }
    toggleShow();
  };

  const itemClickHandlerByType = {
    [SEARCH_ITEM_TYPES.document]: (e: SelectEvent, item: any) =>
      handleDocumentationItemClick(item, e),
    [SEARCH_ITEM_TYPES.widget]: (e: SelectEvent, item: any) =>
      handleWidgetClick(item),
    [SEARCH_ITEM_TYPES.action]: (e: SelectEvent, item: any) =>
      handleActionClick(item),
    [SEARCH_ITEM_TYPES.datasource]: (e: SelectEvent, item: any) =>
      handleDatasourceClick(item),
    [SEARCH_ITEM_TYPES.page]: (e: SelectEvent, item: any) =>
      handlePageClick(item),
    [SEARCH_ITEM_TYPES.jsAction]: (e: SelectEvent, item: any) =>
      handleJSCollectionClick(item),
    [SEARCH_ITEM_TYPES.sectionTitle]: noop,
    [SEARCH_ITEM_TYPES.placeholder]: noop,
    [SEARCH_ITEM_TYPES.category]: (e: SelectEvent, item: any) =>
      setCategory(item),
    [SEARCH_ITEM_TYPES.snippet]: (e: SelectEvent, item: any) =>
      handleSnippetClick(e, item),
  };

  const handleItemLinkClick = (
    event: SelectEvent,
    itemArg?: SearchItem,
    source?: string,
  ) => {
    const item = itemArg || activeItem;
    const type = getItemType(item);

    // When there is no active item(or no search results) do nothing
    // on pressing enter
    if (!searchResults.length) return;

    AnalyticsUtil.logEvent("NAVIGATE_TO_ENTITY_FROM_OMNIBAR", {
      type,
      source,
    });
    itemClickHandlerByType[type](event, item);
  };

  const searchContext = {
    handleItemLinkClick,
    setActiveItemIndex,
    activeItemIndex,
  };

  const hotKeyProps = {
    modalOpen,
    toggleShow,
    handleUpKey,
    handleDownKey,
    handleItemLinkClick,
  };

  const showDescription = useMemo(() => {
    return (
      isDocumentation(category) ||
      isSnippet(category) ||
      (isMenu(category) && query)
    );
  }, [category, query]);

  const activeItemType = useMemo(() => {
    return activeItem ? getItemType(activeItem) : undefined;
  }, [activeItem]);

  return (
    <ThemeProvider theme={lightTheme}>
      <SearchContext.Provider value={searchContext}>
        <GlobalSearchHotKeys {...hotKeyProps}>
          <SearchModal modalOpen={modalOpen} toggleShow={toggleShow}>
            <AlgoliaSearchWrapper
              category={category}
              query={query}
              refinements={refinements}
              setRefinement={setRefinements}
            >
              <StyledContainer category={category}>
                <SearchBox
                  category={category}
                  query={query}
                  setCategory={setCategory}
                  setQuery={setQuery}
                />
                {isSnippet(category) &&
                  refinements &&
                  refinements.entities &&
                  refinements.entities.length && <SnippetRefinements />}
                <div className="main">
                  {(isMenu(category) || isDocumentation(category)) && (
                    <Index indexName={algolia.indexName}>
                      <SetSearchResults
                        category={category}
                        setSearchResults={setDocumentationSearchResultsInState}
                      />
                    </Index>
                  )}
                  {/* Search from default menu should search multiple indexes.
                Below is the code to search in the index-snippet. Index
                component requires Hits component as its children to display the
                results. SetSearchResults is the custom hits component. */}
                  {(isMenu(category) || isSnippet(category)) && (
                    <Index indexName="snippet">
                      <Configure
                        optionalFilters={getOptionalFilters(optionalFilterMeta)}
                      />
                      <SetSearchResults
                        category={category}
                        setSearchResults={setSnippetsState}
                      />
                    </Index>
                  )}
                  {searchResults.length > 0 ? (
                    <>
                      <SearchResults
                        category={category}
                        query={query}
                        searchResults={searchResults}
                      />
                      {showDescription && (
                        <Description
                          activeItem={activeItem}
                          activeItemType={activeItemType}
                          query={query}
                          scrollPositionRef={scrollPositionRef}
                        />
                      )}
                    </>
                  ) : (
                    <ResultsNotFound />
                  )}
                  {isSnippet(category) && (
                    <SnippetsFilter
                      refinements={refinements}
                      snippetsEmpty={snippets.length === 0}
                    />
                  )}
                </div>
                {/* <Footer /> */}
              </StyledContainer>
            </AlgoliaSearchWrapper>
          </SearchModal>
        </GlobalSearchHotKeys>
      </SearchContext.Provider>
    </ThemeProvider>
  );
}

export default GlobalSearch;<|MERGE_RESOLUTION|>--- conflicted
+++ resolved
@@ -448,11 +448,7 @@
     const { id, pageId, pluginType } = config;
     const actionConfig = getActionConfig(pluginType);
     const url = actionConfig?.getURL(
-<<<<<<< HEAD
-      params.defaultApplicationId,
-=======
       defaultApplicationId,
->>>>>>> 5b5986bd
       pageId,
       id,
       pluginType,
@@ -464,11 +460,7 @@
   const handleJSCollectionClick = (item: SearchItem) => {
     const { config } = item;
     const { id, pageId } = config;
-<<<<<<< HEAD
-    history.push(JS_COLLECTION_ID_URL(params.defaultApplicationId, pageId, id));
-=======
     history.push(JS_COLLECTION_ID_URL(defaultApplicationId, pageId, id));
->>>>>>> 5b5986bd
     toggleShow();
   };
 
@@ -476,11 +468,7 @@
     toggleShow();
     history.push(
       DATA_SOURCES_EDITOR_ID_URL(
-<<<<<<< HEAD
-        params.defaultApplicationId,
-=======
         defaultApplicationId,
->>>>>>> 5b5986bd
         item.pageId,
         item.id,
         getQueryParams(),
@@ -490,11 +478,7 @@
 
   const handlePageClick = (item: SearchItem) => {
     toggleShow();
-<<<<<<< HEAD
-    history.push(BUILDER_PAGE_URL(params.defaultApplicationId, item.pageId));
-=======
     history.push(BUILDER_PAGE_URL(defaultApplicationId, item.pageId));
->>>>>>> 5b5986bd
   };
 
   const onEnterSnippet = useSelector(
