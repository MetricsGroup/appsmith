--- conflicted
+++ resolved
@@ -62,22 +62,10 @@
 import Footer from "./Footer";
 import { getCurrentPageId } from "selectors/editorSelectors";
 import { getQueryParams } from "../../../utils/AppsmithUtils";
-<<<<<<< HEAD
-import CustomLibrary from "../CustomLibs";
-
-const isNavigation = (category: any) =>
-  category.id === SEARCH_CATEGORY_ID.NAVIGATION;
-const isDocumentation = (category: any) =>
-  category.id === SEARCH_CATEGORY_ID.DOCUMENTATION;
-const isSnippet = (category: any) =>
-  category.id === SEARCH_CATEGORY_ID.SNIPPETS;
-const isMenu = (category: any) => category.id === SEARCH_CATEGORY_ID.INIT;
-=======
 import SnippetsFilter from "./SnippetsFilter";
 import SnippetRefinements from "./SnippetRefinements";
 import { Configure, Index } from "react-instantsearch-dom";
 import { getAppsmithConfigs } from "configs";
->>>>>>> ca4e89ba
 
 const StyledContainer = styled.div`
   width: 785px;
@@ -315,11 +303,7 @@
 
   const searchResults = useMemo(() => {
     if (isMenu(category) && !query) {
-<<<<<<< HEAD
-      return filterCategoryList;
-=======
       return filterCategoryList.filter((cat: SearchCategory) => !isMenu(cat));
->>>>>>> ca4e89ba
     }
     if (isSnippet(category)) {
       return snippets;
@@ -527,29 +511,6 @@
     <SearchContext.Provider value={searchContext}>
       <GlobalSearchHotKeys {...hotKeyProps}>
         <SearchModal modalOpen={modalOpen} toggleShow={toggleShow}>
-<<<<<<< HEAD
-          {category.id !== SEARCH_CATEGORY_ID.LIBRARY && (
-            <AlgoliaSearchWrapper
-              query={query}
-              refinements={refinements}
-              setRefinement={setRefinements}
-            >
-              <StyledContainer>
-                <SearchBox
-                  category={category}
-                  query={query}
-                  setCategory={setCategory}
-                  setQuery={setQuery}
-                />
-                <div className="main">
-                  <SetSearchResults
-                    categoryId={category.id}
-                    setDocumentationSearchResults={setSearchResults}
-                  />
-                  {searchResults.length > 0 ? (
-                    <>
-                      <SearchResults
-=======
           <AlgoliaSearchWrapper
             category={category}
             query={query}
@@ -602,32 +563,11 @@
                       <Description
                         activeItem={activeItem}
                         activeItemType={activeItemType}
->>>>>>> ca4e89ba
                         query={query}
                         refinements={refinements}
                         searchResults={searchResults}
                         showFilter={isSnippet(category)}
                       />
-<<<<<<< HEAD
-                      {(isDocumentation(category) || isSnippet(category)) && (
-                        <Description
-                          activeItem={activeItem}
-                          activeItemType={activeItemType}
-                          query={query}
-                          scrollPositionRef={scrollPositionRef}
-                        />
-                      )}
-                    </>
-                  ) : (
-                    <ResultsNotFound />
-                  )}
-                </div>
-                <Footer />
-              </StyledContainer>
-            </AlgoliaSearchWrapper>
-          )}
-          {category.id === SEARCH_CATEGORY_ID.LIBRARY && <CustomLibrary />}
-=======
                     )}
                   </>
                 ) : (
@@ -643,7 +583,6 @@
               <Footer />
             </StyledContainer>
           </AlgoliaSearchWrapper>
->>>>>>> ca4e89ba
         </SearchModal>
       </GlobalSearchHotKeys>
     </SearchContext.Provider>
