import React, {
  useState,
  useMemo,
  useCallback,
  useEffect,
  useRef,
} from "react";
import { useDispatch, useSelector } from "react-redux";
import styled from "styled-components";
import { useParams } from "react-router";
import history from "utils/history";
import { AppState } from "reducers";
import SearchModal from "./SearchModal";
import AlgoliaSearchWrapper from "./AlgoliaSearchWrapper";
import SearchBox from "./SearchBox";
import SearchResults from "./SearchResults";
import SetSearchResults from "./SetSearchResults";
import GlobalSearchHotKeys from "./GlobalSearchHotKeys";
import SearchContext from "./GlobalSearchContext";
import Description from "./Description";
import ResultsNotFound from "./ResultsNotFound";
import { getActions, getAllPageWidgets } from "selectors/entitiesSelector";
import { useNavigateToWidget } from "pages/Editor/Explorer/Widgets/useNavigateToWidget";
import {
  toggleShowGlobalSearchModal,
  setGlobalSearchQuery,
  setGlobalSearchFilterContext,
  cancelSnippet,
  insertSnippet,
} from "actions/globalSearchActions";
import {
  getItemType,
  getItemTitle,
  getItemPage,
  SEARCH_ITEM_TYPES,
  useDefaultDocumentationResults,
  DocSearchItem,
  SearchItem,
  algoliaHighlightTag,
  attachKind,
  SEARCH_CATEGORIES,
  getEntityId,
} from "./utils";
import { getActionConfig } from "pages/Editor/Explorer/Actions/helpers";
import { HelpBaseURL } from "constants/HelpConstants";
import { ExplorerURLParams } from "pages/Editor/Explorer/helpers";
import { BUILDER_PAGE_URL, DATA_SOURCES_EDITOR_ID_URL } from "constants/routes";
import { getSelectedWidget } from "selectors/ui";
import AnalyticsUtil from "utils/AnalyticsUtil";
import { getPageList } from "selectors/editorSelectors";
import useRecentEntities from "./useRecentEntities";
import { keyBy, noop } from "lodash";
import Footer from "./Footer";
import { getCurrentPageId } from "selectors/editorSelectors";
import { getQueryParams } from "../../../utils/AppsmithUtils";

const filterCategories = [
  {
    title: "Navigate",
    kind: SEARCH_ITEM_TYPES.category,
    id: SEARCH_CATEGORIES.NAVIGATION,
    desc: "Navigate to any page, widget or file across this project.",
  },
  {
    title: "Use Snippets",
    kind: SEARCH_ITEM_TYPES.category,
    id: SEARCH_CATEGORIES.SNIPPETS,
    desc: "Search and Insert code snippets to perform complex actions quickly.",
  },
  {
    title: "Search Documentation",
    kind: SEARCH_ITEM_TYPES.category,
    id: SEARCH_CATEGORIES.DOCUMENTATION,
    desc: "Search and Insert code snippets to perform complex actions quickly.",
  },
];

const isNavigation = (category: any) =>
  category.id === SEARCH_CATEGORIES.NAVIGATION;
const isDocumentation = (category: any) =>
  category.id === SEARCH_CATEGORIES.DOCUMENTATION;
const isSnippet = (category: any) => category.id === SEARCH_CATEGORIES.SNIPPETS;
const isMenu = (category: any) => category.id === SEARCH_CATEGORIES.INIT;

const StyledContainer = styled.div`
  width: 785px;
  height: 530px;
  background: ${(props) => props.theme.colors.globalSearch.containerBackground};
  box-shadow: ${(props) => props.theme.colors.globalSearch.containerShadow};
  display: flex;
  flex-direction: column;
  & .main {
    display: flex;
    flex: 1;
    overflow: hidden;
    background-color: ${(props) =>
      props.theme.colors.globalSearch.mainContainerBackground};
    padding: ${(props) => props.theme.spaces[4]}px
      ${(props) => props.theme.spaces[7]}px;
  }
  ${algoliaHighlightTag},
  & .ais-Highlight-highlighted,
  & .search-highlighted {
    background-color: transparent;
    font-style: normal;
    font-weight: bold;
  }
`;

const isModalOpenSelector = (state: AppState) =>
  state.ui.globalSearch.modalOpen;

const searchQuerySelector = (state: AppState) => state.ui.globalSearch.query;

const isMatching = (text = "", query = "") =>
  text?.toLowerCase().indexOf(query?.toLowerCase()) > -1;

const getQueryIndexForSorting = (item: SearchItem, query: string) => {
  if (item.kind === SEARCH_ITEM_TYPES.document) {
    const title = item?._highlightResult?.title?.value;
    return title.indexOf(algoliaHighlightTag);
  } else {
    const title = getItemTitle(item) || "";
    return title.toLowerCase().indexOf(query.toLowerCase());
  }
};

const getSortedResults = (
  query: string,
  filteredEntities: Array<any>,
  documentationSearchResults: Array<any>,
  recentEntityIndex: (entity: any) => number,
  currentPageId?: string,
) => {
  return [...filteredEntities, ...documentationSearchResults].sort(
    (a: any, b: any) => {
      const queryIndexA = getQueryIndexForSorting(a, query);
      const queryIndexB = getQueryIndexForSorting(b, query);

      if (queryIndexA === queryIndexB) {
        const idxA = recentEntityIndex(a);
        const idxB = recentEntityIndex(b);
        if (idxA > -1 && idxB > -1) return idxA - idxB;
        if (idxA > -1) return -1;
        else if (idxB > -1) return 1;
        const pageA = getItemPage(a);
        const pageB = getItemPage(b);
        const isAInCurrentPage = pageA === currentPageId;
        const isBInCurrentPage = pageB === currentPageId;
        if (isAInCurrentPage) return -1;
        if (isBInCurrentPage) return 1;
        return 0;
      } else {
        if (queryIndexA === -1 && queryIndexB !== -1) return 1;
        else if (queryIndexB === -1 && queryIndexA !== -1) return -1;
        else return queryIndexA - queryIndexB;
      }
    },
  );
};

function GlobalSearch() {
  const currentPageId = useSelector(getCurrentPageId);
  const modalOpen = useSelector(isModalOpenSelector);
  const dispatch = useDispatch();
  const [category, setCategory] = useState({ id: SEARCH_CATEGORIES.INIT });
  const [snippets, setSnippetsState] = useState([]);
  const initCategoryId = useSelector(
    (state: AppState) => state.ui.globalSearch.filterContext.category,
  );
  const refinementList = useSelector(
    (state: AppState) => state.ui.globalSearch.filterContext.entityMeta,
  );
  useEffect(() => {
    const triggeredCategory = filterCategories.find(
      (c) => c.id === initCategoryId,
    );
    if (triggeredCategory) setCategory(triggeredCategory);
    return () => {
      dispatch(
        setGlobalSearchFilterContext({ category: SEARCH_CATEGORIES.INIT }),
      );
    };
  }, [initCategoryId]);
  const defaultDocs = useDefaultDocumentationResults(modalOpen);
  const params = useParams<ExplorerURLParams>();
  const toggleShow = () => {
    if (modalOpen) {
      setQuery("");
      setCategory({ id: SEARCH_CATEGORIES.INIT });
    }
    dispatch(toggleShowGlobalSearchModal());
    dispatch(cancelSnippet());
  };
  const [query, setQueryInState] = useState("");
  const setQuery = useCallback((query: string) => {
    setQueryInState(query);
  }, []);
  const scrollPositionRef = useRef(0);

  const [
    documentationSearchResults,
    setDocumentationSearchResultsInState,
  ] = useState<Array<DocSearchItem>>([]);

  const setSearchResults = useCallback((res, categoryId) => {
    if (categoryId === SEARCH_CATEGORIES.SNIPPETS) setSnippetsState(res);
    else setDocumentationSearchResultsInState(res);
  }, []);

  const [activeItemIndex, setActiveItemIndexInState] = useState(0);
  const setActiveItemIndex = useCallback((index) => {
    scrollPositionRef.current = 0;
    setActiveItemIndexInState(index);
  }, []);

  useEffect(() => {
    setTimeout(() => document.getElementById("global-search")?.focus());
<<<<<<< HEAD
    if (isNavigation(category)) setActiveItemIndex(1);
    else setActiveItemIndex(0);
  }, [category.id, snippets]);
=======
    if (isNavigation(category) && recentEntities.length > 1) {
      setActiveItemIndex(1);
    } else {
      setActiveItemIndex(0);
    }
  }, [category.id]);
>>>>>>> e4733ac7

  const allWidgets = useSelector(getAllPageWidgets);

  const searchableWidgets = useMemo(
    () =>
      allWidgets.filter(
        (widget: any) =>
          ["CANVAS_WIDGET", "ICON_WIDGET"].indexOf(widget.type) === -1,
      ),
    [allWidgets],
  );
  const actions = useSelector(getActions);
  const pages = useSelector(getPageList) || [];
  const pageMap = keyBy(pages, "pageId");

  const reducerDatasources = useSelector((state: AppState) => {
    return state.entities.datasources.list;
  });
  const datasourcesList = useMemo(() => {
    return reducerDatasources.map((datasource) => ({
      ...datasource,
      pageId: params?.pageId,
    }));
  }, [reducerDatasources]);

  const filteredDatasources = useMemo(() => {
    if (!query) return datasourcesList;
    return datasourcesList.filter((datasource) =>
      isMatching(datasource.name, query),
    );
  }, [reducerDatasources, query]);
  const recentEntities = useRecentEntities();
  const recentEntityIds = recentEntities
    .map((r) => getEntityId(r))
    .filter(Boolean);
  const recentEntityIndex = useCallback(
    (entity) => {
      if (entity.kind === SEARCH_ITEM_TYPES.document) return -1;
      const id =
        entity.id || entity.widgetId || entity.config?.id || entity.pageId;
      return recentEntityIds.indexOf(id);
    },
    [recentEntities],
  );

  const resetSearchQuery = useSelector(searchQuerySelector);
  const selectedWidgetId = useSelector(getSelectedWidget);

  // keeping query in component state until we can figure out fixed for the perf issues
  // this is used to update query from outside the component, for ex. using the help button within prop. pane
  useEffect(() => {
    if (modalOpen && resetSearchQuery) {
      setQuery(resetSearchQuery);
    } else {
      dispatch(setGlobalSearchQuery(""));
    }
  }, [modalOpen]);

  useEffect(() => {
    if (query) setActiveItemIndex(0);
  }, [query]);

  const filteredWidgets = useMemo(() => {
    if (!query) return searchableWidgets;

    return searchableWidgets.filter((widget: any) => {
      const page = pageMap[widget.pageId];
      const isPageNameMatching = isMatching(page?.pageName, query);
      const isWidgetNameMatching = isMatching(widget?.widgetName, query);

      return isWidgetNameMatching || isPageNameMatching;
    });
  }, [allWidgets, query]);
  const filteredActions = useMemo(() => {
    if (!query) return actions;

    return actions.filter((action: any) => {
      const page = pageMap[action?.config?.pageId];
      const isPageNameMatching = isMatching(page?.pageName, query);
      const isActionNameMatching = isMatching(action?.config?.name, query);

      return isActionNameMatching || isPageNameMatching;
    });
  }, [actions, query]);
  const filteredPages = useMemo(() => {
    if (!query) return attachKind(pages, SEARCH_ITEM_TYPES.page);

    return attachKind(
      pages.filter(
        (page: any) =>
          page.pageName.toLowerCase().indexOf(query?.toLowerCase()) > -1,
      ),
      SEARCH_ITEM_TYPES.page,
    );
  }, [pages, query]);

  const searchResults = useMemo(() => {
    if (category.id === SEARCH_CATEGORIES.INIT && !query) {
      return filterCategories;
    }
    if (category.id === SEARCH_CATEGORIES.SNIPPETS) {
      return snippets;
    }

    let filteredEntities: any = [];
    let documents: DocSearchItem[] = [];
    if (isNavigation(category) || isMenu(category)) {
      filteredEntities = [
        ...filteredActions,
        ...filteredWidgets,
        ...filteredPages,
        ...filteredDatasources,
      ];
    }
    if (isDocumentation(category) || isMenu(category)) {
      documents = query
        ? documentationSearchResults
        : defaultDocs.concat(documentationSearchResults);
    }

    return getSortedResults(
      query,
      filteredEntities,
      documents,
      recentEntityIndex,
      currentPageId,
    );
  }, [
    filteredWidgets,
    filteredActions,
    documentationSearchResults,
    filteredDatasources,
    query,
    recentEntities,
  ]);

  const activeItem = useMemo(() => {
    return searchResults[activeItemIndex] || {};
  }, [searchResults, activeItemIndex]);

  const getNextActiveItem = (nextIndex: number) => {
    const max = Math.max(searchResults.length - 1, 0);
    if (nextIndex < 0) return max;
    else if (nextIndex > max) return 0;
    else return nextIndex;
  };

  const handleUpKey = () => {
    let nextIndex = getNextActiveItem(activeItemIndex - 1);
    const activeItem = searchResults[nextIndex];
    if (
      activeItem &&
      (activeItem?.kind === SEARCH_ITEM_TYPES.sectionTitle ||
        activeItem?.kind === SEARCH_ITEM_TYPES.placeholder)
    ) {
      nextIndex = getNextActiveItem(nextIndex - 1);
    }
    setActiveItemIndex(nextIndex);
  };

  const handleDownKey = () => {
    let nextIndex = getNextActiveItem(activeItemIndex + 1);
    const activeItem = searchResults[nextIndex];
    if (
      activeItem &&
      (activeItem?.kind === SEARCH_ITEM_TYPES.sectionTitle ||
        activeItem?.kind === SEARCH_ITEM_TYPES.placeholder)
    ) {
      nextIndex = getNextActiveItem(nextIndex + 1);
    }
    setActiveItemIndex(nextIndex);
  };

  const { navigateToWidget } = useNavigateToWidget();

  const handleDocumentationItemClick = (item: SearchItem) => {
    window.open(item.path.replace("master", HelpBaseURL), "_blank");
  };

  const handleWidgetClick = (activeItem: SearchItem) => {
    toggleShow();
    navigateToWidget(
      activeItem.widgetId,
      activeItem.type,
      activeItem.pageId,
      selectedWidgetId === activeItem.widgetId,
      activeItem.parentModalId,
    );
  };

  const handleActionClick = (item: SearchItem) => {
    const { config } = item;
    const { id, pageId, pluginType } = config;
    const actionConfig = getActionConfig(pluginType);
    const url = actionConfig?.getURL(
      params.applicationId,
      pageId,
      id,
      pluginType,
    );
    toggleShow();
    url && history.push(url);
  };

  const handleDatasourceClick = (item: SearchItem) => {
    toggleShow();
    history.push(
      DATA_SOURCES_EDITOR_ID_URL(
        params.applicationId,
        item.pageId,
        item.id,
        getQueryParams(),
      ),
    );
  };

  const handlePageClick = (item: SearchItem) => {
    toggleShow();
    history.push(BUILDER_PAGE_URL(params.applicationId, item.pageId));
  };

  const handleSnippetClick = (item: any) => {
    dispatch(insertSnippet(item.body.snippet));
    toggleShow();
  };

  const itemClickHandlerByType = {
    [SEARCH_ITEM_TYPES.document]: handleDocumentationItemClick,
    [SEARCH_ITEM_TYPES.widget]: handleWidgetClick,
    [SEARCH_ITEM_TYPES.action]: handleActionClick,
    [SEARCH_ITEM_TYPES.datasource]: handleDatasourceClick,
    [SEARCH_ITEM_TYPES.page]: handlePageClick,
    [SEARCH_ITEM_TYPES.sectionTitle]: noop,
    [SEARCH_ITEM_TYPES.placeholder]: noop,
    [SEARCH_ITEM_TYPES.category]: setCategory,
    [SEARCH_ITEM_TYPES.snippet]: handleSnippetClick,
  };

  const handleItemLinkClick = (itemArg?: SearchItem, source?: string) => {
    const item = itemArg || activeItem;
    const type = getItemType(item) as SEARCH_ITEM_TYPES;

    AnalyticsUtil.logEvent("NAVIGATE_TO_ENTITY_FROM_OMNIBAR", {
      type,
      source,
    });

    itemClickHandlerByType[type](item);
  };

  const searchContext = {
    handleItemLinkClick,
    setActiveItemIndex,
    activeItemIndex,
  };

  const hotKeyProps = {
    modalOpen,
    toggleShow,
    handleUpKey,
    handleDownKey,
    handleItemLinkClick,
  };

  const [refinements, setRefinements] = useState(refinementList);

  useEffect(() => {
    setRefinements(refinementList);
  }, [refinementList]);

  const activeItemType = useMemo(() => {
    return activeItem ? getItemType(activeItem) : undefined;
  }, [activeItem]);

  return (
    <SearchContext.Provider value={searchContext}>
      <GlobalSearchHotKeys {...hotKeyProps}>
        <SearchModal modalOpen={modalOpen} toggleShow={toggleShow}>
          <AlgoliaSearchWrapper
            query={query}
            refinementList={refinements}
            setRefinement={setRefinements}
          >
            <StyledContainer>
              <SearchBox
                category={category}
                query={query}
                setCategory={setCategory}
                setQuery={setQuery}
              />
              <div className="main">
                <SetSearchResults
                  categoryId={category.id}
                  setDocumentationSearchResults={setSearchResults}
                />
                {searchResults.length > 0 ? (
                  <>
                    <SearchResults
                      query={query}
                      refinements={refinements}
                      searchResults={searchResults}
                      showFilter={isSnippet(category)}
                    />
                    {(isDocumentation(category) || isSnippet(category)) && (
                      <Description
                        activeItem={activeItem}
                        activeItemType={activeItemType}
                        query={query}
                        scrollPositionRef={scrollPositionRef}
                      />
                    )}
                  </>
                ) : (
                  <ResultsNotFound />
                )}
              </div>
              <Footer />
            </StyledContainer>
          </AlgoliaSearchWrapper>
        </SearchModal>
      </GlobalSearchHotKeys>
    </SearchContext.Provider>
  );
}

export default GlobalSearch;<|MERGE_RESOLUTION|>--- conflicted
+++ resolved
@@ -216,18 +216,12 @@
 
   useEffect(() => {
     setTimeout(() => document.getElementById("global-search")?.focus());
-<<<<<<< HEAD
-    if (isNavigation(category)) setActiveItemIndex(1);
-    else setActiveItemIndex(0);
-  }, [category.id, snippets]);
-=======
     if (isNavigation(category) && recentEntities.length > 1) {
       setActiveItemIndex(1);
     } else {
       setActiveItemIndex(0);
     }
   }, [category.id]);
->>>>>>> e4733ac7
 
   const allWidgets = useSelector(getAllPageWidgets);
 
