import React, {
  useState,
  useMemo,
  useCallback,
  useEffect,
  useRef,
} from "react";
import { useDispatch, useSelector } from "react-redux";
import styled from "styled-components";
import { useParams } from "react-router";
import history from "utils/history";
import { AppState } from "reducers";
import SearchModal from "./SearchModal";
import AlgoliaSearchWrapper from "./AlgoliaSearchWrapper";
import SearchBox from "./SearchBox";
import SearchResults from "./SearchResults";
import SetSearchResults from "./SetSearchResults";
import GlobalSearchHotKeys from "./GlobalSearchHotKeys";
import SearchContext from "./GlobalSearchContext";
import Description from "./Description";
import ResultsNotFound from "./ResultsNotFound";
import { getActions, getAllPageWidgets } from "selectors/entitiesSelector";
import { useNavigateToWidget } from "pages/Editor/Explorer/Widgets/useNavigateToWidget";
import {
  toggleShowGlobalSearchModal,
  setGlobalSearchQuery,
  setGlobalSearchFilterContext,
  cancelSnippet,
  insertSnippet,
} from "actions/globalSearchActions";
import {
  getItemType,
  getItemTitle,
  getItemPage,
  SEARCH_ITEM_TYPES,
  useDefaultDocumentationResults,
  DocSearchItem,
  SearchItem,
  algoliaHighlightTag,
  attachKind,
  SEARCH_CATEGORY_ID,
  getEntityId,
  filterCategories,
  getFilterCategoryList,
  SearchCategory,
<<<<<<< HEAD
  isNavigation,
  isMenu,
  isSnippet,
  isDocumentation,
=======
>>>>>>> d6e5c0d1
} from "./utils";
import { getActionConfig } from "pages/Editor/Explorer/Actions/helpers";
import { HelpBaseURL } from "constants/HelpConstants";
import { ExplorerURLParams } from "pages/Editor/Explorer/helpers";
import { BUILDER_PAGE_URL, DATA_SOURCES_EDITOR_ID_URL } from "constants/routes";
import { getSelectedWidget } from "selectors/ui";
import AnalyticsUtil from "utils/AnalyticsUtil";
import { getPageList } from "selectors/editorSelectors";
import useRecentEntities from "./useRecentEntities";
import { keyBy, noop } from "lodash";
import Footer from "./Footer";
import { getCurrentPageId } from "selectors/editorSelectors";
import { getQueryParams } from "../../../utils/AppsmithUtils";

const isNavigation = (category: any) =>
  category.id === SEARCH_CATEGORY_ID.NAVIGATION;
const isDocumentation = (category: any) =>
  category.id === SEARCH_CATEGORY_ID.DOCUMENTATION;
const isSnippet = (category: any) =>
  category.id === SEARCH_CATEGORY_ID.SNIPPETS;
const isMenu = (category: any) => category.id === SEARCH_CATEGORY_ID.INIT;

const StyledContainer = styled.div`
  width: 785px;
  height: 530px;
  background: ${(props) => props.theme.colors.globalSearch.containerBackground};
  box-shadow: ${(props) => props.theme.colors.globalSearch.containerShadow};
  display: flex;
  flex-direction: column;
  & .main {
    display: flex;
    flex: 1;
    overflow: hidden;
    background-color: ${(props) =>
      props.theme.colors.globalSearch.mainContainerBackground};
    padding: ${(props) => props.theme.spaces[4]}px
      ${(props) => props.theme.spaces[7]}px;
  }
  ${algoliaHighlightTag},
  & .ais-Highlight-highlighted,
  & .search-highlighted {
    background-color: transparent;
    font-style: normal;
    font-weight: bold;
  }
`;

const isModalOpenSelector = (state: AppState) =>
  state.ui.globalSearch.modalOpen;

const searchQuerySelector = (state: AppState) => state.ui.globalSearch.query;

const isMatching = (text = "", query = "") =>
  text?.toLowerCase().indexOf(query?.toLowerCase()) > -1;

const getQueryIndexForSorting = (item: SearchItem, query: string) => {
  if (item.kind === SEARCH_ITEM_TYPES.document) {
    const title = item?._highlightResult?.title?.value;
    return title.indexOf(algoliaHighlightTag);
  } else {
    const title = getItemTitle(item) || "";
    return title.toLowerCase().indexOf(query.toLowerCase());
  }
};

const getSortedResults = (
  query: string,
  filteredEntities: Array<any>,
  documentationSearchResults: Array<any>,
  recentEntityIndex: (entity: any) => number,
  currentPageId?: string,
) => {
  return [...filteredEntities, ...documentationSearchResults].sort(
    (a: any, b: any) => {
      const queryIndexA = getQueryIndexForSorting(a, query);
      const queryIndexB = getQueryIndexForSorting(b, query);

      if (queryIndexA === queryIndexB) {
        const idxA = recentEntityIndex(a);
        const idxB = recentEntityIndex(b);
        if (idxA > -1 && idxB > -1) return idxA - idxB;
        if (idxA > -1) return -1;
        else if (idxB > -1) return 1;
        const pageA = getItemPage(a);
        const pageB = getItemPage(b);
        const isAInCurrentPage = pageA === currentPageId;
        const isBInCurrentPage = pageB === currentPageId;
        if (isAInCurrentPage) return -1;
        if (isBInCurrentPage) return 1;
        return 0;
      } else {
        if (queryIndexA === -1 && queryIndexB !== -1) return 1;
        else if (queryIndexB === -1 && queryIndexA !== -1) return -1;
        else return queryIndexA - queryIndexB;
      }
    },
  );
};

const filterCategoryList = getFilterCategoryList();

function GlobalSearch() {
  const currentPageId = useSelector(getCurrentPageId);
  const modalOpen = useSelector(isModalOpenSelector);
  const dispatch = useDispatch();
  const [snippets, setSnippetsState] = useState([]);
  const category = useSelector(
    (state: AppState) => state.ui.globalSearch.filterContext.category,
  );
  const setCategory = (category: SearchCategory) =>
    dispatch(setGlobalSearchFilterContext({ category: category }));
  const setRefinements = (entityMeta: any) =>
    dispatch(setGlobalSearchFilterContext({ refinements: entityMeta }));
  const refinements = useSelector(
    (state: AppState) => state.ui.globalSearch.filterContext.refinements,
  );
  const defaultDocs = useDefaultDocumentationResults(modalOpen);
  const params = useParams<ExplorerURLParams>();
  const toggleShow = () => {
    if (modalOpen) {
      setQuery("");
      setCategory(filterCategories[SEARCH_CATEGORY_ID.DOCUMENTATION]);
    }
    dispatch(toggleShowGlobalSearchModal());
    dispatch(cancelSnippet());
  };
  const [query, setQueryInState] = useState("");
  const setQuery = useCallback((query: string) => {
    setQueryInState(query);
  }, []);
  const scrollPositionRef = useRef(0);

  const [
    documentationSearchResults,
    setDocumentationSearchResultsInState,
  ] = useState<Array<DocSearchItem>>([]);

  const setSearchResults = useCallback((res, categoryId) => {
    if (categoryId === SEARCH_CATEGORY_ID.SNIPPETS) setSnippetsState(res);
    else setDocumentationSearchResultsInState(res);
  }, []);

  const [activeItemIndex, setActiveItemIndexInState] = useState(0);
  const setActiveItemIndex = useCallback((index) => {
    scrollPositionRef.current = 0;
    setActiveItemIndexInState(index);
  }, []);

  useEffect(() => {
    setTimeout(() => document.getElementById("global-search")?.focus());
    if (isNavigation(category) && recentEntities.length > 1) {
      setActiveItemIndex(1);
    } else {
      setActiveItemIndex(0);
    }
  }, [category.id]);

  const allWidgets = useSelector(getAllPageWidgets);

  const searchableWidgets = useMemo(
    () =>
      allWidgets.filter(
        (widget: any) =>
          ["CANVAS_WIDGET", "ICON_WIDGET"].indexOf(widget.type) === -1,
      ),
    [allWidgets],
  );
  const actions = useSelector(getActions);
  const pages = useSelector(getPageList) || [];
  const pageMap = keyBy(pages, "pageId");

  const reducerDatasources = useSelector((state: AppState) => {
    return state.entities.datasources.list;
  });
  const datasourcesList = useMemo(() => {
    return reducerDatasources.map((datasource) => ({
      ...datasource,
      pageId: params?.pageId,
    }));
  }, [reducerDatasources]);

  const filteredDatasources = useMemo(() => {
    if (!query) return datasourcesList;
    return datasourcesList.filter((datasource) =>
      isMatching(datasource.name, query),
    );
  }, [reducerDatasources, query]);
  const recentEntities = useRecentEntities();
  const recentEntityIds = recentEntities
    .map((r) => getEntityId(r))
    .filter(Boolean);
  const recentEntityIndex = useCallback(
    (entity) => {
      if (entity.kind === SEARCH_ITEM_TYPES.document) return -1;
      const id =
        entity.id || entity.widgetId || entity.config?.id || entity.pageId;
      return recentEntityIds.indexOf(id);
    },
    [recentEntities],
  );

  const resetSearchQuery = useSelector(searchQuerySelector);
  const selectedWidgetId = useSelector(getSelectedWidget);

  // keeping query in component state until we can figure out fixed for the perf issues
  // this is used to update query from outside the component, for ex. using the help button within prop. pane
  useEffect(() => {
    if (modalOpen && resetSearchQuery) {
      setQuery(resetSearchQuery);
    } else {
      dispatch(setGlobalSearchQuery(""));
    }
  }, [modalOpen]);

  useEffect(() => {
    if (query) setActiveItemIndex(0);
  }, [query]);

  const filteredWidgets = useMemo(() => {
    if (!query) return searchableWidgets;

    return searchableWidgets.filter((widget: any) => {
      const page = pageMap[widget.pageId];
      const isPageNameMatching = isMatching(page?.pageName, query);
      const isWidgetNameMatching = isMatching(widget?.widgetName, query);

      return isWidgetNameMatching || isPageNameMatching;
    });
  }, [allWidgets, query]);
  const filteredActions = useMemo(() => {
    if (!query) return actions;

    return actions.filter((action: any) => {
      const page = pageMap[action?.config?.pageId];
      const isPageNameMatching = isMatching(page?.pageName, query);
      const isActionNameMatching = isMatching(action?.config?.name, query);

      return isActionNameMatching || isPageNameMatching;
    });
  }, [actions, query]);
  const filteredPages = useMemo(() => {
    if (!query) return attachKind(pages, SEARCH_ITEM_TYPES.page);

    return attachKind(
      pages.filter(
        (page: any) =>
          page.pageName.toLowerCase().indexOf(query?.toLowerCase()) > -1,
      ),
      SEARCH_ITEM_TYPES.page,
    );
  }, [pages, query]);

  const searchResults = useMemo(() => {
    if (isMenu(category) && !query) {
      return filterCategoryList.filter(
<<<<<<< HEAD
        (cat: SearchCategory) => cat.id !== SEARCH_CATEGORY_ID.INIT,
=======
        (cat: SearchCategory) => isDocumentation(cat) || isNavigation(cat),
>>>>>>> d6e5c0d1
      );
    }
    if (isSnippet(category)) {
      return snippets;
    }

    let filteredEntities: any = [];
    let documents: DocSearchItem[] = [];
    if (isNavigation(category) || isMenu(category)) {
      filteredEntities = [
        ...filteredActions,
        ...filteredWidgets,
        ...filteredPages,
        ...filteredDatasources,
      ];
    }
    if (isDocumentation(category) || isMenu(category)) {
      documents = query
        ? documentationSearchResults
        : defaultDocs.concat(documentationSearchResults);
    }

    return getSortedResults(
      query,
      filteredEntities,
      documents,
      recentEntityIndex,
      currentPageId,
    );
  }, [
    filteredWidgets,
    filteredActions,
    documentationSearchResults,
    filteredDatasources,
    query,
    recentEntities,
  ]);

  const activeItem = useMemo(() => {
    return searchResults[activeItemIndex] || {};
  }, [searchResults, activeItemIndex]);

  const getNextActiveItem = (nextIndex: number) => {
    const max = Math.max(searchResults.length - 1, 0);
    if (nextIndex < 0) return max;
    else if (nextIndex > max) return 0;
    else return nextIndex;
  };

  const handleUpKey = () => {
    let nextIndex = getNextActiveItem(activeItemIndex - 1);
    const activeItem = searchResults[nextIndex];
    if (
      activeItem &&
      (activeItem?.kind === SEARCH_ITEM_TYPES.sectionTitle ||
        activeItem?.kind === SEARCH_ITEM_TYPES.placeholder)
    ) {
      nextIndex = getNextActiveItem(nextIndex - 1);
    }
    setActiveItemIndex(nextIndex);
  };

  const handleDownKey = () => {
    let nextIndex = getNextActiveItem(activeItemIndex + 1);
    const activeItem = searchResults[nextIndex];
    if (
      activeItem &&
      (activeItem?.kind === SEARCH_ITEM_TYPES.sectionTitle ||
        activeItem?.kind === SEARCH_ITEM_TYPES.placeholder)
    ) {
      nextIndex = getNextActiveItem(nextIndex + 1);
    }
    setActiveItemIndex(nextIndex);
  };

  const { navigateToWidget } = useNavigateToWidget();

  const handleDocumentationItemClick = (item: SearchItem) => {
    window.open(item.path.replace("master", HelpBaseURL), "_blank");
  };

  const handleWidgetClick = (activeItem: SearchItem) => {
    toggleShow();
    navigateToWidget(
      activeItem.widgetId,
      activeItem.type,
      activeItem.pageId,
      selectedWidgetId === activeItem.widgetId,
      activeItem.parentModalId,
    );
  };

  const handleActionClick = (item: SearchItem) => {
    const { config } = item;
    const { id, pageId, pluginType } = config;
    const actionConfig = getActionConfig(pluginType);
    const url = actionConfig?.getURL(
      params.applicationId,
      pageId,
      id,
      pluginType,
    );
    toggleShow();
    url && history.push(url);
  };

  const handleDatasourceClick = (item: SearchItem) => {
    toggleShow();
    history.push(
      DATA_SOURCES_EDITOR_ID_URL(
        params.applicationId,
        item.pageId,
        item.id,
        getQueryParams(),
      ),
    );
  };

  const handlePageClick = (item: SearchItem) => {
    toggleShow();
    history.push(BUILDER_PAGE_URL(params.applicationId, item.pageId));
  };

  const handleSnippetClick = (item: any) => {
    dispatch(insertSnippet(item.body.snippet));
    toggleShow();
  };

  const itemClickHandlerByType = {
    [SEARCH_ITEM_TYPES.document]: handleDocumentationItemClick,
    [SEARCH_ITEM_TYPES.widget]: handleWidgetClick,
    [SEARCH_ITEM_TYPES.action]: handleActionClick,
    [SEARCH_ITEM_TYPES.datasource]: handleDatasourceClick,
    [SEARCH_ITEM_TYPES.page]: handlePageClick,
    [SEARCH_ITEM_TYPES.sectionTitle]: noop,
    [SEARCH_ITEM_TYPES.placeholder]: noop,
    [SEARCH_ITEM_TYPES.category]: setCategory,
    [SEARCH_ITEM_TYPES.snippet]: handleSnippetClick,
  };

  const handleItemLinkClick = (itemArg?: SearchItem, source?: string) => {
    const item = itemArg || activeItem;
    const type = getItemType(item) as SEARCH_ITEM_TYPES;

    AnalyticsUtil.logEvent("NAVIGATE_TO_ENTITY_FROM_OMNIBAR", {
      type,
      source,
    });

    itemClickHandlerByType[type](item);
  };

  const searchContext = {
    handleItemLinkClick,
    setActiveItemIndex,
    activeItemIndex,
  };

  const hotKeyProps = {
    modalOpen,
    toggleShow,
    handleUpKey,
    handleDownKey,
    handleItemLinkClick,
  };

  const activeItemType = useMemo(() => {
    return activeItem ? getItemType(activeItem) : undefined;
  }, [activeItem]);

  return (
    <SearchContext.Provider value={searchContext}>
      <GlobalSearchHotKeys {...hotKeyProps}>
        <SearchModal modalOpen={modalOpen} toggleShow={toggleShow}>
          <AlgoliaSearchWrapper
<<<<<<< HEAD
            category={category}
=======
>>>>>>> d6e5c0d1
            query={query}
            refinements={refinements}
            setRefinement={setRefinements}
          >
            <StyledContainer>
              <SearchBox
                category={category}
                query={query}
                setCategory={setCategory}
                setQuery={setQuery}
              />
              <div className="main">
                <SetSearchResults
                  categoryId={category.id}
                  setDocumentationSearchResults={setSearchResults}
                />
                {searchResults.length > 0 ? (
                  <>
                    <SearchResults
                      query={query}
                      refinements={refinements}
                      searchResults={searchResults}
                      showFilter={isSnippet(category)}
                    />
                    {(isDocumentation(category) || isSnippet(category)) && (
                      <Description
                        activeItem={activeItem}
                        activeItemType={activeItemType}
                        query={query}
                        scrollPositionRef={scrollPositionRef}
                      />
                    )}
                  </>
                ) : (
                  <ResultsNotFound />
                )}
              </div>
              <Footer />
            </StyledContainer>
          </AlgoliaSearchWrapper>
        </SearchModal>
      </GlobalSearchHotKeys>
    </SearchContext.Provider>
  );
}

export default GlobalSearch;<|MERGE_RESOLUTION|>--- conflicted
+++ resolved
@@ -43,13 +43,10 @@
   filterCategories,
   getFilterCategoryList,
   SearchCategory,
-<<<<<<< HEAD
   isNavigation,
   isMenu,
   isSnippet,
   isDocumentation,
-=======
->>>>>>> d6e5c0d1
 } from "./utils";
 import { getActionConfig } from "pages/Editor/Explorer/Actions/helpers";
 import { HelpBaseURL } from "constants/HelpConstants";
@@ -63,14 +60,6 @@
 import Footer from "./Footer";
 import { getCurrentPageId } from "selectors/editorSelectors";
 import { getQueryParams } from "../../../utils/AppsmithUtils";
-
-const isNavigation = (category: any) =>
-  category.id === SEARCH_CATEGORY_ID.NAVIGATION;
-const isDocumentation = (category: any) =>
-  category.id === SEARCH_CATEGORY_ID.DOCUMENTATION;
-const isSnippet = (category: any) =>
-  category.id === SEARCH_CATEGORY_ID.SNIPPETS;
-const isMenu = (category: any) => category.id === SEARCH_CATEGORY_ID.INIT;
 
 const StyledContainer = styled.div`
   width: 785px;
@@ -305,11 +294,7 @@
   const searchResults = useMemo(() => {
     if (isMenu(category) && !query) {
       return filterCategoryList.filter(
-<<<<<<< HEAD
-        (cat: SearchCategory) => cat.id !== SEARCH_CATEGORY_ID.INIT,
-=======
-        (cat: SearchCategory) => isDocumentation(cat) || isNavigation(cat),
->>>>>>> d6e5c0d1
+        (cat: SearchCategory) => !isMenu(cat),
       );
     }
     if (isSnippet(category)) {
@@ -485,10 +470,7 @@
       <GlobalSearchHotKeys {...hotKeyProps}>
         <SearchModal modalOpen={modalOpen} toggleShow={toggleShow}>
           <AlgoliaSearchWrapper
-<<<<<<< HEAD
             category={category}
-=======
->>>>>>> d6e5c0d1
             query={query}
             refinements={refinements}
             setRefinement={setRefinements}
