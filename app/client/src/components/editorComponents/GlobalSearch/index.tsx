--- conflicted
+++ resolved
@@ -516,53 +516,7 @@
     <SearchContext.Provider value={searchContext}>
       <GlobalSearchHotKeys {...hotKeyProps}>
         <SearchModal modalOpen={modalOpen} toggleShow={toggleShow}>
-<<<<<<< HEAD
-          {!isLibrary(category) && (
-            <AlgoliaSearchWrapper
-              category={category}
-              query={query}
-              refinements={refinements}
-              setRefinement={setRefinements}
-            >
-              <StyledContainer>
-                <SearchBox
-                  category={category}
-                  query={query}
-                  setCategory={setCategory}
-                  setQuery={setQuery}
-                />
-                {refinements &&
-                  refinements.entities &&
-                  refinements.entities.length && <SnippetRefinements />}
-                <div className="main">
-                  {(isMenu(category) || isDocumentation(category)) && (
-                    <Index indexName={algolia.indexName}>
-                      <SetSearchResults
-                        category={category}
-                        setSearchResults={setDocumentationSearchResultsInState}
-                      />
-                    </Index>
-                  )}
-                  {/* Search from default menu should search multiple indexes.
-                Below is the code to search in the index-snippet. Index
-                component requires Hits component as its children to display the
-                results. SetSearchResults is the custom hits component. */}
-                  {(isMenu(category) || isSnippet(category)) && (
-                    <Index indexName="snippet">
-                      <Configure
-                        optionalFilters={getOptionalFilters(optionalFilterMeta)}
-                      />
-                      <SetSearchResults
-                        category={category}
-                        setSearchResults={setSnippetsState}
-                      />
-                    </Index>
-                  )}
-                  {searchResults.length > 0 ? (
-                    <>
-                      <SearchResults
-=======
-          <AlgoliaSearchWrapper
+          {!isLibrary(category) && <AlgoliaSearchWrapper
             category={category}
             query={query}
             refinements={refinements}
@@ -614,38 +568,11 @@
                       <Description
                         activeItem={activeItem}
                         activeItemType={activeItemType}
->>>>>>> e3fe687a
                         query={query}
                         refinements={refinements}
                         searchResults={searchResults}
                         showFilter={isSnippet(category)}
                       />
-<<<<<<< HEAD
-                      {showDescription && (
-                        <Description
-                          activeItem={activeItem}
-                          activeItemType={activeItemType}
-                          query={query}
-                          scrollPositionRef={scrollPositionRef}
-                        />
-                      )}
-                    </>
-                  ) : (
-                    <ResultsNotFound />
-                  )}
-                  {isSnippet(category) && (
-                    <SnippetsFilter
-                      refinements={refinements}
-                      snippetsEmpty={snippets.length === 0}
-                    />
-                  )}
-                </div>
-                <Footer />
-              </StyledContainer>
-            </AlgoliaSearchWrapper>
-          )}
-          {isLibrary(category) && <CustomLibrary />}
-=======
                     )}
                   </>
                 ) : (
@@ -660,8 +587,8 @@
               </div>
               {/* <Footer /> */}
             </StyledContainer>
-          </AlgoliaSearchWrapper>
->>>>>>> e3fe687a
+          </AlgoliaSearchWrapper>}
+          {isLibrary(category) && <CustomLibrary />}
         </SearchModal>
       </GlobalSearchHotKeys>
     </SearchContext.Provider>
