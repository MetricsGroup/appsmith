--- conflicted
+++ resolved
@@ -52,9 +52,6 @@
       label: "",
       columns: 5,
       widgetName: "Input",
-<<<<<<< HEAD
-      resetOnSubmit: true,
-=======
       version: 1,
       resetOnSubmit: true,
     },
@@ -66,7 +63,6 @@
       widgetName: "Switch",
       alignWidget: "LEFT",
       version: 1,
->>>>>>> 21eecb1f
     },
     ICON_WIDGET: {
       widgetName: "Icon",
