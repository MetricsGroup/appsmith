import { IconNames } from "@blueprintjs/icons";

import { WidgetConfigReducerState } from "reducers/entityReducers/widgetConfigReducer";
import { WidgetProps } from "widgets/BaseWidget";
import moment from "moment-timezone";
import { cloneDeep, get, indexOf, isString, set } from "lodash";
import { generateReactKey } from "utils/generators";
import { WidgetTypes } from "constants/WidgetConstants";
import { BlueprintOperationTypes } from "sagas/WidgetBlueprintSagasEnums";
import { FlattenedWidgetProps } from "reducers/entityReducers/canvasWidgetsReducer";
import {
  combineDynamicBindings,
  getDynamicBindings,
} from "utils/DynamicBindingUtils";
import { Colors } from "constants/Colors";
import FileDataTypes from "widgets/FileDataTypes";
import {
  ButtonBorderRadiusTypes,
  ButtonBoxShadowTypes,
  ButtonStyleTypes,
  ButtonVariantTypes,
} from "components/designSystems/appsmith/IconButtonComponent";

/*
 ********************************{Grid Density Migration}*********************************
 */
export const GRID_DENSITY_MIGRATION_V1 = 4;

/**
 * this config sets the default values of properties being used in the widget
 */
const WidgetConfigResponse: WidgetConfigReducerState = {
  config: {
    BUTTON_WIDGET: {
      text: "Submit",
      buttonStyle: "PRIMARY_BUTTON",
      rows: 1 * GRID_DENSITY_MIGRATION_V1,
      columns: 2 * GRID_DENSITY_MIGRATION_V1,
      widgetName: "Button",
      isDisabled: false,
      isVisible: true,
      isDefaultClickDisabled: true,
      recaptchaV2: false,
      version: 1,
    },
    TEXT_WIDGET: {
      text: "Label",
      fontSize: "PARAGRAPH",
      fontStyle: "BOLD",
      textAlign: "LEFT",
      textColor: Colors.THUNDER,
      rows: 1 * GRID_DENSITY_MIGRATION_V1,
      columns: 4 * GRID_DENSITY_MIGRATION_V1,
      widgetName: "Text",
      version: 1,
    },
    RICH_TEXT_EDITOR_WIDGET: {
      defaultText: "This is the initial <b>content</b> of the editor",
      rows: 5 * GRID_DENSITY_MIGRATION_V1,
      columns: 8 * GRID_DENSITY_MIGRATION_V1,
      isDisabled: false,
      isVisible: true,
      isRequired: false,
      widgetName: "RichTextEditor",
      isDefaultClickDisabled: true,
      inputType: "html",
      version: 1,
    },
    IMAGE_WIDGET: {
      defaultImage:
        "https://res.cloudinary.com/drako999/image/upload/v1589196259/default.png",
      imageShape: "RECTANGLE",
      maxZoomLevel: 1,
      enableRotation: false,
      enableDownload: false,
      objectFit: "contain",
      image: "",
      rows: 3 * GRID_DENSITY_MIGRATION_V1,
      columns: 4 * GRID_DENSITY_MIGRATION_V1,
      widgetName: "Image",
      version: 1,
    },
    INPUT_WIDGET: {
      inputType: "TEXT",
      rows: 1 * GRID_DENSITY_MIGRATION_V1,
      label: "Label",
      columns: 5 * GRID_DENSITY_MIGRATION_V1,
      widgetName: "Input",
      version: 1,
      maxChars: 255,
      iconAlign: "left",
      autoFocus: false,
      resetOnSubmit: true,
      isRequired: false,
      validation: true,
      isDisabled: false,
      allowCurrencyChange: false,
    },
    SWITCH_WIDGET: {
      label: "Label",
      rows: 1 * GRID_DENSITY_MIGRATION_V1,
      columns: 2 * GRID_DENSITY_MIGRATION_V1,
      defaultSwitchState: true,
      widgetName: "Switch",
      alignWidget: "LEFT",
      version: 1,
      isDisabled: false,
    },
    ICON_WIDGET: {
      widgetName: "Icon",
      rows: 1 * GRID_DENSITY_MIGRATION_V1,
      columns: 1 * GRID_DENSITY_MIGRATION_V1,
      version: 1,
    },
    CONTAINER_WIDGET: {
      backgroundColor: "#FFFFFF",
      rows: 10 * GRID_DENSITY_MIGRATION_V1,
      columns: 8 * GRID_DENSITY_MIGRATION_V1,
      widgetName: "Container",
      containerStyle: "card",
      children: [],
      blueprint: {
        view: [
          {
            type: "CANVAS_WIDGET",
            position: { top: 0, left: 0 },
            props: {
              containerStyle: "none",
              canExtend: false,
              detachFromLayout: true,
              children: [],
            },
          },
        ],
      },
      version: 1,
    },
    DATE_PICKER_WIDGET: {
      isDisabled: false,
      datePickerType: "DATE_PICKER",
      rows: 1 * GRID_DENSITY_MIGRATION_V1,
      label: "",
      dateFormat: "YYYY-MM-DD HH:mm",
      columns: 5 * GRID_DENSITY_MIGRATION_V1,
      widgetName: "DatePicker",
      defaultDate: moment().format("YYYY-MM-DD HH:mm"),
      version: 1,
    },
    DATE_PICKER_WIDGET2: {
      isDisabled: false,
      datePickerType: "DATE_PICKER",
      rows: 1 * GRID_DENSITY_MIGRATION_V1,
      label: "",
      dateFormat: "YYYY-MM-DD HH:mm",
      columns: 5 * GRID_DENSITY_MIGRATION_V1,
      widgetName: "DatePicker",
      defaultDate: moment().toISOString(),
      minDate: "1920-12-31T18:30:00.000Z",
      maxDate: "2121-12-31T18:29:00.000Z",
      version: 2,
      isRequired: false,
      closeOnSelection: false,
      shortcuts: false,
    },
    VIDEO_WIDGET: {
      rows: 7 * GRID_DENSITY_MIGRATION_V1,
      columns: 7 * GRID_DENSITY_MIGRATION_V1,
      widgetName: "Video",
      url: "https://www.youtube.com/watch?v=mzqK0QIZRLs",
      autoPlay: false,
      version: 1,
    },
    TABLE_WIDGET: {
      rows: 7 * GRID_DENSITY_MIGRATION_V1,
      columns: 9 * GRID_DENSITY_MIGRATION_V1,
      label: "Data",
      widgetName: "Table",
      searchKey: "",
      textSize: "PARAGRAPH",
      horizontalAlignment: "LEFT",
      verticalAlignment: "CENTER",
      totalRecordCount: 0,
      defaultPageSize: 0,
      dynamicBindingPathList: [
        {
          key: "primaryColumns.step.computedValue",
        },
        {
          key: "primaryColumns.task.computedValue",
        },
        {
          key: "primaryColumns.status.computedValue",
        },
        {
          key: "primaryColumns.action.computedValue",
        },
      ],
      primaryColumns: {
        step: {
          index: 0,
          width: 150,
          id: "step",
          horizontalAlignment: "LEFT",
          verticalAlignment: "CENTER",
          columnType: "text",
          textSize: "PARAGRAPH",
          enableFilter: true,
          enableSort: true,
          isVisible: true,
          isCellVisible: true,
          isDerived: false,
          label: "step",
          computedValue:
            "{{Table1.sanitizedTableData.map((currentRow) => ( currentRow.step))}}",
        },
        task: {
          index: 1,
          width: 150,
          id: "task",
          horizontalAlignment: "LEFT",
          verticalAlignment: "CENTER",
          columnType: "text",
          textSize: "PARAGRAPH",
          enableFilter: true,
          enableSort: true,
          isVisible: true,
          isCellVisible: true,
          isDerived: false,
          label: "task",
          computedValue:
            "{{Table1.sanitizedTableData.map((currentRow) => ( currentRow.task))}}",
        },
        status: {
          index: 2,
          width: 150,
          id: "status",
          horizontalAlignment: "LEFT",
          verticalAlignment: "CENTER",
          columnType: "text",
          textSize: "PARAGRAPH",
          enableFilter: true,
          enableSort: true,
          isVisible: true,
          isCellVisible: true,
          isDerived: false,
          label: "status",
          computedValue:
            "{{Table1.sanitizedTableData.map((currentRow) => ( currentRow.status))}}",
        },
        action: {
          index: 3,
          width: 150,
          id: "action",
          horizontalAlignment: "LEFT",
          verticalAlignment: "CENTER",
          columnType: "button",
          textSize: "PARAGRAPH",
          enableFilter: true,
          enableSort: true,
          isVisible: true,
          isCellVisible: true,
          isDisabled: false,
          isDerived: false,
          label: "action",
          onClick:
            "{{currentRow.step === '#1' ? showAlert('Done', 'success') : currentRow.step === '#2' ? navigateTo('https://docs.appsmith.com/core-concepts/connecting-to-data-sources/connecting-to-databases/querying-a-database',undefined,'NEW_WINDOW') : navigateTo('https://docs.appsmith.com/core-concepts/displaying-data-read/display-data-tables',undefined,'NEW_WINDOW')}}",
          computedValue:
            "{{Table1.sanitizedTableData.map((currentRow) => ( currentRow.action))}}",
        },
      },
      derivedColumns: {},
      tableData: [
        {
          step: "#1",
          task: "Drop a table",
          status: "✅",
          action: "",
        },
        {
          step: "#2",
          task: "Create a query fetch_users with the Mock DB",
          status: "--",
          action: "",
        },
        {
          step: "#3",
          task: "Bind the query using => fetch_users.data",
          status: "--",
          action: "",
        },
      ],
      columnSizeMap: {
        task: 245,
        step: 62,
        status: 75,
      },
      blueprint: {
        operations: [
          {
            type: BlueprintOperationTypes.MODIFY_PROPS,
            fn: (widget: WidgetProps & { children?: WidgetProps[] }) => {
              const primaryColumns = cloneDeep(widget.primaryColumns);
              const columnIds = Object.keys(primaryColumns);
              columnIds.forEach((columnId) => {
                set(
                  primaryColumns,
                  `${columnId}.computedValue`,
                  `{{${widget.widgetName}.sanitizedTableData.map((currentRow) => ( currentRow.${columnId}))}}`,
                );
              });
              const updatePropertyMap = [
                {
                  widgetId: widget.widgetId,
                  propertyName: "primaryColumns",
                  propertyValue: primaryColumns,
                },
              ];
              return updatePropertyMap;
            },
          },
        ],
      },
      isVisibleSearch: true,
      isVisibleFilters: true,
      isVisibleDownload: true,
      isVisibleCompactMode: true,
      isVisiblePagination: true,
      version: 1,
    },
    DROP_DOWN_WIDGET: {
      rows: 1 * GRID_DENSITY_MIGRATION_V1,
      columns: 4 * GRID_DENSITY_MIGRATION_V1,
      label: "",
      selectionType: "SINGLE_SELECT",
      options: [
        { label: "Blue", value: "BLUE" },
        { label: "Green", value: "GREEN" },
        { label: "Red", value: "RED" },
      ],
      serverSideFiltering: false,
      widgetName: "Select",
      defaultOptionValue: "GREEN",
      version: 1,
      isFilterable: true,
      isRequired: false,
      isDisabled: false,
    },
    MULTI_SELECT_WIDGET: {
      rows: 1 * GRID_DENSITY_MIGRATION_V1,
      columns: 4 * GRID_DENSITY_MIGRATION_V1,
      label: "",
      options: [
        { label: "Hashirama Senju", value: "First" },
        { label: "Tobirama Senju", value: "Second" },
        { label: "Hiruzen Sarutobi", value: "Third" },
        { label: "Minato Namikaze", value: "Fourth" },
        { label: "Tsunade Senju", value: "Fifth" },
        { label: "Kakashi Hatake", value: "Sixth" },
        { label: "Naruto Uzumaki", value: "Seventh" },
      ],
      widgetName: "MultiSelect",
      serverSideFiltering: false,
      defaultOptionValue: ["First", "Seventh"],
      version: 1,
      isRequired: false,
      isDisabled: false,
      placeholderText: "select option(s)",
    },
    CHECKBOX_WIDGET: {
      rows: 1 * GRID_DENSITY_MIGRATION_V1,
      columns: 3 * GRID_DENSITY_MIGRATION_V1,
      label: "Label",
      defaultCheckedState: true,
      widgetName: "Checkbox",
      version: 1,
      alignWidget: "LEFT",
      isDisabled: false,
      isRequired: false,
    },
    RADIO_GROUP_WIDGET: {
      rows: 2 * GRID_DENSITY_MIGRATION_V1,
      columns: 3 * GRID_DENSITY_MIGRATION_V1,
      label: "",
      options: [
        { label: "Yes", value: "Y" },
        { label: "No", value: "N" },
      ],
      defaultOptionValue: "Y",
      widgetName: "RadioGroup",
      version: 1,
      isRequired: false,
      isDisabled: false,
    },
    FILE_PICKER_WIDGET: {
      rows: 1 * GRID_DENSITY_MIGRATION_V1,
      files: [],
      selectedFiles: [],
      defaultSelectedFiles: [],
      allowedFileTypes: [],
      label: "Select Files",
      columns: 4 * GRID_DENSITY_MIGRATION_V1,
      maxNumFiles: 1,
      maxFileSize: 5,
      fileDataType: FileDataTypes.Base64,
      widgetName: "FilePicker",
      isDefaultClickDisabled: true,
      version: 1,
      isRequired: false,
      isDisabled: false,
    },
    TABS_WIDGET: {
      rows: 7 * GRID_DENSITY_MIGRATION_V1,
      columns: 8 * GRID_DENSITY_MIGRATION_V1,
      shouldScrollContents: false,
      widgetName: "Tabs",
      tabsObj: {
        tab1: {
          label: "Tab 1",
          id: "tab1",
          widgetId: "",
          isVisible: true,
          index: 0,
        },
        tab2: {
          label: "Tab 2",
          id: "tab2",
          widgetId: "",
          isVisible: true,
          index: 1,
        },
      },
      shouldShowTabs: true,
      defaultTab: "Tab 1",
      blueprint: {
        operations: [
          {
            type: BlueprintOperationTypes.MODIFY_PROPS,
            fn: (widget: WidgetProps & { children?: WidgetProps[] }) => {
              const tabs = Object.values({ ...widget.tabsObj });
              const tabsObj = tabs.reduce((obj: any, tab: any) => {
                const newTab = { ...tab };
                newTab.widgetId = generateReactKey();
                obj[newTab.id] = newTab;
                return obj;
              }, {});
              const updatePropertyMap = [
                {
                  widgetId: widget.widgetId,
                  propertyName: "tabsObj",
                  propertyValue: tabsObj,
                },
              ];
              return updatePropertyMap;
            },
          },
        ],
      },
      version: 3,
    },
    MODAL_WIDGET: {
      rows: 6 * GRID_DENSITY_MIGRATION_V1,
      columns: 6 * GRID_DENSITY_MIGRATION_V1,
      size: "MODAL_SMALL",
      canEscapeKeyClose: true,
      // detachFromLayout is set true for widgets that are not bound to the widgets within the layout.
      // setting it to true will only render the widgets(from sidebar) on the main container without any collision check.
      detachFromLayout: true,
      canOutsideClickClose: true,
      shouldScrollContents: true,
      widgetName: "Modal",
      children: [],
      version: 1,
      blueprint: {
        view: [
          {
            type: "CANVAS_WIDGET",
            position: { left: 0, top: 0 },
            props: {
              detachFromLayout: true,
              canExtend: true,
              isVisible: true,
              isDisabled: false,
              shouldScrollContents: false,
              children: [],
              version: 1,
              blueprint: {
                view: [
                  {
                    type: "ICON_WIDGET",
                    position: { left: 14 * GRID_DENSITY_MIGRATION_V1, top: 1 },
                    size: {
                      rows: 1 * GRID_DENSITY_MIGRATION_V1,
                      cols: 2 * GRID_DENSITY_MIGRATION_V1,
                    },
                    props: {
                      iconName: "cross",
                      iconSize: 24,
                      color: "#040627",
                      version: 1,
                    },
                  },
                  {
                    type: "TEXT_WIDGET",
                    position: { left: 1, top: 1 },
                    size: {
                      rows: 1 * GRID_DENSITY_MIGRATION_V1,
                      cols: 10 * GRID_DENSITY_MIGRATION_V1,
                    },
                    props: {
                      text: "Modal Title",
                      fontSize: "HEADING1",
                      version: 1,
                    },
                  },
                  {
                    type: "BUTTON_WIDGET",
                    position: {
                      left: 9 * GRID_DENSITY_MIGRATION_V1,
                      top: 4 * GRID_DENSITY_MIGRATION_V1,
                    },
                    size: {
                      rows: 1 * GRID_DENSITY_MIGRATION_V1,
                      cols: 3 * GRID_DENSITY_MIGRATION_V1,
                    },
                    props: {
                      text: "Cancel",
                      buttonStyle: "SECONDARY_BUTTON",
                      version: 1,
                    },
                  },
                  {
                    type: "BUTTON_WIDGET",
                    position: {
                      left: 12 * GRID_DENSITY_MIGRATION_V1,
                      top: 4 * GRID_DENSITY_MIGRATION_V1,
                    },
                    size: {
                      rows: 1 * GRID_DENSITY_MIGRATION_V1,
                      cols: 4 * GRID_DENSITY_MIGRATION_V1,
                    },
                    props: {
                      text: "Confirm",
                      buttonStyle: "PRIMARY_BUTTON",
                      version: 1,
                    },
                  },
                ],
                operations: [
                  {
                    type: BlueprintOperationTypes.MODIFY_PROPS,
                    fn: (
                      widget: WidgetProps & { children?: WidgetProps[] },
                      widgets: { [widgetId: string]: FlattenedWidgetProps },
                      parent?: WidgetProps & { children?: WidgetProps[] },
                    ) => {
                      const iconChild =
                        widget.children &&
                        widget.children.find(
                          (child) => child.type === "ICON_WIDGET",
                        );

                      if (iconChild && parent) {
                        return [
                          {
                            widgetId: iconChild.widgetId,
                            propertyName: "onClick",
                            propertyValue: `{{closeModal('${parent.widgetName}')}}`,
                          },
                        ];
                      }
                    },
                  },
                  {
                    type: BlueprintOperationTypes.MODIFY_PROPS,
                    fn: (
                      widget: WidgetProps & { children?: WidgetProps[] },
                      widgets: { [widgetId: string]: FlattenedWidgetProps },
                      parent?: WidgetProps & { children?: WidgetProps[] },
                    ) => {
                      const cancelBtnChild =
                        widget.children &&
                        widget.children.find(
                          (child) =>
                            child.type === "BUTTON_WIDGET" &&
                            child.text === "Cancel",
                        );

                      if (cancelBtnChild && parent) {
                        return [
                          {
                            widgetId: cancelBtnChild.widgetId,
                            propertyName: "onClick",
                            propertyValue: `{{closeModal('${parent.widgetName}')}}`,
                          },
                        ];
                      }
                    },
                  },
                ],
              },
            },
          },
        ],
      },
    },
    CANVAS_WIDGET: {
      rows: 0,
      columns: 0,
      widgetName: "Canvas",
      version: 1,
    },
    CHART_WIDGET: {
      rows: 8 * GRID_DENSITY_MIGRATION_V1,
      columns: 6 * GRID_DENSITY_MIGRATION_V1,
      widgetName: "Chart",
      chartType: "LINE_CHART",
      chartName: "Last week's revenue",
      allowHorizontalScroll: false,
      version: 1,
      chartData: {
        [generateReactKey()]: {
          seriesName: "Sales",
          data: [
            {
              x: "Mon",
              y: 10000,
            },
            {
              x: "Tue",
              y: 12000,
            },
            {
              x: "Wed",
              y: 32000,
            },
            {
              x: "Thu",
              y: 28000,
            },
            {
              x: "Fri",
              y: 14000,
            },
            {
              x: "Sat",
              y: 19000,
            },
            {
              x: "Sun",
              y: 36000,
            },
          ],
        },
      },
      xAxisName: "Last Week",
      yAxisName: "Total Order Revenue $",
      customFusionChartConfig: {
        type: "column2d",
        dataSource: {
          chart: {
            caption: "Last week's revenue",
            xAxisName: "Last Week",
            yAxisName: "Total Order Revenue $",
            theme: "fusion",
          },
          data: [
            {
              label: "Mon",
              value: 10000,
            },
            {
              label: "Tue",
              value: 12000,
            },
            {
              label: "Wed",
              value: 32000,
            },
            {
              label: "Thu",
              value: 28000,
            },
            {
              label: "Fri",
              value: 14000,
            },
            {
              label: "Sat",
              value: 19000,
            },
            {
              label: "Sun",
              value: 36000,
            },
          ],
          trendlines: [
            {
              line: [
                {
                  startvalue: "38000",
                  valueOnRight: "1",
                  displayvalue: "Weekly Target",
                },
              ],
            },
          ],
        },
      },
    },
    FORM_BUTTON_WIDGET: {
      rows: 1 * GRID_DENSITY_MIGRATION_V1,
      columns: 3 * GRID_DENSITY_MIGRATION_V1,
      widgetName: "FormButton",
      text: "Submit",
      isDefaultClickDisabled: true,
      recaptchaV2: false,
      version: 1,
    },
    FORM_WIDGET: {
      rows: 13 * GRID_DENSITY_MIGRATION_V1,
      columns: 7 * GRID_DENSITY_MIGRATION_V1,
      widgetName: "Form",
      backgroundColor: "white",
      children: [],
      blueprint: {
        view: [
          {
            type: "CANVAS_WIDGET",
            position: { top: 0, left: 0 },
            props: {
              containerStyle: "none",
              canExtend: false,
              detachFromLayout: true,
              children: [],
              version: 1,
              blueprint: {
                view: [
                  {
                    type: "TEXT_WIDGET",
                    size: {
                      rows: 1 * GRID_DENSITY_MIGRATION_V1,
                      cols: 6 * GRID_DENSITY_MIGRATION_V1,
                    },
                    position: { top: 1, left: 1.5 },
                    props: {
                      text: "Form",
                      fontSize: "HEADING1",
                      version: 1,
                    },
                  },
                  {
                    type: "FORM_BUTTON_WIDGET",
                    size: {
                      rows: 1 * GRID_DENSITY_MIGRATION_V1,
                      cols: 4 * GRID_DENSITY_MIGRATION_V1,
                    },
                    position: {
                      top: 11.25 * GRID_DENSITY_MIGRATION_V1,
                      left: 11.6 * GRID_DENSITY_MIGRATION_V1,
                    },
                    props: {
                      text: "Submit",
                      buttonStyle: "PRIMARY_BUTTON",
                      disabledWhenInvalid: true,
                      resetFormOnClick: true,
                      recaptchaV2: false,
                      version: 1,
                    },
                  },
                  {
                    type: "FORM_BUTTON_WIDGET",
                    size: {
                      rows: 1 * GRID_DENSITY_MIGRATION_V1,
                      cols: 4 * GRID_DENSITY_MIGRATION_V1,
                    },
                    position: {
                      top: 11.25 * GRID_DENSITY_MIGRATION_V1,
                      left: 7.5 * GRID_DENSITY_MIGRATION_V1,
                    },
                    props: {
                      text: "Reset",
                      buttonStyle: "SECONDARY_BUTTON",
                      disabledWhenInvalid: false,
                      resetFormOnClick: true,
                      recaptchaV2: false,
                      version: 1,
                    },
                  },
                ],
              },
            },
          },
        ],
      },
    },
    MAP_WIDGET: {
      rows: 12 * GRID_DENSITY_MIGRATION_V1,
      columns: 8 * GRID_DENSITY_MIGRATION_V1,
      isDisabled: false,
      isVisible: true,
      widgetName: "Map",
      enableSearch: true,
      zoomLevel: 50,
      enablePickLocation: true,
      allowZoom: true,
      mapCenter: { lat: 25.122, long: 50.132 },
      defaultMarkers: [{ lat: 25.122, long: 50.132, title: "Test A" }],
      version: 1,
    },
    SKELETON_WIDGET: {
      isLoading: true,
      rows: 1 * GRID_DENSITY_MIGRATION_V1,
      columns: 1 * GRID_DENSITY_MIGRATION_V1,
      widgetName: "Skeleton",
      version: 1,
    },
    TABS_MIGRATOR_WIDGET: {
      isLoading: true,
      rows: 1,
      columns: 1,
      widgetName: "Skeleton",
      version: 1,
    },
    [WidgetTypes.LIST_WIDGET]: {
      backgroundColor: "transparent",
      itemBackgroundColor: "#FFFFFF",
      rows: 10 * GRID_DENSITY_MIGRATION_V1,
      columns: 8 * GRID_DENSITY_MIGRATION_V1,
      gridType: "vertical",
      template: {},
      enhancements: {
        child: {
          autocomplete: (parentProps: any) => {
            return parentProps.childAutoComplete;
          },
          updateDataTreePath: (parentProps: any, dataTreePath: string) => {
            return `${parentProps.widgetName}.template.${dataTreePath}`;
          },
          propertyUpdateHook: (
            parentProps: any,
            widgetName: string,
            propertyPath: string,
            propertyValue: string,
            isTriggerProperty: boolean,
          ) => {
            let value = propertyValue;

            if (!parentProps.widgetId) return [];

            const { jsSnippets, stringSegments } = getDynamicBindings(
              propertyValue,
            );

            const js = combineDynamicBindings(jsSnippets, stringSegments);

            value = `{{${parentProps.widgetName}.listData.map((currentItem, currentIndex) => {
              return (function(){
                return  ${js};
              })();
            })}}`;

            if (!js) {
              value = propertyValue;
            }

            const path = `template.${widgetName}.${propertyPath}`;

            return [
              {
                widgetId: parentProps.widgetId,
                propertyPath: path,
                propertyValue: isTriggerProperty ? propertyValue : value,
                isDynamicTrigger: isTriggerProperty,
              },
            ];
          },
        },
      },
      gridGap: 0,
      listData: [
        {
          id: 1,
          num: "001",
          name: "Bulbasaur",
          img: "http://www.serebii.net/pokemongo/pokemon/001.png",
        },
        {
          id: 2,
          num: "002",
          name: "Ivysaur",
          img: "http://www.serebii.net/pokemongo/pokemon/002.png",
        },
        {
          id: 3,
          num: "003",
          name: "Venusaur",
          img: "http://www.serebii.net/pokemongo/pokemon/003.png",
        },
        {
          id: 4,
          num: "004",
          name: "Charmander",
          img: "http://www.serebii.net/pokemongo/pokemon/004.png",
        },
        {
          id: 5,
          num: "005",
          name: "Charmeleon",
          img: "http://www.serebii.net/pokemongo/pokemon/005.png",
        },
        {
          id: 6,
          num: "006",
          name: "Charizard",
          img: "http://www.serebii.net/pokemongo/pokemon/006.png",
        },
      ],
      widgetName: "List",
      children: [],
      blueprint: {
        view: [
          {
            type: "CANVAS_WIDGET",
            position: { top: 0, left: 0 },
            props: {
              containerStyle: "none",
              canExtend: false,
              detachFromLayout: true,
              dropDisabled: true,
              openParentPropertyPane: true,
              noPad: true,
              children: [],
              blueprint: {
                view: [
                  {
                    type: "CONTAINER_WIDGET",
                    size: {
                      rows: 4 * GRID_DENSITY_MIGRATION_V1,
                      cols: 16 * GRID_DENSITY_MIGRATION_V1,
                    },
                    position: { top: 0, left: 0 },
                    props: {
                      backgroundColor: "white",
                      containerStyle: "card",
                      dragDisabled: true,
                      isDeletable: false,
                      disallowCopy: true,
                      disablePropertyPane: true,
                      openParentPropertyPane: true,
                      children: [],
                      blueprint: {
                        view: [
                          {
                            type: "CANVAS_WIDGET",
                            position: { top: 0, left: 0 },
                            props: {
                              containerStyle: "none",
                              canExtend: false,
                              detachFromLayout: true,
                              children: [],
                              version: 1,
                              blueprint: {
                                view: [
                                  {
                                    type: "IMAGE_WIDGET",
                                    size: {
                                      rows: 3 * GRID_DENSITY_MIGRATION_V1,
                                      cols: 4 * GRID_DENSITY_MIGRATION_V1,
                                    },
                                    position: { top: 0, left: 0 },
                                    props: {
                                      defaultImage:
                                        "https://res.cloudinary.com/drako999/image/upload/v1589196259/default.png",
                                      imageShape: "RECTANGLE",
                                      maxZoomLevel: 1,
                                      image: "{{currentItem.img}}",
                                      dynamicBindingPathList: [
                                        {
                                          key: "image",
                                        },
                                      ],
                                      dynamicTriggerPathList: [],
                                    },
                                  },
                                  {
                                    type: "TEXT_WIDGET",
                                    size: {
                                      rows: 1 * GRID_DENSITY_MIGRATION_V1,
                                      cols: 6 * GRID_DENSITY_MIGRATION_V1,
                                    },
                                    position: {
                                      top: 0,
                                      left: 4 * GRID_DENSITY_MIGRATION_V1,
                                    },
                                    props: {
                                      text: "{{currentItem.name}}",
                                      textStyle: "HEADING",
                                      textAlign: "LEFT",
                                      dynamicBindingPathList: [
                                        {
                                          key: "text",
                                        },
                                      ],
                                      dynamicTriggerPathList: [],
                                    },
                                  },
                                  {
                                    type: "TEXT_WIDGET",
                                    size: {
                                      rows: 1 * GRID_DENSITY_MIGRATION_V1,
                                      cols: 6 * GRID_DENSITY_MIGRATION_V1,
                                    },
                                    position: {
                                      top: 1 * GRID_DENSITY_MIGRATION_V1,
                                      left: 4 * GRID_DENSITY_MIGRATION_V1,
                                    },
                                    props: {
                                      text: "{{currentItem.num}}",
                                      textStyle: "BODY",
                                      textAlign: "LEFT",
                                      dynamicBindingPathList: [
                                        {
                                          key: "text",
                                        },
                                      ],
                                      dynamicTriggerPathList: [],
                                    },
                                  },
                                ],
                              },
                            },
                          },
                        ],
                      },
                    },
                  },
                ],
              },
            },
          },
        ],
        operations: [
          {
            type: BlueprintOperationTypes.MODIFY_PROPS,
            fn: (
              widget: WidgetProps & { children?: WidgetProps[] },
              widgets: { [widgetId: string]: FlattenedWidgetProps },
            ) => {
              let template = {};
              const logBlackListMap: any = {};
              const container = get(
                widgets,
                `${get(widget, "children.0.children.0")}`,
              );
              const canvas = get(widgets, `${get(container, "children.0")}`);
              let updatePropertyMap: any = [];
              const dynamicBindingPathList: any[] = get(
                widget,
                "dynamicBindingPathList",
                [],
              );

              canvas.children &&
                get(canvas, "children", []).forEach((child: string) => {
                  const childWidget = cloneDeep(get(widgets, `${child}`));
                  const logBlackList: { [key: string]: boolean } = {};
                  const keys = Object.keys(childWidget);

                  for (let i = 0; i < keys.length; i++) {
                    const key = keys[i];
                    let value = childWidget[key];

                    if (isString(value) && value.indexOf("currentItem") > -1) {
                      const { jsSnippets, stringSegments } = getDynamicBindings(
                        value,
                      );

                      const js = combineDynamicBindings(
                        jsSnippets,
                        stringSegments,
                      );

                      value = `{{${widget.widgetName}.listData.map((currentItem) => ${js})}}`;

                      childWidget[key] = value;

                      dynamicBindingPathList.push({
                        key: `template.${childWidget.widgetName}.${key}`,
                      });
                    }
                  }

                  Object.keys(childWidget).map((key) => {
                    logBlackList[key] = true;
                  });

                  logBlackListMap[childWidget.widgetId] = logBlackList;

                  template = {
                    ...template,
                    [childWidget.widgetName]: childWidget,
                  };
                });

              updatePropertyMap = [
                {
                  widgetId: widget.widgetId,
                  propertyName: "dynamicBindingPathList",
                  propertyValue: dynamicBindingPathList,
                },
                {
                  widgetId: widget.widgetId,
                  propertyName: "template",
                  propertyValue: template,
                },
              ];

              // add logBlackList to updateProperyMap for all children
              updatePropertyMap = updatePropertyMap.concat(
                Object.keys(logBlackListMap).map((logBlackListMapKey) => {
                  return {
                    widgetId: logBlackListMapKey,
                    propertyName: "logBlackList",
                    propertyValue: logBlackListMap[logBlackListMapKey],
                  };
                }),
              );

              return updatePropertyMap;
            },
          },
          {
            type: BlueprintOperationTypes.CHILD_OPERATIONS,
            fn: (
              widgets: { [widgetId: string]: FlattenedWidgetProps },
              widgetId: string,
              parentId: string,
            ) => {
              if (!parentId) return { widgets };
              const widget = { ...widgets[widgetId] };
              const parent = { ...widgets[parentId] };
              const logBlackList: { [key: string]: boolean } = {};

              const disallowedWidgets = [
                WidgetTypes.TABLE_WIDGET,
                WidgetTypes.LIST_WIDGET,
                WidgetTypes.TABS_WIDGET,
                WidgetTypes.FORM_WIDGET,
                WidgetTypes.CONTAINER_WIDGET,
              ];

              if (indexOf(disallowedWidgets, widget.type) > -1) {
                const widget = widgets[widgetId];
                if (widget.children && widget.children.length > 0) {
                  widget.children.forEach((childId: string) => {
                    delete widgets[childId];
                  });
                }
                if (widget.parentId) {
                  const _parent = { ...widgets[widget.parentId] };
                  _parent.children = _parent.children?.filter(
                    (id) => id !== widgetId,
                  );
                  widgets[widget.parentId] = _parent;
                }
                delete widgets[widgetId];

                return {
                  widgets,
                  message: `${
                    WidgetConfigResponse.config[widget.type].widgetName
                  } widgets cannot be used inside the list widget.`,
                };
              }

              const template = {
                ...get(parent, "template", {}),
                [widget.widgetName]: widget,
              };

              parent.template = template;

              // add logBlackList for the children being added
              Object.keys(widget).map((key) => {
                logBlackList[key] = true;
              });

              widget.logBlackList = logBlackList;

              widgets[parentId] = parent;
              widgets[widgetId] = widget;

              return { widgets };
            },
          },
        ],
      },
    },
    RATE_WIDGET: {
      rows: 1 * GRID_DENSITY_MIGRATION_V1,
      columns: 2.5 * GRID_DENSITY_MIGRATION_V1,
      maxCount: 5,
      defaultRate: 5,
      activeColor: Colors.RATE_ACTIVE,
      inactiveColor: Colors.RATE_INACTIVE,
      size: "MEDIUM",
      isRequired: false,
      isAllowHalf: false,
      isDisabled: false,
      widgetName: "Rating",
    },
    [WidgetTypes.IFRAME_WIDGET]: {
      source: "https://www.wikipedia.org/",
      borderOpacity: 100,
      borderWidth: 1,
      rows: 8 * GRID_DENSITY_MIGRATION_V1,
      columns: 7 * GRID_DENSITY_MIGRATION_V1,
      widgetName: "Iframe",
      version: 1,
    },
    DIVIDER_WIDGET: {
      rows: 1 * GRID_DENSITY_MIGRATION_V1,
      columns: 2 * GRID_DENSITY_MIGRATION_V1,
      widgetName: "Divider",
      orientation: "horizontal",
      capType: "nc",
      capSide: 0,
      strokeStyle: "solid",
      dividerColor: Colors.LIGHT_GREY2,
      thickness: 2,
      isVisible: true,
      version: 1,
    },
    [WidgetTypes.MENU_BUTTON_WIDGET]: {
      label: "Open Menu",
      isDisabled: false,
      isCompact: false,
      menuItems: {
        menuItem1: {
          label: "First Menu Item",
          id: "menuItem1",
          widgetId: "",
          isVisible: true,
          isDisabled: false,
          index: 0,
        },
        menuItem2: {
          label: "Second Menu Item",
          id: "menuItem2",
          widgetId: "",
          isVisible: true,
          isDisabled: false,
          index: 1,
        },
        menuItem3: {
          label: "Third Menu Item",
          id: "menuItem3",
          widgetId: "",
          isVisible: true,
          isDisabled: false,
          index: 1,
        },
      },
      rows: 1 * GRID_DENSITY_MIGRATION_V1,
      columns: 4 * GRID_DENSITY_MIGRATION_V1,
      widgetName: "MenuButton",
    },
    [WidgetTypes.ICON_BUTTON_WIDGET]: {
      iconName: IconNames.PLUS,
      borderRadius: ButtonBorderRadiusTypes.CIRCLE,
      boxShadow: ButtonBoxShadowTypes.NONE,
      buttonStyle: ButtonStyleTypes.PRIMARY,
      buttonVariant: ButtonVariantTypes.SOLID,
      isDisabled: false,
      isVisible: true,
      rows: 1 * GRID_DENSITY_MIGRATION_V1,
      columns: 1 * GRID_DENSITY_MIGRATION_V1,
      widgetName: "IconButton",
      version: 1,
    },
<<<<<<< HEAD
    STATBOX_WIDGET: {
      rows: 3.5 * GRID_DENSITY_MIGRATION_V1,
      columns: 4 * GRID_DENSITY_MIGRATION_V1,
      widgetName: "Statbox",
      backgroundColor: "white",
      children: [],
      blueprint: {
        view: [
          {
            type: "CANVAS_WIDGET",
            position: { top: 0, left: 0 },
            props: {
              containerStyle: "none",
              canExtend: false,
              detachFromLayout: true,
              children: [],
              version: 1,
              blueprint: {
                view: [
                  {
                    type: "TEXT_WIDGET",
                    size: {
                      rows: 1 * GRID_DENSITY_MIGRATION_V1,
                      cols: 9 * GRID_DENSITY_MIGRATION_V1,
                    },
                    position: { top: 0, left: 1 },
                    props: {
                      text: "Page Views",
                      fontSize: "PARAGRAPH2",
                      textColor: "#999999",
                      version: 1,
                    },
                  },
                  {
                    type: "TEXT_WIDGET",
                    size: {
                      rows: 1 * GRID_DENSITY_MIGRATION_V1,
                      cols: 9 * GRID_DENSITY_MIGRATION_V1,
                    },
                    position: {
                      top: 4,
                      left: 1,
                    },
                    props: {
                      text: "2.6 M",
                      fontSize: "HEADING1",
                      fontStyle: "BOLD",
                      version: 1,
                    },
                  },
                  {
                    type: "TEXT_WIDGET",
                    size: {
                      rows: 1 * GRID_DENSITY_MIGRATION_V1,
                      cols: 9 * GRID_DENSITY_MIGRATION_V1,
                    },
                    position: {
                      top: 8,
                      left: 1,
                    },
                    props: {
                      text: "21% more than last month",
                      fontSize: "PARAGRAPH2",
                      textColor: Colors.GREEN,
                      version: 1,
                    },
                  },
                  {
                    type: "ICON_BUTTON_WIDGET",
                    size: {
                      rows: 2 * GRID_DENSITY_MIGRATION_V1,
                      cols: 4 * GRID_DENSITY_MIGRATION_V1,
                    },
                    position: {
                      top: 2,
                      left: 46,
                    },
                    props: {
                      iconName: "arrow-top-right",
                      buttonStyle: "PRIMARY",
                      buttonVariant: "SOLID",
                      version: 1,
                    },
                  },
                ],
              },
            },
          },
        ],
      },
=======
    [WidgetTypes.CHECKBOX_GROUP_WIDGET]: {
      rows: 2 * GRID_DENSITY_MIGRATION_V1,
      columns: 1.5 * GRID_DENSITY_MIGRATION_V1,
      options: [
        { label: "Apple", value: "apple" },
        { label: "Orange", value: "orange" },
        { label: "Lemon", value: "lemon" },
      ],
      defaultSelectedValues: "apple",
      isDisabled: false,
      isRequired: false,
      isVisible: true,
      widgetName: "CheckboxGroup",
      version: 1,
>>>>>>> 1a654379
    },
  },
  configVersion: 1,
};

export default WidgetConfigResponse;<|MERGE_RESOLUTION|>--- conflicted
+++ resolved
@@ -1278,7 +1278,6 @@
       widgetName: "IconButton",
       version: 1,
     },
-<<<<<<< HEAD
     STATBOX_WIDGET: {
       rows: 3.5 * GRID_DENSITY_MIGRATION_V1,
       columns: 4 * GRID_DENSITY_MIGRATION_V1,
@@ -1369,7 +1368,7 @@
           },
         ],
       },
-=======
+    },
     [WidgetTypes.CHECKBOX_GROUP_WIDGET]: {
       rows: 2 * GRID_DENSITY_MIGRATION_V1,
       columns: 1.5 * GRID_DENSITY_MIGRATION_V1,
@@ -1384,7 +1383,6 @@
       isVisible: true,
       widgetName: "CheckboxGroup",
       version: 1,
->>>>>>> 1a654379
     },
   },
   configVersion: 1,
