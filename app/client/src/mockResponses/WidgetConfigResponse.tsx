import { WidgetConfigReducerState } from "reducers/entityReducers/widgetConfigReducer";
import { WidgetProps } from "widgets/BaseWidget";
import moment from "moment-timezone";
import { cloneDeep, get, indexOf, isString } from "lodash";
import { generateReactKey } from "utils/generators";
import { WidgetTypes } from "constants/WidgetConstants";
import { BlueprintOperationTypes } from "sagas/WidgetBlueprintSagasEnums";
import { FlattenedWidgetProps } from "reducers/entityReducers/canvasWidgetsReducer";
import { getDynamicBindings } from "utils/DynamicBindingUtils";
import { Colors } from "constants/Colors";
import FileDataTypes from "widgets/FileDataTypes";

/**
 * this config sets the default values of properties being used in the widget
 */
const WidgetConfigResponse: WidgetConfigReducerState = {
  config: {
    BUTTON_WIDGET: {
      text: "Submit",
      buttonStyle: "PRIMARY_BUTTON",
      rows: 1,
      columns: 2,
      widgetName: "Button",
      isDisabled: false,
      isVisible: true,
      isDefaultClickDisabled: true,
      version: 1,
    },
    TEXT_WIDGET: {
      text: "Label",
      fontSize: "PARAGRAPH",
      fontStyle: "BOLD",
      textAlign: "LEFT",
      textColor: Colors.THUNDER,
      rows: 1,
      columns: 4,
      widgetName: "Text",
      version: 1,
    },
    RICH_TEXT_EDITOR_WIDGET: {
      defaultText: "This is the initial <b>content</b> of the editor",
      rows: 5,
      columns: 8,
      isDisabled: false,
      isVisible: true,
      widgetName: "RichTextEditor",
      isDefaultClickDisabled: true,
      inputType: "html",
      version: 1,
    },
    IMAGE_WIDGET: {
      defaultImage:
        "https://res.cloudinary.com/drako999/image/upload/v1589196259/default.png",
      imageShape: "RECTANGLE",
      maxZoomLevel: 1,
      image: "",
      rows: 3,
      columns: 4,
      widgetName: "Image",
      version: 1,
    },
    INPUT_WIDGET: {
      inputType: "TEXT",
      rows: 1,
      label: "",
      columns: 5,
      widgetName: "Input",
      version: 1,
      resetOnSubmit: true,
      isRequired: false,
      isDisabled: false,
    },
    SWITCH_WIDGET: {
      label: "Label",
      rows: 1,
      columns: 2,
      defaultSwitchState: true,
      widgetName: "Switch",
      alignWidget: "LEFT",
      version: 1,
      isDisabled: false,
    },
    ICON_WIDGET: {
      widgetName: "Icon",
      rows: 1,
      columns: 1,
      version: 1,
    },
    CONTAINER_WIDGET: {
      backgroundColor: "#FFFFFF",
      rows: 10,
      columns: 8,
      widgetName: "Container",
      containerStyle: "card",
      children: [],
      blueprint: {
        view: [
          {
            type: "CANVAS_WIDGET",
            position: { top: 0, left: 0 },
            props: {
              containerStyle: "none",
              canExtend: false,
              detachFromLayout: true,
              children: [],
            },
          },
        ],
      },
      version: 1,
    },
    DATE_PICKER_WIDGET: {
      isDisabled: false,
      datePickerType: "DATE_PICKER",
      rows: 1,
      label: "",
      dateFormat: "YYYY-MM-DD HH:mm",
      columns: 5,
      widgetName: "DatePicker",
      defaultDate: moment().format("YYYY-MM-DD HH:mm"),
      version: 1,
    },
    DATE_PICKER_WIDGET2: {
      isDisabled: false,
      datePickerType: "DATE_PICKER",
      rows: 1,
      label: "",
      dateFormat: "YYYY-MM-DD HH:mm",
      columns: 5,
      widgetName: "DatePicker",
      defaultDate: moment().toISOString(),
      version: 2,
      isRequired: false,
    },
    VIDEO_WIDGET: {
      rows: 7,
      columns: 7,
      widgetName: "Video",
      url: "https://www.youtube.com/watch?v=mzqK0QIZRLs",
      autoPlay: false,
      version: 1,
    },
    TABLE_WIDGET: {
      rows: 7,
      columns: 8,
      label: "Data",
      widgetName: "Table",
      searchKey: "",
      textSize: "PARAGRAPH",
      horizontalAlignment: "LEFT",
      verticalAlignment: "CENTER",
      dynamicBindingPathList: [
        {
          key: "primaryColumns.step.computedValue",
        },
        {
          key: "primaryColumns.task.computedValue",
        },
        {
          key: "primaryColumns.status.computedValue",
        },
        {
          key: "primaryColumns.action.computedValue",
        },
      ],
      primaryColumns: {
        step: {
          index: 0,
          width: 150,
          id: "step",
          horizontalAlignment: "LEFT",
          verticalAlignment: "CENTER",
          columnType: "text",
          textSize: "PARAGRAPH",
          enableFilter: true,
          enableSort: true,
          isVisible: true,
          isDerived: false,
          label: "step",
          computedValue:
            "{{Table1.sanitizedTableData.map((currentRow) => { return currentRow.step})}}",
        },
        task: {
          index: 1,
          width: 150,
          id: "task",
          horizontalAlignment: "LEFT",
          verticalAlignment: "CENTER",
          columnType: "text",
          textSize: "PARAGRAPH",
          enableFilter: true,
          enableSort: true,
          isVisible: true,
          isDerived: false,
          label: "task",
          computedValue:
            "{{Table1.sanitizedTableData.map((currentRow) => { return currentRow.task})}}",
        },
        status: {
          index: 2,
          width: 150,
          id: "status",
          horizontalAlignment: "LEFT",
          verticalAlignment: "CENTER",
          columnType: "text",
          textSize: "PARAGRAPH",
          enableFilter: true,
          enableSort: true,
          isVisible: true,
          isDerived: false,
          label: "status",
          computedValue:
            "{{Table1.sanitizedTableData.map((currentRow) => { return currentRow.status})}}",
        },
        action: {
          index: 3,
          width: 150,
          id: "action",
          horizontalAlignment: "LEFT",
          verticalAlignment: "CENTER",
          columnType: "button",
          textSize: "PARAGRAPH",
          enableFilter: true,
          enableSort: true,
          isVisible: true,
          isDerived: false,
          label: "action",
          onClick:
            "{{currentRow.step === '#1' ? showAlert('Done', 'success') : currentRow.step === '#2' ? navigateTo('https://docs.appsmith.com/core-concepts/connecting-to-data-sources/connecting-to-databases/querying-a-database',undefined,'NEW_WINDOW') : navigateTo('https://docs.appsmith.com/core-concepts/displaying-data-read/display-data-tables',undefined,'NEW_WINDOW')}}",
          computedValue:
            "{{Table1.sanitizedTableData.map((currentRow) => { return currentRow.action})}}",
        },
      },
      derivedColumns: {},
      tableData: [
        {
          step: "#1",
          task: "Drop a table",
          status: "✅",
          action: "",
        },
        {
          step: "#2",
          task: "Create a query fetch_users with the Mock DB",
          status: "--",
          action: "",
        },
        {
          step: "#3",
          task: "Bind the query using {{fetch_users.data}}",
          status: "--",
          action: "",
        },
      ],
      columnSizeMap: {
        task: 245,
        step: 62,
        status: 75,
      },
      version: 1,
    },
    DROP_DOWN_WIDGET: {
      rows: 1,
      columns: 5,
      label: "",
      selectionType: "SINGLE_SELECT",
      options: [
        { label: "Blue", value: "BLUE" },
        { label: "Green", value: "GREEN" },
        { label: "Red", value: "RED" },
      ],
      widgetName: "Dropdown",
<<<<<<< HEAD
      defaultOptionValue: "VEG",
      isFilterable: true,
=======
      isFilterable: true,
      defaultOptionValue: "GREEN",
>>>>>>> 213d7e0c
      version: 1,
      isRequired: false,
      isDisabled: false,
    },
    CHECKBOX_WIDGET: {
      rows: 1,
      columns: 3,
      label: "Label",
      defaultCheckedState: true,
      widgetName: "Checkbox",
      version: 1,
      alignWidget: "LEFT",
      isDisabled: false,
      isRequired: false,
    },
    RADIO_GROUP_WIDGET: {
      rows: 2,
      columns: 3,
      label: "",
      options: [
        { label: "Yes", value: "Y" },
        { label: "No", value: "N" },
      ],
      defaultOptionValue: "Y",
      widgetName: "RadioGroup",
      version: 1,
      isRequired: false,
      isDisabled: false,
    },
    FILE_PICKER_WIDGET: {
      rows: 1,
      files: [],
      label: "Select Files",
      columns: 4,
      maxNumFiles: 1,
      maxFileSize: 5,
      fileDataType: FileDataTypes.Base64,
      widgetName: "FilePicker",
      isDefaultClickDisabled: true,
      version: 1,
      isRequired: false,
      isDisabled: false,
    },
    TABS_WIDGET: {
      rows: 7,
      columns: 8,
      shouldScrollContents: false,
      widgetName: "Tabs",
      tabsObj: {
        tab1: {
          label: "Tab 1",
          id: "tab1",
          widgetId: "",
          isVisible: true,
          index: 0,
        },
        tab2: {
          label: "Tab 2",
          id: "tab2",
          widgetId: "",
          isVisible: true,
          index: 1,
        },
      },
      shouldShowTabs: true,
      defaultTab: "Tab 1",
      blueprint: {
        operations: [
          {
            type: BlueprintOperationTypes.MODIFY_PROPS,
            fn: (widget: WidgetProps & { children?: WidgetProps[] }) => {
              const tabs = Object.values({ ...widget.tabsObj });
              const tabsObj = tabs.reduce((obj: any, tab: any) => {
                const newTab = { ...tab };
                newTab.widgetId = generateReactKey();
                obj[newTab.id] = newTab;
                return obj;
              }, {});
              const updatePropertyMap = [
                {
                  widgetId: widget.widgetId,
                  propertyName: "tabsObj",
                  propertyValue: tabsObj,
                },
              ];
              return updatePropertyMap;
            },
          },
        ],
      },
      version: 2,
    },
    MODAL_WIDGET: {
      rows: 6,
      columns: 6,
      size: "MODAL_SMALL",
      canEscapeKeyClose: true,
      // detachFromLayout is set true for widgets that are not bound to the widgets within the layout.
      // setting it to true will only render the widgets(from sidebar) on the main container without any collision check.
      detachFromLayout: true,
      canOutsideClickClose: true,
      shouldScrollContents: true,
      widgetName: "Modal",
      children: [],
      version: 1,
      blueprint: {
        view: [
          {
            type: "CANVAS_WIDGET",
            position: { left: 0, top: 0 },
            props: {
              detachFromLayout: true,
              canExtend: true,
              isVisible: true,
              isDisabled: false,
              shouldScrollContents: false,
              children: [],
              version: 1,
              blueprint: {
                view: [
                  {
                    type: "ICON_WIDGET",
                    position: { left: 14, top: 0 },
                    size: { rows: 1, cols: 2 },
                    props: {
                      iconName: "cross",
                      iconSize: 24,
                      color: "#040627",
                      version: 1,
                    },
                  },
                  {
                    type: "TEXT_WIDGET",
                    position: { left: 0, top: 0 },
                    size: { rows: 1, cols: 10 },
                    props: {
                      text: "Modal Title",
                      fontSize: "HEADING1",
                      version: 1,
                    },
                  },
                  {
                    type: "BUTTON_WIDGET",
                    position: { left: 9, top: 4 },
                    size: { rows: 1, cols: 3 },
                    props: {
                      text: "Cancel",
                      buttonStyle: "SECONDARY_BUTTON",
                      version: 1,
                    },
                  },
                  {
                    type: "BUTTON_WIDGET",
                    position: { left: 12, top: 4 },
                    size: { rows: 1, cols: 4 },
                    props: {
                      text: "Confirm",
                      buttonStyle: "PRIMARY_BUTTON",
                      version: 1,
                    },
                  },
                ],
                operations: [
                  {
                    type: BlueprintOperationTypes.MODIFY_PROPS,
                    fn: (
                      widget: WidgetProps & { children?: WidgetProps[] },
                      widgets: { [widgetId: string]: FlattenedWidgetProps },
                      parent?: WidgetProps & { children?: WidgetProps[] },
                    ) => {
                      const iconChild =
                        widget.children &&
                        widget.children.find(
                          (child) => child.type === "ICON_WIDGET",
                        );

                      if (iconChild && parent) {
                        return [
                          {
                            widgetId: iconChild.widgetId,
                            propertyName: "onClick",
                            propertyValue: `{{closeModal('${parent.widgetName}')}}`,
                          },
                        ];
                      }
                    },
                  },
                ],
              },
            },
          },
        ],
      },
    },
    CANVAS_WIDGET: {
      rows: 0,
      columns: 0,
      widgetName: "Canvas",
      version: 1,
    },
    CHART_WIDGET: {
      rows: 8,
      columns: 6,
      widgetName: "Chart",
      chartType: "LINE_CHART",
      chartName: "Last week's revenue",
      allowHorizontalScroll: false,
      version: 1,
      chartData: {
        [generateReactKey()]: {
          seriesName: "Sales",
          data: [
            {
              x: "Mon",
              y: 10000,
            },
            {
              x: "Tue",
              y: 12000,
            },
            {
              x: "Wed",
              y: 32000,
            },
            {
              x: "Thu",
              y: 28000,
            },
            {
              x: "Fri",
              y: 14000,
            },
            {
              x: "Sat",
              y: 19000,
            },
            {
              x: "Sun",
              y: 36000,
            },
          ],
        },
      },
      xAxisName: "Last Week",
      yAxisName: "Total Order Revenue $",
    },
    FORM_BUTTON_WIDGET: {
      rows: 1,
      columns: 3,
      widgetName: "FormButton",
      text: "Submit",
      isDefaultClickDisabled: true,
      version: 1,
    },
    FORM_WIDGET: {
      rows: 13,
      columns: 7,
      widgetName: "Form",
      backgroundColor: "white",
      children: [],
      blueprint: {
        view: [
          {
            type: "CANVAS_WIDGET",
            position: { top: 0, left: 0 },
            props: {
              containerStyle: "none",
              canExtend: false,
              detachFromLayout: true,
              children: [],
              version: 1,
              blueprint: {
                view: [
                  {
                    type: "TEXT_WIDGET",
                    size: { rows: 1, cols: 6 },
                    position: { top: 0, left: 0 },
                    props: {
                      text: "Form",
                      fontSize: "HEADING1",
                      version: 1,
                    },
                  },
                  {
                    type: "FORM_BUTTON_WIDGET",
                    size: { rows: 1, cols: 4 },
                    position: { top: 11, left: 12 },
                    props: {
                      text: "Submit",
                      buttonStyle: "PRIMARY_BUTTON",
                      disabledWhenInvalid: true,
                      resetFormOnClick: true,
                      version: 1,
                    },
                  },
                  {
                    type: "FORM_BUTTON_WIDGET",
                    size: { rows: 1, cols: 4 },
                    position: { top: 11, left: 8 },
                    props: {
                      text: "Reset",
                      buttonStyle: "SECONDARY_BUTTON",
                      disabledWhenInvalid: false,
                      resetFormOnClick: true,
                      version: 1,
                    },
                  },
                ],
              },
            },
          },
        ],
      },
    },
    MAP_WIDGET: {
      rows: 12,
      columns: 8,
      isDisabled: false,
      isVisible: true,
      widgetName: "Map",
      enableSearch: true,
      zoomLevel: 50,
      enablePickLocation: true,
      allowZoom: true,
      mapCenter: { lat: 25.122, long: 50.132 },
      defaultMarkers: [{ lat: 25.122, long: 50.132, title: "Test A" }],
      version: 1,
    },
    SKELETON_WIDGET: {
      isLoading: true,
      rows: 1,
      columns: 1,
      widgetName: "Skeleton",
      version: 1,
    },
    TABS_MIGRATOR_WIDGET: {
      isLoading: true,
      rows: 1,
      columns: 1,
      widgetName: "Skeleton",
      version: 1,
    },
    [WidgetTypes.LIST_WIDGET]: {
      backgroundColor: "",
      itemBackgroundColor: "white",
      rows: 10,
      columns: 8,
      gridType: "vertical",
      enhancements: {
        child: {
          autocomplete: (parentProps: any) => {
            return parentProps.childAutoComplete;
          },
          hideEvaluatedValue: () => true,
          propertyUpdateHook: (
            parentProps: any,
            widgetName: string,
            propertyPath: string, // onClick
            propertyValue: string,
            isTriggerProperty: boolean,
          ) => {
            let value = propertyValue;

            if (!parentProps.widgetId) return [];

            const { jsSnippets } = getDynamicBindings(propertyValue);

            const modifiedAction = jsSnippets.reduce(
              (prev: string, next: string) => {
                return `${prev}${next}`;
              },
              "",
            );

            value = `{{${parentProps.widgetName}.items.map((currentItem) => ${modifiedAction})}}`;
            const path = `template.${widgetName}.${propertyPath}`;

            return [
              {
                widgetId: parentProps.widgetId,
                propertyPath: path,
                propertyValue: isTriggerProperty ? propertyValue : value,
                isDynamicTrigger: isTriggerProperty,
              },
            ];
          },
        },
      },
      gridGap: 0,
      items: [
        {
          id: 1,
          num: "001",
          name: "Bulbasaur",
          img: "http://www.serebii.net/pokemongo/pokemon/001.png",
        },
        {
          id: 2,
          num: "002",
          name: "Ivysaur",
          img: "http://www.serebii.net/pokemongo/pokemon/002.png",
        },
        {
          id: 3,
          num: "003",
          name: "Venusaur",
          img: "http://www.serebii.net/pokemongo/pokemon/003.png",
        },
        {
          id: 4,
          num: "004",
          name: "Charmander",
          img: "http://www.serebii.net/pokemongo/pokemon/004.png",
        },
        {
          id: 5,
          num: "005",
          name: "Charmeleon",
          img: "http://www.serebii.net/pokemongo/pokemon/005.png",
        },
        {
          id: 6,
          num: "006",
          name: "Charizard",
          img: "http://www.serebii.net/pokemongo/pokemon/006.png",
        },
      ],
      widgetName: "List",
      children: [],
      blueprint: {
        view: [
          {
            type: "CANVAS_WIDGET",
            position: { top: 0, left: 0 },
            props: {
              containerStyle: "none",
              canExtend: false,
              detachFromLayout: true,
              dropDisabled: true,
              noPad: true,
              children: [],
              blueprint: {
                view: [
                  {
                    type: "CONTAINER_WIDGET",
                    size: { rows: 4, cols: 16 },
                    position: { top: 0, left: 0 },
                    props: {
                      backgroundColor: "white",
                      containerStyle: "card",
                      dragDisabled: true,
                      isDeletable: false,
                      disallowCopy: true,
                      disablePropertyPane: true,
                      children: [],
                      blueprint: {
                        view: [
                          {
                            type: "CANVAS_WIDGET",
                            position: { top: 0, left: 0 },
                            props: {
                              containerStyle: "none",
                              canExtend: false,
                              detachFromLayout: true,
                              children: [],
                              version: 1,
                              blueprint: {
                                view: [
                                  {
                                    type: "IMAGE_WIDGET",
                                    size: { rows: 3, cols: 4 },
                                    position: { top: 0, left: 0 },
                                    props: {
                                      defaultImage:
                                        "https://res.cloudinary.com/drako999/image/upload/v1589196259/default.png",
                                      imageShape: "RECTANGLE",
                                      maxZoomLevel: 1,
                                      image: "{{currentItem.img}}",
                                      dynamicBindingPathList: [
                                        {
                                          key: "image",
                                        },
                                      ],
                                      dynamicTriggerPathList: [],
                                    },
                                  },
                                  {
                                    type: "TEXT_WIDGET",
                                    size: { rows: 1, cols: 6 },
                                    position: { top: 0, left: 4 },
                                    props: {
                                      text: "{{currentItem.name}}",
                                      textStyle: "HEADING",
                                      textAlign: "LEFT",
                                      dynamicBindingPathList: [
                                        {
                                          key: "text",
                                        },
                                      ],
                                      dynamicTriggerPathList: [],
                                    },
                                  },
                                  {
                                    type: "TEXT_WIDGET",
                                    size: { rows: 1, cols: 6 },
                                    position: { top: 1, left: 4 },
                                    props: {
                                      text: "{{currentItem.num}}",
                                      textStyle: "BODY",
                                      textAlign: "LEFT",
                                      dynamicBindingPathList: [
                                        {
                                          key: "text",
                                        },
                                      ],
                                      dynamicTriggerPathList: [],
                                    },
                                  },
                                ],
                              },
                            },
                          },
                        ],
                      },
                    },
                  },
                ],
              },
            },
          },
        ],
        operations: [
          {
            type: BlueprintOperationTypes.MODIFY_PROPS,
            fn: (
              widget: WidgetProps & { children?: WidgetProps[] },
              widgets: { [widgetId: string]: FlattenedWidgetProps },
            ) => {
              let template = {};
              const container = get(
                widgets,
                `${get(widget, "children.0.children.0")}`,
              );
              const canvas = get(widgets, `${get(container, "children.0")}`);
              let updatePropertyMap: any = [];
              const dynamicBindingPathList: any[] = get(
                widget,
                "dynamicBindingPathList",
                [],
              );

              canvas.children &&
                get(canvas, "children", []).forEach((child: string) => {
                  const childWidget = cloneDeep(get(widgets, `${child}`));
                  const keys = Object.keys(childWidget);

                  for (let i = 0; i < keys.length; i++) {
                    const key = keys[i];
                    let value = childWidget[key];

                    if (isString(value) && value.indexOf("currentItem") > -1) {
                      const { jsSnippets } = getDynamicBindings(value);

                      const modifiedAction = jsSnippets.reduce(
                        (prev: string, next: string) => {
                          return prev + `${next}`;
                        },
                        "",
                      );

                      value = `{{${widget.widgetName}.items.map((currentItem) => ${modifiedAction})}}`;

                      childWidget[key] = value;

                      dynamicBindingPathList.push({
                        key: `template.${childWidget.widgetName}.${key}`,
                      });
                    }
                  }

                  template = {
                    ...template,
                    [childWidget.widgetName]: childWidget,
                  };
                });

              updatePropertyMap = [
                {
                  widgetId: widget.widgetId,
                  propertyName: "dynamicBindingPathList",
                  propertyValue: dynamicBindingPathList,
                },
                {
                  widgetId: widget.widgetId,
                  propertyName: "template",
                  propertyValue: template,
                },
              ];
              return updatePropertyMap;
            },
          },
          {
            type: BlueprintOperationTypes.CHILD_OPERATIONS,
            fn: (
              widgets: { [widgetId: string]: FlattenedWidgetProps },
              widgetId: string,
              parentId: string,
              widgetPropertyMaps: {
                defaultPropertyMap: Record<string, string>;
              },
            ) => {
              if (!parentId) return { widgets };
              const widget = { ...widgets[widgetId] };
              const parent = { ...widgets[parentId] };

              const disallowedWidgets = [WidgetTypes.FILE_PICKER_WIDGET];

              if (
                Object.keys(widgetPropertyMaps.defaultPropertyMap).length > 0 ||
                indexOf(disallowedWidgets, widget.type) > -1
              ) {
                const widget = widgets[widgetId];
                if (widget.children && widget.children.length > 0) {
                  widget.children.forEach((childId: string) => {
                    delete widgets[childId];
                  });
                }
                if (widget.parentId) {
                  const _parent = { ...widgets[widget.parentId] };
                  _parent.children = _parent.children?.filter(
                    (id) => id !== widgetId,
                  );
                  widgets[widget.parentId] = _parent;
                }
                delete widgets[widgetId];

                return {
                  widgets,
                  message: `${
                    WidgetConfigResponse.config[widget.type].widgetName
                  } widgets cannot be used inside the list widget right now.`,
                };
              }

              const template = {
                ...get(parent, "template", {}),
                [widget.widgetName]: widget,
              };

              parent.template = template;

              widgets[parentId] = parent;

              return { widgets };
            },
          },
        ],
      },
    },
  },
  configVersion: 1,
};

export default WidgetConfigResponse;<|MERGE_RESOLUTION|>--- conflicted
+++ resolved
@@ -270,13 +270,8 @@
         { label: "Red", value: "RED" },
       ],
       widgetName: "Dropdown",
-<<<<<<< HEAD
-      defaultOptionValue: "VEG",
-      isFilterable: true,
-=======
       isFilterable: true,
       defaultOptionValue: "GREEN",
->>>>>>> 213d7e0c
       version: 1,
       isRequired: false,
       isDisabled: false,
