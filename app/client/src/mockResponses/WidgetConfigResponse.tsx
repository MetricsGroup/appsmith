--- conflicted
+++ resolved
@@ -1411,7 +1411,16 @@
       widgetName: "CheckboxGroup",
       version: 1,
     },
-<<<<<<< HEAD
+    [WidgetTypes.AUDIO_RECORDER_WIDGET]: {
+      backgroundColor: "#F86A2B",
+      iconColor: "white",
+      isDisabled: false,
+      isVisible: true,
+      rows: 2 * GRID_DENSITY_MIGRATION_V1,
+      columns: 4 * GRID_DENSITY_MIGRATION_V1,
+      widgetName: "AudioRecorder",
+      version: 1,
+    },
     [WidgetTypes.IMAGE_ANNOTATOR_WIDGET]: {
       rows: 11 * GRID_DENSITY_MIGRATION_V1,
       columns: 12.5 * GRID_DENSITY_MIGRATION_V1,
@@ -1419,16 +1428,6 @@
       isDisabled: false,
       isVisible: true,
       widgetName: "ImageAnnotator",
-=======
-    [WidgetTypes.AUDIO_RECORDER_WIDGET]: {
-      backgroundColor: "#F86A2B",
-      iconColor: "white",
-      isDisabled: false,
-      isVisible: true,
-      rows: 2 * GRID_DENSITY_MIGRATION_V1,
-      columns: 4 * GRID_DENSITY_MIGRATION_V1,
-      widgetName: "AudioRecorder",
->>>>>>> 4c6fb4fc
       version: 1,
     },
   },
