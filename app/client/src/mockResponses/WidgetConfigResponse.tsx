import { WidgetConfigReducerState } from "reducers/entityReducers/widgetConfigReducer";
import { WidgetProps } from "widgets/BaseWidget";
import moment from "moment-timezone";
import { get } from "lodash";
import { generateReactKey } from "utils/generators";
<<<<<<< HEAD
import { WidgetTypes } from "constants/WidgetConstants";
import { BlueprintOperationTypes } from "sagas/WidgetBlueprintSagas";
import { FlattenedWidgetProps } from "reducers/entityReducers/canvasWidgetsReducer";
import { getDynamicBindings } from "utils/DynamicBindingUtils";
=======
import { FileDataTypes } from "widgets/FilepickerWidget";
>>>>>>> 9a4c317f

/**
 * this config sets the default values of properties being used in the widget
 */
const WidgetConfigResponse: WidgetConfigReducerState = {
  config: {
    BUTTON_WIDGET: {
      text: "Submit",
      buttonStyle: "PRIMARY_BUTTON",
      rows: 1,
      columns: 2,
      widgetName: "Button",
      isDisabled: false,
      isVisible: true,
      isDefaultClickDisabled: true,
      version: 1,
    },
    TEXT_WIDGET: {
      text: "Label",
      textStyle: "LABEL",
      textAlign: "LEFT",
      rows: 1,
      columns: 4,
      widgetName: "Text",
      version: 1,
    },
    RICH_TEXT_EDITOR_WIDGET: {
      defaultText: "This is the initial <b>content</b> of the editor",
      rows: 5,
      columns: 8,
      isDisabled: false,
      isVisible: true,
      widgetName: "RichTextEditor",
      isDefaultClickDisabled: true,
      inputType: "html",
      version: 1,
    },
    IMAGE_WIDGET: {
      defaultImage:
        "https://res.cloudinary.com/drako999/image/upload/v1589196259/default.png",
      imageShape: "RECTANGLE",
      maxZoomLevel: 1,
      image: "",
      rows: 3,
      columns: 4,
      widgetName: "Image",
      version: 1,
    },
    INPUT_WIDGET: {
      inputType: "TEXT",
      rows: 1,
      label: "",
      columns: 5,
      widgetName: "Input",
      version: 1,
      resetOnSubmit: true,
    },
    SWITCH_WIDGET: {
      label: "Label",
      rows: 1,
      columns: 2,
      defaultSwitchState: true,
      widgetName: "Switch",
      alignWidget: "LEFT",
      version: 1,
    },
    ICON_WIDGET: {
      widgetName: "Icon",
      rows: 1,
      columns: 1,
      version: 1,
    },
    CONTAINER_WIDGET: {
      backgroundColor: "#FFFFFF",
      rows: 10,
      columns: 8,
      widgetName: "Container",
      containerStyle: "card",
      children: [],
      blueprint: {
        view: [
          {
            type: "CANVAS_WIDGET",
            position: { top: 0, left: 0 },
            props: {
              containerStyle: "none",
              canExtend: false,
              detachFromLayout: true,
              children: [],
            },
          },
        ],
      },
      version: 1,
    },
    DATE_PICKER_WIDGET: {
      isDisabled: false,
      datePickerType: "DATE_PICKER",
      rows: 1,
      label: "",
      dateFormat: "DD/MM/YYYY HH:mm",
      columns: 5,
      widgetName: "DatePicker",
      defaultDate: moment().format("DD/MM/YYYY HH:mm"),
      version: 1,
    },
    DATE_PICKER_WIDGET2: {
      isDisabled: false,
      datePickerType: "DATE_PICKER",
      rows: 1,
      label: "",
      dateFormat: "DD/MM/YYYY HH:mm",
      columns: 5,
      widgetName: "DatePicker",
      defaultDate: moment().toISOString(),
      version: 2,
    },
    VIDEO_WIDGET: {
      rows: 7,
      columns: 7,
      widgetName: "Video",
      url: "https://www.youtube.com/watch?v=mzqK0QIZRLs",
      autoPlay: false,
      version: 1,
    },
    TABLE_WIDGET: {
      rows: 7,
      columns: 8,
      label: "Data",
      widgetName: "Table",
      searchKey: "",
      textSize: "PARAGRAPH",
      horizontalAlignment: "LEFT",
      verticalAlignment: "CENTER",
      primaryColumns: {},
      derivedColumns: {},
      tableData: [
        {
          id: 2381224,
          email: "michael.lawson@reqres.in",
          userName: "Michael Lawson",
          productName: "Chicken Sandwich",
          orderAmount: 4.99,
        },
        {
          id: 2736212,
          email: "lindsay.ferguson@reqres.in",
          userName: "Lindsay Ferguson",
          productName: "Tuna Salad",
          orderAmount: 9.99,
        },
        {
          id: 6788734,
          email: "tobias.funke@reqres.in",
          userName: "Tobias Funke",
          productName: "Beef steak",
          orderAmount: 19.99,
        },
      ],
      version: 1,
    },
    DROP_DOWN_WIDGET: {
      rows: 1,
      columns: 5,
      label: "",
      selectionType: "SINGLE_SELECT",
      options: [
        { label: "Vegetarian", value: "VEG" },
        { label: "Non-Vegetarian", value: "NON_VEG" },
        { label: "Vegan", value: "VEGAN" },
      ],
      widgetName: "Dropdown",
      defaultOptionValue: "VEG",
      version: 1,
    },
    CHECKBOX_WIDGET: {
      rows: 1,
      columns: 3,
      label: "Label",
      defaultCheckedState: true,
      widgetName: "Checkbox",
      version: 1,
      alignWidget: "LEFT",
    },
    RADIO_GROUP_WIDGET: {
      rows: 2,
      columns: 3,
      label: "",
      options: [
        { label: "Male", value: "M" },
        { label: "Female", value: "F" },
      ],
      defaultOptionValue: "M",
      widgetName: "RadioGroup",
      version: 1,
    },
    ALERT_WIDGET: {
      alertType: "NOTIFICATION",
      intent: "SUCCESS",
      rows: 3,
      columns: 3,
      header: "",
      message: "",
      widgetName: "Alert",
      version: 1,
    },
    FILE_PICKER_WIDGET: {
      rows: 1,
      files: [],
      label: "Select Files",
      columns: 4,
      maxNumFiles: 1,
      maxFileSize: 5,
      fileDataType: FileDataTypes.Base64,
      widgetName: "FilePicker",
      isDefaultClickDisabled: true,
      version: 1,
    },
    TABS_WIDGET: {
      rows: 7,
      columns: 8,
      shouldScrollContents: false,
      widgetName: "Tabs",
      tabs: [
        { label: "Tab 1", id: "tab1", widgetId: "", isVisible: true },
        { label: "Tab 2", id: "tab2", widgetId: "", isVisible: true },
      ],
      shouldShowTabs: true,
      defaultTab: "Tab 1",
      blueprint: {
        operations: [
          {
            type: "MODIFY_PROPS",
            fn: (widget: WidgetProps & { children?: WidgetProps[] }) => {
              const tabs = [...widget.tabs];

              const newTabs = tabs.map((tab: any) => {
                const newTab = { ...tab };
                newTab.widgetId = generateReactKey();
                return newTab;
              });
              const updatePropertyMap = [
                {
                  widgetId: widget.widgetId,
                  propertyName: "tabs",
                  propertyValue: newTabs,
                },
              ];
              return updatePropertyMap;
            },
          },
        ],
      },
      version: 1,
    },
    MODAL_WIDGET: {
      rows: 6,
      columns: 6,
      size: "MODAL_SMALL",
      canEscapeKeyClose: true,
      // detachFromLayout is set true for widgets that are not bound to the widgets within the layout.
      // setting it to true will only render the widgets(from sidebar) on the main container without any collision check.
      detachFromLayout: true,
      canOutsideClickClose: true,
      shouldScrollContents: true,
      widgetName: "Modal",
      children: [],
      version: 1,
      blueprint: {
        view: [
          {
            type: "CANVAS_WIDGET",
            position: { left: 0, top: 0 },
            props: {
              detachFromLayout: true,
              canExtend: true,
              isVisible: true,
              isDisabled: false,
              shouldScrollContents: false,
              children: [],
              version: 1,
              blueprint: {
                view: [
                  {
                    type: "ICON_WIDGET",
                    position: { left: 14, top: 0 },
                    size: { rows: 1, cols: 2 },
                    props: {
                      iconName: "cross",
                      iconSize: 24,
                      color: "#040627",
                      version: 1,
                    },
                  },
                  {
                    type: "TEXT_WIDGET",
                    position: { left: 0, top: 0 },
                    size: { rows: 1, cols: 10 },
                    props: {
                      text: "Modal Title",
                      textStyle: "HEADING",
                      version: 1,
                    },
                  },
                  {
                    type: "BUTTON_WIDGET",
                    position: { left: 9, top: 4 },
                    size: { rows: 1, cols: 3 },
                    props: {
                      text: "Cancel",
                      buttonStyle: "SECONDARY_BUTTON",
                      version: 1,
                    },
                  },
                  {
                    type: "BUTTON_WIDGET",
                    position: { left: 12, top: 4 },
                    size: { rows: 1, cols: 4 },
                    props: {
                      text: "Confirm",
                      buttonStyle: "PRIMARY_BUTTON",
                      version: 1,
                    },
                  },
                ],
                operations: [
                  {
                    type: "MODIFY_PROPS",
                    fn: (
                      widget: WidgetProps & { children?: WidgetProps[] },
                      parent?: WidgetProps & { children?: WidgetProps[] },
                    ) => {
                      const iconChild =
                        widget.children &&
                        widget.children.find(
                          (child) => child.type === "ICON_WIDGET",
                        );

                      if (iconChild && parent) {
                        return [
                          {
                            widgetId: iconChild.widgetId,
                            propertyName: "onClick",
                            propertyValue: `{{closeModal('${parent.widgetName}')}}`,
                          },
                        ];
                      }
                    },
                  },
                ],
              },
            },
          },
        ],
      },
    },
    CANVAS_WIDGET: {
      rows: 0,
      columns: 0,
      widgetName: "Canvas",
      version: 1,
    },
    CHART_WIDGET: {
      rows: 8,
      columns: 6,
      widgetName: "Chart",
      chartType: "LINE_CHART",
      chartName: "Sales on working days",
      allowHorizontalScroll: false,
      version: 1,
      chartData: [
        {
          seriesName: "Sales",
          data: [
            {
              x: "Mon",
              y: 10000,
            },
            {
              x: "Tue",
              y: 12000,
            },
            {
              x: "Wed",
              y: 32000,
            },
            {
              x: "Thu",
              y: 28000,
            },
            {
              x: "Fri",
              y: 14000,
            },
            {
              x: "Sat",
              y: 19000,
            },
            {
              x: "Sun",
              y: 36000,
            },
          ],
        },
      ],
      xAxisName: "Last Week",
      yAxisName: "Total Order Revenue $",
    },
    FORM_BUTTON_WIDGET: {
      rows: 1,
      columns: 3,
      widgetName: "FormButton",
      text: "Submit",
      isDefaultClickDisabled: true,
      version: 1,
    },
    FORM_WIDGET: {
      rows: 13,
      columns: 7,
      widgetName: "Form",
      backgroundColor: "white",
      children: [],
      blueprint: {
        view: [
          {
            type: "CANVAS_WIDGET",
            position: { top: 0, left: 0 },
            props: {
              containerStyle: "none",
              canExtend: false,
              detachFromLayout: true,
              children: [],
              version: 1,
              blueprint: {
                view: [
                  {
                    type: "TEXT_WIDGET",
                    size: { rows: 1, cols: 12 },
                    position: { top: 0, left: 0 },
                    props: {
                      text: "Form",
                      textStyle: "HEADING",
                      version: 1,
                    },
                  },
                  {
                    type: "FORM_BUTTON_WIDGET",
                    size: { rows: 1, cols: 4 },
                    position: { top: 11, left: 12 },
                    props: {
                      text: "Submit",
                      buttonStyle: "PRIMARY_BUTTON",
                      disabledWhenInvalid: true,
                      resetFormOnClick: true,
                      version: 1,
                    },
                  },
                  {
                    type: "FORM_BUTTON_WIDGET",
                    size: { rows: 1, cols: 4 },
                    position: { top: 11, left: 8 },
                    props: {
                      text: "Reset",
                      buttonStyle: "SECONDARY_BUTTON",
                      disabledWhenInvalid: false,
                      resetFormOnClick: true,
                      version: 1,
                    },
                  },
                ],
              },
            },
          },
        ],
      },
    },
    MAP_WIDGET: {
      rows: 12,
      columns: 8,
      isDisabled: false,
      isVisible: true,
      widgetName: "Map",
      enableSearch: true,
      zoomLevel: 50,
      enablePickLocation: true,
      allowZoom: true,
      mapCenter: { lat: -34.397, long: 150.644 },
      defaultMarkers: [{ lat: -34.397, long: 150.644, title: "Test A" }],
      version: 1,
    },
    SKELETON_WIDGET: {
      isLoading: true,
      rows: 1,
      columns: 1,
      widgetName: "Skeleton",
      version: 1,
    },
    [WidgetTypes.LIST_WIDGET]: {
      backgroundColor: "",
      itemBackgroundColor: "white",
      rows: 10,
      columns: 8,
      gridType: "vertical",
      enhancements: {
        child: {
          autocomplete: (parentProps: any) => {
            return parentProps.childAutoComplete;
          },
          propertyUpdateHook: (
            parentProps: any,
            widgetName: string,
            propertyPath: string, // onClick
            propertyValue: string,
            isTriggerProperty: boolean,
          ) => {
            let value = propertyValue;

            if (!parentProps.widgetId) return [];

            const { jsSnippets } = getDynamicBindings(propertyValue);

            const modifiedAction = jsSnippets.reduce(
              (prev: string, next: string) => {
                return prev + `${next}`;
              },
              "",
            );

            value = `{{${parentProps.widgetName}.items.map((currentItem) => ${modifiedAction})}}`;
            const path = `template.${widgetName}.${propertyPath}`;

            return [
              {
                widgetId: parentProps.widgetId,
                propertyPath: path,
                propertyValue: value,
                isDynamicTrigger: isTriggerProperty,
              },
            ];
          },
        },
      },
      gridGap: 0,
      items: [
        {
          id: 1,
          email: "michael.lawson@reqres.in",
          first_name: "Michael",
          last_name: "Lawson",
          avatar: "https://reqres.in/img/faces/7-image.jpg",
        },
        {
          id: 2,
          email: "lindsay.ferguson@reqres.in",
          first_name: "Lindsay",
          last_name: "Ferguson",
          avatar: "https://reqres.in/img/faces/8-image.jpg",
        },
        {
          id: 3,
          email: "lindsay.ferguson@reqres.in",
          first_name: "Lindsay",
          last_name: "Ferguson",
          avatar: "https://reqres.in/img/faces/8-image.jpg",
        },
        {
          id: 4,
          email: "lindsay.ferguson@reqres.in",
          first_name: "Lindsay",
          last_name: "Ferguson",
          avatar: "https://reqres.in/img/faces/8-image.jpg",
        },
      ],
      widgetName: "List",
      children: [],
      blueprint: {
        view: [
          {
            type: "CANVAS_WIDGET",
            position: { top: 0, left: 0 },
            props: {
              containerStyle: "none",
              canExtend: false,
              detachFromLayout: true,
              dropDisabled: true,
              virtualizedEnabled: true,
              noPad: true,
              children: [],
              blueprint: {
                view: [
                  {
                    type: "CONTAINER_WIDGET",
                    size: { rows: 4, cols: 16 },
                    position: { top: 0, left: 0 },
                    props: {
                      backgroundColor: "white",
                      containerStyle: "card",
                      dragDisabled: true,
                      isDeletable: false,
                      paddingEnabled: false,
                      settingsControlDisabled: true,
                    },
                  },
                ],
              },
            },
          },
        ],
        operations: [
          {
            type: BlueprintOperationTypes.CHILD_OPERATIONS,
            fn: (
              widgets: { [widgetId: string]: FlattenedWidgetProps },
              widgetId: string,
              parentId: string,
            ) => {
              if (!parentId) return widgets;

              const parent = { ...widgets[parentId] };
              const widget = { ...widgets[widgetId] };

              const template = {
                ...get(parent, "template", {}),
                [widget.widgetName]: widget,
              };

              parent.template = template;

              widgets[parentId] = parent;

              return widgets;
            },
          },
        ],
      },
    },
  },
  configVersion: 1,
};

export default WidgetConfigResponse;<|MERGE_RESOLUTION|>--- conflicted
+++ resolved
@@ -3,14 +3,11 @@
 import moment from "moment-timezone";
 import { get } from "lodash";
 import { generateReactKey } from "utils/generators";
-<<<<<<< HEAD
 import { WidgetTypes } from "constants/WidgetConstants";
 import { BlueprintOperationTypes } from "sagas/WidgetBlueprintSagas";
 import { FlattenedWidgetProps } from "reducers/entityReducers/canvasWidgetsReducer";
 import { getDynamicBindings } from "utils/DynamicBindingUtils";
-=======
 import { FileDataTypes } from "widgets/FilepickerWidget";
->>>>>>> 9a4c317f
 
 /**
  * this config sets the default values of properties being used in the widget
