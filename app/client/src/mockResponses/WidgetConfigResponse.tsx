import { WidgetConfigReducerState } from "reducers/entityReducers/widgetConfigReducer";
import { WidgetProps } from "widgets/BaseWidget";
import moment from "moment-timezone";
import { cloneDeep, get, indexOf, isString } from "lodash";
import { generateReactKey } from "utils/generators";
import { WidgetTypes } from "constants/WidgetConstants";
import { BlueprintOperationTypes } from "sagas/WidgetBlueprintSagasEnums";
import { FlattenedWidgetProps } from "reducers/entityReducers/canvasWidgetsReducer";
import { getDynamicBindings } from "utils/DynamicBindingUtils";
import { Colors } from "constants/Colors";
import FileDataTypes from "widgets/FileDataTypes";

/**
 * this config sets the default values of properties being used in the widget
 */
const WidgetConfigResponse: WidgetConfigReducerState = {
  config: {
    BUTTON_WIDGET: {
      text: "Submit",
      buttonStyle: "PRIMARY_BUTTON",
      rows: 1 * 4,
      columns: 2 * 4,
      widgetName: "Button",
      isDisabled: false,
      isVisible: true,
      isDefaultClickDisabled: true,
      version: 1,
    },
    TEXT_WIDGET: {
      text: "Label",
      fontSize: "PARAGRAPH",
      fontStyle: "BOLD",
      textAlign: "LEFT",
      textColor: Colors.THUNDER,
      rows: 1 * 4,
      columns: 4 * 4,
      widgetName: "Text",
      version: 1,
    },
    RICH_TEXT_EDITOR_WIDGET: {
      defaultText: "This is the initial <b>content</b> of the editor",
      rows: 5 * 4,
      columns: 8 * 4,
      isDisabled: false,
      isVisible: true,
      widgetName: "RichTextEditor",
      isDefaultClickDisabled: true,
      inputType: "html",
      version: 1,
    },
    IMAGE_WIDGET: {
      defaultImage:
        "https://res.cloudinary.com/drako999/image/upload/v1589196259/default.png",
      imageShape: "RECTANGLE",
      maxZoomLevel: 1,
      image: "",
      rows: 3 * 4,
      columns: 4 * 4,
      widgetName: "Image",
      version: 1,
    },
    INPUT_WIDGET: {
      inputType: "TEXT",
      rows: 1 * 4,
      label: "",
      columns: 5 * 4,
      widgetName: "Input",
      version: 1,
      resetOnSubmit: true,
      isRequired: false,
      isDisabled: false,
    },
    SWITCH_WIDGET: {
      label: "Label",
      rows: 1 * 4,
      columns: 2 * 4,
      defaultSwitchState: true,
      widgetName: "Switch",
      alignWidget: "LEFT",
      version: 1,
      isDisabled: false,
    },
    ICON_WIDGET: {
      widgetName: "Icon",
      rows: 1 * 4,
      columns: 1 * 4,
      version: 1,
    },
    CONTAINER_WIDGET: {
      backgroundColor: "#FFFFFF",
      rows: 10 * 4,
      columns: 8 * 4,
      widgetName: "Container",
      containerStyle: "card",
      children: [],
      blueprint: {
        view: [
          {
            type: "CANVAS_WIDGET",
            position: { top: 0, left: 0 },
            props: {
              containerStyle: "none",
              canExtend: false,
              detachFromLayout: true,
              children: [],
            },
          },
        ],
      },
      version: 1,
    },
    DATE_PICKER_WIDGET: {
      isDisabled: false,
      datePickerType: "DATE_PICKER",
      rows: 1 * 4,
      label: "",
<<<<<<< HEAD
      dateFormat: "DD/MM/YYYY HH:mm",
      columns: 5 * 4,
=======
      dateFormat: "YYYY-MM-DD HH:mm",
      columns: 5,
>>>>>>> bba2591a
      widgetName: "DatePicker",
      defaultDate: moment().format("YYYY-MM-DD HH:mm"),
      version: 1,
    },
    DATE_PICKER_WIDGET2: {
      isDisabled: false,
      datePickerType: "DATE_PICKER",
      rows: 1 * 4,
      label: "",
<<<<<<< HEAD
      dateFormat: "DD/MM/YYYY HH:mm",
      columns: 5 * 4,
=======
      dateFormat: "YYYY-MM-DD HH:mm",
      columns: 5,
>>>>>>> bba2591a
      widgetName: "DatePicker",
      defaultDate: moment().toISOString(),
      version: 2,
      isRequired: false,
    },
    VIDEO_WIDGET: {
      rows: 7 * 4,
      columns: 7 * 4,
      widgetName: "Video",
      url: "https://www.youtube.com/watch?v=mzqK0QIZRLs",
      autoPlay: false,
      version: 1,
    },
    TABLE_WIDGET: {
      rows: 7 * 4,
      columns: 8 * 4,
      label: "Data",
      widgetName: "Table",
      searchKey: "",
      textSize: "PARAGRAPH",
      horizontalAlignment: "LEFT",
      verticalAlignment: "CENTER",
      dynamicBindingPathList: [
        {
          key: "primaryColumns.step.computedValue",
        },
        {
          key: "primaryColumns.task.computedValue",
        },
        {
          key: "primaryColumns.status.computedValue",
        },
        {
          key: "primaryColumns.action.computedValue",
        },
      ],
      primaryColumns: {
        step: {
          index: 0,
          width: 150,
          id: "step",
          horizontalAlignment: "LEFT",
          verticalAlignment: "CENTER",
          columnType: "text",
          textSize: "PARAGRAPH",
          enableFilter: true,
          enableSort: true,
          isVisible: true,
          isDerived: false,
          label: "step",
          computedValue:
            "{{Table1.sanitizedTableData.map((currentRow) => { return currentRow.step})}}",
        },
        task: {
          index: 1,
          width: 150,
          id: "task",
          horizontalAlignment: "LEFT",
          verticalAlignment: "CENTER",
          columnType: "text",
          textSize: "PARAGRAPH",
          enableFilter: true,
          enableSort: true,
          isVisible: true,
          isDerived: false,
          label: "task",
          computedValue:
            "{{Table1.sanitizedTableData.map((currentRow) => { return currentRow.task})}}",
        },
        status: {
          index: 2,
          width: 150,
          id: "status",
          horizontalAlignment: "LEFT",
          verticalAlignment: "CENTER",
          columnType: "text",
          textSize: "PARAGRAPH",
          enableFilter: true,
          enableSort: true,
          isVisible: true,
          isDerived: false,
          label: "status",
          computedValue:
            "{{Table1.sanitizedTableData.map((currentRow) => { return currentRow.status})}}",
        },
        action: {
          index: 3,
          width: 150,
          id: "action",
          horizontalAlignment: "LEFT",
          verticalAlignment: "CENTER",
          columnType: "button",
          textSize: "PARAGRAPH",
          enableFilter: true,
          enableSort: true,
          isVisible: true,
          isDerived: false,
          label: "action",
          onClick:
            "{{currentRow.step === '#1' ? showAlert('Done', 'success') : currentRow.step === '#2' ? navigateTo('https://docs.appsmith.com/core-concepts/connecting-to-data-sources/connecting-to-databases/querying-a-database',undefined,'NEW_WINDOW') : navigateTo('https://docs.appsmith.com/core-concepts/displaying-data-read/display-data-tables',undefined,'NEW_WINDOW')}}",
          computedValue:
            "{{Table1.sanitizedTableData.map((currentRow) => { return currentRow.action})}}",
        },
      },
      derivedColumns: {},
      tableData: [
        {
          step: "#1",
          task: "Drag a Table",
          status: "✅",
          action: "",
        },
        {
          step: "#2",
          task: "Create a Query fetch_users with the Mock DB",
          status: "--",
          action: "",
        },
        {
          step: "#3",
          task: "Bind the query to the table {{fetch_users.data}}",
          status: "--",
          action: "",
        },
      ],
      columnSizeMap: {
        task: 347,
        step: 62,
        status: 75,
      },
      version: 1,
    },
    DROP_DOWN_WIDGET: {
      rows: 1 * 4,
      columns: 5 * 4,
      label: "",
      selectionType: "SINGLE_SELECT",
      options: [
        { label: "Blue", value: "BLUE" },
        { label: "Green", value: "GREEN" },
        { label: "Red", value: "RED" },
      ],
      widgetName: "Dropdown",
      defaultOptionValue: "GREEN",
      version: 1,
      isRequired: false,
      isDisabled: false,
    },
    CHECKBOX_WIDGET: {
      rows: 1 * 4,
      columns: 3 * 4,
      label: "Label",
      defaultCheckedState: true,
      widgetName: "Checkbox",
      version: 1,
      alignWidget: "LEFT",
      isDisabled: false,
      isRequired: false,
    },
    RADIO_GROUP_WIDGET: {
      rows: 2 * 4,
      columns: 3 * 4,
      label: "",
      options: [
        { label: "Yes", value: "Y" },
        { label: "No", value: "N" },
      ],
      defaultOptionValue: "Y",
      widgetName: "RadioGroup",
      version: 1,
      isRequired: false,
      isDisabled: false,
    },
    FILE_PICKER_WIDGET: {
      rows: 1 * 4,
      files: [],
      label: "Select Files",
      columns: 4 * 4,
      maxNumFiles: 1,
      maxFileSize: 5,
      fileDataType: FileDataTypes.Base64,
      widgetName: "FilePicker",
      isDefaultClickDisabled: true,
      version: 1,
      isRequired: false,
      isDisabled: false,
    },
    TABS_WIDGET: {
      rows: 7 * 4,
      columns: 8 * 4,
      shouldScrollContents: false,
      widgetName: "Tabs",
      tabsObj: {
        tab1: {
          label: "Tab 1",
          id: "tab1",
          widgetId: "",
          isVisible: true,
          index: 0,
        },
        tab2: {
          label: "Tab 2",
          id: "tab2",
          widgetId: "",
          isVisible: true,
          index: 1,
        },
      },
      shouldShowTabs: true,
      defaultTab: "Tab 1",
      blueprint: {
        operations: [
          {
            type: BlueprintOperationTypes.MODIFY_PROPS,
            fn: (widget: WidgetProps & { children?: WidgetProps[] }) => {
              const tabs = Object.values({ ...widget.tabsObj });
              const tabsObj = tabs.reduce((obj: any, tab: any) => {
                const newTab = { ...tab };
                newTab.widgetId = generateReactKey();
                obj[newTab.id] = newTab;
                return obj;
              }, {});
              const updatePropertyMap = [
                {
                  widgetId: widget.widgetId,
                  propertyName: "tabsObj",
                  propertyValue: tabsObj,
                },
              ];
              return updatePropertyMap;
            },
          },
        ],
      },
      version: 2,
    },
    MODAL_WIDGET: {
      rows: 6 * 4,
      columns: 6 * 4,
      size: "MODAL_SMALL",
      canEscapeKeyClose: true,
      // detachFromLayout is set true for widgets that are not bound to the widgets within the layout.
      // setting it to true will only render the widgets(from sidebar) on the main container without any collision check.
      detachFromLayout: true,
      canOutsideClickClose: true,
      shouldScrollContents: true,
      widgetName: "Modal",
      children: [],
      version: 1,
      blueprint: {
        view: [
          {
            type: "CANVAS_WIDGET",
            position: { left: 0, top: 0 },
            props: {
              detachFromLayout: true,
              canExtend: true,
              isVisible: true,
              isDisabled: false,
              shouldScrollContents: false,
              children: [],
              version: 1,
              blueprint: {
                view: [
                  {
                    type: "ICON_WIDGET",
                    position: { left: 14 * 4, top: 1 },
                    size: { rows: 1 * 4, cols: 2 * 4 },
                    props: {
                      iconName: "cross",
                      iconSize: 24,
                      color: "#040627",
                      version: 1,
                    },
                  },
                  {
                    type: "TEXT_WIDGET",
                    position: { left: 1, top: 1 },
                    size: { rows: 1 * 4, cols: 10 * 4 },
                    props: {
                      text: "Modal Title",
                      fontSize: "HEADING1",
                      version: 1,
                    },
                  },
                  {
                    type: "BUTTON_WIDGET",
                    position: { left: 9 * 4, top: 4 * 4 },
                    size: { rows: 1 * 4, cols: 3 * 4 },
                    props: {
                      text: "Cancel",
                      buttonStyle: "SECONDARY_BUTTON",
                      version: 1,
                    },
                  },
                  {
                    type: "BUTTON_WIDGET",
                    position: { left: 12 * 4, top: 4 * 4 },
                    size: { rows: 1 * 4, cols: 4 * 4 },
                    props: {
                      text: "Confirm",
                      buttonStyle: "PRIMARY_BUTTON",
                      version: 1,
                    },
                  },
                ],
                operations: [
                  {
                    type: BlueprintOperationTypes.MODIFY_PROPS,
                    fn: (
                      widget: WidgetProps & { children?: WidgetProps[] },
                      widgets: { [widgetId: string]: FlattenedWidgetProps },
                      parent?: WidgetProps & { children?: WidgetProps[] },
                    ) => {
                      const iconChild =
                        widget.children &&
                        widget.children.find(
                          (child) => child.type === "ICON_WIDGET",
                        );

                      if (iconChild && parent) {
                        return [
                          {
                            widgetId: iconChild.widgetId,
                            propertyName: "onClick",
                            propertyValue: `{{closeModal('${parent.widgetName}')}}`,
                          },
                        ];
                      }
                    },
                  },
                ],
              },
            },
          },
        ],
      },
    },
    CANVAS_WIDGET: {
      rows: 0,
      columns: 0,
      widgetName: "Canvas",
      version: 1,
    },
    CHART_WIDGET: {
      rows: 8 * 4,
      columns: 6 * 4,
      widgetName: "Chart",
      chartType: "LINE_CHART",
      chartName: "Last week's revenue",
      allowHorizontalScroll: false,
      version: 1,
      chartData: {
        [generateReactKey()]: {
          seriesName: "Sales",
          data: [
            {
              x: "Mon",
              y: 10000,
            },
            {
              x: "Tue",
              y: 12000,
            },
            {
              x: "Wed",
              y: 32000,
            },
            {
              x: "Thu",
              y: 28000,
            },
            {
              x: "Fri",
              y: 14000,
            },
            {
              x: "Sat",
              y: 19000,
            },
            {
              x: "Sun",
              y: 36000,
            },
          ],
        },
      },
      xAxisName: "Last Week",
      yAxisName: "Total Order Revenue $",
    },
    FORM_BUTTON_WIDGET: {
      rows: 1 * 4,
      columns: 3 * 4,
      widgetName: "FormButton",
      text: "Submit",
      isDefaultClickDisabled: true,
      version: 1,
    },
    FORM_WIDGET: {
      rows: 13 * 4,
      columns: 7 * 4,
      widgetName: "Form",
      backgroundColor: "white",
      children: [],
      blueprint: {
        view: [
          {
            type: "CANVAS_WIDGET",
            position: { top: 0, left: 0 },
            props: {
              containerStyle: "none",
              canExtend: false,
              detachFromLayout: true,
              children: [],
              version: 1,
              blueprint: {
                view: [
                  {
                    type: "TEXT_WIDGET",
<<<<<<< HEAD
                    size: { rows: 1 * 4, cols: 12 * 4 },
                    position: { top: 1, left: 1.5 },
=======
                    size: { rows: 1, cols: 6 },
                    position: { top: 0, left: 0 },
>>>>>>> bba2591a
                    props: {
                      text: "Form",
                      fontSize: "HEADING1",
                      version: 1,
                    },
                  },
                  {
                    type: "FORM_BUTTON_WIDGET",
                    size: { rows: 1 * 4, cols: 4 * 4 },
                    position: { top: 11.25 * 4, left: 11.6 * 4 },
                    props: {
                      text: "Submit",
                      buttonStyle: "PRIMARY_BUTTON",
                      disabledWhenInvalid: true,
                      resetFormOnClick: true,
                      version: 1,
                    },
                  },
                  {
                    type: "FORM_BUTTON_WIDGET",
                    size: { rows: 1 * 4, cols: 4 * 4 },
                    position: { top: 11.25 * 4, left: 7.5 * 4 },
                    props: {
                      text: "Reset",
                      buttonStyle: "SECONDARY_BUTTON",
                      disabledWhenInvalid: false,
                      resetFormOnClick: true,
                      version: 1,
                    },
                  },
                ],
              },
            },
          },
        ],
      },
    },
    MAP_WIDGET: {
      rows: 12 * 4,
      columns: 8 * 4,
      isDisabled: false,
      isVisible: true,
      widgetName: "Map",
      enableSearch: true,
      zoomLevel: 50,
      enablePickLocation: true,
      allowZoom: true,
      mapCenter: { lat: 25.122, long: 50.132 },
      defaultMarkers: [{ lat: 25.122, long: 50.132, title: "Test A" }],
      version: 1,
    },
    SKELETON_WIDGET: {
      isLoading: true,
      rows: 1 * 4,
      columns: 1 * 4,
      widgetName: "Skeleton",
      version: 1,
    },
    TABS_MIGRATOR_WIDGET: {
      isLoading: true,
      rows: 1,
      columns: 1,
      widgetName: "Skeleton",
      version: 1,
    },
    [WidgetTypes.LIST_WIDGET]: {
      backgroundColor: "",
      itemBackgroundColor: "white",
      rows: 10 * 4,
      columns: 8 * 4,
      gridType: "vertical",
      enhancements: {
        child: {
          autocomplete: (parentProps: any) => {
            return parentProps.childAutoComplete;
          },
          hideEvaluatedValue: () => true,
          propertyUpdateHook: (
            parentProps: any,
            widgetName: string,
            propertyPath: string, // onClick
            propertyValue: string,
            isTriggerProperty: boolean,
          ) => {
            let value = propertyValue;

            if (!parentProps.widgetId) return [];

            const { jsSnippets } = getDynamicBindings(propertyValue);

            const modifiedAction = jsSnippets.reduce(
              (prev: string, next: string) => {
                return `${prev}${next}`;
              },
              "",
            );

            value = `{{${parentProps.widgetName}.items.map((currentItem) => ${modifiedAction})}}`;
            const path = `template.${widgetName}.${propertyPath}`;

            return [
              {
                widgetId: parentProps.widgetId,
                propertyPath: path,
                propertyValue: isTriggerProperty ? propertyValue : value,
                isDynamicTrigger: isTriggerProperty,
              },
            ];
          },
        },
      },
      gridGap: 0,
      items: [
        {
          id: 1,
          num: "001",
          name: "Bulbasaur",
          img: "http://www.serebii.net/pokemongo/pokemon/001.png",
        },
        {
          id: 2,
          num: "002",
          name: "Ivysaur",
          img: "http://www.serebii.net/pokemongo/pokemon/002.png",
        },
        {
          id: 3,
          num: "003",
          name: "Venusaur",
          img: "http://www.serebii.net/pokemongo/pokemon/003.png",
        },
        {
          id: 4,
          num: "004",
          name: "Charmander",
          img: "http://www.serebii.net/pokemongo/pokemon/004.png",
        },
        {
          id: 5,
          num: "005",
          name: "Charmeleon",
          img: "http://www.serebii.net/pokemongo/pokemon/005.png",
        },
        {
          id: 6,
          num: "006",
          name: "Charizard",
          img: "http://www.serebii.net/pokemongo/pokemon/006.png",
        },
      ],
      widgetName: "List",
      children: [],
      blueprint: {
        view: [
          {
            type: "CANVAS_WIDGET",
            position: { top: 0, left: 0 },
            props: {
              containerStyle: "none",
              canExtend: false,
              detachFromLayout: true,
              dropDisabled: true,
              noPad: true,
              children: [],
              blueprint: {
                view: [
                  {
                    type: "CONTAINER_WIDGET",
                    size: { rows: 4 * 4, cols: 16 * 4 },
                    position: { top: 0, left: 0 },
                    props: {
                      backgroundColor: "white",
                      containerStyle: "card",
                      dragDisabled: true,
                      isDeletable: false,
                      disallowCopy: true,
                      disablePropertyPane: true,
                      children: [],
                      blueprint: {
                        view: [
                          {
                            type: "CANVAS_WIDGET",
                            position: { top: 0, left: 0 },
                            props: {
                              containerStyle: "none",
                              canExtend: false,
                              detachFromLayout: true,
                              children: [],
                              version: 1,
                              blueprint: {
                                view: [
                                  {
                                    type: "IMAGE_WIDGET",
                                    size: { rows: 3 * 4, cols: 4 * 4 },
                                    position: { top: 0, left: 0 },
                                    props: {
                                      defaultImage:
                                        "https://res.cloudinary.com/drako999/image/upload/v1589196259/default.png",
                                      imageShape: "RECTANGLE",
                                      maxZoomLevel: 1,
                                      image: "{{currentItem.img}}",
                                      dynamicBindingPathList: [
                                        {
                                          key: "image",
                                        },
                                      ],
                                      dynamicTriggerPathList: [],
                                    },
                                  },
                                  {
                                    type: "TEXT_WIDGET",
                                    size: { rows: 1 * 4, cols: 6 * 4 },
                                    position: { top: 0, left: 4 * 4 },
                                    props: {
                                      text: "{{currentItem.name}}",
                                      textStyle: "HEADING",
                                      textAlign: "LEFT",
                                      dynamicBindingPathList: [
                                        {
                                          key: "text",
                                        },
                                      ],
                                      dynamicTriggerPathList: [],
                                    },
                                  },
                                  {
                                    type: "TEXT_WIDGET",
                                    size: { rows: 1 * 4, cols: 6 * 4 },
                                    position: { top: 1 * 4, left: 4 * 4 },
                                    props: {
                                      text: "{{currentItem.num}}",
                                      textStyle: "BODY",
                                      textAlign: "LEFT",
                                      dynamicBindingPathList: [
                                        {
                                          key: "text",
                                        },
                                      ],
                                      dynamicTriggerPathList: [],
                                    },
                                  },
                                ],
                              },
                            },
                          },
                        ],
                      },
                    },
                  },
                ],
              },
            },
          },
        ],
        operations: [
          {
            type: BlueprintOperationTypes.MODIFY_PROPS,
            fn: (
              widget: WidgetProps & { children?: WidgetProps[] },
              widgets: { [widgetId: string]: FlattenedWidgetProps },
            ) => {
              let template = {};
              const container = get(
                widgets,
                `${get(widget, "children.0.children.0")}`,
              );
              const canvas = get(widgets, `${get(container, "children.0")}`);
              let updatePropertyMap: any = [];
              const dynamicBindingPathList: any[] = get(
                widget,
                "dynamicBindingPathList",
                [],
              );

              canvas.children &&
                get(canvas, "children", []).forEach((child: string) => {
                  const childWidget = cloneDeep(get(widgets, `${child}`));
                  const keys = Object.keys(childWidget);

                  for (let i = 0; i < keys.length; i++) {
                    const key = keys[i];
                    let value = childWidget[key];

                    if (isString(value) && value.indexOf("currentItem") > -1) {
                      const { jsSnippets } = getDynamicBindings(value);

                      const modifiedAction = jsSnippets.reduce(
                        (prev: string, next: string) => {
                          return prev + `${next}`;
                        },
                        "",
                      );

                      value = `{{${widget.widgetName}.items.map((currentItem) => ${modifiedAction})}}`;

                      childWidget[key] = value;

                      dynamicBindingPathList.push({
                        key: `template.${childWidget.widgetName}.${key}`,
                      });
                    }
                  }

                  template = {
                    ...template,
                    [childWidget.widgetName]: childWidget,
                  };
                });

              updatePropertyMap = [
                {
                  widgetId: widget.widgetId,
                  propertyName: "dynamicBindingPathList",
                  propertyValue: dynamicBindingPathList,
                },
                {
                  widgetId: widget.widgetId,
                  propertyName: "template",
                  propertyValue: template,
                },
              ];
              return updatePropertyMap;
            },
          },
          {
            type: BlueprintOperationTypes.CHILD_OPERATIONS,
            fn: (
              widgets: { [widgetId: string]: FlattenedWidgetProps },
              widgetId: string,
              parentId: string,
              widgetPropertyMaps: {
                defaultPropertyMap: Record<string, string>;
              },
            ) => {
              if (!parentId) return { widgets };
              const widget = { ...widgets[widgetId] };
              const parent = { ...widgets[parentId] };

              const disallowedWidgets = [WidgetTypes.FILE_PICKER_WIDGET];

              if (
                Object.keys(widgetPropertyMaps.defaultPropertyMap).length > 0 ||
                indexOf(disallowedWidgets, widget.type) > -1
              ) {
                const widget = widgets[widgetId];
                if (widget.children && widget.children.length > 0) {
                  widget.children.forEach((childId: string) => {
                    delete widgets[childId];
                  });
                }
                if (widget.parentId) {
                  const _parent = { ...widgets[widget.parentId] };
                  _parent.children = _parent.children?.filter(
                    (id) => id !== widgetId,
                  );
                  widgets[widget.parentId] = _parent;
                }
                delete widgets[widgetId];

                return {
                  widgets,
                  message: `${
                    WidgetConfigResponse.config[widget.type].widgetName
                  } widgets cannot be used inside the list widget right now.`,
                };
              }

              const template = {
                ...get(parent, "template", {}),
                [widget.widgetName]: widget,
              };

              parent.template = template;

              widgets[parentId] = parent;

              return { widgets };
            },
          },
        ],
      },
    },
  },
  configVersion: 1,
};

export default WidgetConfigResponse;<|MERGE_RESOLUTION|>--- conflicted
+++ resolved
@@ -114,13 +114,8 @@
       datePickerType: "DATE_PICKER",
       rows: 1 * 4,
       label: "",
-<<<<<<< HEAD
-      dateFormat: "DD/MM/YYYY HH:mm",
+      dateFormat: "YYYY-MM-DD HH:mm",
       columns: 5 * 4,
-=======
-      dateFormat: "YYYY-MM-DD HH:mm",
-      columns: 5,
->>>>>>> bba2591a
       widgetName: "DatePicker",
       defaultDate: moment().format("YYYY-MM-DD HH:mm"),
       version: 1,
@@ -130,13 +125,8 @@
       datePickerType: "DATE_PICKER",
       rows: 1 * 4,
       label: "",
-<<<<<<< HEAD
-      dateFormat: "DD/MM/YYYY HH:mm",
+      dateFormat: "YYYY-MM-DD HH:mm",
       columns: 5 * 4,
-=======
-      dateFormat: "YYYY-MM-DD HH:mm",
-      columns: 5,
->>>>>>> bba2591a
       widgetName: "DatePicker",
       defaultDate: moment().toISOString(),
       version: 2,
@@ -556,13 +546,8 @@
                 view: [
                   {
                     type: "TEXT_WIDGET",
-<<<<<<< HEAD
-                    size: { rows: 1 * 4, cols: 12 * 4 },
+                    size: { rows: 1 * 4, cols: 6 * 4 },
                     position: { top: 1, left: 1.5 },
-=======
-                    size: { rows: 1, cols: 6 },
-                    position: { top: 0, left: 0 },
->>>>>>> bba2591a
                     props: {
                       text: "Form",
                       fontSize: "HEADING1",
