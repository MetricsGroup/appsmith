--- conflicted
+++ resolved
@@ -2,114 +2,6 @@
 import { generateReactKey } from "utils/generators";
 /* eslint-disable no-useless-computed-key */
 
-<<<<<<< HEAD
-const WidgetSidebarResponse: {
-  [id: string]: WidgetCardProps[];
-} = {
-  ["Form Widgets"]: [
-    {
-      type: "GRID_WIDGET",
-      widgetCardName: "Grid",
-      key: generateReactKey(),
-    },
-    {
-      type: "FORM_WIDGET",
-      widgetCardName: "Form",
-      key: generateReactKey(),
-    },
-    {
-      type: "INPUT_WIDGET",
-      widgetCardName: "Input",
-      key: generateReactKey(),
-    },
-    {
-      type: "DROP_DOWN_WIDGET",
-      widgetCardName: "Dropdown",
-      key: generateReactKey(),
-    },
-    {
-      type: "BUTTON_WIDGET",
-      widgetCardName: "Button",
-      key: generateReactKey(),
-    },
-    {
-      type: "CHECKBOX_WIDGET",
-      widgetCardName: "Checkbox",
-      key: generateReactKey(),
-    },
-    {
-      type: "RADIO_GROUP_WIDGET",
-      widgetCardName: "Radio",
-      key: generateReactKey(),
-    },
-    // {
-    //   type: "SWITCH_WIDGET",
-    //   icon: "icon-switch",
-    //   widgetCardName: "Switch",
-    //   key: generateReactKey(),
-    // },
-    {
-      type: "DATE_PICKER_WIDGET",
-      widgetCardName: "DatePicker",
-      key: generateReactKey(),
-    },
-    {
-      type: "RICH_TEXT_EDITOR_WIDGET",
-      widgetCardName: "Rich Text Editor",
-      key: generateReactKey(),
-    },
-    {
-      type: "FILE_PICKER_WIDGET",
-      widgetCardName: "FilePicker",
-      key: generateReactKey(),
-    },
-  ],
-  ["Display widgets"]: [
-    {
-      type: "IMAGE_WIDGET",
-      widgetCardName: "Image",
-      key: generateReactKey(),
-    },
-    {
-      type: "TEXT_WIDGET",
-      widgetCardName: "Text",
-      key: generateReactKey(),
-    },
-    {
-      type: "TABLE_WIDGET",
-      widgetCardName: "Table",
-      key: generateReactKey(),
-    },
-    {
-      type: "VIDEO_WIDGET",
-      widgetCardName: "Video",
-      key: generateReactKey(),
-    },
-    {
-      type: "MAP_WIDGET",
-      widgetCardName: "Map",
-      key: generateReactKey(),
-    },
-    {
-      type: "CHART_WIDGET",
-      widgetCardName: "Chart",
-      key: generateReactKey(),
-    },
-  ],
-  ["Layout widgets"]: [
-    {
-      type: "TABS_WIDGET",
-      widgetCardName: "Tabs",
-      key: generateReactKey(),
-    },
-    {
-      type: "CONTAINER_WIDGET",
-      widgetCardName: "Container",
-      key: generateReactKey(),
-    },
-  ],
-};
-=======
 const WidgetSidebarResponse: WidgetCardProps[] = [
   {
     type: "BUTTON_WIDGET",
@@ -149,6 +41,11 @@
   {
     type: "FORM_WIDGET",
     widgetCardName: "Form",
+    key: generateReactKey(),
+  },
+  {
+    type: "GRID_WIDGET",
+    widgetCardName: "Grid",
     key: generateReactKey(),
   },
   {
@@ -197,6 +94,5 @@
     key: generateReactKey(),
   },
 ];
->>>>>>> 735a4398
 
 export default WidgetSidebarResponse;