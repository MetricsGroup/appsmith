{
  "name": "appsmith",
  "version": "0.1.0",
  "private": true,
  "engines": {
    "node": "10.16.3",
    "npm": "6.9.0"
  },
  "dependencies": {
    "@blueprintjs/core": "^3.11.0",
    "@blueprintjs/datetime": "^3.6.0",
    "@blueprintjs/icons": "^3.5.0",
    "@blueprintjs/table": "^3.4.0",
    "@sentry/browser": "^5.6.3",
    "@types/axios": "^0.14.0",
    "@types/fontfaceobserver": "^0.0.6",
    "@types/jest": "^24.0.18",
    "@types/lodash": "^4.14.120",
    "@types/moment-timezone": "^0.5.10",
    "@types/nanoid": "^2.0.0",
    "@types/netlify-identity-widget": "^1.4.1",
    "@types/node": "^10.12.18",
    "@types/react": "^16.8.2",
    "@types/react-dom": "^16.8.0",
    "@types/react-redux": "^7.0.1",
    "@types/react-router-dom": "^4.3.5",
    "@types/styled-components": "^4.1.8",
    "axios": "^0.18.0",
    "flow-bin": "^0.91.0",
    "fontfaceobserver": "^2.1.0",
<<<<<<< HEAD
    "husky": "^1.3.1",
    "jsonpath-plus": "^1.0.0",
    "lint-staged": "^8.1.0",
=======
    "husky": "^3.0.5",
    "lint-staged": "^9.2.5",
>>>>>>> 8db06d4b
    "lodash": "^4.17.11",
    "nanoid": "^2.0.4",
    "netlify-identity-widget": "^1.5.5",
    "node-sass": "^4.11.0",
    "normalizr": "^3.3.0",
    "prettier": "^1.18.2",
    "react": "^16.7.0",
    "react-dnd": "^9.3.4",
    "react-dnd-html5-backend": "^9.3.4",
    "react-dom": "^16.7.0",
    "react-netlify-identity": "^0.1.9",
    "react-redux": "^6.0.0",
    "react-router": "^5.0.1",
    "react-router-dom": "^5.0.1",
    "react-scripts": "^3.1.1",
    "redux": "^4.0.1",
    "redux-saga": "^1.0.0",
    "styled-components": "^4.1.3",
    "ts-loader": "^6.0.4",
    "typescript": "^3.2.4"
  },
  "scripts": {
    "start": "react-scripts start",
    "build": "react-scripts build",
    "test": "react-scripts test",
    "eject": "react-scripts eject",
    "precommit": "lint-staged",
    "flow": "flow"
  },
  "husky": {
  	  "hooks": {
  	  	  "pre-commit": "yarn precommit"
  	  }
  },
  "resolutions": {
    "jest": "24.8.0"
  },
  "eslintConfig": {
    "extends": "react-app"
  },
  "browserslist": [
    ">0.2%",
    "not dead",
    "not ie <= 11",
    "not op_mini all"
  ],
  "devDependencies": {
    "@typescript-eslint/eslint-plugin": "^2.0.0",
    "@typescript-eslint/parser": "^2.0.0",
    "dotenv": "^8.1.0",
    "eslint-config-prettier": "^6.1.0",
    "eslint-config-react": "^1.1.7",
    "eslint-plugin-prettier": "^3.1.0",
    "redux-devtools": "^3.5.0"
  }
}<|MERGE_RESOLUTION|>--- conflicted
+++ resolved
@@ -28,14 +28,9 @@
     "axios": "^0.18.0",
     "flow-bin": "^0.91.0",
     "fontfaceobserver": "^2.1.0",
-<<<<<<< HEAD
-    "husky": "^1.3.1",
     "jsonpath-plus": "^1.0.0",
-    "lint-staged": "^8.1.0",
-=======
     "husky": "^3.0.5",
     "lint-staged": "^9.2.5",
->>>>>>> 8db06d4b
     "lodash": "^4.17.11",
     "nanoid": "^2.0.4",
     "netlify-identity-widget": "^1.5.5",
@@ -62,13 +57,7 @@
     "build": "react-scripts build",
     "test": "react-scripts test",
     "eject": "react-scripts eject",
-    "precommit": "lint-staged",
     "flow": "flow"
-  },
-  "husky": {
-  	  "hooks": {
-  	  	  "pre-commit": "yarn precommit"
-  	  }
   },
   "resolutions": {
     "jest": "24.8.0"
@@ -90,5 +79,10 @@
     "eslint-config-react": "^1.1.7",
     "eslint-plugin-prettier": "^3.1.0",
     "redux-devtools": "^3.5.0"
+  },
+  "husky": {
+    "hooks": {
+      "pre-commit": "lint-staged"
+    }
   }
 }