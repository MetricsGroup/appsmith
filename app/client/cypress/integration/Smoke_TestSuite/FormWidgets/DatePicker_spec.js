--- conflicted
+++ resolved
@@ -8,23 +8,7 @@
   });
 
   it("DatePicker Widget Functionality", function() {
-<<<<<<< HEAD
-    cy.get(formWidgetsPage.datepickerWidget)
-      .first()
-      .trigger("mouseover");
-    cy.get(formWidgetsPage.datepickerWidget)
-      .children(commonlocators.editicon)
-      .first()
-      .click({ force: true });
-    //Changing the name of the date picker
-    cy.widgetText(
-      this.data.Datepickername,
-      formWidgetsPage.datepickerWidget,
-      formWidgetsPage.datepickerWidget + " pre",
-    );
-=======
     cy.openPropertyPane("datepickerwidget");
->>>>>>> 0bcb6c85
 
     //Checking the edit props for DatePicker and also the properties of DatePicker widget
     cy.testCodeMirror(this.data.DatepickerLable);
