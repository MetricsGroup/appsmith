const queryLocators = require("../../../../locators/QueryEditor.json");
const plugins = require("../../../../fixtures/plugins.json");
const datasource = require("../../../../locators/DatasourcesEditor.json");

let datasourceName;

describe("Create a query with a mongo datasource, run, save and then delete the query", function() {
  beforeEach(() => {
    cy.startRoutesForDatasource();
  });

  it("Create a query with a mongo datasource, run, save and then delete the query", function() {
    cy.NavigateToDatasourceEditor();
    cy.get(datasource.MongoDB).click();

    cy.getPluginFormsAndCreateDatasource();

    cy.fillMongoDatasourceForm();

    cy.testSaveDatasource();

    cy.NavigateToQueryEditor();

    cy.get("@saveDatasource").then((httpResponse) => {
      datasourceName = httpResponse.response.body.data.name;

      cy.contains(".t--datasource-name", datasourceName)
        .find(queryLocators.createQuery)
        .click();
    });

<<<<<<< HEAD
    cy.get("@getPluginForm").should("not.be.null");
    cy.xpath('//div[contains(text(),"Form Input")]').click({ force: true });
    cy.xpath('//div[contains(text(),"Raw Input")]').click({ force: true });
=======
    cy.get("@getPluginForm").should(
      "have.nested.property",
      "response.body.responseMeta.status",
      200,
    );

    cy.xpath('//div[contains(text(),"Find Document(s)")]').click({
      force: true,
    });
    cy.xpath('//div[contains(text(),"Raw")]').click({ force: true });
>>>>>>> a89ec9a7
    cy.get(queryLocators.templateMenu).click();
    cy.get(".CodeMirror textarea")
      .first()
      .focus()
      .type(`{"find": "listingsAndReviews","limit": 10}`, {
        parseSpecialCharSequences: false,
      });

    cy.EvaluateCurrentValue(`{"find": "listingsAndReviews","limit": 10}`);
    cy.runAndDeleteQuery();

    cy.get("@saveDatasource").then((httpResponse) => {
      datasourceName = httpResponse.response.body.data.name;

      cy.deleteDatasource(datasourceName);
    });
  });
});<|MERGE_RESOLUTION|>--- conflicted
+++ resolved
@@ -29,22 +29,11 @@
         .click();
     });
 
-<<<<<<< HEAD
     cy.get("@getPluginForm").should("not.be.null");
-    cy.xpath('//div[contains(text(),"Form Input")]').click({ force: true });
-    cy.xpath('//div[contains(text(),"Raw Input")]').click({ force: true });
-=======
-    cy.get("@getPluginForm").should(
-      "have.nested.property",
-      "response.body.responseMeta.status",
-      200,
-    );
-
     cy.xpath('//div[contains(text(),"Find Document(s)")]').click({
       force: true,
     });
     cy.xpath('//div[contains(text(),"Raw")]').click({ force: true });
->>>>>>> a89ec9a7
     cy.get(queryLocators.templateMenu).click();
     cy.get(".CodeMirror textarea")
       .first()
