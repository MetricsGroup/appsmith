const datasource = require("../../../../locators/DatasourcesEditor.json");
const queryLocators = require("../../../../locators/QueryEditor.json");
const plugins = require("../../../../fixtures/plugins.json");
let datasourceName;

describe("Create, test, save then delete a mongo datasource", function() {
  it("Create, test, save then delete a mongo datasource", function() {
    cy.NavigateToDatasourceEditor();
    cy.get(datasource.MongoDB).click();
    cy.getPluginFormsAndCreateDatasource();
    cy.fillMongoDatasourceForm();
    cy.intercept("POST", "/api/v1/datasources/test", {
      fixture: "testAction.json",
    }).as("testDatasource");
    cy.intercept("PUT", "/api/v1/datasources/*", {
      fixture: "saveAction.json",
    }).as("saveDatasource");
    cy.get(".t--test-datasource").click();
    cy.wait("@testDatasource");
    cy.get(".t--save-datasource").click();
    cy.wait("@saveDatasource").should(
      "have.nested.property",
      "response.body.responseMeta.status",
      200,
    );
    /*
    cy.NavigateToQueryEditor();

    cy.get("@saveDatasource").then((httpResponse) => {
      datasourceName = "Untitled Datasource";

      cy.contains(".t--datasource-name", datasourceName)
        .first()
        .find(queryLocators.createQuery)
        .click();
    });

<<<<<<< HEAD
=======
    cy.get("@getPluginForm").should(
      "have.nested.property",
      "response.body.responseMeta.status",
      200,
    );
    cy.xpath('//div[contains(text(),"Form Input")]').click({ force: true });
    cy.xpath('//div[contains(text(),"Raw Input")]').click({ force: true });
>>>>>>> 94d4302b
    cy.get(queryLocators.templateMenu).click();
    cy.get(".CodeMirror textarea")
      .first()
      .focus()
      .type(`{"find": "listingsAndReviews","limit": 10}`, {
        parseSpecialCharSequences: false,
      });

    cy.EvaluateCurrentValue(`{"find": "listingsAndReviews","limit": 10}`);
    cy.runAndDeleteQuery();
  });
  /*
  it("Create, test, save then delete a firestore datasource", function () {
    cy.NavigateToDatasourceEditor();
    cy.get(datasource.Firestore).click();
    cy.getPluginFormsAndCreateDatasource();
    cy.firestoreDatasourceForm();
    cy.intercept("POST", "/api/v1/datasources/test", {
      fixture: "testAction.json",
    }).as("testDatasource");
    cy.intercept("PUT", "/api/v1/datasources/*", {
      fixture: "saveAction.json",
    }).as("saveDatasource");
    cy.get(".t--test-datasource").click();
    cy.wait("@testDatasource");
    cy.get(".t--save-datasource").click();
    cy.wait("@saveDatasource").should(
      "have.nested.property",
      "response.body.responseMeta.status",
      200,
    );
  });

  it("Create, test, save then delete a amazon datasource", function () {
    cy.NavigateToDatasourceEditor();
    cy.get(datasource.AmazonS3).click();
    cy.getPluginFormsAndCreateDatasource();
    cy.amazonDatasourceForm();
    cy.intercept("POST", "/api/v1/datasources/test", {
      fixture: "testAction.json",
    }).as("testDatasource");
    cy.intercept("PUT", "/api/v1/datasources/*", {
      fixture: "saveAction.json",
    }).as("saveDatasource");
    cy.get(".t--test-datasource").click();
    cy.wait("@testDatasource");
    cy.get(".t--save-datasource").click();
    cy.wait("@saveDatasource").should(
      "have.nested.property",
      "response.body.responseMeta.status",
      200,
    );
  });
  */
  });
});<|MERGE_RESOLUTION|>--- conflicted
+++ resolved
@@ -35,8 +35,6 @@
         .click();
     });
 
-<<<<<<< HEAD
-=======
     cy.get("@getPluginForm").should(
       "have.nested.property",
       "response.body.responseMeta.status",
@@ -44,7 +42,6 @@
     );
     cy.xpath('//div[contains(text(),"Form Input")]').click({ force: true });
     cy.xpath('//div[contains(text(),"Raw Input")]').click({ force: true });
->>>>>>> 94d4302b
     cy.get(queryLocators.templateMenu).click();
     cy.get(".CodeMirror textarea")
       .first()
