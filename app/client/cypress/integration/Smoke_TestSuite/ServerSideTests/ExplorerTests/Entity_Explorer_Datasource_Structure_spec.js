--- conflicted
+++ resolved
@@ -16,77 +16,6 @@
     });
   });
 
-<<<<<<< HEAD
-  // it("Entity explorer datasource structure", function() {
-  //   cy.NavigateToQueryEditor();
-  //   cy.contains(".t--datasource-name", datasourceName)
-  //     .find(queryLocators.createQuery)
-  //     .click();
-  //   cy.wait("@createNewApi").should(
-  //     "have.nested.property",
-  //     "response.body.responseMeta.status",
-  //     201,
-  //   );
-
-  //   cy.get(apiwidget.apiTxt)
-  //     .clear()
-  //     .type("MyQuery", { force: true })
-  //     .should("have.value", "MyQuery")
-  //     .blur();
-  //   cy.WaitAutoSave();
-
-  //   cy.GlobalSearchEntity(datasourceName);
-  //   cy.wait("@getDatasourceStructure").should(
-  //     "have.nested.property",
-  //     "response.body.responseMeta.status",
-  //     200,
-  //   );
-
-  //   cy.get(explorer.datasourceStructure)
-  //     .first()
-  //     .find(explorer.collapse)
-  //     .click();
-  //   cy.get(explorer.datasourceColumn)
-  //     .first()
-  //     .click();
-  //   cy.get(".bp3-popover-content").should("be.visible");
-
-  //   cy.get(explorer.templateMenuIcon)
-  //     .first()
-  //     .click({ force: true });
-  //   cy.get(".bp3-popover-content")
-  //     .last()
-  //     .contains("SELECT")
-  //     .click({ force: true });
-  //   cy.wait("@createNewApi").should(
-  //     "have.nested.property",
-  //     "response.body.responseMeta.status",
-  //     201,
-  //   );
-
-  //   cy.get(queryEditor.queryMoreAction).click();
-  //   cy.get(queryEditor.deleteUsingContext).click();
-  //   cy.wait("@deleteAction").should(
-  //     "have.nested.property",
-  //     "response.body.responseMeta.status",
-  //     200,
-  //   );
-
-  //   cy.GlobalSearchEntity("MyQuery");
-  //   cy.get(`.t--entity-name:contains(MyQuery)`).click();
-  //   cy.get(queryEditor.queryMoreAction).click();
-  //   cy.get(queryEditor.deleteUsingContext).click();
-  //   cy.wait("@deleteAction").should(
-  //     "have.nested.property",
-  //     "response.body.responseMeta.status",
-  //     200,
-  //   );
-
-  //   cy.get(commonlocators.entityExplorersearch).clear({ force: true });
-
-  //   cy.deleteDatasource(datasourceName);
-  // });
-=======
   it("Entity explorer datasource structure", function() {
     cy.NavigateToQueryEditor();
     cy.contains(".t--datasource-name", datasourceName)
@@ -156,7 +85,6 @@
 
     cy.deleteDatasource(datasourceName);
   });
->>>>>>> f22fd9ba
 
   it("Refresh datasource structure", function() {
     cy.NavigateToQueryEditor();
