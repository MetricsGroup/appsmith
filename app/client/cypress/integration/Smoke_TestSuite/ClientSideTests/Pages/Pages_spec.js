const pages = require("../../../../locators/Pages.json");

describe("Pages", function() {
  let veryLongPageName = `abcdefghijklmnopqrstuvwxyz1234`;
  let apiName = "someApi";

  it("Clone page", function() {
    cy.NavigateToAPI_Panel();
    cy.CreateAPI(apiName);

    cy.xpath(pages.popover)
      .last()
      .click({ force: true });
    cy.get(pages.clonePage).click({ force: true });

    cy.wait("@clonePage").should(
      "have.nested.property",
      "response.body.responseMeta.status",
      201,
    );

    // to check if apis are cloned
    cy.get(".bp3-icon-caret-right ~ .t--entity-name:contains(Page1)").click({
      multiple: true,
    });
    cy.get(
<<<<<<< HEAD
      ".bp3-icon-caret-right ~ .t--entity-name:contains(Integrations)",
=======
      ".bp3-icon-caret-right ~ .t--entity-name:contains(Datasources)",
>>>>>>> f22fd9ba
    ).click({
      multiple: true,
    });
    cy.get(`.t--entity-name:contains(${apiName})`).should("have.length", 2);
  });

  it("Creates a page with long name and checks if it shows tooltip on hover", () => {
    cy.Createpage(veryLongPageName);
    cy.PublishtheApp();
    cy.get(`.t--page-switch-tab:contains(${veryLongPageName})`).trigger(
      "mouseover",
    );
    cy.get(".bp3-popover-content").should(($x) => {
      expect($x).contain(veryLongPageName);
    });
  });

  it("Checks if 404 is showing correct route", () => {
    cy.visit("/route-that-does-not-exist");
    cy.get(".bold-text").should(($x) => {
      expect($x).contain("Page not found");
    });
  });
});<|MERGE_RESOLUTION|>--- conflicted
+++ resolved
@@ -24,11 +24,7 @@
       multiple: true,
     });
     cy.get(
-<<<<<<< HEAD
-      ".bp3-icon-caret-right ~ .t--entity-name:contains(Integrations)",
-=======
       ".bp3-icon-caret-right ~ .t--entity-name:contains(Datasources)",
->>>>>>> f22fd9ba
     ).click({
       multiple: true,
     });
