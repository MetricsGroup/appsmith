--- conflicted
+++ resolved
@@ -50,10 +50,7 @@
     cy.wait("@postExecute");
     cy.ValidatePublishTableData("1");
     cy.get(commonlocators.tableNextPage).click({ force: true });
-<<<<<<< HEAD
-=======
     // Make sure net page action is run
->>>>>>> b12cea84
     cy.wait("@postExecute");
     cy.validateToastMessage("done");
     cy.ValidatePublishTableData("11");
