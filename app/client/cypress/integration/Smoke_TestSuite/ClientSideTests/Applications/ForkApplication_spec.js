--- conflicted
+++ resolved
@@ -15,12 +15,8 @@
   it("Check if the forked application has the same dsl as the original", function() {
     const appname = localStorage.getItem("AppName");
     cy.SearchEntityandOpen("Input1");
-<<<<<<< HEAD
-    cy.get(widgetsPage.defaultInput).type("A");
-=======
     cy.intercept("PUT", "/api/v1/layouts/*/pages/*").as("inputUpdate");
     cy.testJsontext("defaulttext", "A");
->>>>>>> 58fad5f3
     cy.get(commonlocators.editPropCrossButton).click({ force: true });
     cy.wait(4000);
     cy.wait("@updateLayout").then((interception) => {
