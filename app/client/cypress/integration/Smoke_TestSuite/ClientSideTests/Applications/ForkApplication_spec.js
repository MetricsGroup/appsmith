const dsl = require("../../../../fixtures/basicDsl.json");
const homePage = require("../../../../locators/HomePage.json");
const commonlocators = require("../../../../locators/commonlocators.json");
const widgetsPage = require("../../../../locators/Widgets.json");

let forkedApplicationDsl;
let parentApplicationDsl;

describe("Fork application across orgs", function() {
  before(() => {
    cy.addDsl(dsl);
    cy.server();
    cy.route("GET", "/api/v1/pages/*").as("getPage");
  });

  it("Check if the forked application has the same dsl as the original", function() {
    const appname = localStorage.getItem("AppName");
    cy.SearchEntityandOpen("Input1");
    cy.intercept("PUT", "/api/v1/layouts/*/pages/*").as("inputUpdate");
    cy.get(widgetsPage.defaultInput).type("A");
    cy.get(commonlocators.editPropCrossButton).click({ force: true });
    cy.wait("@inputUpdate").then((response) => {
      parentApplicationDsl = response.response.body.data.dsl;
    });
    // eslint-disable-next-line cypress/no-unnecessary-waiting
    cy.wait(2000);
    cy.NavigateToHome();
    cy.get(homePage.searchInput).type(appname);
    // eslint-disable-next-line cypress/no-unnecessary-waiting
    cy.wait(2000);
    cy.get(homePage.applicationCard)
      .first()
      .trigger("mouseover");
    cy.get(homePage.appMoreIcon)
      .first()
      .click({ force: true });
    cy.get(homePage.forkAppFromMenu).click({ force: true });
    // select a different org here
    cy.get(homePage.forkAppOrgList)
      .children()
      .last()
      .click({ force: true });
    cy.get(homePage.forkAppOrgButton).click({ force: true });
<<<<<<< HEAD
    cy.wait("@postForkAppOrg").then((interception) => {
      expect(interception.response.body.responseMeta.status).to.deep.eq(200);
=======
    // eslint-disable-next-line cypress/no-unnecessary-waiting
    cy.wait(4000);
    cy.wait("@postForkAppOrg").then((httpResponse) => {
      expect(httpResponse.status).to.equal(200);
>>>>>>> 598a48ce
    });
    // check that forked application has same dsl
    cy.get("@getPage").then((httpResponse) => {
      const data = httpResponse.response.body.data;
      forkedApplicationDsl = data.layouts[0].dsl;
<<<<<<< HEAD
      expect(forkedApplicationDsl).to.deep.equal(dsl.dsl);
=======
      cy.log(JSON.stringify(forkedApplicationDsl));
      cy.log(JSON.stringify(parentApplicationDsl));
      expect(JSON.stringify(forkedApplicationDsl)).to.contain(
        JSON.stringify(parentApplicationDsl),
      );
>>>>>>> 598a48ce
    });
  });
});<|MERGE_RESOLUTION|>--- conflicted
+++ resolved
@@ -41,29 +41,20 @@
       .last()
       .click({ force: true });
     cy.get(homePage.forkAppOrgButton).click({ force: true });
-<<<<<<< HEAD
-    cy.wait("@postForkAppOrg").then((interception) => {
-      expect(interception.response.body.responseMeta.status).to.deep.eq(200);
-=======
     // eslint-disable-next-line cypress/no-unnecessary-waiting
     cy.wait(4000);
     cy.wait("@postForkAppOrg").then((httpResponse) => {
-      expect(httpResponse.status).to.equal(200);
->>>>>>> 598a48ce
+      expect(interception.response.body.responseMeta.status).to.deep.eq(200);
     });
     // check that forked application has same dsl
     cy.get("@getPage").then((httpResponse) => {
       const data = httpResponse.response.body.data;
       forkedApplicationDsl = data.layouts[0].dsl;
-<<<<<<< HEAD
-      expect(forkedApplicationDsl).to.deep.equal(dsl.dsl);
-=======
       cy.log(JSON.stringify(forkedApplicationDsl));
       cy.log(JSON.stringify(parentApplicationDsl));
       expect(JSON.stringify(forkedApplicationDsl)).to.contain(
         JSON.stringify(parentApplicationDsl),
       );
->>>>>>> 598a48ce
     });
   });
 });