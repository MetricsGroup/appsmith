const commonlocators = require("../../../../locators/commonlocators.json");
const dsl = require("../../../../fixtures/newFormDsl.json");
const widgetsPage = require("../../../../locators/Widgets.json");
const publish = require("../../../../locators/publishWidgetspage.json");

describe("Input Widget Functionality", function() {
  before(() => {
    cy.addDsl(dsl);
  });

  // Note: commenting it out because Drag/Drop feature is not stable on cypress.
  // it("Checks if default values are not persisted in cache after delete", function() {
  //   cy.openPropertyPane("inputwidget");
  //   cy.get(widgetsPage.defaultInput)
  //     .type(this.data.command)
  //     .type(this.data.defaultdata);
  //   cy.get(widgetsPage.inputWidget + " " + "input")
  //     .invoke("attr", "value")
  //     .should("contain", this.data.defaultdata);
  //   cy.get(commonlocators.deleteWidget).click();
  //   cy.get(explorer.addWidget).click();
  //   cy.dragAndDropToCanvas("inputwidget");
  //   cy.get(widgetsPage.inputWidget + " " + "input")
  //     .invoke("attr", "value")
  //     .should("not.contain", this.data.defaultdata);

  //   cy.addDsl(dsl);
  //   cy.reload();
  // });

  it("Input Widget Functionality", function() {
    cy.openPropertyPane("inputwidget");
    /**
     * @param{Text} Random Text
     * @param{InputWidget}Mouseover
     * @param{InputPre Css} Assertion
     */
    cy.widgetText("day", widgetsPage.inputWidget, widgetsPage.inputval);
    cy.get(widgetsPage.datatype)
      .last()
      .click({ force: true })
      .children()
      .contains("Text")
      .click({ force: true });
    cy.get(widgetsPage.innertext)
      .click({ force: true })
      .type(this.data.para);
    cy.get(widgetsPage.inputWidget + " " + "input")
      .invoke("attr", "value")
      .should("contain", this.data.para);
    //cy.openPropertyPane("inputwidget");
    cy.testJsontext("defaulttext", this.data.defaultdata);
    cy.get(widgetsPage.inputWidget + " " + "input")
      .invoke("attr", "value")
      .should("contain", this.data.defaultdata);
    cy.testJsontext("placeholder", this.data.placeholder);
    /**
     * @param{Widget} Widget InnerCss
     */
    cy.get(widgetsPage.innertext)
      .invoke("attr", "placeholder")
      .should("contain", this.data.placeholder);
    cy.testJsontext("regex", this.data.regex);
    /**
     * @param{Show Alert} Css for InputChange
     */
    cy.getAlert(
      commonlocators.optionchangetextInput,
      widgetsPage.inputOnTextChange,
    );
    cy.PublishtheApp();
  });
  it("Input Widget Functionality To Validate Default Text and Placeholder", function() {
    cy.get(publish.inputWidget + " " + "input")
      .invoke("attr", "value")
      .should("contain", this.data.defaultdata);
    cy.get(publish.inputWidget + " " + "input")
      .invoke("attr", "placeholder")
      .should("contain", this.data.placeholder);
    cy.get(publish.backToEditor).click({ force: true });
  });
  it("Input Widget Functionality To Check Disabled Widget", function() {
    cy.openPropertyPane("inputwidget");
    cy.togglebar(commonlocators.Disablejs + " " + "input");
    cy.PublishtheApp();
    cy.get(publish.inputWidget + " " + "input").should("be.disabled");
    cy.get(publish.backToEditor).click({ force: true });
  });
  it("Input Widget Functionality To Check Enabled Widget", function() {
    cy.openPropertyPane("inputwidget");
    cy.togglebarDisable(commonlocators.Disablejs + " " + "input");
    cy.PublishtheApp();
    cy.get(publish.inputWidget + " " + "input").should("be.enabled");
    cy.get(publish.backToEditor).click({ force: true });
  });
  it("Input Functionality To Unchecked Visible Widget", function() {
    cy.openPropertyPane("inputwidget");
    cy.togglebarDisable(commonlocators.visibleCheckbox);
    cy.PublishtheApp();
    cy.get(publish.inputWidget + " " + "input").should("not.exist");
    cy.get(publish.backToEditor).click({ force: true });
  });
  it("Input Functionality To Check Visible Widget", function() {
    cy.openPropertyPane("inputwidget");
    cy.togglebar(commonlocators.visibleCheckbox);
    cy.PublishtheApp();
    cy.get(publish.inputWidget + " " + "input").should("be.visible");
    cy.get(publish.backToEditor).click({ force: true });
  });

  it("Input Functionality To check number input type with custom regex", function() {
    cy.openPropertyPane("inputwidget");
    cy.get(commonlocators.dataType)
      .last()
      .click({ force: true });
    /*cy.get(
      `${commonlocators.dataType} .single-select:contains("Number")`,
    ).click();*/
    cy.get(".t--dropdown-option")
      .children()
      .contains("Number")
      .click({ force: true });
    cy.testJsontext("regex", "^s*(?=.*[1-9])d*(?:.d{1,2})?s*$");
    cy.get(widgetsPage.innertext)
      .click()
      .clear()
      .type("1.255");
    cy.get(".bp3-popover-content").should(($x) => {
      expect($x).contain("Invalid input");
    });
    cy.get(widgetsPage.innertext)
      .click({ force: true })
      .clear();
    cy.closePropertyPane("inputwidget");
  });

  it("Input Functionality To check currency input type", function() {
    cy.openPropertyPane("inputwidget");
    cy.selectDropdownValue(commonlocators.dataType, "Currency");
    cy.togglebar(commonlocators.allowCurrencyChange);
    cy.testJsontext("regex", "");
    cy.selectDropdownValue(commonlocators.currencyType, "EUR - Euro");
    cy.selectDropdownValue(commonlocators.decimalType, "1");

    cy.get(widgetsPage.innertext)
      .click()
      .clear()
      .type("13242.2");

    cy.get(commonlocators.inputCurrencyChangeType)
      .invoke("text")
      .then((text) => {
        expect(text).to.equal("€");
      });
    cy.get(widgetsPage.innertext)
      .invoke("attr", "value")
      .then((text) => {
        expect(text).to.equal("13,242.2");
      });
  });

<<<<<<< HEAD
=======
  it("Input Functionality To check phone number input type", function() {
    // cy.openPropertyPane("inputwidget");
    cy.get(widgetsPage.innertext)
      .click()
      .clear();
    cy.selectDropdownValue(commonlocators.dataType, "Phone Number");
    cy.get(commonlocators.inputCountryCodeChangeType)
      .invoke("text")
      .then((text) => {
        expect(text).to.equal("🇺🇸+1");
      });
  });

>>>>>>> 47344bbd
  it("Input label wrapper do not show if lable and tooltip is empty", () => {
    cy.get(".t--input-label-wrapper").should("not.exist");
  });

  it("Input label renders if label prop is not empty", () => {
    // enter label in property pan
    cy.get(widgetsPage.inputLabelControl).type("Label1");
    // test if label shows up with correct text
    cy.get(".t--input-widget-label").contains("Label1");
  });

  it("Input tooltip renders if tooltip prop is not empty", () => {
    // enter tooltip in property pan
    cy.get(widgetsPage.inputTooltipControl).type("Helpfull text for input");
    // tooltip help icon shows
    cy.get(".t--input-widget-tooltip").should("be.visible");
  });

  it("Input icon shows on icon select", () => {
    cy.selectDropdownValue(commonlocators.dataType, "Text");
    cy.get(".t--property-control-icon .bp3-icon-caret-down").click({
      force: true,
    });
    cy.get(".bp3-icon-add")
      .first()
      .click({ force: true });
    cy.get(".bp3-input-group .bp3-icon-add").should("exist");
  });
});
afterEach(() => {
  // put your clean up code if any
});<|MERGE_RESOLUTION|>--- conflicted
+++ resolved
@@ -159,8 +159,6 @@
       });
   });
 
-<<<<<<< HEAD
-=======
   it("Input Functionality To check phone number input type", function() {
     // cy.openPropertyPane("inputwidget");
     cy.get(widgetsPage.innertext)
@@ -174,7 +172,6 @@
       });
   });
 
->>>>>>> 47344bbd
   it("Input label wrapper do not show if lable and tooltip is empty", () => {
     cy.get(".t--input-label-wrapper").should("not.exist");
   });
