--- conflicted
+++ resolved
@@ -7,14 +7,7 @@
   });
 
   it("Text Widget Functionality", function() {
-<<<<<<< HEAD
-    cy.get(widgetsPage.textWidget)
-      .first()
-      .trigger("mouseover");
-    cy.get(widgetsPage.textWidget)
-      .get(commonlocators.editIcon)
-      .first()
-      .click();
+    cy.openPropertyPane("textwidget");
 
     //Changing the text label
     cy.testCodeMirror(this.data.TextLabelValue);
@@ -44,13 +37,6 @@
       commonlocators.headingTextStyle,
       this.data.TextLabelValue,
     );
-=======
-    cy.openPropertyPane("textwidget");
-
-    //Changing the text on the text widget
-    cy.testCodeMirror("Test text");
-    cy.get(commonlocators.editPropCrossButton).click();
->>>>>>> 0bcb6c85
   });
 
   afterEach(() => {
