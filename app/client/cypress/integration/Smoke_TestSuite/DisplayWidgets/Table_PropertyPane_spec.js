const widgetsPage = require("../../../locators/Widgets.json");
const commonlocators = require("../../../locators/commonlocators.json");
const publish = require("../../../locators/publishWidgetspage.json");
const dsl = require("../../../fixtures/tableNewDsl.json");
const pages = require("../../../locators/Pages.json");
const testdata = require("../../../fixtures/testdata.json");

describe("Table Widget property pane feature validation", function() {
  before(() => {
    cy.addDsl(dsl);
  });

  it("Check collapse section feature in property pane", function() {
    cy.openPropertyPane("tablewidget");
    //check open and collapse
    cy.get(commonlocators.collapsesection)
      .first()
      .should("be.visible")
      .click();
    cy.tableDataHide("tabledata");
  });

  it("Check open section and column data in property pane", function() {
    cy.get(commonlocators.collapsesection)
      .first()
      .should("be.visible")
      .click();
    cy.tableColumnDataValidation("id");
    cy.tableColumnDataValidation("email");
    cy.tableColumnDataValidation("userName");
    cy.tableColumnDataValidation("productName");
    cy.tableColumnDataValidation("orderAmount");
    cy.tableColumnPopertyUpdate("id", "TestUpdated");
    cy.addColumn("CustomColumn");
    cy.tableColumnDataValidation("customColumn1"); //To be updated later
    cy.hideColumn("email");
    cy.hideColumn("userName");
    cy.hideColumn("productName");
    cy.hideColumn("orderAmount");
    cy.get(".draggable-header:contains('CustomColumn')").should("be.visible");
  });

  it("Edit column name and validate test for computed value based on column type selected", function() {
    cy.editColumn("id");
    cy.editColName("updatedId");
    cy.readTabledataPublish("1", "2").then((tabData) => {
      const tabValue = tabData;
      expect(tabData).to.not.equal("2736212");
      cy.updateComputedValue(testdata.currentRowEmail);
<<<<<<< HEAD
      cy.readTabledataPublish("1", "0").then((tabData) => {
=======
      cy.readTabledataPublish("1", "1").then((tabData) => {
>>>>>>> d7d98ed0
        expect(tabData).to.be.equal(tabValue);
        cy.log("computed value of plain text " + tabData);
      });
    });

    cy.changeColumnType("Number");
    cy.readTabledataPublish("1", "5").then((tabData) => {
      const tabValue = tabData;
      expect(tabData).to.not.equal("lindsay.ferguson@reqres.in");
      cy.updateComputedValue(testdata.currentRowOrderAmt);
<<<<<<< HEAD
      cy.readTabledataPublish("1", "0").then((tabData) => {
=======
      cy.readTabledataPublish("1", "1").then((tabData) => {
>>>>>>> d7d98ed0
        expect(tabData).to.be.equal(tabValue);
        cy.log("computed value of number is " + tabData);
      });
    });

    cy.changeColumnType("Date");
    cy.updateComputedValue(testdata.momentDate);
<<<<<<< HEAD
    cy.readTabledataPublish("1", "0").then((tabData) => {
=======
    cy.readTabledataPublish("1", "1").then((tabData) => {
>>>>>>> d7d98ed0
      expect(tabData).to.not.equal("9.99");
      cy.log("computed value of Date is " + tabData);
    });

<<<<<<< HEAD
    cy.changeColumnType("Time");
    cy.updateComputedValue(testdata.momentDate);
    cy.readTabledataPublish("1", "0").then((tabData) => {
      expect(tabData).to.not.equal("2736212");
      cy.log("computed value of time is " + tabData);
    });
=======
    // cy.changeColumnType("Time");
    // cy.updateComputedValue(testdata.momentDate);
    // cy.readTabledataPublish("1", "0").then(tabData => {
    //   expect(tabData).to.not.equal("2736212");
    //   cy.log("computed value of time is " + tabData);
    // });
>>>>>>> d7d98ed0
  });

  it("Test to validate text allignment", function() {
    cy.get(widgetsPage.centerAlign)
      .first()
      .click({ force: true });
    cy.readTabledataValidateCSS("1", "1", "justify-content", "center");
    cy.get(widgetsPage.rightAlign)
      .first()
      .click({ force: true });
    cy.readTabledataValidateCSS("1", "1", "justify-content", "flex-end");
    cy.get(widgetsPage.leftAlign)
      .first()
      .click({ force: true });
    cy.readTabledataValidateCSS("1", "1", "justify-content", "flex-start");
  });

  it("Test to validate text format", function() {
    cy.get(widgetsPage.bold).click({ force: true });
    cy.readTabledataValidateCSS("1", "1", "font-weight", "700");
    cy.get(widgetsPage.italics).click({ force: true });
    cy.readTabledataValidateCSS("1", "1", "font-style", "italic");
  });

  it("Test to validate vertical allignment", function() {
    cy.get(widgetsPage.verticalTop).click({ force: true });
    cy.readTabledataValidateCSS("1", "1", "align-items", "flex-start");
    cy.get(widgetsPage.verticalCenter)
      .last()
      .click({ force: true });
    cy.readTabledataValidateCSS("1", "1", "align-items", "center");
    cy.get(widgetsPage.verticalBottom)
      .last()
      .click({ force: true });
    cy.readTabledataValidateCSS("1", "1", "align-items", "flex-end");
  });

  it("Test to validate text color and text background", function() {
    cy.get(widgetsPage.textColor)
      .first()
      .click({ force: true });
    cy.xpath(widgetsPage.greenColor).click();
    // eslint-disable-next-line cypress/no-unnecessary-waiting
    cy.wait(5000);
    cy.wait("@updateLayout");
    cy.readTabledataValidateCSS("1", "1", "color", "rgb(41, 204, 163)");
    cy.get(widgetsPage.toggleJsColor).click();
    cy.testCodeMirrorLast("purple");
    cy.wait("@updateLayout");
    cy.readTabledataValidateCSS("1", "1", "color", "rgb(128, 0, 128)");
    cy.get(widgetsPage.backgroundColor)
      .first()
      .click({ force: true });
    cy.xpath(widgetsPage.greenColor).click();
    cy.wait("@updateLayout");
    cy.readTabledataValidateCSS(
      "1",
      "1",
      "background",
      "rgb(41, 204, 163) none repeat scroll 0% 0% / auto padding-box border-box",
    );
    cy.get(widgetsPage.toggleJsBcgColor).click();
    cy.testCodeMirrorLast("purple");
    cy.wait("@updateLayout");
    cy.readTabledataValidateCSS(
      "1",
      "1",
      "background",
      "rgb(128, 0, 128) none repeat scroll 0% 0% / auto padding-box border-box",
    );
  });
});<|MERGE_RESOLUTION|>--- conflicted
+++ resolved
@@ -47,11 +47,7 @@
       const tabValue = tabData;
       expect(tabData).to.not.equal("2736212");
       cy.updateComputedValue(testdata.currentRowEmail);
-<<<<<<< HEAD
-      cy.readTabledataPublish("1", "0").then((tabData) => {
-=======
       cy.readTabledataPublish("1", "1").then((tabData) => {
->>>>>>> d7d98ed0
         expect(tabData).to.be.equal(tabValue);
         cy.log("computed value of plain text " + tabData);
       });
@@ -62,11 +58,7 @@
       const tabValue = tabData;
       expect(tabData).to.not.equal("lindsay.ferguson@reqres.in");
       cy.updateComputedValue(testdata.currentRowOrderAmt);
-<<<<<<< HEAD
-      cy.readTabledataPublish("1", "0").then((tabData) => {
-=======
       cy.readTabledataPublish("1", "1").then((tabData) => {
->>>>>>> d7d98ed0
         expect(tabData).to.be.equal(tabValue);
         cy.log("computed value of number is " + tabData);
       });
@@ -74,30 +66,17 @@
 
     cy.changeColumnType("Date");
     cy.updateComputedValue(testdata.momentDate);
-<<<<<<< HEAD
-    cy.readTabledataPublish("1", "0").then((tabData) => {
-=======
     cy.readTabledataPublish("1", "1").then((tabData) => {
->>>>>>> d7d98ed0
       expect(tabData).to.not.equal("9.99");
       cy.log("computed value of Date is " + tabData);
     });
 
-<<<<<<< HEAD
-    cy.changeColumnType("Time");
-    cy.updateComputedValue(testdata.momentDate);
-    cy.readTabledataPublish("1", "0").then((tabData) => {
-      expect(tabData).to.not.equal("2736212");
-      cy.log("computed value of time is " + tabData);
-    });
-=======
     // cy.changeColumnType("Time");
     // cy.updateComputedValue(testdata.momentDate);
     // cy.readTabledataPublish("1", "0").then(tabData => {
     //   expect(tabData).to.not.equal("2736212");
     //   cy.log("computed value of time is " + tabData);
     // });
->>>>>>> d7d98ed0
   });
 
   it("Test to validate text allignment", function() {
