/* eslint-disable cypress/no-unnecessary-waiting */
const widgetsPage = require("../../../locators/Widgets.json");
const commonlocators = require("../../../locators/commonlocators.json");
const publish = require("../../../locators/publishWidgetspage.json");
const dsl = require("../../../fixtures/tableWidgetDsl.json");
const pages = require("../../../locators/Pages.json");

describe("Table Widget Functionality", function() {
  before(() => {
    cy.addDsl(dsl);
  });

  it("Table Widget Functionality", function() {
    cy.openPropertyPane("tablewidget");

    /**
     * @param{Text} Random Text
     * @param{ChartWidget}Mouseover
     * @param{ChartPre Css} Assertion
     */
    cy.widgetText("Table1", widgetsPage.tableWidget, commonlocators.tableInner);
    cy.testJsontext("tabledata", JSON.stringify(this.data.TableInput));
    cy.wait("@updateLayout");
    //cy.get(widgetsPage.ColumnAction).click({ force: true });
<<<<<<< HEAD
    cy.get(widgetsPage.tableOnRowSelected)
      .get(commonlocators.dropdownSelectButton)
      .first()
      .click({ force: true })
      .get(commonlocators.dropdownmenu)
      .children()
      .contains("Navigate To")
      .click();
    cy.wait("@updateLayout");
    cy.get(widgetsPage.tableOnRowSelected)
      .get(commonlocators.dropdownSelectButton)
      .first()
      .find("> .bp3-button-text")
      .should("have.text", "{{navigateTo()}}");
=======
    // cy.get(widgetsPage.tableOnRowSelected)
    //   .get(commonlocators.dropdownSelectButton)
    //   .first()
    //   .click({ force: true })
    //   .get(commonlocators.dropdownmenu)
    //   .children()
    //   .contains("Navigate To")
    //   .click();
    // cy.wait("@updateLayout");
    // cy.get(widgetsPage.tableOnRowSelected)
    //   .get(commonlocators.dropdownSelectButton)
    //   .first()
    //   .find("> .bp3-button-text")
    //   .should("have.text", "{{navigateTo()}}");
>>>>>>> 5c273e8e
    cy.get(commonlocators.editPropCrossButton).click();
    cy.PublishtheApp();
  });
  it("Table Widget Functionality To Verify The Data", function() {
    cy.isSelectRow(1);
    cy.readTabledataPublish("1", "2").then((tabData) => {
      const tabValue = tabData;
      expect(tabValue).to.be.equal("Lindsay Ferguson");
      cy.log("the value is" + tabValue);
    });
  });

  it("Table Widget Functionality To Search The Data", function() {
    cy.isSelectRow(1);
    cy.readTabledataPublish("1", "2").then((tabData) => {
      const tabValue = tabData;
      expect(tabValue).to.be.equal("Lindsay Ferguson");
      cy.log("the value is" + tabValue);
      cy.get(publish.searchInput)
        .first()
        .type(tabData);
      cy.wait(500);
      cy.readTabledataPublish("0", "2").then((tabData) => {
        const tabValue = tabData;
        expect(tabValue).to.be.equal("Lindsay Ferguson");
      });
      cy.get(publish.downloadBtn).click();
      cy.wait(5000);
      cy.get(publish.searchInput)
        .first()
        .clear()
        .type("7434532");
      cy.wait(1000);
      cy.readTabledataPublish("0", "2").then((tabData) => {
        const tabValue = tabData;
        expect(tabValue).to.be.equal("Byron Fields");
      });
    });
  });

  it("Table Widget Functionality To Filter The Data", function() {
    cy.get(publish.searchInput)
      .first()
      .clear();
    cy.wait(1000);
    cy.isSelectRow(1);
    cy.readTabledataPublish("1", "2").then((tabData) => {
      const tabValue = tabData;
      expect(tabValue).to.be.equal("Lindsay Ferguson");
      cy.log("the value is" + tabValue);
      cy.get(publish.filterBtn).click();
      cy.get(publish.attributeDropdown).click();
      cy.get(publish.attributeValue)
        .contains("userName")
        .click();
      cy.get(publish.conditionDropdown).click();
      cy.get(publish.attributeValue)
        .contains("is exactly")
        .click();
      cy.get(publish.inputValue).type(tabValue);
      cy.wait(500);
      cy.get(publish.canvas)
        .first()
        .click();
      cy.readTabledataPublish("0", "2").then((tabData) => {
        const tabValue = tabData;
        expect(tabValue).to.be.equal("Lindsay Ferguson");
      });
      cy.get(publish.filterBtn).click();
      cy.get(publish.removeFilter).click();
      cy.wait(500);
      cy.readTabledataPublish("0", "2").then((tabData) => {
        const tabValue = tabData;
        expect(tabValue).to.be.equal("Michael Lawson");
      });
      cy.get(publish.canvas)
        .first()
        .click();
    });
  });

  it("Table Widget Functionality To Filter The Data using contains", function() {
    cy.isSelectRow(1);
    cy.readTabledataPublish("1", "2").then((tabData) => {
      const tabValue = tabData;
      expect(tabValue).to.be.equal("Lindsay Ferguson");
      cy.log("the value is" + tabValue);
      cy.get(publish.filterBtn).click();
      cy.get(publish.attributeDropdown).click();
      cy.get(publish.attributeValue)
        .contains("userName")
        .click();
      cy.get(publish.conditionDropdown).click();
      cy.get(publish.attributeValue)
        .contains("contains")
        .click();
      cy.get(publish.inputValue).type("Lindsay");
      cy.wait(500);
      cy.get(publish.canvas)
        .first()
        .click();
      cy.readTabledataPublish("0", "2").then((tabData) => {
        const tabValue = tabData;
        expect(tabValue).to.be.equal("Lindsay Ferguson");
      });
      cy.get(publish.filterBtn).click();
      cy.get(publish.removeFilter).click();
      cy.wait(500);
      cy.readTabledataPublish("0", "2").then((tabData) => {
        const tabValue = tabData;
        expect(tabValue).to.be.equal("Michael Lawson");
      });
      cy.get(publish.canvas)
        .first()
        .click();
    });
  });

  it("Table Widget Functionality To Filter The Data using starts with ", function() {
    cy.isSelectRow(1);
    cy.readTabledataPublish("1", "2").then((tabData) => {
      const tabValue = tabData;
      expect(tabValue).to.be.equal("Lindsay Ferguson");
      cy.log("the value is" + tabValue);
      cy.get(publish.filterBtn).click();
      cy.get(publish.attributeDropdown).click();
      cy.get(publish.attributeValue)
        .contains("userName")
        .click();
      cy.get(publish.conditionDropdown).click();
      cy.get(publish.attributeValue)
        .contains("starts with")
        .click();
      cy.get(publish.inputValue).type("Lindsay");
      cy.wait(500);
      cy.get(publish.canvas)
        .first()
        .click();
      cy.readTabledataPublish("0", "2").then((tabData) => {
        const tabValue = tabData;
        expect(tabValue).to.be.equal("Lindsay Ferguson");
      });
      cy.get(publish.filterBtn).click();
      cy.get(publish.removeFilter).click();
      cy.wait(500);
      cy.readTabledataPublish("0", "2").then((tabData) => {
        const tabValue = tabData;
        expect(tabValue).to.be.equal("Michael Lawson");
      });
      cy.get(publish.canvas)
        .first()
        .click();
    });
  });

  it("Table Widget Functionality To Filter The Data using ends with ", function() {
    cy.isSelectRow(1);
    cy.readTabledataPublish("1", "2").then((tabData) => {
      const tabValue = tabData;
      expect(tabValue).to.be.equal("Lindsay Ferguson");
      cy.log("the value is" + tabValue);
      cy.get(publish.filterBtn).click();
      cy.get(publish.attributeDropdown).click();
      cy.get(publish.attributeValue)
        .contains("userName")
        .click();
      cy.get(publish.conditionDropdown).click();
      cy.get(publish.attributeValue)
        .contains("ends with")
        .click();
      cy.get(publish.inputValue).type("Ferguson");
      cy.wait(500);
      cy.get(publish.canvas)
        .first()
        .click();
      cy.readTabledataPublish("0", "2").then((tabData) => {
        const tabValue = tabData;
        expect(tabValue).to.be.equal("Lindsay Ferguson");
      });
      cy.get(publish.filterBtn).click();
      cy.get(publish.removeFilter).click();
      cy.wait(500);
      cy.readTabledataPublish("0", "2").then((tabData) => {
        const tabValue = tabData;
        expect(tabValue).to.be.equal("Michael Lawson");
      });
      cy.get(publish.canvas)
        .first()
        .click();
    });
  });

  it("Table Widget Functionality To Check Compact Mode", function() {
    cy.isSelectRow(1);
    cy.readTabledataPublish("1", "2").then((tabData) => {
      const tabValue = tabData;
      expect(tabValue).to.be.equal("Lindsay Ferguson");
      cy.log("the value is" + tabValue);
      cy.get(publish.compactMode).click();
      cy.get(publish.compactOpt)
        .contains("Tall")
        .click();
      cy.scrollTabledataPublish("3", "2").then((tabData) => {
        const tabValue = tabData;
        expect(tabValue).to.be.equal("Byron Fields");
      });
      cy.get(publish.compactMode).click();
      cy.get(publish.compactOpt)
        .contains("Short")
        .click();
      cy.readTabledataPublish("4", "2").then((tabData) => {
        const tabValue = tabData;
        expect(tabValue).to.be.equal("Ryan Holmes");
      });
    });
  });

  /*
  To enabled later
  
  it("Table Widget Functionality To Verify The Visiblity mode functionality", function() {
    cy.get(publish.backToEditor)
      .first()
      .click();
    cy.isSelectRow(1);
    cy.readTabledataPublish("1", "2").then(tabData => {
      const tabValue = tabData;
      expect(tabValue).to.be.equal("Lindsay Ferguson");
      cy.log("the value is" + tabValue);
      cy.get(publish.visibilityMode).click();
      cy.get(publish.visibilityOpt)
        .contains("userName")
        .click();
      cy.get(publish.containerWidget).click();
      cy.readTabledataPublish("1", "2").then(tabData => {
        const tabValue = tabData;
        expect(tabValue).to.not.equal("Lindsay Ferguson");
      });
      cy.get(publish.visibilityMode).click();
      cy.get(publish.visibilityOpt)
        .contains("userName")
        .click();
      cy.get(publish.containerWidget).click();
      cy.readTabledataPublish("1", "2").then(tabData => {
        const tabValue = tabData;
        expect(tabValue).to.be.equal("Lindsay Ferguson");
      });
    });
  });
*/
  afterEach(() => {
    // put your clean up code if any
  });
});<|MERGE_RESOLUTION|>--- conflicted
+++ resolved
@@ -22,22 +22,6 @@
     cy.testJsontext("tabledata", JSON.stringify(this.data.TableInput));
     cy.wait("@updateLayout");
     //cy.get(widgetsPage.ColumnAction).click({ force: true });
-<<<<<<< HEAD
-    cy.get(widgetsPage.tableOnRowSelected)
-      .get(commonlocators.dropdownSelectButton)
-      .first()
-      .click({ force: true })
-      .get(commonlocators.dropdownmenu)
-      .children()
-      .contains("Navigate To")
-      .click();
-    cy.wait("@updateLayout");
-    cy.get(widgetsPage.tableOnRowSelected)
-      .get(commonlocators.dropdownSelectButton)
-      .first()
-      .find("> .bp3-button-text")
-      .should("have.text", "{{navigateTo()}}");
-=======
     // cy.get(widgetsPage.tableOnRowSelected)
     //   .get(commonlocators.dropdownSelectButton)
     //   .first()
@@ -52,7 +36,6 @@
     //   .first()
     //   .find("> .bp3-button-text")
     //   .should("have.text", "{{navigateTo()}}");
->>>>>>> 5c273e8e
     cy.get(commonlocators.editPropCrossButton).click();
     cy.PublishtheApp();
   });
