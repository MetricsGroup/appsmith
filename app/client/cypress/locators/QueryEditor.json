{
    "addNewQueryBtn": ".dbqueries .t--entity-add-btn",
    "queryEditorIcon": ".t--nav-link-query-editor",
    "templateMenu": ".t--template-menu",
    "runQuery": ".t--run-query",
    "saveQuery": ".t--save-query",
    "deleteQuery": ".t--delete-query",
    "createQuery": ".t--create-query",
    "addQueryEntity": ".//div[contains(@class,'t--entity group queries')]//div[contains(@class,'t--entity-add-btn')]",
    "addDatasource": ".t--add-datasource",
    "editDatasourceButton": ".t--edit-datasource",
<<<<<<< HEAD
    "queryNameField": ".t--action-name-edit-field input",
=======
>>>>>>> e8152ce1
    "settings": "li:contains('Settings')",
    "query": "li:contains('Query')",
    "switch": ".t--form-control-SWITCH input"
}<|MERGE_RESOLUTION|>--- conflicted
+++ resolved
@@ -9,10 +9,7 @@
     "addQueryEntity": ".//div[contains(@class,'t--entity group queries')]//div[contains(@class,'t--entity-add-btn')]",
     "addDatasource": ".t--add-datasource",
     "editDatasourceButton": ".t--edit-datasource",
-<<<<<<< HEAD
     "queryNameField": ".t--action-name-edit-field input",
-=======
->>>>>>> e8152ce1
     "settings": "li:contains('Settings')",
     "query": "li:contains('Query')",
     "switch": ".t--form-control-SWITCH input"
