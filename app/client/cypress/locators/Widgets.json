--- conflicted
+++ resolved
@@ -5,14 +5,11 @@
     "inputPropsDataType": ".t--property-control-datatype",
     "inputdatatypeplaceholder": ".t--property-control-placeholder",
     "buttonWidget": ".t--draggable-buttonwidget",
-<<<<<<< HEAD
-=======
     "buttonStyleDropdown": ".t--property-control-buttonstyle [name='downArrow']",
     "buttonBackground": ".sc-ecQjpJ > div > .bp3-button",
     "copyWidget": ".t--copy-widget svg",
     "removeWidget": ".t--delete-widget svg",
     "propertypaneText": ".t--propertypane .bp3-panel-stack-view",
->>>>>>> 12651059
     "formButtonWidget": ".t--widget-formbuttonwidget",
     "textWidget": ".t--draggable-textwidget",
     "tableWidget": ".t--draggable-tablewidget",
@@ -98,11 +95,7 @@
     "selectToday": ".DayPicker-Day--today",
     "switchWidgetActive": ".t--switch-widget-active",
     "switchWidgetInactive": ".t--switch-widget-inactive",
-<<<<<<< HEAD
-    "switchWidgetLoading": ".t--switch-widget-loading"
-=======
     "switchWidgetLoading": ".t--switch-widget-loading",
     "chartPlotGroup": "g.raphael-group-63-plot-group",
     "toggleEnableMultirowselection": ".t--property-control-enablemultirowselection .bp3-control-indicator"
->>>>>>> 12651059
 }