{
  "baseUrl": "https://mock-api.appsmith.com/",
  "methods": "users",
  "headerKey": "Content-Type",
  "headerValue": "application/json",
  "headerValueBlank": " ",
  "queryKey": "page",
  "queryValue": "2",
  "queryAndValue": "users?page=2",
  "successStatusCode": "200 OK",
  "failureStatusCode": "5000",
  "responsetext": "Roger Brickelberr",
  "pageResponsetext": "Josh M Krantz",
  "apiname": "SecondAPI",
  "baseUrl2": "https://reqres.in/",
  "methods1": "api/users/1",
  "responsetext2": "qui est esse",
  "baseUrl3": "https://reqres.in/",
  "methods2": "api/users/2",
  "invalidPath": "api/users/invalid",
  "responsetext3": "Josh M Krantz",
  "postUrl": "https://reqres.in/",
  "deleteUrl": "",
  "Post": "POST",
  "Delete": "DELETE",
  "Patch": "PATCH",
  "methodput": "api/users/2",
  "methodpost": "api/users",
  "methodpatch": "api/users/2",
  "methoddelete": "1",
  "putAction": "//div[contains(@id,'react-select') and contains(text(),'PUT')]",
  "postAction": "//div[contains(@id,'react-select') and contains(text(),'POST')]",
  "patchAction": "//div[contains(@id,'react-select') and contains(text(),'PATCH')]",
  "deleteAction": "//div[contains(@id,'react-select') and contains(text(),'DELETE')]",
  "moustacheMethod": "{{Api.text}}",
  "nextUrl": ".data.next}}",
  "prevUrl": ".data.previous}}",
  "methodsWithParam": "users?page=2",
  "invalidHeader": "invalid",
  "invalidValue": "invalid",
  "Put": "PUT",
  "Get": "GET",
  "next": "?page=2&pageSize=10",
  "prev": "?page=1&pageSize=10",
  "apiFormDataBodyType": "x-www-form-urlencoded",
  "defaultMoustacheData": "{{Input1.text",
  "defaultInputWidget": "{{Table1.selectedRow.id",
  "deafultDropDownWidget": [
    {
      "label": "{{Table1.selectedRow.email}}",
      "value": "VEG"
    },
    {
      "label": "{{Table1.tableData[2].email}}",
      "value": "NONVEG"
    }
  ],
  "defaultRichtextWidget": "{{Table1.selectedRow.userName",
  "defaultDropDownValue": "1",
  "defaultInputQuery": "{{Query1.data[0].id",
  "defaultTableQuery": "{{Query1.data",
  "labelFrmQuery": "{{Query1.data[0].name",
  "command": "{command}{A}{del}",
  "defaultdata": "TestData",
  "input1": "(//div[@class='bp3-input-group']//input)[0]",
  "input2": "(//div[@class='bp3-input-group']//input)[1]",
  "input3": "(//div[@class='bp3-input-group']//input)[2]",
  "videoUrl": "https://www.youtube.com/watch?v=S5musXykVs0",
  "TablePagination": [
    {
      "id": 2381224,
      "email": "michael.lawson@reqres.in",
      "userName": "Michael Lawson",
      "productName": "Chicken Sandwich",
      "orderAmount": 4.99
    },
    {
      "id": 2736212,
      "email": "lindsay.ferguson@reqres.in",
      "userName": "Lindsay Ferguson",
      "productName": "Tuna Salad",
      "orderAmount": 9.99
    },
    {
      "id": 6788734,
      "email": "tobias.funke@reqres.in",
      "userName": "Tobias Funke",
      "productName": "Beef steak",
      "orderAmount": 19.99
    }
  ],
  "addInputWidgetBinding": "{{Table1.selectedRow.id",
  "externalPage": "https://www.appsmith.com/",
  "loadashInput": "{{_.add(3,4)",
  "momentInput": "{{moment(new Date).format('yyyy')",
  "atobInput": "{{atob('QQ==')",
  "btoaInput": "{{btoa('A')",
  "defaultInputBinding": "{{Input2.text",
  "tabBinding": "{{Tabs1.selectedTab",
  "pageloadBinding": "{{PageLoadApi.data.data[1].id}}{{Input1.text}}",
  "currentRowEmail": "{{currentRow.email}}",
  "currentRowOrderAmt": "{{currentRow.orderAmount}}",
  "momentDate": "{{moment()}}",
  "defaultRowIndexBinding": "{{Table1.selectedRowIndex",
  "bindingAlign": "{{currentRow.userName.indexOf('Michael') > -1 ? 'LEFT' : 'RIGHT'}}",
  "bindingSize": "{{currentRow.userName.indexOf('Michael') > -1 ? 'PARAGRAGH' : 'HEADING1'}}",
  "bindingVerticalAlig": "{{currentRow.userName.indexOf('Michael') > -1 ? 'TOP' : 'BOTTOM'}}",
  "bindingTextColor": "{{currentRow.userName.indexOf('Michael') > -1 ? 'GREEN' : 'RED'}}",
  "bindingButton": "{{currentRow.userName.indexOf('Michael') > -1 ? 'Discount' : 'NoDiscount'}}",
  "bindingStyle": "{{currentRow.userName.indexOf('Michael') > -1 ? 'BOLD' : 'ITALIC'}}",
  "bindingGenAlign": "{{currentRow.userName.indexOf('Michael') > -1 ? 'RIGHT' : 'LEFT'}}",
  "currentRowWithIdOutside": "#{{currentRow.email}}",
<<<<<<< HEAD
  "currentRowWithIdInside": "{{\"#\" + currentRow.email}}"
=======
  "currentRowWithIdInside": "{{\"#\" + currentRow.email}}",
  "defaultdataBinding": "{'Test','This'}",
  "dropdownErrorMsg": "This value does not evaluate to type \"Array<{ label: string, value: string }>\". Transform it using JS inside '{{ }}'",
  "tableWidgetErrorMsg": "This value does not evaluate to type \"Array<Object>\". Transform it using JS inside '{{ }}'"
>>>>>>> 5c273e8e
}<|MERGE_RESOLUTION|>--- conflicted
+++ resolved
@@ -110,12 +110,8 @@
   "bindingStyle": "{{currentRow.userName.indexOf('Michael') > -1 ? 'BOLD' : 'ITALIC'}}",
   "bindingGenAlign": "{{currentRow.userName.indexOf('Michael') > -1 ? 'RIGHT' : 'LEFT'}}",
   "currentRowWithIdOutside": "#{{currentRow.email}}",
-<<<<<<< HEAD
-  "currentRowWithIdInside": "{{\"#\" + currentRow.email}}"
-=======
   "currentRowWithIdInside": "{{\"#\" + currentRow.email}}",
   "defaultdataBinding": "{'Test','This'}",
   "dropdownErrorMsg": "This value does not evaluate to type \"Array<{ label: string, value: string }>\". Transform it using JS inside '{{ }}'",
   "tableWidgetErrorMsg": "This value does not evaluate to type \"Array<Object>\". Transform it using JS inside '{{ }}'"
->>>>>>> 5c273e8e
 }