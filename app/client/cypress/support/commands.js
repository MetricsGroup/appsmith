/// <reference types="Cypress" />
/* eslint-disable cypress/no-unnecessary-waiting */
/* eslint-disable cypress/no-assigning-return-values */

require("cypress-file-upload");

const loginPage = require("../locators/LoginPage.json");
const homePage = require("../locators/HomePage.json");
const pages = require("../locators/Pages.json");
const datasourceEditor = require("../locators/DatasourcesEditor.json");
const datasourceFormData = require("../fixtures/datasources.json");
const commonlocators = require("../locators/commonlocators.json");
const queryEditor = require("../locators/QueryEditor.json");
const modalWidgetPage = require("../locators/ModalWidget.json");
const widgetsPage = require("../locators/Widgets.json");
const LayoutPage = require("../locators/Layout.json");
const formWidgetsPage = require("../locators/FormWidgets.json");
const ApiEditor = require("../locators/ApiEditor.json");
const apiwidget = require("../locators/apiWidgetslocator.json");
const dynamicInputLocators = require("../locators/DynamicInput.json");
const explorer = require("../locators/explorerlocators.json");
const datasource = require("../locators/DatasourcesEditor.json");

let pageidcopy = " ";

Cypress.Commands.add("createOrg", (orgName) => {
  cy.get(homePage.createOrg)
    .should("be.visible")
    .first()
    .click({ force: true });
  cy.xpath(homePage.inputOrgName)
    .should("be.visible")
    .type(orgName);
  cy.xpath(homePage.submitBtn).click();
  cy.wait("@applications").should(
    "have.nested.property",
    "response.body.responseMeta.status",
    200,
  );
});

Cypress.Commands.add(
  "dragTo",
  { prevSubject: "element" },
  (subject, targetEl) => {
    cy.wrap(subject).trigger("dragstart");
    cy.get(targetEl).trigger("drop");
  },
);

Cypress.Commands.add("navigateToOrgSettings", (orgName) => {
  cy.get(homePage.orgList.concat(orgName).concat(")"))
    .scrollIntoView()
    .should("be.visible");
  cy.get(".t--org-name span")
    .contains(orgName)
    .first()
    .click({ force: true });
  cy.xpath(homePage.MemberSettings).click({ force: true });
  cy.wait("@getOrganisation");
  cy.wait("@getRoles");
  /*
  cy.wait("@getRoles").should(
    "have.nested.property",
    "response.body.responseMeta.status",
    200,
  );
  */
  cy.get(homePage.inviteUserMembersPage).should("be.visible");
});

Cypress.Commands.add("inviteUserForOrg", (orgName, email, role) => {
  cy.stubPostHeaderReq();
  cy.get(homePage.orgList.concat(orgName).concat(")"))
    .scrollIntoView()
    .should("be.visible");
  cy.get(homePage.orgList.concat(orgName).concat(homePage.shareOrg))
    .first()
    .should("be.visible")
    .click();
  cy.xpath(homePage.email)
    .click({ force: true })
    .type(email);
  cy.xpath(homePage.selectRole).click({ force: true });
  cy.xpath(role).click({ force: true });
  cy.xpath(homePage.inviteBtn).click({ force: true });
  cy.wait("@mockPostInvite")
    .its("request.headers")
    .should("have.property", "origin", "Cypress");
  cy.contains(email);
});

Cypress.Commands.add("CheckShareIcon", (orgName, count) => {
  cy.get(homePage.orgList.concat(orgName).concat(")"))
    .scrollIntoView()
    .should("be.visible");
  cy.get(
    homePage.orgList.concat(orgName).concat(") .org-share-user-icons"),
  ).should("have.length", count);
});

Cypress.Commands.add("stubPostHeaderReq", () => {
  cy.intercept("POST", "/api/v1/users/invite", (req) => {
    req.headers["origin"] = "Cypress";
  }).as("mockPostInvite");
});

Cypress.Commands.add("shareApp", (email, role) => {
  cy.stubPostHeaderReq();
  cy.xpath(homePage.email)
    .click({ force: true })
    .type(email);
  cy.xpath(homePage.selectRole).click({ force: true });
  cy.xpath(role).click({ force: true });
  cy.xpath(homePage.inviteBtn).click({ force: true });
  cy.wait("@mockPostInvite")
    .its("request.headers")
    .should("have.property", "origin", "Cypress");
  cy.contains(email);
  cy.get(homePage.closeBtn).click();
});

Cypress.Commands.add("shareAndPublic", (email, role) => {
  cy.stubPostHeaderReq();
  cy.xpath(homePage.email)
    .click({ force: true })
    .type(email);
  cy.xpath(homePage.selectRole).click({ force: true });
  cy.xpath(role).click({ force: true });
  cy.xpath(homePage.inviteBtn).click({ force: true });
  cy.wait("@mockPostInvite")
    .its("request.headers")
    .should("have.property", "origin", "Cypress");
  cy.contains(email);
  cy.enablePublicAccess();
});

Cypress.Commands.add("enablePublicAccess", () => {
  cy.get(homePage.enablePublicAccess).click();
  cy.wait("@changeAccess").should(
    "have.nested.property",
    "response.body.responseMeta.status",
    200,
  );
  cy.get(homePage.closeBtn).click();
});

Cypress.Commands.add("deleteUserFromOrg", (orgName, email) => {
  cy.get(homePage.orgList.concat(orgName).concat(")"))
    .scrollIntoView()
    .should("be.visible");
  cy.get(".t--org-name span")
    .contains(orgName)
    .first()
    .click({ force: true });
  cy.xpath(homePage.MemberSettings).click({ force: true });
  cy.wait("@getOrganisation");
  cy.wait("@getRoles");
  cy.get(homePage.DeleteBtn).click({ force: true });
  cy.xpath(homePage.appHome)
    .first()
    .should("be.visible")
    .click();
  cy.wait("@applications").should(
    "have.nested.property",
    "response.body.responseMeta.status",
    200,
  );
});

Cypress.Commands.add("updateUserRoleForOrg", (orgName, email, role) => {
  cy.stubPostHeaderReq();
  cy.get(homePage.orgList.concat(orgName).concat(")"))
    .scrollIntoView()
    .should("be.visible");
  cy.get(".t--org-name span")
    .contains(orgName)
    .first()
    .click({ force: true });
  cy.xpath(homePage.MemberSettings).click({ force: true });
  cy.wait("@getRoles");
  cy.get(homePage.inviteUserMembersPage).click({ force: true });
  cy.xpath(homePage.email)
    .click({ force: true })
    .type(email);
  cy.xpath(homePage.selectRole).click({ force: true });
  cy.xpath(role).click({ force: true });
  cy.xpath(homePage.inviteBtn).click({ force: true });
  cy.wait("@mockPostInvite")
    .its("request.headers")
    .should("have.property", "origin", "Cypress");
  cy.contains(email);
  cy.get(".bp3-icon-small-cross").click({ force: true });
  cy.xpath(homePage.appHome)
    .first()
    .should("be.visible")
    .click();
  cy.wait("@applications").should(
    "have.nested.property",
    "response.body.responseMeta.status",
    200,
  );
});

Cypress.Commands.add("launchApp", (appName) => {
  cy.get(homePage.appView)
    .should("be.visible")
    .first()
    .click();
  cy.get("#loading").should("not.exist");
  cy.wait("@getPagesForViewApp").should(
    "have.nested.property",
    "response.body.responseMeta.status",
    200,
  );
});

Cypress.Commands.add("CreateAppForOrg", (orgName, appname) => {
  cy.get(homePage.orgList.concat(orgName).concat(homePage.createAppFrOrg))
    .scrollIntoView()
    .should("be.visible")
    .click({ force: true });
  cy.wait("@createNewApplication").should(
    "have.nested.property",
    "response.body.responseMeta.status",
    201,
  );
  // eslint-disable-next-line cypress/no-unnecessary-waiting
  cy.wait(1000);
  cy.get(homePage.applicationName).type(appname + "{enter}");
  cy.wait("@updateApplication").should(
    "have.nested.property",
    "response.body.responseMeta.status",
    200,
  );
});

Cypress.Commands.add("CreateAppInFirstListedOrg", (appname) => {
  cy.get(homePage.createNew)
    .first()
    .click({ force: true });
  cy.wait("@createNewApplication").should(
    "have.nested.property",
    "response.body.responseMeta.status",
    201,
  );
  cy.get("#loading").should("not.exist");
  // eslint-disable-next-line cypress/no-unnecessary-waiting
  cy.wait(1000);

  cy.get(homePage.applicationName).type(appname + "{enter}");
  cy.wait("@updateApplication").should(
    "have.nested.property",
    "response.body.responseMeta.status",
    200,
  );
});

Cypress.Commands.add(
  "addOauthAuthDetails",
  (accessTokenUrl, clientId, clientSecret, authURL) => {
    cy.get(datasource.authType).click();
    cy.xpath(datasource.OAuth2).click();
    cy.get(datasource.grantType).click();
    cy.xpath(datasource.authorisecode).click();
    cy.get(datasource.accessTokenUrl).type(accessTokenUrl);
    cy.get(datasource.clienID).type(clientId);
    cy.get(datasource.clientSecret).type(clientSecret);
    cy.get(datasource.authorizationURL).type(authURL);
    cy.xpath('//input[contains(@value,"api/v1/datasources/authorize")]')
      .first()
      .invoke("attr", "value")
      .then((text) => {
        const firstTxt = text;
        cy.log("date time : ", firstTxt);
        const expectedvalue = Cypress.config().baseUrl.concat(
          "api/v1/datasources/authorize",
        );
        expect(firstTxt).to.equal(expectedvalue);
      });
  },
);

Cypress.Commands.add("firestoreDatasourceForm", () => {
  cy.get(datasourceEditor.datasourceConfigUrl).type(
    datasourceFormData["database-url"],
  );
  cy.get(datasourceEditor.projectID).type(datasourceFormData["projectID"]);
  cy.get(datasourceEditor.serviceAccCredential)
    .clear()
    .type(datasourceFormData["serviceAccCredentials"]);
});

Cypress.Commands.add("amazonDatasourceForm", () => {
  cy.get(datasourceEditor.projectID).type(datasourceFormData["access_key"]);
  cy.get(datasourceEditor.serviceAccCredential)
    .clear()
    .type(datasourceFormData["secret_key"]);
});

Cypress.Commands.add("DeleteApp", (appName) => {
  cy.get(commonlocators.homeIcon).click({ force: true });
  cy.wait("@applications").should(
    "have.nested.property",
    "response.body.responseMeta.status",
    200,
  );
  cy.wait("@organizations").should(
    "have.nested.property",
    "response.body.responseMeta.status",
    200,
  );
  cy.get('button span[icon="chevron-down"]').should("be.visible");
  cy.get(homePage.searchInput).type(appName, { force: true });
  cy.get(homePage.applicationCard).trigger("mouseover");
  cy.get(homePage.appMoreIcon)
    .should("have.length", 1)
    .first()
    .click({ force: true });
  cy.get(homePage.deleteAppConfirm)
    .should("be.visible")
    .click({ force: true });
  cy.get(homePage.deleteApp)
    .should("be.visible")
    .click({ force: true });
});

Cypress.Commands.add("LogintoApp", (uname, pword) => {
  cy.window()
    .its("store")
    .invoke("dispatch", { type: "LOGOUT_USER_INIT" });
  cy.wait("@postLogout");

  cy.visit("/user/login");
  cy.get(loginPage.username).should("be.visible");
  cy.get(loginPage.username).type(uname);
  cy.get(loginPage.password).type(pword);
  cy.get(loginPage.submitBtn).click();
  cy.wait("@getUser").should((interception) => {
    expect(interception.response.body.responseMeta.status).to.deep.eq(200);
  });
  /*
  cy.wait("@getUser").then((interception).should(
    "have.nested.property",
    "response.body.responseMeta.status",
    200,
  );
  */
});

Cypress.Commands.add("LoginFromAPI", (uname, pword) => {
  cy.request({
    method: "POST",
    url: "api/v1/login",
    headers: {
      "content-type": "application/x-www-form-urlencoded",
    },
    followRedirect: false,
    form: true,
    body: {
      username: uname,
      password: pword,
    },
  }).then((response) => {
    expect(response.status).equal(302);
    cy.log(response.body);
  });
});

Cypress.Commands.add("DeleteApp", (appName) => {
  cy.get(commonlocators.homeIcon).click({ force: true });
  cy.get(homePage.searchInput).type(appName);
  // eslint-disable-next-line cypress/no-unnecessary-waiting
  cy.wait(2000);
  cy.get(homePage.applicationCard)
    .first()
    .trigger("mouseover");
  cy.get(homePage.appMoreIcon)
    .first()
    .click({ force: true });
  cy.get(homePage.deleteAppConfirm)
    .should("be.visible")
    .click({ force: true });
  cy.get(homePage.deleteApp)
    .contains("Are you sure?")
    .click({ force: true });
});

Cypress.Commands.add("DeletepageFromSideBar", () => {
  cy.xpath(pages.popover)
    .last()
    .click({ force: true });
  cy.get(pages.deletePage)
    .first()
    .click({ force: true });
  // eslint-disable-next-line cypress/no-unnecessary-waiting
  cy.wait(2000);
});

Cypress.Commands.add("LogOut", () => {
  cy.request("POST", "/api/v1/logout");
});

Cypress.Commands.add("NavigateToHome", () => {
  cy.get(commonlocators.homeIcon).click({ force: true });
  // eslint-disable-next-line cypress/no-unnecessary-waiting
  cy.wait(1000);
  cy.wait("@applications").should(
    "have.nested.property",
    "response.body.responseMeta.status",
    200,
  );
});

Cypress.Commands.add("NavigateToWidgets", (pageName) => {
  cy.get(pages.pagesIcon).click({ force: true });
  cy.get(".t--page-sidebar-" + pageName + "")
    .find(">div")
    .click({ force: true });
  cy.get("#loading").should("not.exist");
  cy.get(pages.widgetsEditor).click();
  cy.wait("@getPage");
  cy.get("#loading").should("not.exist");
});

Cypress.Commands.add("SearchApp", (appname) => {
  cy.get(homePage.searchInput).type(appname);
  // eslint-disable-next-line cypress/no-unnecessary-waiting
  cy.wait(2000);
  cy.get(homePage.applicationCard)
    .first()
    .trigger("mouseover", { force: true });
  cy.get(homePage.appEditIcon)
    .first()
    .click({ force: true });
  cy.get("#loading").should("not.exist");
  // Wait added because after opening the application editor, sometimes it takes a little time.
});

Cypress.Commands.add("SearchEntity", (apiname1, apiname2) => {
  cy.get(commonlocators.entityExplorersearch).should("be.visible");
  cy.get(commonlocators.entityExplorersearch)
    .clear()
    .type(apiname1);
  // eslint-disable-next-line cypress/no-unnecessary-waiting
  cy.wait(500);
  cy.get(
    commonlocators.entitySearchResult.concat(apiname1).concat("')"),
  ).should("be.visible");
  cy.get(
    commonlocators.entitySearchResult.concat(apiname2).concat("')"),
  ).should("not.exist");
});

Cypress.Commands.add("GlobalSearchEntity", (apiname1) => {
  cy.get(commonlocators.entityExplorersearch).should("be.visible");
  cy.get(commonlocators.entityExplorersearch)
    .clear()
    .type(apiname1);
  // eslint-disable-next-line cypress/no-unnecessary-waiting
  cy.wait(500);
  cy.get(
    commonlocators.entitySearchResult.concat(apiname1).concat("')"),
  ).should("be.visible");
});

Cypress.Commands.add("ResponseStatusCheck", (statusCode) => {
  cy.xpath(apiwidget.responseStatus).should("be.visible");
  cy.xpath(apiwidget.responseStatus).contains(statusCode);
});

Cypress.Commands.add("ResponseCheck", (textTocheck) => {
  //Explicit assert
  cy.get(apiwidget.responseText).should("be.visible");
});

Cypress.Commands.add("NavigateToAPI_Panel", () => {
  cy.get(pages.addEntityAPI)
    .should("be.visible")
    .click({ force: true });
  cy.get("#loading").should("not.exist");
});

Cypress.Commands.add("NavigateToEntityExplorer", () => {
  cy.get(explorer.entityExplorer)
    .should("be.visible")
    .click({ force: true });
  cy.get("#loading").should("not.exist");
});

Cypress.Commands.add("CreateAPI", (apiname) => {
  cy.get(apiwidget.createapi).click({ force: true });
  cy.wait("@createNewApi");
  cy.get(apiwidget.resourceUrl).should("be.visible");
  cy.get(apiwidget.ApiName).click({ force: true });
  cy.get(apiwidget.apiTxt)
    .clear()
    .type(apiname, { force: true })
    .should("have.value", apiname)
    .blur();
  cy.WaitAutoSave();
  // Added because api name edit takes some time to
  // reflect in api sidebar after the call passes.
  // eslint-disable-next-line cypress/no-unnecessary-waiting
  cy.wait(2000);
});

Cypress.Commands.add("CreateSubsequentAPI", (apiname) => {
  cy.get(apiwidget.createApiOnSideBar)
    .first()
    .click({ force: true });
  cy.get(apiwidget.resourceUrl).should("be.visible");
  // cy.get(ApiEditor.nameOfApi)
  cy.get(apiwidget.apiTxt)
    .clear()
    .type(apiname)
    .should("have.value", apiname);
  cy.WaitAutoSave();
});

Cypress.Commands.add("EditApiName", (apiname) => {
  cy.get(apiwidget.ApiName).click({ force: true });
  cy.get(apiwidget.apiTxt)
    .clear()
    .type(apiname, { force: true })
    .should("have.value", apiname);
  cy.WaitAutoSave();
});

Cypress.Commands.add("EditApiNameFromExplorer", (apiname) => {
  cy.xpath(apiwidget.popover)
    .last()
    .click({ force: true });
  cy.get(apiwidget.editName).click({ force: true });
  cy.get(explorer.editNameField)
    .clear()
    .type(apiname, { force: true })
    .should("have.value", apiname)
    .blur();
  // eslint-disable-next-line cypress/no-unnecessary-waiting
  cy.wait(3000);
});

Cypress.Commands.add(
  "EditEntityNameByDoubleClick",
  (entityName, updatedName) => {
    cy.get(explorer.entity)
      .contains(entityName)
      .dblclick({ force: true });
    cy.log(updatedName);
    cy.get(explorer.editEntityField)
      .clear()
      .type(updatedName + "{enter}", { force: true });
    cy.wait("@saveDatasource").should(
      "have.nested.property",
      "response.body.responseMeta.status",
      200,
    );
  },
);

Cypress.Commands.add("WaitAutoSave", () => {
  // wait for save query to trigger
  // eslint-disable-next-line cypress/no-unnecessary-waiting
  cy.wait(2000);
  cy.wait("@saveAction");
  //cy.wait("@postExecute");
});

Cypress.Commands.add("RunAPI", () => {
  cy.get(ApiEditor.ApiRunBtn).click({ force: true });
  cy.wait("@postExecute");
});

Cypress.Commands.add("SaveAndRunAPI", () => {
  cy.WaitAutoSave();
  cy.RunAPI();
});

Cypress.Commands.add(
  "validateRequest",
  (baseurl, path, verb, error = false) => {
    cy.get(".react-tabs__tab")
      .contains("Logs")
      .click();

    if (!error) {
      cy.get(".object-key")
        .last()
        .contains("request")
        .click();
    }
    cy.get(".string-value").contains(baseurl.concat(path));
    cy.get(".string-value").contains(verb);
    cy.xpath(apiwidget.Responsetab)
      .should("be.visible")
      .click({ force: true });
  },
);

Cypress.Commands.add("SelectAction", (action) => {
  cy.get(ApiEditor.ApiVerb)
    .first()
    .click({ force: true });
  cy.xpath(action)
    .should("be.visible")
    .click({ force: true });
});

Cypress.Commands.add("ClearSearch", () => {
  cy.get(commonlocators.entityExplorersearch).should("be.visible");
  cy.get(commonlocators.entityExplorersearch).clear();
});

Cypress.Commands.add(
  "paste",
  {
    prevSubject: true,
    element: true,
  },
  ($element, text) => {
    const subString = text.substr(0, text.length - 1);
    const lastChar = text.slice(-1);

    cy.get(commonlocators.entityExplorersearch)
      .clear()
      .click()
      .then(() => {
        $element.text(subString);
        $element.val(subString);
        cy.get($element).type(lastChar);
      });
  },
);

Cypress.Commands.add("SearchEntityandOpen", (apiname1) => {
  cy.get(commonlocators.entityExplorersearch).should("be.visible");
  cy.get(commonlocators.entityExplorersearch)
    .clear()
    .type(apiname1);
  // eslint-disable-next-line cypress/no-unnecessary-waiting
  cy.wait(500);
  cy.get(
    commonlocators.entitySearchResult.concat(apiname1).concat("')"),
  ).should("be.visible");
  cy.get(commonlocators.entitySearchResult.concat(apiname1).concat("')"))
    .last()
    .click({ force: true });
});

Cypress.Commands.add("enterDatasourceAndPath", (datasource, path) => {
  cy.get(apiwidget.resourceUrl)
    .first()
    .click({ force: true })
    .type(datasource);
  /*
  cy.xpath(apiwidget.autoSuggest)
    .first()
    .click({ force: true });
    */
  cy.get(apiwidget.editResourceUrl)
    .first()
    .click({ force: true })
    .type(path, { parseSpecialCharSequences: false });
});

Cypress.Commands.add("changeZoomLevel", (zoomValue) => {
  cy.get(commonlocators.changeZoomlevel)
    .last()
    .click();
  cy.get(".t--dropdown-option")
    .children()
    .contains(zoomValue)
    .click();
  cy.wait("@updateLayout").should(
    "have.nested.property",
    "response.body.responseMeta.status",
    200,
  );
  cy.get(commonlocators.selectedZoomlevel)
    .last()
    .invoke("text")
    .then((text) => {
      const someText = text;
      expect(someText).to.equal(zoomValue);
    });
});

Cypress.Commands.add("changeColumnType", (dataType) => {
  cy.get(commonlocators.changeColType)
    .last()
    .click();
  cy.get(".t--dropdown-option")
    .children()
    .contains(dataType)
    .click();
  cy.wait("@updateLayout").should(
    "have.nested.property",
    "response.body.responseMeta.status",
    200,
  );
  /*
  cy.get(commonlocators.selectedColType)
    .first()
    .invoke("text")
    .then((text) => {
      const someText = text;
      expect(someText).to.equal(dataType);
    });
    */
});

Cypress.Commands.add(
  "EnterSourceDetailsWithHeader",
  (baseUrl, v1method, hKey, hValue) => {
    cy.enterDatasourceAndPath(baseUrl, v1method);
    cy.xpath(apiwidget.headerKey)
      .first()
      .click({ force: true })
      .type(hKey, { force: true })
      .should("have.value", hKey);
    cy.xpath(apiwidget.headerValue)
      .first()
      .click({ force: true })
      .type(hValue, { force: true })
      .should("have.value", hValue);
    cy.WaitAutoSave();
  },
);

Cypress.Commands.add("EditSourceDetail", (baseUrl, v1method) => {
  cy.get(apiwidget.editResourceUrl)
    .first()
    .click({ force: true })
    .clear()
    .type(`{backspace}${baseUrl}`);
  cy.xpath(apiwidget.autoSuggest)
    .first()
    .click({ force: true });
  cy.get(ApiEditor.ApiRunBtn).scrollIntoView();
  cy.get(apiwidget.editResourceUrl)
    .first()
    .focus()
    .type(v1method)
    .should("have.value", v1method);
  cy.WaitAutoSave();
});

Cypress.Commands.add("switchToPaginationTab", () => {
  cy.get(apiwidget.paginationTab)
    .first()
    .click({ force: true });
});

Cypress.Commands.add("switchToAPIInputTab", () => {
  cy.get(apiwidget.apiInputTab)
    .first()
    .click({ force: true });
});

Cypress.Commands.add("selectDateFormat", (value) => {
  cy.get(".t--property-control-dateformat .bp3-popover-target")
    .last()
    .click({ force: true });
  cy.get(".t--dropdown-option")
    .children()
    .contains(value)
    .click();
});

Cypress.Commands.add("assertDateFormat", () => {
  cy.get(".t--draggable-datepickerwidget2 input")
    .first()
    .invoke("attr", "value")
    .then((text) => {
      const firstTxt = text;
      cy.log("date time : ", firstTxt);
      cy.get(commonlocators.labelTextStyle)
        .first()
        .should("contain", firstTxt);
      cy.get(commonlocators.labelTextStyle)
        .last()
        .invoke("text")
        .then((text) => {
          const secondText = text;
          cy.log("date time : ", secondText);
          expect(firstTxt).not.to.equal(secondText);
        });
    });
});

Cypress.Commands.add("selectPaginationType", (option) => {
  cy.xpath(option).click({ force: true });
});

Cypress.Commands.add("clickTest", (testbutton) => {
  // eslint-disable-next-line cypress/no-unnecessary-waiting
  cy.wait(2000);
  cy.wait("@saveAction");
  cy.get(testbutton)
    .first()
    .click({ force: true });
  cy.wait("@postExecute");
});

Cypress.Commands.add("enterUrl", (apiname, url, value) => {
  cy.get(url)
    .first()
    .type("{{".concat(apiname).concat(value), {
      force: true,
      parseSpecialCharSequences: false,
    });
});

Cypress.Commands.add(
  "EnterSourceDetailsWithQueryParam",
  (baseUrl, v1method, hKey, hValue, qKey, qValue) => {
    cy.enterDatasourceAndPath(baseUrl, v1method);
    cy.xpath(apiwidget.headerKey)
      .first()
      .click({ force: true })
      .type(hKey, { force: true })
      .should("have.value", hKey);
    cy.xpath(apiwidget.headerValue)
      .first()
      .click({ force: true })
      .type(hValue, { force: true })
      .should("have.value", hValue);
    cy.xpath(apiwidget.queryKey)
      .first()
      .click({ force: true })
      .type(qKey, { force: true })
      .should("have.value", qKey);
    cy.xpath(apiwidget.queryValue)
      .first()
      .click({ force: true })
      .type(qValue, { force: true })
      .should("have.value", qValue);
    cy.WaitAutoSave();
  },
);

Cypress.Commands.add(
  "EnterSourceDetailsWithbody",
  (baseUrl, v1method, hKey, hValue) => {
    cy.enterDatasourceAndPath(baseUrl, v1method);
    cy.get(apiwidget.addHeader)
      .first()
      .click({ first: true });
  },
);

Cypress.Commands.add("CreationOfUniqueAPIcheck", (apiname) => {
  cy.get(pages.addEntityAPI).click();
  cy.get(apiwidget.createapi).click({ force: true });
  cy.wait("@createNewApi");
  // cy.wait("@getUser");
  cy.get(apiwidget.resourceUrl).should("be.visible");
  cy.get(apiwidget.ApiName).click({ force: true });
  cy.get(apiwidget.apiTxt)
    .clear()
    .type(apiname, { force: true })
    .should("have.value", apiname)
    .focus();
  cy.get(".error-message").should(($x) => {
    console.log($x);
    expect($x).contain(apiname.concat(" is already being used."));
  });
  cy.get(apiwidget.apiTxt).blur();
});

Cypress.Commands.add("MoveAPIToHome", (apiname) => {
  cy.xpath(apiwidget.popover)
    .last()
    .click({ force: true });
  cy.get(apiwidget.copyTo).click({ force: true });
  cy.get(apiwidget.home).click({ force: true });
  cy.wait("@createNewApi").should(
    "have.nested.property",
    "response.body.responseMeta.status",
    201,
  );
});

Cypress.Commands.add("MoveAPIToPage", (pageName) => {
  cy.xpath(apiwidget.popover)
    .last()
    .click({ force: true });
  cy.get(apiwidget.moveTo).click({ force: true });
  cy.get(apiwidget.page)
    .contains(pageName)
    .click();
  cy.wait("@saveAction").should((interception) => {
    expect(interception.response.body.responseMeta.status).to.deep.eq(200);
  });
});

Cypress.Commands.add("copyEntityToPage", (pageName) => {
  cy.xpath(apiwidget.popover)
    .last()
    .click({ force: true });
  cy.get(apiwidget.copyTo).click({ force: true });
  cy.get(apiwidget.page)
    .contains(pageName)
    .click();
  cy.wait("@createNewApi").should((interception) => {
    expect(interception.response.body.responseMeta.status).to.deep.eq(201);
  });
});

Cypress.Commands.add("CopyAPIToHome", () => {
  cy.xpath(apiwidget.popover)
    .last()
    .click({ force: true });
  cy.get(apiwidget.copyTo).click({ force: true });
  cy.get(apiwidget.home).click({ force: true });
  cy.wait("@createNewApi").should(
    "have.nested.property",
    "response.body.responseMeta.status",
    201,
  );
});

Cypress.Commands.add("RenameEntity", (value) => {
  cy.xpath(apiwidget.popover)
    .last()
    .click({ force: true });
  cy.get(apiwidget.renameEntity).click({ force: true });
  // eslint-disable-next-line cypress/no-unnecessary-waiting
  cy.wait(2000);
  cy.get(explorer.editEntity)
    .last()
    .type(value, { force: true });
  // eslint-disable-next-line cypress/no-unnecessary-waiting
  cy.wait(3000);
});

Cypress.Commands.add("CreateApiAndValidateUniqueEntityName", (apiname) => {
  cy.get(apiwidget.createapi).click({ force: true });
  cy.wait("@createNewApi");
  cy.get(apiwidget.resourceUrl).should("be.visible");
  cy.get(apiwidget.ApiName).click({ force: true });
  cy.get(apiwidget.apiTxt)
    .clear()
    .type(apiname, { force: true })
    .should("have.value", apiname);
  cy.get(".t--nameOfApi .error-message").should(($x) => {
    console.log($x);
    expect($x).contain(apiname.concat(" is already being used."));
  });
});

Cypress.Commands.add("validateMessage", (value) => {
  cy.get(".bp3-popover-content").should(($x) => {
    console.log($x);
    expect($x).contain(value.concat(" is already being used."));
  });
});

Cypress.Commands.add("DeleteAPIFromSideBar", () => {
  cy.deleteEntity();
  cy.wait("@deleteAction").should(
    "have.nested.property",
    "response.body.responseMeta.status",
    200,
  );
});

Cypress.Commands.add("DeleteWidgetFromSideBar", () => {
  cy.deleteEntity();
  cy.wait("@updateLayout").should(
    "have.nested.property",
    "response.body.responseMeta.status",
    200,
  );
});

Cypress.Commands.add("deleteEntity", () => {
  cy.xpath(apiwidget.popover)
    .last()
    .click({ force: true });
  cy.get(apiwidget.delete).click({ force: true });
});

Cypress.Commands.add("DeleteAPI", (apiname) => {
  cy.get(ApiEditor.ApiActionMenu)
    .first()
    .click({ force: true });
  cy.get(apiwidget.deleteAPI)
    .first()
    .click({ force: true });
  cy.wait("@deleteAction").should(
    "have.nested.property",
    "response.body.responseMeta.status",
    200,
  );
});

// Cypress.Commands.add("CreateModal", () => {
//   cy.get(modalWidgetPage.selectModal).click();
//   cy.get(modalWidgetPage.createModalButton).click({ force: true });
//   cy.get(modalWidgetPage.controlModalType)
//     .find(".bp3-button")
//     .click({ force: true })
//     .get("ul.bp3-menu")
//     .children()
//     .contains("Alert Modal")
//     .click();
//   cy.get(modalWidgetPage.controlModalType)
//     .find(".bp3-button > .bp3-button-text")
//     .should("have.text", "Alert Modal");
//   cy.get(commonlocators.editPropCrossButton).click({force: true});
//   cy.reload();
// });

Cypress.Commands.add("createModal", (modalType, ModalName) => {
  cy.get(widgetsPage.buttonOnClick)
    .last()
    .click({ force: true });
  cy.get("ul.bp3-menu")
    .children()
    .contains("Open Modal")
    .click();
  cy.get(modalWidgetPage.selectModal).click();
  cy.get(modalWidgetPage.createModalButton).click({ force: true });

  cy.get(modalWidgetPage.controlModalType)
    .last()
    .click({ force: true });
  cy.get(commonlocators.dropdownmenu)
    .children()
    .contains(modalType)
    .click();
  cy.assertPageSave();

  // changing the model name verify
  cy.widgetText(
    ModalName,
    modalWidgetPage.modalName,
    modalWidgetPage.modalName,
  );
  cy.get(commonlocators.editPropCrossButton).click({ force: true });

  //changing the Model label
  cy.get(modalWidgetPage.modalWidget + " " + widgetsPage.textWidget)
    .first()
    .trigger("mouseover");

  cy.get(widgetsPage.textWidget + " " + commonlocators.editIcon).click();
  cy.testCodeMirror(ModalName);
  cy.get(widgetsPage.textCenterAlign).click({ force: true });
  cy.assertPageSave();
  cy.get(".bp3-overlay-backdrop").click({ force: true });
});

Cypress.Commands.add("updateModal", (modalType, ModalName) => {
  cy.get(".t--open-dropdown-Select-Action")
    .first()
    .click({ force: true });
  cy.get("ul.bp3-menu")
    .children()
    .contains("Open Modal")
    .click();
  cy.get(modalWidgetPage.selectModal).click();
  cy.get(modalWidgetPage.createModalButton).click({ force: true });

  cy.get(modalWidgetPage.controlModalType)
    .last()
    .click({ force: true });
  cy.get(commonlocators.dropdownmenu)
    .children()
    .contains(modalType)
    .click();
  cy.assertPageSave();

  // changing the model name verify
  cy.widgetText(
    ModalName,
    modalWidgetPage.modalName,
    modalWidgetPage.modalName,
  );
  cy.get(commonlocators.editPropCrossButton).click({ force: true });

  //changing the Model label
  cy.get(modalWidgetPage.modalWidget + " " + widgetsPage.textWidget)
    .first()
    .trigger("mouseover");

  cy.get(widgetsPage.textWidget + " " + commonlocators.editIcon).click();
  cy.testCodeMirror(ModalName);
  cy.get(widgetsPage.textCenterAlign).click({ force: true });
  cy.assertPageSave();
  cy.get(".bp3-overlay-backdrop").click({ force: true });
});
Cypress.Commands.add("CheckWidgetProperties", (checkboxCss) => {
  cy.get(checkboxCss).check({
    force: true,
  });
  cy.assertPageSave();
});

Cypress.Commands.add("UncheckWidgetProperties", (checkboxCss) => {
  cy.get(checkboxCss).uncheck({
    force: true,
  });
  cy.assertPageSave();
});

Cypress.Commands.add(
  "ChangeTextStyle",
  (dropDownValue, textStylecss, labelName) => {
    cy.get(commonlocators.dropDownIcon)
      .last()
      .click();
    cy.get(".t--dropdown-option")
      .children()
      .contains(dropDownValue)
      .click();
    cy.get(textStylecss).should("have.text", labelName);
  },
);

Cypress.Commands.add("widgetText", (text, inputcss, innercss) => {
  cy.get(commonlocators.editWidgetName)
    .click({ force: true })
    .type(text, { delay: 300 })
    .type("{enter}");
  cy.get(inputcss)
    .first()
    .trigger("mouseover", { force: true });
  cy.get(innercss).should("have.text", text);
});

Cypress.Commands.add("editColName", (text) => {
  cy.get(commonlocators.editColTitle)
    .click({ force: true })
    .type(text)
    .type("{enter}");
  cy.get(commonlocators.editColText).should("have.text", text);
});

Cypress.Commands.add("invalidWidgetText", () => {
  // checking invalid widget name
  cy.get(commonlocators.editWidgetName)
    .click({ force: true })
    .type("download")
    .type("{enter}");
  cy.get(commonlocators.toastmsg).contains("download is already being used.");
});

Cypress.Commands.add("EvaluateDataType", (dataType) => {
  cy.get(commonlocators.evaluatedType)
    .should("be.visible")
    .contains(dataType);
});

Cypress.Commands.add("EvaluateCurrentValue", (currentValue) => {
  // eslint-disable-next-line cypress/no-unnecessary-waiting
  cy.wait(2000);
  cy.get(commonlocators.evaluatedCurrentValue)
    .should("be.visible")
    .contains(currentValue);
});

Cypress.Commands.add("PublishtheApp", () => {
  cy.server();
  cy.intercept("POST", "/api/v1/applications/publish/*").as("publishApp");
  // Wait before publish
  // eslint-disable-next-line cypress/no-unnecessary-waiting
  cy.wait(2000);
  cy.assertPageSave();

  // Stubbing window.open to open in the same tab
  cy.window().then((window) => {
    cy.stub(window, "open").callsFake((url) => {
      window.location.href = Cypress.config().baseUrl + url.substring(1);
      window.location.target = "_self";
    });
  });

  cy.get(homePage.publishButton).click();
  cy.wait("@publishApp");

  cy.url().should("include", "/pages");
  cy.log("pagename: " + localStorage.getItem("PageName"));
});

Cypress.Commands.add("getCodeMirror", () => {
  return cy
    .get(".CodeMirror textarea")
    .first()
    .focus()
    .type("{ctrl}{shift}{downarrow}");
});

Cypress.Commands.add("testCodeMirror", (value) => {
  cy.get(".CodeMirror textarea")
    .first()
    .focus()
    .type("{ctrl}{shift}{downarrow}")
    .then(($cm) => {
      if ($cm.val() !== "") {
        cy.get(".CodeMirror textarea")
          .first()
          .clear({
            force: true,
          });
      }

      cy.get(".CodeMirror textarea")
        .first()
        .type(value, {
          force: true,
          parseSpecialCharSequences: false,
        });
      // eslint-disable-next-line cypress/no-unnecessary-waiting
      cy.wait(2000);
      cy.get(".CodeMirror textarea")
        .first()
        .should("have.value", value);
    });
});

Cypress.Commands.add("updateComputedValue", (value) => {
  cy.get(".CodeMirror textarea")
    .first()
    .focus({ force: true })
    .type("{uparrow}", { force: true })
    .type("{ctrl}{shift}{downarrow}", { force: true });
  cy.focused().then(($cm) => {
    if ($cm.contents != "") {
      cy.log("The field is empty");
      cy.get(".CodeMirror textarea")
        .first()
        .clear({
          force: true,
        });
    }
    cy.get(".CodeMirror textarea")
      .first()
      .type(value, {
        force: true,
        parseSpecialCharSequences: false,
      });
  });
  // eslint-disable-next-line cypress/no-unnecessary-waiting
  cy.wait(1000);
});

Cypress.Commands.add("testCodeMirrorLast", (value) => {
  cy.get(".CodeMirror textarea")
    .last()
    .focus()
    .type("{ctrl}{shift}{downarrow}")
    .then(($cm) => {
      if ($cm.val() !== "") {
        cy.get(".CodeMirror textarea")
          .last()
          .clear({
            force: true,
          });
      }

      cy.get(".CodeMirror textarea")
        .last()
        .clear({ force: true })
        .type(value, {
          force: true,
          parseSpecialCharSequences: false,
        });
      // eslint-disable-next-line cypress/no-unnecessary-waiting
      cy.wait(200);
      cy.get(".CodeMirror textarea")
        .last()
        .should("have.value", value);
    });
});

Cypress.Commands.add("testJsontext", (endp, value, paste = true) => {
  cy.get(".t--property-control-" + endp + " .CodeMirror textarea")
    .first()
    .focus({ force: true })
    .type("{uparrow}", { force: true })
    .type("{ctrl}{shift}{downarrow}", { force: true });
  cy.focused().then(($cm) => {
    if ($cm.contents != "") {
      cy.log("The field is empty");
      cy.get(".t--property-control-" + endp + " .CodeMirror textarea")
        .first()
        .click({ force: true })
        .focused({ force: true })
        .clear({
          force: true,
        });
    }
    // eslint-disable-next-line cypress/no-unnecessary-waiting
    cy.wait(500);
    cy.get(".t--property-control-" + endp + " .CodeMirror textarea")
      .first()
      .then((el) => {
        const input = cy.get(el);
        if (paste) {
          input.invoke("val", value);
        } else {
          input.type(value, {
            force: true,
            parseSpecialCharSequences: false,
          });
        }
      });
  });
  // eslint-disable-next-line cypress/no-unnecessary-waiting
  cy.wait(1000);
});

Cypress.Commands.add("toggleJsAndUpdate", (endp, value) => {
  cy.get(".CodeMirror textarea")
    .last()
    .focus({ force: true })
    .type("{uparrow}", { force: true })
    .type("{ctrl}{shift}{downarrow}", { force: true });
  cy.focused().then(($cm) => {
    if ($cm.contents != "") {
      cy.log("The field is empty");
      cy.get(".CodeMirror textarea")
        .last()
        .clear({
          force: true,
        });
    }
    cy.get(".CodeMirror textarea")
      .last()
      .type(value, {
        force: true,
        parseSpecialCharSequences: false,
      });
  });
  // eslint-disable-next-line cypress/no-unnecessary-waiting
  cy.wait(200);
});

Cypress.Commands.add("assertControlVisibility", (endp, value) => {
  cy.get(".t--property-control-" + endp + " .CodeMirror")
    .first()
    .should("not.be.visible");
});

Cypress.Commands.add("tableColumnDataValidation", (columnName) => {
  cy.get("[data-rbd-draggable-id='" + columnName + "'] input")
    .scrollIntoView()
    .first()
    .focus({ force: true })
    .should("be.visible");
});

Cypress.Commands.add("tableColumnPopertyUpdate", (colId, newColName) => {
  cy.get("[data-rbd-draggable-id='" + colId + "'] input")
    .scrollIntoView()
    .should("be.visible")
    .click({
      force: true,
    });
  cy.get("[data-rbd-draggable-id='" + colId + "'] input").clear({
    force: true,
  });
  cy.get("[data-rbd-draggable-id='" + colId + "'] input").type(newColName, {
    force: true,
  });
  cy.get(".draggable-header ")
    .contains(newColName)
    .should("be.visible");
});

Cypress.Commands.add("hideColumn", (colId) => {
  cy.get("[data-rbd-draggable-id='" + colId + "'] .t--show-column-btn").click({
    force: true,
  });
  // eslint-disable-next-line cypress/no-unnecessary-waiting
  cy.wait(1000);
});

Cypress.Commands.add("showColumn", (colId) => {
  cy.get("[data-rbd-draggable-id='" + colId + "'] .t--show-column-btn").click({
    force: true,
  });
  cy.get(".draggable-header ")
    .contains(colId)
    .should("be.visible");
});

Cypress.Commands.add("addColumn", (colId) => {
  cy.get(widgetsPage.addColumn).scrollIntoView();
  cy.get(widgetsPage.addColumn)
    .should("be.visible")
    .click({ force: true });
  // eslint-disable-next-line cypress/no-unnecessary-waiting
  cy.wait(3000);
  cy.get(widgetsPage.defaultColName).clear({
    force: true,
  });
  cy.get(widgetsPage.defaultColName).type(colId, { force: true });
});

Cypress.Commands.add("editColumn", (colId) => {
  cy.get("[data-rbd-draggable-id='" + colId + "'] .t--edit-column-btn").click();
  // eslint-disable-next-line cypress/no-unnecessary-waiting
  cy.wait(1500);
});

Cypress.Commands.add(
  "readTabledataValidateCSS",
  (rowNum, colNum, cssProperty, cssValue) => {
    const selector = `.t--widget-tablewidget .tbody .td[data-rowindex=${rowNum}][data-colindex=${colNum}] div`;
    cy.get(selector).should("have.css", cssProperty, cssValue);
  },
);

Cypress.Commands.add("readTextDataValidateCSS", (cssProperty, cssValue) => {
  cy.get(commonlocators.headingTextStyle).should(
    "have.css",
    cssProperty,
    cssValue,
  );
});

Cypress.Commands.add("evaluateErrorMessage", (value) => {
  cy.get(commonlocators.evaluateMsg)
    .first()
    .click()
    .invoke("text")
    .then((text) => {
      const someText = text;
      expect(someText).to.equal(value);
    });
});

Cypress.Commands.add("addAction", (value) => {
  cy.get(commonlocators.dropdownSelectButton)
    .last()
    .click();
  cy.get(commonlocators.chooseAction)
    .children()
    .contains("Show Message")
    .click();
  cy.enterActionValue(value);
});

Cypress.Commands.add("selectShowMsg", (value) => {
  cy.get(commonlocators.chooseAction)
    .children()
    .contains("Show Message")
    .click();
});

Cypress.Commands.add("addSuccessMessage", (value) => {
  cy.get(commonlocators.chooseMsgType)
    .last()
    .click();
  cy.get(commonlocators.chooseAction)
    .children()
    .contains("Success")
    .click();
  cy.enterActionValue(value);
});

Cypress.Commands.add("SetDateToToday", () => {
  cy.get(formWidgetsPage.datepickerFooterPublish)
    .contains("Today")
    .click({ force: true });
  cy.assertPageSave();
});

Cypress.Commands.add("enterActionValue", (value) => {
  cy.get(".CodeMirror textarea")
    .last()
    .focus()
    .type("{ctrl}{shift}{downarrow}")
    .then(($cm) => {
      if ($cm.val() !== "") {
        cy.get(".CodeMirror textarea")
          .last()
          .clear({
            force: true,
          });
      }

      cy.get(".CodeMirror textarea")
        .last()
        .type(value, {
          force: true,
          parseSpecialCharSequences: false,
        });
      // eslint-disable-next-line cypress/no-unnecessary-waiting
      cy.wait(200);
    });
});

Cypress.Commands.add("enterNavigatePageName", (value) => {
  cy.get("ul.tree")
    .children()
    .first()
    .within(() => {
      cy.get(".CodeMirror textarea")
        .first()
        .focus()
        .type("{ctrl}{shift}{downarrow}")
        .then(($cm) => {
          if ($cm.val() !== "") {
            cy.get(".CodeMirror textarea")
              .first()
              .clear({
                force: true,
              });
          }
          cy.get(".CodeMirror textarea")
            .first()
            .type(value, {
              force: true,
              parseSpecialCharSequences: false,
            });
          // eslint-disable-next-line cypress/no-unnecessary-waiting
          cy.wait(200);
          cy.get(".CodeMirror textarea")
            .first()
            .should("have.value", value);
        });
      cy.root();
    });
});

Cypress.Commands.add("ClearDate", () => {
  cy.get(".t--property-control-defaultdate input").clear();
  cy.assertPageSave();
});

Cypress.Commands.add("ClearDateFooter", () => {
  cy.get(formWidgetsPage.datepickerFooterPublish)
    .contains("Clear")
    .click({ force: true });
  //cy.assertPageSave();
});

Cypress.Commands.add("DeleteModal", () => {
  cy.get(widgetsPage.textbuttonWidget).dblclick("topRight", { force: true });
  cy.get(widgetsPage.deleteWidget)
    .first()
    .click({ force: true });
});

Cypress.Commands.add("Createpage", (Pagename) => {
  cy.get(pages.AddPage)
    .first()
    .click();
  cy.wait("@createPage").should(
    "have.nested.property",
    "response.body.responseMeta.status",
    201,
  );
  // eslint-disable-next-line cypress/no-unnecessary-waiting
  cy.wait(2000);
  cy.xpath(pages.popover)
    .last()
    .click({ force: true });
  cy.get(pages.editName).click({ force: true });
  cy.get(pages.editInput)
    .type(Pagename)
    .type("{Enter}");
  pageidcopy = Pagename;
  cy.get("#loading").should("not.exist");
  // eslint-disable-next-line cypress/no-unnecessary-waiting
  cy.wait(2000);
});

Cypress.Commands.add("Deletepage", (Pagename) => {
  cy.get(pages.pagesIcon).click({ force: true });
  cy.get(".t--page-sidebar-" + Pagename + "");
  cy.get(
    ".t--page-sidebar-" +
      Pagename +
      ">.t--page-sidebar-menu-actions>.bp3-popover-target",
  ).click({ force: true });
  cy.get(pages.Menuaction).click({ force: true });
  cy.get(pages.Delete).click({ force: true });
  // eslint-disable-next-line cypress/no-unnecessary-waiting
  cy.wait(2000);
});

Cypress.Commands.add("generateUUID", () => {
  const uuid = require("uuid");
  const id = uuid.v4();
  return id.split("-")[0];
});

Cypress.Commands.add("addDsl", (dsl) => {
  let currentURL;
  let pageid;
  let layoutId;
  cy.url().then((url) => {
    currentURL = url;
    const myRegexp = /pages(.*)/;
    const match = myRegexp.exec(currentURL);
    pageid = match[1].split("/")[1];
    cy.log(pageidcopy + "page id copy");
    cy.log(pageid + "page id");
    //Fetch the layout id
    cy.server();
    cy.request("GET", "api/v1/pages/" + pageid).then((response) => {
      const len = JSON.stringify(response.body);
      cy.log(len);
      layoutId = JSON.parse(len).data.layouts[0].id;
      // Dumpimg the DSL to the created page
      cy.request(
        "PUT",
        "api/v1/layouts/" + layoutId + "/pages/" + pageid,
        dsl,
      ).then((response) => {
        expect(response.status).equal(200);
        cy.reload();
      });
    });
  });
});

Cypress.Commands.add("DeleteAppByApi", () => {
  let currentURL;
  let appId;
  cy.url().then((url) => {
    currentURL = url;
    const myRegexp = /applications(.*)/;
    const match = myRegexp.exec(currentURL);
    appId = match ? match[1].split("/")[1] : null;

    if (appId != null) {
      cy.log(appId + "appId");
      cy.request("DELETE", "api/v1/applications/" + appId);
    }
  });
});
Cypress.Commands.add("togglebar", (value) => {
  cy.get(value)
    .check({ force: true })
    .should("be.checked");
});
Cypress.Commands.add("radiovalue", (value, value2) => {
  cy.get(value)
    .click()
    .clear()
    .type(value2);
});
Cypress.Commands.add("optionValue", (value, value2) => {
  cy.get(value)
    .click()
    .clear()
    .type(value2);
});
Cypress.Commands.add("dropdownDynamic", (text) => {
  // eslint-disable-next-line cypress/no-unnecessary-waiting
  cy.wait(2000);
  cy.get("ul.bp3-menu")
    .contains(text)
    .click({ force: true })
    .should("have.text", text);
});

Cypress.Commands.add("dropdownDynamicUpdated", (text) => {
  // eslint-disable-next-line cypress/no-unnecessary-waiting
  cy.wait(2000);
  cy.get(commonlocators.dropdownmenu)
    .contains(text)
    .click({ force: true })
    .should("have.text", text);
});

Cypress.Commands.add("selectTextSize", (text) => {
  cy.get(".t--dropdown-option")
    .first()
    .contains(text)
    .click({ force: true });
});

Cypress.Commands.add("getAlert", (alertcss) => {
  cy.get(commonlocators.dropdownSelectButton).click({ force: true });
  cy.get(widgetsPage.menubar)
    .contains("Show Alert")
    .click({ force: true })
    .should("have.text", "Show Alert");

  cy.get(alertcss)
    .click({ force: true })
    .type("{command}{A}{del}")
    .type("hello")
    .should("not.to.be.empty");
  cy.get(".t--open-dropdown-Select-type").click({ force: true });
  cy.get(".bp3-popover-content .bp3-menu li")
    .contains("Success")
    .click({ force: true });
});

Cypress.Commands.add("togglebar", (value) => {
  cy.get(value)
    .check({ force: true })
    .should("be.checked");
});
Cypress.Commands.add("togglebarDisable", (value) => {
  cy.get(value)
    .uncheck({ force: true })
    .should("not.checked");
});

Cypress.Commands.add(
  "getAlert",
  (alertcss, propertyControl = commonlocators.dropdownSelectButton) => {
    cy.get(propertyControl)
      .first()
      .click({ force: true });
    cy.get(widgetsPage.menubar)
      .contains("Show Message")
      .click({ force: true });

    cy.get(alertcss)
      .click({ force: true })
      .type("{command}{A}{del}")
      .type("hello")
      .should("not.to.be.empty");
    cy.get(".t--open-dropdown-Select-type").click({ force: true });
    cy.get(".bp3-popover-content .bp3-menu li")
      .contains("Success")
      .click({ force: true });
  },
);

Cypress.Commands.add("addAPIFromLightningMenu", (ApiName) => {
  cy.get(commonlocators.dropdownSelectButton)
    .click({ force: true })
    .get("ul.bp3-menu")
    .children()
    .contains("Call An API")
    .click({ force: true })
    .get("ul.bp3-menu")
    .children()
    .contains(ApiName)
    .click({ force: true });
});

Cypress.Commands.add("radioInput", (index, text) => {
  cy.get(widgetsPage.RadioInput)
    .eq(index)
    .click()
    .clear()
    .type(text);
});
Cypress.Commands.add("tabVerify", (index, text) => {
  cy.get(".t--property-control-tabs input")
    .eq(index)
    .click({ force: true })
    .clear()
    .type(text);
  cy.get(LayoutPage.tabWidget)
    .contains(text)
    .click({ force: true })
    .should("be.visible");
});

Cypress.Commands.add("getPluginFormsAndCreateDatasource", () => {
  /*
  cy.wait("@getPluginForm").should(
    "have.nested.property",
    "response.body.responseMeta.status",
    200,
  );
  cy.wait("@createDatasource").should(
    "have.nested.property",
    "response.body.responseMeta.status",
    201,
  );
  */
});

Cypress.Commands.add("NavigateToApiEditor", () => {
  cy.get(explorer.addEntityAPI).click({ force: true });
});

Cypress.Commands.add("NavigateToWidgetsInExplorer", () => {
  cy.get(explorer.entityWidget).click({ force: true });
});

Cypress.Commands.add("NavigateToQueriesInExplorer", () => {
  cy.get(explorer.entityQuery).click({ force: true });
});

Cypress.Commands.add("testCreateApiButton", () => {
  cy.get(ApiEditor.createBlankApiCard).click({ force: true });
  cy.wait("@createNewApi").should(
    "have.nested.property",
    "response.body.responseMeta.status",
    201,
  );
});

Cypress.Commands.add("testSaveDeleteDatasource", () => {
  cy.get(".t--test-datasource").click();
  cy.wait("@testDatasource");
  /*
    .should("have.nested.property", "response.body.data.success", true)
    .debug();
  */
  cy.get(".t--save-datasource").click();
  cy.wait("@saveDatasource").should(
    "have.nested.property",
    "response.body.responseMeta.status",
    200,
  );

  cy.get(datasourceEditor.editDatasource).click();

  cy.get(".t--delete-datasource").click();
  cy.wait("@deleteDatasource").should(
    "have.nested.property",
    "response.body.responseMeta.status",
    200,
  );
});

Cypress.Commands.add("importCurl", () => {
  cy.get(ApiEditor.curlImportBtn).click({ force: true });
  cy.wait("@curlImport").should(
    "have.nested.property",
    "response.body.responseMeta.status",
    201,
  );
});

Cypress.Commands.add("NavigateToDatasourceEditor", () => {
  cy.get(explorer.addDBQueryEntity)
    .last()
    .click({ force: true });
  cy.get(queryEditor.addDatasource).click();
});

Cypress.Commands.add("NavigateToQueryEditor", () => {
  cy.get(explorer.addDBQueryEntity).click({ force: true });
});

Cypress.Commands.add("testDatasource", () => {
  cy.get(".t--test-datasource").click();
  cy.wait("@testDatasource");
  /*
   .should(
    "have.nested.property",
    "response.body.data.success",
    true,
  );
  */
});

Cypress.Commands.add("saveDatasource", () => {
  cy.get(".t--save-datasource").click();
  cy.wait("@saveDatasource").should(
    "have.nested.property",
    "response.body.responseMeta.status",
    200,
  );
});

Cypress.Commands.add("testSaveDatasource", () => {
  cy.saveDatasource();
  cy.get(datasourceEditor.editDatasource).click();
  cy.testDatasource();
});

Cypress.Commands.add("fillMongoDatasourceForm", () => {
  cy.get(datasourceEditor["host"]).type(datasourceFormData["mongo-host"]);
  //cy.get(datasourceEditor["port"]).type(datasourceFormData["mongo-port"]);
  cy.get(datasourceEditor["selConnectionType"]).click();
  cy.contains(datasourceFormData["connection-type"]).click();
  cy.get(datasourceEditor["defaultDatabaseName"]).type(
    datasourceFormData["mongo-defaultDatabaseName"],
  );

  cy.get(datasourceEditor.sectionAuthentication).click();
  cy.get(datasourceEditor["databaseName"])
    .clear()
    .type(datasourceFormData["mongo-databaseName"]);
  cy.get(datasourceEditor["username"]).type(
    datasourceFormData["mongo-username"],
  );
  cy.get(datasourceEditor["password"]).type(
    datasourceFormData["mongo-password"],
  );
  cy.get(datasourceEditor["authenticationAuthtype"]).click();
  cy.contains(datasourceFormData["mongo-authenticationAuthtype"]).click({
    force: true,
  });
});

Cypress.Commands.add("fillPostgresDatasourceForm", () => {
  cy.get(datasourceEditor.host).type(datasourceFormData["postgres-host"]);
  cy.get(datasourceEditor.port).type(datasourceFormData["postgres-port"]);
  cy.get(datasourceEditor.databaseName)
    .clear()
    .type(datasourceFormData["postgres-databaseName"]);

  cy.get(datasourceEditor.sectionAuthentication).click();
  cy.get(datasourceEditor.username).type(
    datasourceFormData["postgres-username"],
  );
  cy.get(datasourceEditor.password).type(
    datasourceFormData["postgres-password"],
  );
});

Cypress.Commands.add("createPostgresDatasource", () => {
  cy.NavigateToDatasourceEditor();
  cy.get(datasourceEditor.PostgreSQL).click();

  cy.getPluginFormsAndCreateDatasource();

  cy.fillPostgresDatasourceForm();

  cy.testSaveDatasource();
});

Cypress.Commands.add("deleteDatasource", (datasourceName) => {
  cy.NavigateToQueryEditor();

  cy.contains(".t--datasource-name", datasourceName)
    .find(".t--edit-datasource")
    .click();
  cy.get(".t--delete-datasource").click();
  cy.wait("@deleteDatasource").should(
    "have.nested.property",
    "response.body.responseMeta.status",
    200,
  );
});

Cypress.Commands.add("runQuery", () => {
<<<<<<< HEAD
  cy.get(queryEditor.runQuery).click();
  cy.wait("@postExecute");
=======
  cy.get(queryEditor.runQuery).click({ force: true });
  cy.wait("@postExecute").should(
    "have.nested.property",
    "response.body.responseMeta.status",
    200,
  );
>>>>>>> 05e935b0
});

Cypress.Commands.add("hoverAndClick", () => {
  cy.xpath(apiwidget.popover)
    .last()
    .should("be.hidden")
    .invoke("show")
    .click({ force: true });
  cy.xpath(apiwidget.popover)
    .last()
    .click({ force: true });
});

Cypress.Commands.add("deleteQuery", () => {
  cy.hoverAndClick();
  cy.get(apiwidget.delete).click({ force: true });
  cy.wait("@deleteAction").should(
    "have.nested.property",
    "response.body.responseMeta.status",
    200,
  );
});

Cypress.Commands.add("deleteDataSource", () => {
  cy.hoverAndClick();
  cy.get(apiwidget.delete).click({ force: true });
  cy.wait("@deleteDatasource").should(
    "have.nested.property",
    "response.body.responseMeta.status",
    200,
  );
});

Cypress.Commands.add("runAndDeleteQuery", () => {
  cy.get(queryEditor.runQuery).click();
  cy.wait("@postExecute").should((interception) => {
    expect(interception.response.body.responseMeta.status).to.deep.eq(200);
  });
  /*
  cy.wait("@postExecute").should(
    "have.nested.property",
    "response.body.responseMeta.status",
    200,
  );
*/
  cy.get(queryEditor.deleteQuery).click();
  cy.wait("@deleteAction").should(
    "have.nested.property",
    "response.body.responseMeta.status",
    200,
  );
});

Cypress.Commands.add("dragAndDropToCanvas", (widgetType, { x, y }) => {
  const selector = `.t--widget-card-draggable-${widgetType}`;
  cy.get(selector)
    .trigger("mousedown", { button: 0 }, { force: true })
    .trigger("mousemove", x, y, { force: true });
  cy.get(explorer.dropHere)
    .click()
    .trigger("mouseup", { force: true });
});

Cypress.Commands.add("executeDbQuery", (queryName) => {
  cy.get(widgetsPage.buttonOnClick)
    .get(commonlocators.dropdownSelectButton)
    .click({ force: true })
    .get("ul.bp3-menu")
    .children()
    .contains("Execute a DB Query")
    .click({ force: true })
    .get("ul.bp3-menu")
    .children()
    .contains(queryName)
    .click({ force: true });
});

Cypress.Commands.add("openPropertyPane", (widgetType) => {
  const selector = `.t--draggable-${widgetType}`;
  cy.get(selector)
    .first()
    .trigger("mouseover", { force: true })
    .wait(500);
  cy.get(`${selector}:first-of-type .t--widget-propertypane-toggle`)
    .first()
    .click({ force: true });
  // eslint-disable-next-line cypress/no-unnecessary-waiting
  cy.wait(1000);
});

Cypress.Commands.add("closePropertyPane", () => {
  cy.get(commonlocators.editPropCrossButton).click({ force: true });
});

Cypress.Commands.add("createAndFillApi", (url, parameters) => {
  cy.NavigateToApiEditor();
  cy.testCreateApiButton();
  cy.get("@createNewApi").then((response) => {
    cy.get(ApiEditor.ApiNameField).should("be.visible");
    cy.expect(response.response.body.responseMeta.success).to.eq(true);
    cy.get(ApiEditor.ApiNameField)
      .click()
      .invoke("text")
      .then((text) => {
        const someText = text;
        expect(someText).to.equal(response.response.body.data.name);
      });
  });

  cy.get(ApiEditor.dataSourceField)
    .click({ force: true })
    .type(url, { parseSpecialCharSequences: false }, { force: true });
  cy.get(apiwidget.editResourceUrl)
    .first()
    .click({ force: true })
    .type(parameters, { parseSpecialCharSequences: false }, { force: true });
  cy.WaitAutoSave();
  cy.get(ApiEditor.formActionButtons).should("be.visible");
  cy.get(ApiEditor.ApiRunBtn).should("not.be.disabled");
});

Cypress.Commands.add("isSelectRow", (index) => {
  cy.get(
    '.tbody .td[data-rowindex="' + index + '"][data-colindex="' + 0 + '"]',
  ).click({ force: true });
});

Cypress.Commands.add("readTabledata", (rowNum, colNum) => {
  // const selector = `.t--draggable-tablewidget .e-gridcontent.e-lib.e-droppable td[index=${rowNum}][aria-colindex=${colNum}]`;
  const selector = `.tbody .td[data-rowindex="${rowNum}"][data-colindex="${colNum}"] div`;
  const tabVal = cy.get(selector).invoke("text");
  return tabVal;
});

Cypress.Commands.add("getDate", (date, dateFormate) => {
  const eDate = Cypress.moment()
    .add(date, "days")
    .format(dateFormate);
  return eDate;
});

Cypress.Commands.add("setDate", (date, dateFormate) => {
  const expDate = Cypress.moment()
    .add(date, "days")
    .format(dateFormate);
  const sel = `.DayPicker-Day[aria-label=\"${expDate}\"]`;
  cy.get(sel).click();
});

Cypress.Commands.add("pageNo", (index) => {
  cy.get(".page-item")
    .first()
    .click({ force: true });
});

Cypress.Commands.add("pageNoValidate", (index) => {
  const data = '.e-numericcontainer a[index="' + index + '"]';
  const pageVal = cy.get(data);
  return pageVal;
});

Cypress.Commands.add("validateDisableWidget", (widgetCss, disableCss) => {
  cy.get(widgetCss + disableCss).should("exist");
});

Cypress.Commands.add("validateEnableWidget", (widgetCss, disableCss) => {
  cy.get(widgetCss + disableCss).should("not.exist");
});

Cypress.Commands.add("validateHTMLText", (widgetCss, htmlTag, value) => {
  cy.get(widgetCss + " iframe").then(($iframe) => {
    const $body = $iframe.contents().find("body");
    cy.wrap($body)
      .find(htmlTag)
      .should("have.text", value);
  });
});

Cypress.Commands.add("startRoutesForDatasource", () => {
  cy.server();
  cy.intercept("PUT", "/api/v1/datasources/*").as("saveDatasource");
  cy.intercept("POST", "/api/v1/datasources/test").as("testDatasource");
});

Cypress.Commands.add("startServerAndRoutes", () => {
  //To update route with intercept after working on alias wrt wait and alias
  cy.server();
  cy.intercept("GET", "/api/v1/applications/new").as("applications");
  //cy.intercept("GET", "/api/v1/users/profile").as("getUser");
  cy.intercept("GET", "/api/v1/plugins").as("getPlugins");
  cy.intercept("POST", "/api/v1/logout").as("postLogout");

  cy.intercept("GET", "/api/v1/datasources?organizationId=*").as(
    "getDataSources",
  );
  cy.intercept("GET", "/api/v1/pages/application/*").as("getPagesForCreateApp");
  cy.intercept("GET", "/api/v1/applications/view/*").as("getPagesForViewApp");

  cy.intercept("GET", "/api/v1/pages/*").as("getPage");
  cy.intercept("GET", "/api/v1/actions*").as("getActions");
  cy.intercept("GET", "api/v1/providers/categories").as("getCategories");
  cy.intercept("GET", "api/v1/import/templateCollections").as(
    "getTemplateCollections",
  );
  cy.intercept("DELETE", "/api/v1/actions/*").as("deleteAction");
  cy.intercept("DELETE", "/api/v1/pages/*").as("deletePage");
  cy.intercept("POST", "/api/v1/datasources").as("createDatasource");
  cy.intercept("DELETE", "/api/v1/datasources/*").as("deleteDatasource");
  cy.intercept("GET", "/api/v1/datasources/*/structure?ignoreCache=*").as(
    "getDatasourceStructure",
  );

  cy.intercept("GET", "/api/v1/organizations").as("organizations");
  cy.intercept("GET", "/api/v1/organizations/*").as("getOrganisation");

  cy.intercept("POST", "/api/v1/applications/publish/*").as("publishApp");
  cy.intercept("PUT", "/api/v1/layouts/*/pages/*").as("updateLayout");

  cy.intercept("POST", "/track/*").as("postTrack");
  cy.intercept("POST", "/api/v1/actions/execute").as("postExecute");
  cy.intercept("PUT", "/api/v1/actions/executeOnLoad/*").as("setExecuteOnLoad");

  cy.intercept("POST", "/api/v1/actions").as("createNewApi");
  cy.intercept("POST", "/api/v1/import?type=CURL&pageId=*&name=*").as(
    "curlImport",
  );
  cy.intercept("DELETE", "/api/v1/actions/*").as("deleteAction");
  cy.intercept(
    "GET",
    "/api/v1/marketplace/providers?category=*&page=*&size=*",
  ).as("get3PProviders");
  cy.intercept("GET", "/api/v1/marketplace/templates?providerId=*").as(
    "get3PProviderTemplates",
  );
  cy.intercept("POST", "/api/v1/items/addToPage").as("add3PApiToPage");

  cy.intercept("GET", "/api/v1/plugins/*/form").as("getPluginForm");
  cy.intercept("POST", "/api/v1/datasources").as("createDatasource");
  cy.intercept("DELETE", "/api/v1/datasources/*").as("deleteDatasource");
  cy.intercept("DELETE", "/api/v1/applications/*").as("deleteApplication");
  cy.intercept("POST", "/api/v1/applications/?orgId=*").as(
    "createNewApplication",
  );
  cy.intercept("PUT", "/api/v1/applications/*").as("updateApplication");
  cy.intercept("PUT", "/api/v1/actions/*").as("saveAction");

  cy.intercept("POST", "/api/v1/organizations").as("createOrg");
  cy.intercept("GET", "/api/v1/organizations/roles?organizationId=*").as(
    "getRoles",
  );
  cy.intercept("GET", "/api/v1/users/me").as("getUser");
  cy.intercept("POST", "/api/v1/pages").as("createPage");
  cy.intercept("POST", "/api/v1/pages/clone/*", {
    statusCode: 200,
    body: "it worked!",
  }).as("clonePage");
  /*
  cy.intercept(
    {
      method: 'POST',
      url: '/api/v1/pages/clone/*'
    },

    {
      body: {
        statusCode: 201,
        message: 'Request successful',
      }
    }
  ).as('clonePage');
*/
  cy.intercept("PUT", "/api/v1/applications/*/changeAccess").as("changeAccess");

  cy.intercept("PUT", "/api/v1/organizations/*").as("updateOrganization");
  cy.intercept("GET", "/api/v1/pages/view/application/*").as("viewApp");
  //cy.intercept("POST", "/api/v1/organizations/*/logo").as("updateLogo");
  cy.intercept("DELETE", "/api/v1/organizations/*/logo").as("deleteLogo");
});

Cypress.Commands.add("alertValidate", (text) => {
  cy.get(commonlocators.success)
    .should("be.visible")
    .and("have.text", text);
});

Cypress.Commands.add("ExportVerify", (togglecss, name) => {
  cy.togglebar(togglecss);
  cy.get(".t--draggable-tablewidget button")
    .invoke("attr", "aria-label")
    .should("contain", name);
  cy.togglebarDisable(togglecss);
});

Cypress.Commands.add("readTabledataPublish", (rowNum, colNum) => {
  // const selector = `.t--widget-tablewidget .e-gridcontent.e-lib.e-droppable td[index=${rowNum}][aria-colindex=${colNum}]`;
  const selector = `.t--widget-tablewidget .tbody .td[data-rowindex=${rowNum}][data-colindex=${colNum}] div`;
  const tabVal = cy.get(selector).invoke("text");
  return tabVal;
});

Cypress.Commands.add("scrollTabledataPublish", (rowNum, colNum) => {
  const selector = `.t--widget-tablewidget .tbody .td[data-rowindex=${rowNum}][data-colindex=${colNum}] div`;
  const tabVal = cy
    .get(selector)
    .scrollIntoView()
    .invoke("text");
  return tabVal;
});

Cypress.Commands.add("readTableLinkPublish", (rowNum, colNum) => {
  const selector = `.t--widget-tablewidget .tbody .td[data-rowindex=${rowNum}][data-colindex=${colNum}] a`;
  const hrefVal = cy.get(selector).invoke("attr", "href");
  return hrefVal;
});

Cypress.Commands.add("assertEvaluatedValuePopup", (expectedType) => {
  cy.get(dynamicInputLocators.evaluatedValue)
    .should("be.visible")
    .children("p")
    .should("contain.text", "Expected Data Type")
    .should("contain.text", "Evaluated Value")
    .siblings("pre")
    .should("have.text", expectedType);
});

Cypress.Commands.add("validateToastMessage", (value) => {
  cy.get(commonlocators.toastMsg).should("have.text", value);
});

Cypress.Commands.add("NavigateToPaginationTab", () => {
  cy.get(ApiEditor.apiTab)
    .contains("Pagination")
    .click();
  cy.xpath(apiwidget.paginationWithUrl).click({ force: true });
});

Cypress.Commands.add("ValidateTableData", (value) => {
  // cy.isSelectRow(0);
  cy.readTabledata("0", "0").then((tabData) => {
    const tableData = tabData;
    expect(tableData).to.equal(value.toString());
  });
});

Cypress.Commands.add("ValidatePublishTableData", (value) => {
  cy.isSelectRow(0);
  cy.readTabledataPublish("0", "0").then((tabData) => {
    const tableData = tabData;
    expect(tableData).to.equal(value);
  });
});

Cypress.Commands.add("ValidatePaginateResponseUrlData", (runTestCss) => {
  cy.SearchEntityandOpen("Api2");
  cy.NavigateToPaginationTab();
  cy.RunAPI();
  cy.get(ApiEditor.apiPaginationNextTest).click();
  cy.wait("@postExecute");
  // eslint-disable-next-line cypress/no-unnecessary-waiting
  cy.wait(2000);
  cy.get(runTestCss).click();
  cy.wait("@postExecute");
  // eslint-disable-next-line cypress/no-unnecessary-waiting
  cy.wait(2000);
  cy.get(ApiEditor.formActionButtons).should("be.visible");
  cy.get(ApiEditor.ApiRunBtn).should("not.be.disabled");
  cy.get(ApiEditor.responseBody)
    .contains("name")
    .siblings("span")
    .invoke("text")
    .then((tabData) => {
      const respBody = tabData.match(/"(.*)"/)[0];
      localStorage.setItem("respBody", respBody);
      cy.log(respBody);
      cy.SearchEntityandOpen("Table1");
      // cy.openPropertyPane("tablewidget");
      // cy.testJsontext("tabledata", "{{Api2.data.results}}");
      cy.isSelectRow(0);
      cy.readTabledata("0", "1").then((tabData) => {
        const tableData = tabData;
        expect(`\"${tableData}\"`).to.equal(respBody);
      });
    });
});

Cypress.Commands.add("ValidatePaginationInputData", () => {
  cy.isSelectRow(0);
  cy.readTabledataPublish("0", "1").then((tabData) => {
    const tableData = tabData;
    expect(`\"${tableData}\"`).to.equal(localStorage.getItem("respBody"));
  });
});

Cypress.Commands.add("callApi", (apiname) => {
  cy.get(commonlocators.callApi)
    .first()
    .click();
  cy.get(commonlocators.singleSelectMenuItem)
    .contains("Call An API")
    .click();
  cy.get(commonlocators.selectMenuItem)
    .contains(apiname)
    .click();
});

Cypress.Commands.add("assertPageSave", () => {
  cy.get(commonlocators.saveStatusSuccess);
});<|MERGE_RESOLUTION|>--- conflicted
+++ resolved
@@ -1935,17 +1935,10 @@
 });
 
 Cypress.Commands.add("runQuery", () => {
-<<<<<<< HEAD
-  cy.get(queryEditor.runQuery).click();
-  cy.wait("@postExecute");
-=======
   cy.get(queryEditor.runQuery).click({ force: true });
-  cy.wait("@postExecute").should(
-    "have.nested.property",
-    "response.body.responseMeta.status",
-    200,
-  );
->>>>>>> 05e935b0
+  cy.wait("@getRoles").should((interception) => {
+    expect(interception.response.body.responseMeta.status).to.deep.eq(200);
+  });
 });
 
 Cypress.Commands.add("hoverAndClick", () => {
