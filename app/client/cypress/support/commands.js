--- conflicted
+++ resolved
@@ -24,695 +24,674 @@
 
 let pageidcopy = " ";
 
-<<<<<<< HEAD
 function assertApiResponseStatusCode(interception, statuscode) {
   expect(interception.response.body.responseMeta.status).to.deep.eq(statuscode);
 }
 
 Cypress.Commands.add("createOrg", (orgName) => {
-=======
-export const initLocalstorage = () => {
-  cy.window().then((window) => {
-    window.localStorage.setItem("ShowCommentsButtonToolTip", "");
-  });
-};
-
-Cypress.Commands.add("createOrg", () => {
->>>>>>> a89ec9a7
-  cy.get(homePage.createOrg)
-    .should("be.visible")
-    .first()
-    .click({ force: true });
-});
-
-Cypress.Commands.add("renameOrg", (orgName, newOrgName) => {
-  cy.contains(orgName).click({ force: true });
-  cy.get(homePage.renameOrgInput)
-    .should("be.visible")
-    .type(newOrgName)
-    .type("{enter}");
-  cy.contains(newOrgName);
-});
-
-Cypress.Commands.add(
-  "dragTo",
-  { prevSubject: "element" },
-  (subject, targetEl) => {
-    cy.wrap(subject).trigger("dragstart");
-    cy.get(targetEl).trigger("drop");
-  },
-);
-
-Cypress.Commands.add("navigateToOrgSettings", (orgName) => {
-  cy.get(homePage.orgList.concat(orgName).concat(")"))
-    .scrollIntoView()
-    .should("be.visible");
-  cy.get(".t--org-name span")
-    .contains(orgName)
-    .first()
-    .click({ force: true });
-  cy.xpath(homePage.MemberSettings).click({ force: true });
-  cy.wait("@getOrganisation");
-  cy.wait("@getRoles");
-  cy.get(homePage.inviteUserMembersPage).should("be.visible");
-});
-
-Cypress.Commands.add("openOrgOptionsPopup", (orgName) => {
-  cy.get(homePage.orgList.concat(orgName).concat(")"))
-    .scrollIntoView()
-    .should("be.visible");
-  cy.get(".t--org-name span")
-    .contains(orgName)
-    .first()
-    .click({ force: true });
-});
-
-Cypress.Commands.add("inviteUserForOrg", (orgName, email, role) => {
-  cy.stubPostHeaderReq();
-  cy.get(homePage.orgList.concat(orgName).concat(")"))
-    .scrollIntoView()
-    .should("be.visible");
-  cy.get(homePage.orgList.concat(orgName).concat(homePage.shareOrg))
-    .first()
-    .should("be.visible")
-    .click();
-  cy.xpath(homePage.email)
-    .click({ force: true })
-    .type(email);
-  cy.xpath(homePage.selectRole).click({ force: true });
-  cy.xpath(role).click({ force: true });
-  cy.xpath(homePage.inviteBtn).click({ force: true });
-  cy.wait("@mockPostInvite")
-    .its("request.headers")
-    .should("have.property", "origin", "Cypress");
-  cy.contains(email);
-});
-
-Cypress.Commands.add("CheckShareIcon", (orgName, count) => {
-  cy.get(homePage.orgList.concat(orgName).concat(")"))
-    .scrollIntoView()
-    .should("be.visible");
-  cy.get(
-    homePage.orgList.concat(orgName).concat(") .org-share-user-icons"),
-  ).should("have.length", count);
-});
-
-Cypress.Commands.add("stubPostHeaderReq", () => {
-  cy.intercept("POST", "/api/v1/users/invite", (req) => {
-    req.headers["origin"] = "Cypress";
-  }).as("mockPostInvite");
-});
-
-Cypress.Commands.add("shareApp", (email, role) => {
-  cy.stubPostHeaderReq();
-  cy.xpath(homePage.email)
-    .click({ force: true })
-    .type(email);
-  cy.xpath(homePage.selectRole).click({ force: true });
-  cy.xpath(role).click({ force: true });
-  cy.xpath(homePage.inviteBtn).click({ force: true });
-  cy.wait("@mockPostInvite")
-    .its("request.headers")
-    .should("have.property", "origin", "Cypress");
-  cy.contains(email);
-  cy.get(homePage.closeBtn).click();
-});
-
-Cypress.Commands.add("shareAndPublic", (email, role) => {
-  cy.stubPostHeaderReq();
-  cy.xpath(homePage.email)
-    .click({ force: true })
-    .type(email);
-  cy.xpath(homePage.selectRole).click({ force: true });
-  cy.xpath(role).click({ force: true });
-  cy.xpath(homePage.inviteBtn).click({ force: true });
-  cy.wait("@mockPostInvite")
-    .its("request.headers")
-    .should("have.property", "origin", "Cypress");
-  cy.contains(email);
-  cy.enablePublicAccess();
-});
-
-Cypress.Commands.add("enablePublicAccess", () => {
-  cy.get(homePage.enablePublicAccess).click();
-  cy.wait("@changeAccess").should((interception) => {
-    assertApiResponseStatusCode(interception, 200);
-  });
-  cy.get(homePage.closeBtn).click();
-});
-
-Cypress.Commands.add("deleteUserFromOrg", (orgName, email) => {
-  cy.get(homePage.orgList.concat(orgName).concat(")"))
-    .scrollIntoView()
-    .should("be.visible");
-  cy.get(".t--org-name span")
-    .contains(orgName)
-    .first()
-    .click({ force: true });
-  cy.xpath(homePage.MemberSettings).click({ force: true });
-  cy.wait("@getOrganisation");
-  cy.wait("@getRoles");
-  cy.get(homePage.DeleteBtn)
-    .last()
-    .click({ force: true });
-  cy.get(homePage.leaveOrgConfirmModal).should("be.visible");
-  cy.get(homePage.leaveOrgConfirmButton).click({ force: true });
-  cy.xpath(homePage.appHome)
-    .first()
-    .should("be.visible")
-    .click();
-  cy.wait("@applications").should((interception) => {
-    assertApiResponseStatusCode(interception, 200);
-  });
-});
-
-Cypress.Commands.add("updateUserRoleForOrg", (orgName, email, role) => {
-  cy.stubPostHeaderReq();
-  cy.get(homePage.orgList.concat(orgName).concat(")"))
-    .scrollIntoView()
-    .should("be.visible");
-  cy.get(".t--org-name span")
-    .contains(orgName)
-    .first()
-    .click({ force: true });
-  cy.xpath(homePage.MemberSettings).click({ force: true });
-  cy.wait("@getRoles");
-  cy.get(homePage.inviteUserMembersPage).click({ force: true });
-  cy.xpath(homePage.email)
-    .click({ force: true })
-    .type(email);
-  cy.xpath(homePage.selectRole).click({ force: true });
-  cy.xpath(role).click({ force: true });
-  cy.xpath(homePage.inviteBtn).click({ force: true });
-  cy.wait("@mockPostInvite")
-    .its("request.headers")
-    .should("have.property", "origin", "Cypress");
-  cy.contains(email);
-  cy.get(".bp3-icon-small-cross").click({ force: true });
-  cy.xpath(homePage.appHome)
-    .first()
-    .should("be.visible")
-    .click();
-  cy.wait("@applications").should((interception) => {
-    assertApiResponseStatusCode(interception, 200);
-  });
-});
-
-Cypress.Commands.add("launchApp", (appName) => {
-  cy.get(homePage.appView)
-    .should("be.visible")
-    .first()
-    .click();
-  cy.get("#loading").should("not.exist");
-  cy.wait("@getPagesForViewApp").should((interception) => {
-    assertApiResponseStatusCode(interception, 200);
-  });
-});
-
-Cypress.Commands.add("CreateAppForOrg", (orgName, appname) => {
-  cy.get(homePage.orgList.concat(orgName).concat(homePage.createAppFrOrg))
-    .scrollIntoView()
-    .should("be.visible")
-    .click({ force: true });
-  cy.wait("@createNewApplication").should((interception) => {
-    assertApiResponseStatusCode(interception, 201);
-  });
-
-  // eslint-disable-next-line cypress/no-unnecessary-waiting
-  cy.wait(1000);
-  cy.get(homePage.applicationName).type(appname + "{enter}");
-  cy.wait("@updateApplication").should((interception) => {
-    assertApiResponseStatusCode(interception, 200);
-  });
-});
-
-Cypress.Commands.add("CreateAppInFirstListedOrg", (appname) => {
-  cy.get(homePage.createNew)
-    .first()
-    .click({ force: true });
-  cy.wait("@createNewApplication").should((interception) => {
-    assertApiResponseStatusCode(interception, 201);
-  });
-  cy.get("#loading").should("not.exist");
-  // eslint-disable-next-line cypress/no-unnecessary-waiting
-  cy.wait(1000);
-
-  cy.get(homePage.applicationName).type(appname + "{enter}");
-  cy.wait("@updateApplication").should((interception) => {
-    assertApiResponseStatusCode(interception, 200);
-  });
-  /* The server created app always has an old dsl so the layout will migrate
-   * To avoid race conditions between that update layout and this one
-   * we wait for that to finish before updating layout here
-   */
-  cy.wait("@updateLayout");
-});
-
-Cypress.Commands.add(
-  "addOauthAuthDetails",
-  (accessTokenUrl, clientId, clientSecret, authURL) => {
+  export const initLocalstorage = () => {
+    cy.window().then((window) => {
+      window.localStorage.setItem("ShowCommentsButtonToolTip", "");
+    });
+  };
+
+  Cypress.Commands.add("renameOrg", (orgName, newOrgName) => {
+    cy.contains(orgName).click({ force: true });
+    cy.get(homePage.renameOrgInput)
+      .should("be.visible")
+      .type(newOrgName)
+      .type("{enter}");
+    cy.contains(newOrgName);
+  });
+
+  Cypress.Commands.add(
+    "dragTo",
+    { prevSubject: "element" },
+    (subject, targetEl) => {
+      cy.wrap(subject).trigger("dragstart");
+      cy.get(targetEl).trigger("drop");
+    },
+  );
+
+  Cypress.Commands.add("navigateToOrgSettings", (orgName) => {
+    cy.get(homePage.orgList.concat(orgName).concat(")"))
+      .scrollIntoView()
+      .should("be.visible");
+    cy.get(".t--org-name span")
+      .contains(orgName)
+      .first()
+      .click({ force: true });
+    cy.xpath(homePage.MemberSettings).click({ force: true });
+    cy.wait("@getOrganisation");
+    cy.wait("@getRoles");
+    cy.get(homePage.inviteUserMembersPage).should("be.visible");
+  });
+
+  Cypress.Commands.add("openOrgOptionsPopup", (orgName) => {
+    cy.get(homePage.orgList.concat(orgName).concat(")"))
+      .scrollIntoView()
+      .should("be.visible");
+    cy.get(".t--org-name span")
+      .contains(orgName)
+      .first()
+      .click({ force: true });
+  });
+
+  Cypress.Commands.add("inviteUserForOrg", (orgName, email, role) => {
+    cy.stubPostHeaderReq();
+    cy.get(homePage.orgList.concat(orgName).concat(")"))
+      .scrollIntoView()
+      .should("be.visible");
+    cy.get(homePage.orgList.concat(orgName).concat(homePage.shareOrg))
+      .first()
+      .should("be.visible")
+      .click();
+    cy.xpath(homePage.email)
+      .click({ force: true })
+      .type(email);
+    cy.xpath(homePage.selectRole).click({ force: true });
+    cy.xpath(role).click({ force: true });
+    cy.xpath(homePage.inviteBtn).click({ force: true });
+    cy.wait("@mockPostInvite")
+      .its("request.headers")
+      .should("have.property", "origin", "Cypress");
+    cy.contains(email);
+  });
+
+  Cypress.Commands.add("CheckShareIcon", (orgName, count) => {
+    cy.get(homePage.orgList.concat(orgName).concat(")"))
+      .scrollIntoView()
+      .should("be.visible");
+    cy.get(
+      homePage.orgList.concat(orgName).concat(") .org-share-user-icons"),
+    ).should("have.length", count);
+  });
+
+  Cypress.Commands.add("stubPostHeaderReq", () => {
+    cy.intercept("POST", "/api/v1/users/invite", (req) => {
+      req.headers["origin"] = "Cypress";
+    }).as("mockPostInvite");
+  });
+
+  Cypress.Commands.add("shareApp", (email, role) => {
+    cy.stubPostHeaderReq();
+    cy.xpath(homePage.email)
+      .click({ force: true })
+      .type(email);
+    cy.xpath(homePage.selectRole).click({ force: true });
+    cy.xpath(role).click({ force: true });
+    cy.xpath(homePage.inviteBtn).click({ force: true });
+    cy.wait("@mockPostInvite")
+      .its("request.headers")
+      .should("have.property", "origin", "Cypress");
+    cy.contains(email);
+    cy.get(homePage.closeBtn).click();
+  });
+
+  Cypress.Commands.add("shareAndPublic", (email, role) => {
+    cy.stubPostHeaderReq();
+    cy.xpath(homePage.email)
+      .click({ force: true })
+      .type(email);
+    cy.xpath(homePage.selectRole).click({ force: true });
+    cy.xpath(role).click({ force: true });
+    cy.xpath(homePage.inviteBtn).click({ force: true });
+    cy.wait("@mockPostInvite")
+      .its("request.headers")
+      .should("have.property", "origin", "Cypress");
+    cy.contains(email);
+    cy.enablePublicAccess();
+  });
+
+  Cypress.Commands.add("enablePublicAccess", () => {
+    cy.get(homePage.enablePublicAccess).click();
+    cy.wait("@changeAccess").should((interception) => {
+      assertApiResponseStatusCode(interception, 200);
+    });
+    cy.get(homePage.closeBtn).click();
+  });
+
+  Cypress.Commands.add("deleteUserFromOrg", (orgName, email) => {
+    cy.get(homePage.orgList.concat(orgName).concat(")"))
+      .scrollIntoView()
+      .should("be.visible");
+    cy.get(".t--org-name span")
+      .contains(orgName)
+      .first()
+      .click({ force: true });
+    cy.xpath(homePage.MemberSettings).click({ force: true });
+    cy.wait("@getOrganisation");
+    cy.wait("@getRoles");
+    cy.get(homePage.DeleteBtn)
+      .last()
+      .click({ force: true });
+    cy.get(homePage.leaveOrgConfirmModal).should("be.visible");
+    cy.get(homePage.leaveOrgConfirmButton).click({ force: true });
+    cy.xpath(homePage.appHome)
+      .first()
+      .should("be.visible")
+      .click();
+    cy.wait("@applications").should((interception) => {
+      assertApiResponseStatusCode(interception, 200);
+    });
+  });
+
+  Cypress.Commands.add("updateUserRoleForOrg", (orgName, email, role) => {
+    cy.stubPostHeaderReq();
+    cy.get(homePage.orgList.concat(orgName).concat(")"))
+      .scrollIntoView()
+      .should("be.visible");
+    cy.get(".t--org-name span")
+      .contains(orgName)
+      .first()
+      .click({ force: true });
+    cy.xpath(homePage.MemberSettings).click({ force: true });
+    cy.wait("@getRoles");
+    cy.get(homePage.inviteUserMembersPage).click({ force: true });
+    cy.xpath(homePage.email)
+      .click({ force: true })
+      .type(email);
+    cy.xpath(homePage.selectRole).click({ force: true });
+    cy.xpath(role).click({ force: true });
+    cy.xpath(homePage.inviteBtn).click({ force: true });
+    cy.wait("@mockPostInvite")
+      .its("request.headers")
+      .should("have.property", "origin", "Cypress");
+    cy.contains(email);
+    cy.get(".bp3-icon-small-cross").click({ force: true });
+    cy.xpath(homePage.appHome)
+      .first()
+      .should("be.visible")
+      .click();
+    cy.wait("@applications").should((interception) => {
+      assertApiResponseStatusCode(interception, 200);
+    });
+  });
+
+  Cypress.Commands.add("launchApp", (appName) => {
+    cy.get(homePage.appView)
+      .should("be.visible")
+      .first()
+      .click();
+    cy.get("#loading").should("not.exist");
+    cy.wait("@getPagesForViewApp").should((interception) => {
+      assertApiResponseStatusCode(interception, 200);
+    });
+  });
+
+  Cypress.Commands.add("CreateAppForOrg", (orgName, appname) => {
+    cy.get(homePage.orgList.concat(orgName).concat(homePage.createAppFrOrg))
+      .scrollIntoView()
+      .should("be.visible")
+      .click({ force: true });
+    cy.wait("@createNewApplication").should((interception) => {
+      assertApiResponseStatusCode(interception, 201);
+    });
+
+    // eslint-disable-next-line cypress/no-unnecessary-waiting
+    cy.wait(1000);
+    cy.get(homePage.applicationName).type(appname + "{enter}");
+    cy.wait("@updateApplication").should((interception) => {
+      assertApiResponseStatusCode(interception, 200);
+    });
+  });
+
+  Cypress.Commands.add("CreateAppInFirstListedOrg", (appname) => {
+    cy.get(homePage.createNew)
+      .first()
+      .click({ force: true });
+    cy.wait("@createNewApplication").should((interception) => {
+      assertApiResponseStatusCode(interception, 201);
+    });
+    cy.get("#loading").should("not.exist");
+    // eslint-disable-next-line cypress/no-unnecessary-waiting
+    cy.wait(1000);
+
+    cy.get(homePage.applicationName).type(appname + "{enter}");
+    cy.wait("@updateApplication").should((interception) => {
+      assertApiResponseStatusCode(interception, 200);
+    });
+    /* The server created app always has an old dsl so the layout will migrate
+     * To avoid race conditions between that update layout and this one
+     * we wait for that to finish before updating layout here
+     */
+    cy.wait("@updateLayout");
+  });
+
+  Cypress.Commands.add(
+    "addOauthAuthDetails",
+    (accessTokenUrl, clientId, clientSecret, authURL) => {
+      cy.get(datasource.authType).click();
+      cy.xpath(datasource.OAuth2).click();
+      cy.get(datasource.grantType).click();
+      cy.xpath(datasource.authorisecode).click();
+      cy.get(datasource.accessTokenUrl).type(accessTokenUrl);
+      cy.get(datasource.clienID).type(clientId);
+      cy.get(datasource.clientSecret).type(clientSecret);
+      cy.get(datasource.authorizationURL).type(authURL);
+      cy.xpath('//input[contains(@value,"api/v1/datasources/authorize")]')
+        .first()
+        .invoke("attr", "value")
+        .then((text) => {
+          const firstTxt = text;
+          cy.log("date time : ", firstTxt);
+          const expectedvalue = Cypress.config().baseUrl.concat(
+            "api/v1/datasources/authorize",
+          );
+          expect(firstTxt).to.equal(expectedvalue);
+        });
+    },
+  );
+
+  Cypress.Commands.add("addBasicProfileDetails", (username, password) => {
     cy.get(datasource.authType).click();
-    cy.xpath(datasource.OAuth2).click();
-    cy.get(datasource.grantType).click();
-    cy.xpath(datasource.authorisecode).click();
-    cy.get(datasource.accessTokenUrl).type(accessTokenUrl);
-    cy.get(datasource.clienID).type(clientId);
-    cy.get(datasource.clientSecret).type(clientSecret);
-    cy.get(datasource.authorizationURL).type(authURL);
-    cy.xpath('//input[contains(@value,"api/v1/datasources/authorize")]')
-      .first()
-      .invoke("attr", "value")
-      .then((text) => {
-        const firstTxt = text;
-        cy.log("date time : ", firstTxt);
-        const expectedvalue = Cypress.config().baseUrl.concat(
-          "api/v1/datasources/authorize",
-        );
-        expect(firstTxt).to.equal(expectedvalue);
-      });
-  },
-);
-
-Cypress.Commands.add("addBasicProfileDetails", (username, password) => {
-  cy.get(datasource.authType).click();
-  cy.xpath(datasource.basic).click();
-  cy.get(datasource.basicUsername).type(username);
-  cy.get(datasource.basicPassword).type(password);
-});
-
-Cypress.Commands.add("firestoreDatasourceForm", () => {
-  cy.get(datasourceEditor.datasourceConfigUrl).type(
-    datasourceFormData["database-url"],
-  );
-  cy.get(datasourceEditor.projectID).type(datasourceFormData["projectID"]);
-  cy.get(datasourceEditor.serviceAccCredential)
-    .clear()
-    .type(datasourceFormData["serviceAccCredentials"]);
-});
-
-Cypress.Commands.add("amazonDatasourceForm", () => {
-  cy.get(datasourceEditor.projectID).type(datasourceFormData["access_key"]);
-  cy.get(datasourceEditor.serviceAccCredential)
-    .clear()
-    .type(datasourceFormData["secret_key"]);
-});
-
-Cypress.Commands.add("DeleteApp", (appName) => {
-  cy.get(commonlocators.homeIcon).click({ force: true });
-  cy.wait("@applications").should((interception) => {
-    assertApiResponseStatusCode(interception, 200);
-  });
-  cy.wait("@organizations").should((interception) => {
-    assertApiResponseStatusCode(interception, 200);
-  });
-  cy.get('button span[icon="chevron-down"]').should("be.visible");
-  cy.get(homePage.searchInput).type(appName, { force: true });
-  cy.get(homePage.applicationCard).trigger("mouseover");
-  cy.get(homePage.appMoreIcon)
-    .should("have.length", 1)
-    .first()
-    .click({ force: true });
-  cy.get(homePage.deleteAppConfirm)
-    .should("be.visible")
-    .click({ force: true });
-  cy.get(homePage.deleteApp)
-    .should("be.visible")
-    .click({ force: true });
-});
-
-Cypress.Commands.add("LogintoApp", (uname, pword) => {
-  cy.window()
-    .its("store")
-    .invoke("dispatch", { type: "LOGOUT_USER_INIT" });
-  cy.wait("@postLogout");
-
-  cy.visit("/user/login");
-  cy.get(loginPage.username).should("be.visible");
-  cy.get(loginPage.username).type(uname);
-  cy.get(loginPage.password).type(pword);
-  cy.get(loginPage.submitBtn).click();
-  cy.wait("@getUser").should((interception) => {
-    expect(interception.response.body.responseMeta.status).to.deep.eq(200);
-  });
-  /*
-  cy.wait("@getUser").then((interception).should(
-    "have.nested.property",
-    "response.body.responseMeta.status",
-    200,
-  );
-<<<<<<< HEAD
-  */
-=======
-
-  initLocalstorage();
->>>>>>> a89ec9a7
-});
-
-Cypress.Commands.add("LoginFromAPI", (uname, pword) => {
-  cy.request({
-    method: "POST",
-    url: "api/v1/login",
-    headers: {
-      "content-type": "application/x-www-form-urlencoded",
-    },
-    followRedirect: false,
-    form: true,
-    body: {
-      username: uname,
-      password: pword,
-    },
-  }).then((response) => {
-    expect(response.status).equal(302);
-    cy.log(response.body);
-  });
-});
-
-Cypress.Commands.add("DeleteApp", (appName) => {
-  cy.get(commonlocators.homeIcon).click({ force: true });
-  cy.get(homePage.searchInput).type(appName);
-  // eslint-disable-next-line cypress/no-unnecessary-waiting
-  cy.wait(2000);
-  cy.get(homePage.applicationCard)
-    .first()
-    .trigger("mouseover");
-  cy.get(homePage.appMoreIcon)
-    .first()
-    .click({ force: true });
-  cy.get(homePage.deleteAppConfirm)
-    .should("be.visible")
-    .click({ force: true });
-  cy.get(homePage.deleteApp)
-    .contains("Are you sure?")
-    .click({ force: true });
-});
-
-Cypress.Commands.add("DeletepageFromSideBar", () => {
-  cy.xpath(pages.popover)
-    .last()
-    .click({ force: true });
-  cy.get(pages.deletePage)
-    .first()
-    .click({ force: true });
-  // eslint-disable-next-line cypress/no-unnecessary-waiting
-  cy.wait(2000);
-});
-
-Cypress.Commands.add("LogOut", () => {
-  cy.request("POST", "/api/v1/logout");
-});
-
-Cypress.Commands.add("NavigateToHome", () => {
-  cy.get(commonlocators.homeIcon).click({ force: true });
-  // eslint-disable-next-line cypress/no-unnecessary-waiting
-  cy.wait(1000);
-  cy.wait("@applications").should((interception) => {
-    assertApiResponseStatusCode(interception, 200);
-  });
-});
-
-Cypress.Commands.add("NavigateToWidgets", (pageName) => {
-  cy.get(pages.pagesIcon).click({ force: true });
-  cy.get(".t--page-sidebar-" + pageName + "")
-    .find(">div")
-    .click({ force: true });
-  cy.get("#loading").should("not.exist");
-  cy.get(pages.widgetsEditor).click();
-  cy.wait("@getPage");
-  cy.get("#loading").should("not.exist");
-});
-
-Cypress.Commands.add("SearchApp", (appname) => {
-  cy.get(homePage.searchInput).type(appname);
-  // eslint-disable-next-line cypress/no-unnecessary-waiting
-  cy.wait(2000);
-  cy.get(homePage.applicationCard)
-    .first()
-    .trigger("mouseover", { force: true });
-  cy.get(homePage.appEditIcon)
-    .first()
-    .click({ force: true });
-  cy.get("#loading").should("not.exist");
-  // Wait added because after opening the application editor, sometimes it takes a little time.
-});
-
-Cypress.Commands.add("SearchEntity", (apiname1, apiname2) => {
-  cy.get(commonlocators.entityExplorersearch)
-    .clear({ force: true })
-    .type(apiname1, { force: true });
-  // eslint-disable-next-line cypress/no-unnecessary-waiting
-  cy.wait(500);
-  cy.get(
-    commonlocators.entitySearchResult.concat(apiname1).concat("')"),
-  ).should("be.visible");
-  cy.get(
-    commonlocators.entitySearchResult.concat(apiname2).concat("')"),
-  ).should("not.exist");
-});
-
-Cypress.Commands.add("GlobalSearchEntity", (apiname1) => {
-  // entity explorer search will be hidden
-  cy.get(commonlocators.entityExplorersearch)
-    .clear({ force: true })
-    .type(apiname1, { force: true });
-  // eslint-disable-next-line cypress/no-unnecessary-waiting
-  cy.wait(500);
-  cy.get(
-    commonlocators.entitySearchResult.concat(apiname1).concat("')"),
-  ).should("be.visible");
-});
-
-Cypress.Commands.add("ResponseStatusCheck", (statusCode) => {
-  cy.xpath(apiwidget.responseStatus).should("be.visible");
-  cy.xpath(apiwidget.responseStatus).contains(statusCode);
-});
-
-Cypress.Commands.add("ResponseCheck", (textTocheck) => {
-  //Explicit assert
-  cy.get(apiwidget.responseText).should("be.visible");
-});
-
-Cypress.Commands.add("ResponseTextCheck", (textTocheck) => {
-  cy.ResponseCheck();
-  cy.get(apiwidget.responseText).contains(textTocheck);
-});
-
-Cypress.Commands.add("NavigateToAPI_Panel", () => {
-  cy.get(pages.addEntityAPI)
-    .should("be.visible")
-    .click({ force: true });
-  cy.get("#loading").should("not.exist");
-});
-
-Cypress.Commands.add("NavigateToEntityExplorer", () => {
-  cy.get(explorer.entityExplorer)
-    .should("be.visible")
-    .click({ force: true });
-  cy.get("#loading").should("not.exist");
-});
-
-Cypress.Commands.add("CreateAPI", (apiname) => {
-  cy.get(apiwidget.createapi).click({ force: true });
-  cy.wait("@createNewApi");
-  cy.get(apiwidget.resourceUrl).should("be.visible");
-  cy.get(apiwidget.ApiName).click({ force: true });
-  cy.get(apiwidget.apiTxt)
-    .clear()
-    .type(apiname, { force: true })
-    .should("have.value", apiname)
-    .blur();
-  cy.WaitAutoSave();
-  // Added because api name edit takes some time to
-  // reflect in api sidebar after the call passes.
-  // eslint-disable-next-line cypress/no-unnecessary-waiting
-  cy.wait(2000);
-});
-
-Cypress.Commands.add("CreateSubsequentAPI", (apiname) => {
-  cy.get(apiwidget.createApiOnSideBar)
-    .first()
-    .click({ force: true });
-  cy.get(apiwidget.resourceUrl).should("be.visible");
-  // cy.get(ApiEditor.nameOfApi)
-  cy.get(apiwidget.apiTxt)
-    .clear()
-    .type(apiname)
-    .should("have.value", apiname);
-  cy.WaitAutoSave();
-});
-
-Cypress.Commands.add("EditApiName", (apiname) => {
-  cy.get(apiwidget.ApiName).click({ force: true });
-  cy.get(apiwidget.apiTxt)
-    .clear()
-    .type(apiname, { force: true })
-    .should("have.value", apiname);
-  cy.WaitAutoSave();
-});
-
-Cypress.Commands.add("EditApiNameFromExplorer", (apiname) => {
-  cy.xpath(apiwidget.popover)
-    .last()
-    .click({ force: true });
-  cy.get(apiwidget.editName).click({ force: true });
-  cy.get(explorer.editNameField)
-    .clear()
-    .type(apiname, { force: true })
-    .should("have.value", apiname)
-    .blur();
-  // eslint-disable-next-line cypress/no-unnecessary-waiting
-  cy.wait(3000);
-});
-
-Cypress.Commands.add(
-  "EditEntityNameByDoubleClick",
-  (entityName, updatedName) => {
-    cy.get(explorer.entity)
-      .contains(entityName)
-      .dblclick({ force: true });
-    cy.log(updatedName);
-    cy.get(explorer.editEntityField)
+    cy.xpath(datasource.basic).click();
+    cy.get(datasource.basicUsername).type(username);
+    cy.get(datasource.basicPassword).type(password);
+  });
+
+  Cypress.Commands.add("firestoreDatasourceForm", () => {
+    cy.get(datasourceEditor.datasourceConfigUrl).type(
+      datasourceFormData["database-url"],
+    );
+    cy.get(datasourceEditor.projectID).type(datasourceFormData["projectID"]);
+    cy.get(datasourceEditor.serviceAccCredential)
       .clear()
-      .type(updatedName + "{enter}", { force: true });
-    cy.wait("@saveDatasource").should((interception) => {
+      .type(datasourceFormData["serviceAccCredentials"]);
+  });
+
+  Cypress.Commands.add("amazonDatasourceForm", () => {
+    cy.get(datasourceEditor.projectID).type(datasourceFormData["access_key"]);
+    cy.get(datasourceEditor.serviceAccCredential)
+      .clear()
+      .type(datasourceFormData["secret_key"]);
+  });
+
+  Cypress.Commands.add("DeleteApp", (appName) => {
+    cy.get(commonlocators.homeIcon).click({ force: true });
+    cy.wait("@applications").should((interception) => {
       assertApiResponseStatusCode(interception, 200);
     });
-  },
-);
-
-Cypress.Commands.add("WaitAutoSave", () => {
-  // wait for save query to trigger
-  // eslint-disable-next-line cypress/no-unnecessary-waiting
-  cy.wait(2000);
-  cy.wait("@saveAction");
-  //cy.wait("@postExecute");
-});
-
-Cypress.Commands.add("RunAPI", () => {
-  cy.get(ApiEditor.ApiRunBtn).click({ force: true });
-  cy.wait("@postExecute");
-});
-
-Cypress.Commands.add("SaveAndRunAPI", () => {
-  cy.WaitAutoSave();
-  cy.RunAPI();
-});
-
-Cypress.Commands.add(
-  "validateRequest",
-  (baseurl, path, verb, error = false) => {
-    cy.get(".react-tabs__tab")
-      .contains("Logs")
-      .click();
-
-    if (!error) {
-      cy.get(".object-key")
-        .last()
-        .contains("request")
-        .click();
-    }
-    cy.get(".string-value").contains(baseurl.concat(path));
-    cy.get(".string-value").contains(verb);
-    cy.xpath(apiwidget.Responsetab)
+    cy.wait("@organizations").should((interception) => {
+      assertApiResponseStatusCode(interception, 200);
+    });
+    cy.get('button span[icon="chevron-down"]').should("be.visible");
+    cy.get(homePage.searchInput).type(appName, { force: true });
+    cy.get(homePage.applicationCard).trigger("mouseover");
+    cy.get(homePage.appMoreIcon)
+      .should("have.length", 1)
+      .first()
+      .click({ force: true });
+    cy.get(homePage.deleteAppConfirm)
       .should("be.visible")
       .click({ force: true });
-  },
-);
-
-Cypress.Commands.add("SelectAction", (action) => {
-  cy.get(ApiEditor.ApiVerb)
-    .first()
-    .click({ force: true });
-  cy.xpath(action)
-    .should("be.visible")
-    .click({ force: true });
-});
-
-Cypress.Commands.add("ClearSearch", () => {
-  cy.get(commonlocators.entityExplorersearch).clear({ force: true });
-});
-
-Cypress.Commands.add(
-  "paste",
-  {
-    prevSubject: true,
-    element: true,
-  },
-  ($element, text) => {
-    const subString = text.substr(0, text.length - 1);
-    const lastChar = text.slice(-1);
-
+    cy.get(homePage.deleteApp)
+      .should("be.visible")
+      .click({ force: true });
+  });
+
+  Cypress.Commands.add("LogintoApp", (uname, pword) => {
+    cy.window()
+      .its("store")
+      .invoke("dispatch", { type: "LOGOUT_USER_INIT" });
+    cy.wait("@postLogout");
+
+    cy.visit("/user/login");
+    cy.get(loginPage.username).should("be.visible");
+    cy.get(loginPage.username).type(uname);
+    cy.get(loginPage.password).type(pword);
+    cy.get(loginPage.submitBtn).click();
+    cy.wait("@getUser").should((interception) => {
+      expect(interception.response.body.responseMeta.status).to.deep.eq(200);
+    });
+    initLocalstorage();
+  });
+
+  Cypress.Commands.add("LoginFromAPI", (uname, pword) => {
+    cy.request({
+      method: "POST",
+      url: "api/v1/login",
+      headers: {
+        "content-type": "application/x-www-form-urlencoded",
+      },
+      followRedirect: false,
+      form: true,
+      body: {
+        username: uname,
+        password: pword,
+      },
+    }).then((response) => {
+      expect(response.status).equal(302);
+      cy.log(response.body);
+    });
+  });
+
+  Cypress.Commands.add("DeleteApp", (appName) => {
+    cy.get(commonlocators.homeIcon).click({ force: true });
+    cy.get(homePage.searchInput).type(appName);
+    // eslint-disable-next-line cypress/no-unnecessary-waiting
+    cy.wait(2000);
+    cy.get(homePage.applicationCard)
+      .first()
+      .trigger("mouseover");
+    cy.get(homePage.appMoreIcon)
+      .first()
+      .click({ force: true });
+    cy.get(homePage.deleteAppConfirm)
+      .should("be.visible")
+      .click({ force: true });
+    cy.get(homePage.deleteApp)
+      .contains("Are you sure?")
+      .click({ force: true });
+  });
+
+  Cypress.Commands.add("DeletepageFromSideBar", () => {
+    cy.xpath(pages.popover)
+      .last()
+      .click({ force: true });
+    cy.get(pages.deletePage)
+      .first()
+      .click({ force: true });
+    // eslint-disable-next-line cypress/no-unnecessary-waiting
+    cy.wait(2000);
+  });
+
+  Cypress.Commands.add("LogOut", () => {
+    cy.request("POST", "/api/v1/logout");
+  });
+
+  Cypress.Commands.add("NavigateToHome", () => {
+    cy.get(commonlocators.homeIcon).click({ force: true });
+    // eslint-disable-next-line cypress/no-unnecessary-waiting
+    cy.wait(1000);
+    cy.wait("@applications").should((interception) => {
+      assertApiResponseStatusCode(interception, 200);
+    });
+  });
+
+  Cypress.Commands.add("NavigateToWidgets", (pageName) => {
+    cy.get(pages.pagesIcon).click({ force: true });
+    cy.get(".t--page-sidebar-" + pageName + "")
+      .find(">div")
+      .click({ force: true });
+    cy.get("#loading").should("not.exist");
+    cy.get(pages.widgetsEditor).click();
+    cy.wait("@getPage");
+    cy.get("#loading").should("not.exist");
+  });
+
+  Cypress.Commands.add("SearchApp", (appname) => {
+    cy.get(homePage.searchInput).type(appname);
+    // eslint-disable-next-line cypress/no-unnecessary-waiting
+    cy.wait(2000);
+    cy.get(homePage.applicationCard)
+      .first()
+      .trigger("mouseover", { force: true });
+    cy.get(homePage.appEditIcon)
+      .first()
+      .click({ force: true });
+    cy.get("#loading").should("not.exist");
+    // Wait added because after opening the application editor, sometimes it takes a little time.
+  });
+
+  Cypress.Commands.add("SearchEntity", (apiname1, apiname2) => {
     cy.get(commonlocators.entityExplorersearch)
       .clear({ force: true })
+      .type(apiname1, { force: true });
+    // eslint-disable-next-line cypress/no-unnecessary-waiting
+    cy.wait(500);
+    cy.get(
+      commonlocators.entitySearchResult.concat(apiname1).concat("')"),
+    ).should("be.visible");
+    cy.get(
+      commonlocators.entitySearchResult.concat(apiname2).concat("')"),
+    ).should("not.exist");
+  });
+
+  Cypress.Commands.add("GlobalSearchEntity", (apiname1) => {
+    // entity explorer search will be hidden
+    cy.get(commonlocators.entityExplorersearch)
+      .clear({ force: true })
+      .type(apiname1, { force: true });
+    // eslint-disable-next-line cypress/no-unnecessary-waiting
+    cy.wait(500);
+    cy.get(
+      commonlocators.entitySearchResult.concat(apiname1).concat("')"),
+    ).should("be.visible");
+  });
+
+  Cypress.Commands.add("ResponseStatusCheck", (statusCode) => {
+    cy.xpath(apiwidget.responseStatus).should("be.visible");
+    cy.xpath(apiwidget.responseStatus).contains(statusCode);
+  });
+
+  Cypress.Commands.add("ResponseCheck", (textTocheck) => {
+    //Explicit assert
+    cy.get(apiwidget.responseText).should("be.visible");
+  });
+
+  Cypress.Commands.add("ResponseTextCheck", (textTocheck) => {
+    cy.ResponseCheck();
+    cy.get(apiwidget.responseText).contains(textTocheck);
+  });
+
+  Cypress.Commands.add("NavigateToAPI_Panel", () => {
+    cy.get(pages.addEntityAPI)
+      .should("be.visible")
+      .click({ force: true });
+    cy.get("#loading").should("not.exist");
+  });
+
+  Cypress.Commands.add("NavigateToEntityExplorer", () => {
+    cy.get(explorer.entityExplorer)
+      .should("be.visible")
+      .click({ force: true });
+    cy.get("#loading").should("not.exist");
+  });
+
+  Cypress.Commands.add("CreateAPI", (apiname) => {
+    cy.get(apiwidget.createapi).click({ force: true });
+    cy.wait("@createNewApi");
+    cy.get(apiwidget.resourceUrl).should("be.visible");
+    cy.get(apiwidget.ApiName).click({ force: true });
+    cy.get(apiwidget.apiTxt)
+      .clear()
+      .type(apiname, { force: true })
+      .should("have.value", apiname)
+      .blur();
+    cy.WaitAutoSave();
+    // Added because api name edit takes some time to
+    // reflect in api sidebar after the call passes.
+    // eslint-disable-next-line cypress/no-unnecessary-waiting
+    cy.wait(2000);
+  });
+
+  Cypress.Commands.add("CreateSubsequentAPI", (apiname) => {
+    cy.get(apiwidget.createApiOnSideBar)
+      .first()
+      .click({ force: true });
+    cy.get(apiwidget.resourceUrl).should("be.visible");
+    // cy.get(ApiEditor.nameOfApi)
+    cy.get(apiwidget.apiTxt)
+      .clear()
+      .type(apiname)
+      .should("have.value", apiname);
+    cy.WaitAutoSave();
+  });
+
+  Cypress.Commands.add("EditApiName", (apiname) => {
+    cy.get(apiwidget.ApiName).click({ force: true });
+    cy.get(apiwidget.apiTxt)
+      .clear()
+      .type(apiname, { force: true })
+      .should("have.value", apiname);
+    cy.WaitAutoSave();
+  });
+
+  Cypress.Commands.add("EditApiNameFromExplorer", (apiname) => {
+    cy.xpath(apiwidget.popover)
+      .last()
+      .click({ force: true });
+    cy.get(apiwidget.editName).click({ force: true });
+    cy.get(explorer.editNameField)
+      .clear()
+      .type(apiname, { force: true })
+      .should("have.value", apiname)
+      .blur();
+    // eslint-disable-next-line cypress/no-unnecessary-waiting
+    cy.wait(3000);
+  });
+
+  Cypress.Commands.add(
+    "EditEntityNameByDoubleClick",
+    (entityName, updatedName) => {
+      cy.get(explorer.entity)
+        .contains(entityName)
+        .dblclick({ force: true });
+      cy.log(updatedName);
+      cy.get(explorer.editEntityField)
+        .clear()
+        .type(updatedName + "{enter}", { force: true });
+      cy.wait("@saveDatasource").should((interception) => {
+        assertApiResponseStatusCode(interception, 200);
+      });
+    },
+  );
+
+  Cypress.Commands.add("WaitAutoSave", () => {
+    // wait for save query to trigger
+    // eslint-disable-next-line cypress/no-unnecessary-waiting
+    cy.wait(2000);
+    cy.wait("@saveAction");
+    //cy.wait("@postExecute");
+  });
+
+  Cypress.Commands.add("RunAPI", () => {
+    cy.get(ApiEditor.ApiRunBtn).click({ force: true });
+    cy.wait("@postExecute");
+  });
+
+  Cypress.Commands.add("SaveAndRunAPI", () => {
+    cy.WaitAutoSave();
+    cy.RunAPI();
+  });
+
+  Cypress.Commands.add(
+    "validateRequest",
+    (baseurl, path, verb, error = false) => {
+      cy.get(".react-tabs__tab")
+        .contains("Logs")
+        .click();
+
+      if (!error) {
+        cy.get(".object-key")
+          .last()
+          .contains("request")
+          .click();
+      }
+      cy.get(".string-value").contains(baseurl.concat(path));
+      cy.get(".string-value").contains(verb);
+      cy.xpath(apiwidget.Responsetab)
+        .should("be.visible")
+        .click({ force: true });
+    },
+  );
+
+  Cypress.Commands.add("SelectAction", (action) => {
+    cy.get(ApiEditor.ApiVerb)
+      .first()
+      .click({ force: true });
+    cy.xpath(action)
+      .should("be.visible")
+      .click({ force: true });
+  });
+
+  Cypress.Commands.add("ClearSearch", () => {
+    cy.get(commonlocators.entityExplorersearch).clear({ force: true });
+  });
+
+  Cypress.Commands.add(
+    "paste",
+    {
+      prevSubject: true,
+      element: true,
+    },
+    ($element, text) => {
+      const subString = text.substr(0, text.length - 1);
+      const lastChar = text.slice(-1);
+
+      cy.get(commonlocators.entityExplorersearch)
+        .clear({ force: true })
+        .click({ force: true })
+        .then(() => {
+          $element.text(subString);
+          $element.val(subString);
+          cy.get($element).type(lastChar);
+        });
+    },
+  );
+
+  Cypress.Commands.add("SearchEntityandOpen", (apiname1) => {
+    cy.get(commonlocators.entityExplorersearch)
+      .clear({ force: true })
+      .type(apiname1, { force: true });
+    // eslint-disable-next-line cypress/no-unnecessary-waiting
+    cy.wait(500);
+    cy.get(
+      commonlocators.entitySearchResult.concat(apiname1).concat("')"),
+    ).should("be.visible");
+    cy.get(commonlocators.entitySearchResult.concat(apiname1).concat("')"))
+      .last()
+      .click({ force: true });
+  });
+
+  Cypress.Commands.add("enterDatasourceAndPath", (datasource, path) => {
+    cy.enterDatasource(datasource);
+    cy.get(apiwidget.editResourceUrl)
+      .first()
       .click({ force: true })
-      .then(() => {
-        $element.text(subString);
-        $element.val(subString);
-        cy.get($element).type(lastChar);
+      .type(path, { parseSpecialCharSequences: false });
+  });
+
+  Cypress.Commands.add("enterDatasource", (datasource) => {
+    cy.get(apiwidget.resourceUrl)
+      .first()
+      .click({ force: true })
+      .type(datasource);
+  });
+
+  Cypress.Commands.add("changeZoomLevel", (zoomValue) => {
+    cy.get(commonlocators.changeZoomlevel)
+      .last()
+      .click();
+    cy.get(".t--dropdown-option")
+      .children()
+      .contains(zoomValue)
+      .click();
+    cy.wait("@updateLayout").should((interception) => {
+      assertApiResponseStatusCode(interception, 200);
+    });
+    cy.get(commonlocators.selectedZoomlevel)
+      .last()
+      .invoke("text")
+      .then((text) => {
+        const someText = text;
+        expect(someText).to.equal(zoomValue);
       });
-  },
-);
-
-Cypress.Commands.add("SearchEntityandOpen", (apiname1) => {
-  cy.get(commonlocators.entityExplorersearch)
-    .clear({ force: true })
-    .type(apiname1, { force: true });
-  // eslint-disable-next-line cypress/no-unnecessary-waiting
-  cy.wait(500);
-  cy.get(
-    commonlocators.entitySearchResult.concat(apiname1).concat("')"),
-  ).should("be.visible");
-  cy.get(commonlocators.entitySearchResult.concat(apiname1).concat("')"))
-    .last()
-    .click({ force: true });
-});
-
-Cypress.Commands.add("enterDatasourceAndPath", (datasource, path) => {
-  cy.enterDatasource(datasource);
-  cy.get(apiwidget.editResourceUrl)
-    .first()
-    .click({ force: true })
-    .type(path, { parseSpecialCharSequences: false });
-});
-
-Cypress.Commands.add("enterDatasource", (datasource) => {
-  cy.get(apiwidget.resourceUrl)
-    .first()
-    .click({ force: true })
-    .type(datasource);
-});
-
-Cypress.Commands.add("changeZoomLevel", (zoomValue) => {
-  cy.get(commonlocators.changeZoomlevel)
-    .last()
-    .click();
-  cy.get(".t--dropdown-option")
-    .children()
-    .contains(zoomValue)
-    .click();
-  cy.wait("@updateLayout").should((interception) => {
-    assertApiResponseStatusCode(interception, 200);
-  });
-  cy.get(commonlocators.selectedZoomlevel)
-    .last()
-    .invoke("text")
-    .then((text) => {
-      const someText = text;
-      expect(someText).to.equal(zoomValue);
-    });
-});
-
-Cypress.Commands.add("changeColumnType", (dataType) => {
-  cy.get(commonlocators.changeColType)
-    .last()
-    .click();
-  cy.get(".t--dropdown-option")
-    .children()
-    .contains(dataType)
-    .click();
-  cy.wait("@updateLayout").should((interception) => {
-    assertApiResponseStatusCode(interception, 200);
-  });
-  /*
+  });
+
+  Cypress.Commands.add("changeColumnType", (dataType) => {
+    cy.get(commonlocators.changeColType)
+      .last()
+      .click();
+    cy.get(".t--dropdown-option")
+      .children()
+      .contains(dataType)
+      .click();
+    cy.wait("@updateLayout").should((interception) => {
+      assertApiResponseStatusCode(interception, 200);
+    });
+    /*
   cy.get(commonlocators.selectedColType)
     .first()
     .invoke("text")
@@ -721,1005 +700,982 @@
       expect(someText).to.equal(dataType);
     });
     */
-});
-
-Cypress.Commands.add(
-  "EnterSourceDetailsWithHeader",
-  (baseUrl, v1method, hKey, hValue) => {
-    cy.enterDatasourceAndPath(baseUrl, v1method);
-    cy.xpath(apiwidget.headerKey)
+  });
+
+  Cypress.Commands.add(
+    "EnterSourceDetailsWithHeader",
+    (baseUrl, v1method, hKey, hValue) => {
+      cy.enterDatasourceAndPath(baseUrl, v1method);
+      cy.xpath(apiwidget.headerKey)
+        .first()
+        .click({ force: true })
+        .type(hKey, { force: true })
+        .should("have.value", hKey);
+      cy.xpath(apiwidget.headerValue)
+        .first()
+        .click({ force: true })
+        .type(hValue, { force: true })
+        .should("have.value", hValue);
+      cy.WaitAutoSave();
+    },
+  );
+
+  Cypress.Commands.add("EditSourceDetail", (baseUrl, v1method) => {
+    cy.get(apiwidget.editResourceUrl)
       .first()
       .click({ force: true })
-      .type(hKey, { force: true })
-      .should("have.value", hKey);
-    cy.xpath(apiwidget.headerValue)
-      .first()
-      .click({ force: true })
-      .type(hValue, { force: true })
-      .should("have.value", hValue);
+      .clear()
+      .type(`{backspace}${baseUrl}`);
+    cy.xpath(apiwidget.autoSuggest)
+      .first()
+      .click({ force: true });
+    cy.get(ApiEditor.ApiRunBtn).scrollIntoView();
+    cy.get(apiwidget.editResourceUrl)
+      .first()
+      .focus()
+      .type(v1method)
+      .should("have.value", v1method);
     cy.WaitAutoSave();
-  },
-);
-
-Cypress.Commands.add("EditSourceDetail", (baseUrl, v1method) => {
-  cy.get(apiwidget.editResourceUrl)
-    .first()
-    .click({ force: true })
-    .clear()
-    .type(`{backspace}${baseUrl}`);
-  cy.xpath(apiwidget.autoSuggest)
-    .first()
-    .click({ force: true });
-  cy.get(ApiEditor.ApiRunBtn).scrollIntoView();
-  cy.get(apiwidget.editResourceUrl)
-    .first()
-    .focus()
-    .type(v1method)
-    .should("have.value", v1method);
-  cy.WaitAutoSave();
-});
-
-Cypress.Commands.add("switchToPaginationTab", () => {
-  cy.get(apiwidget.paginationTab)
-    .first()
-    .click({ force: true });
-});
-
-Cypress.Commands.add("switchToAPIInputTab", () => {
-  cy.get(apiwidget.apiInputTab)
-    .first()
-    .click({ force: true });
-});
-
-Cypress.Commands.add("selectDateFormat", (value) => {
-  cy.get(".t--property-control-dateformat .bp3-popover-target")
-    .last()
-    .click({ force: true });
-  cy.get(".t--dropdown-option")
-    .children()
-    .contains(value)
-    .click();
-});
-
-Cypress.Commands.add("assertDateFormat", () => {
-  cy.get(".t--draggable-datepickerwidget2 input")
-    .first()
-    .invoke("attr", "value")
-    .then((text) => {
-      const firstTxt = text;
-      cy.log("date time : ", firstTxt);
-      cy.get(commonlocators.labelTextStyle)
-        .first()
-        .should("contain", firstTxt);
-      cy.get(commonlocators.labelTextStyle)
-        .last()
-        .invoke("text")
-        .then((text) => {
-          const secondText = text;
-          cy.log("date time : ", secondText);
-          expect(firstTxt).not.to.equal(secondText);
-        });
-    });
-});
-
-Cypress.Commands.add("selectPaginationType", (option) => {
-  cy.xpath(option).click({ force: true });
-});
-
-Cypress.Commands.add("clickTest", (testbutton) => {
-  // eslint-disable-next-line cypress/no-unnecessary-waiting
-  cy.wait(2000);
-  cy.wait("@saveAction");
-  cy.get(testbutton)
-    .first()
-    .click({ force: true });
-  cy.wait("@postExecute");
-});
-
-Cypress.Commands.add("enterUrl", (apiname, url, value) => {
-  cy.get(url)
-    .first()
-    .type("{{".concat(apiname).concat(value), {
-      force: true,
-      parseSpecialCharSequences: false,
-    });
-});
-
-Cypress.Commands.add(
-  "EnterSourceDetailsWithQueryParam",
-  (baseUrl, v1method, hKey, hValue, qKey, qValue) => {
-    cy.enterDatasourceAndPath(baseUrl, v1method);
-    cy.xpath(apiwidget.headerKey)
-      .first()
-      .click({ force: true })
-      .type(hKey, { force: true })
-      .should("have.value", hKey);
-    cy.xpath(apiwidget.headerValue)
-      .first()
-      .click({ force: true })
-      .type(hValue, { force: true })
-      .should("have.value", hValue);
-    cy.xpath(apiwidget.queryKey)
-      .first()
-      .click({ force: true })
-      .type(qKey, { force: true })
-      .should("have.value", qKey);
-    cy.xpath(apiwidget.queryValue)
-      .first()
-      .click({ force: true })
-      .type(qValue, { force: true })
-      .should("have.value", qValue);
-    cy.WaitAutoSave();
-  },
-);
-
-Cypress.Commands.add(
-  "EnterSourceDetailsWithbody",
-  (baseUrl, v1method, hKey, hValue) => {
-    cy.enterDatasourceAndPath(baseUrl, v1method);
-    cy.get(apiwidget.addHeader)
-      .first()
-      .click({ first: true });
-  },
-);
-
-Cypress.Commands.add("CreationOfUniqueAPIcheck", (apiname) => {
-  cy.get(pages.addEntityAPI).click();
-  cy.get(apiwidget.createapi).click({ force: true });
-  cy.wait("@createNewApi");
-  // cy.wait("@getUser");
-  cy.get(apiwidget.resourceUrl).should("be.visible");
-  cy.get(apiwidget.ApiName).click({ force: true });
-  cy.get(apiwidget.apiTxt)
-    .clear()
-    .focus()
-    .type(apiname, { force: true, delay: 500 })
-    .should("have.value", apiname);
-  cy.get(".error-message").should(($x) => {
-    console.log($x);
-    expect($x).contain(apiname.concat(" is already being used."));
-  });
-  cy.get(apiwidget.apiTxt).blur();
-});
-
-Cypress.Commands.add("MoveAPIToHome", (apiname) => {
-  cy.xpath(apiwidget.popover)
-    .last()
-    .click({ force: true });
-  cy.get(apiwidget.copyTo).click({ force: true });
-  cy.get(apiwidget.home).click({ force: true });
-  cy.wait("@createNewApi").should((interception) => {
-    assertApiResponseStatusCode(interception, 201);
-  });
-});
-
-Cypress.Commands.add("MoveAPIToPage", (pageName) => {
-  cy.xpath(apiwidget.popover)
-    .last()
-    .click({ force: true });
-  cy.get(apiwidget.moveTo).click({ force: true });
-  cy.get(apiwidget.page)
-    .contains(pageName)
-    .click();
-  cy.wait("@saveAction").should((interception) => {
-    assertApiResponseStatusCode(interception, 200);
-  });
-});
-
-Cypress.Commands.add("copyEntityToPage", (pageName) => {
-  cy.xpath(apiwidget.popover)
-    .last()
-    .click({ force: true });
-  cy.get(apiwidget.copyTo).click({ force: true });
-  cy.get(apiwidget.page)
-    .contains(pageName)
-    .click();
-  cy.wait("@createNewApi").should((interception) => {
-    assertApiResponseStatusCode(interception, 201);
-  });
-});
-
-Cypress.Commands.add("CopyAPIToHome", () => {
-  cy.xpath(apiwidget.popover)
-    .last()
-    .click({ force: true });
-  cy.get(apiwidget.copyTo).click({ force: true });
-  cy.get(apiwidget.home).click({ force: true });
-  cy.wait("@createNewApi").should((interception) => {
-    assertApiResponseStatusCode(interception, 201);
-  });
-});
-
-Cypress.Commands.add("RenameEntity", (value) => {
-  cy.xpath(apiwidget.popover)
-    .last()
-    .click({ force: true });
-  cy.get(apiwidget.renameEntity).click({ force: true });
-  // eslint-disable-next-line cypress/no-unnecessary-waiting
-  cy.wait(2000);
-  cy.get(explorer.editEntity)
-    .last()
-    .type(value, { force: true });
-  // eslint-disable-next-line cypress/no-unnecessary-waiting
-  cy.wait(3000);
-});
-
-Cypress.Commands.add("CreateApiAndValidateUniqueEntityName", (apiname) => {
-  cy.get(apiwidget.createapi).click({ force: true });
-  cy.wait("@createNewApi");
-  cy.get(apiwidget.resourceUrl).should("be.visible");
-  cy.get(apiwidget.ApiName).click({ force: true });
-  cy.get(apiwidget.apiTxt)
-    .clear()
-    .type(apiname, { force: true })
-    .should("have.value", apiname);
-  cy.get(".t--nameOfApi .error-message").should(($x) => {
-    console.log($x);
-    expect($x).contain(apiname.concat(" is already being used."));
-  });
-});
-
-Cypress.Commands.add("validateMessage", (value) => {
-  cy.get(".bp3-popover-content").should(($x) => {
-    console.log($x);
-    expect($x).contain(value.concat(" is already being used."));
-  });
-});
-
-Cypress.Commands.add("DeleteAPIFromSideBar", () => {
-  cy.deleteEntity();
-  cy.wait("@deleteAction").should((interception) => {
-    assertApiResponseStatusCode(interception, 200);
-  });
-});
-
-Cypress.Commands.add("DeleteWidgetFromSideBar", () => {
-  cy.deleteEntity();
-  cy.wait("@updateLayout").should((interception) => {
-    assertApiResponseStatusCode(interception, 200);
-  });
-});
-
-Cypress.Commands.add("deleteEntity", () => {
-  cy.xpath(apiwidget.popover)
-    .last()
-    .click({ force: true });
-  cy.get(apiwidget.delete).click({ force: true });
-});
-
-Cypress.Commands.add("DeleteAPI", (apiname) => {
-  cy.get(ApiEditor.ApiActionMenu)
-    .first()
-    .click({ force: true });
-  cy.get(apiwidget.deleteAPI)
-    .first()
-    .click({ force: true });
-  cy.wait("@deleteAction").should((interception) => {
-    assertApiResponseStatusCode(interception, 200);
-  });
-});
-
-Cypress.Commands.add("AddActionWithModal", () => {
-  cy.get(commonlocators.dropdownSelectButton)
-    .last()
-    .click();
-  cy.get(".single-select")
-    .contains("Open Modal")
-    .click({ force: true });
-  cy.get(modalWidgetPage.selectModal).click();
-  cy.get(modalWidgetPage.createModalButton).click({ force: true });
-  cy.get(commonlocators.editPropCrossButton).click({ force: true });
-});
-
-Cypress.Commands.add("createModal", (modalType, ModalName) => {
-  cy.get(widgetsPage.actionSelect)
-    .first()
-    .click({ force: true });
-  cy.selectOnClickOption("Open Modal");
-  cy.get(modalWidgetPage.selectModal).click();
-  cy.get(modalWidgetPage.createModalButton).click({ force: true });
-
-  cy.get(modalWidgetPage.controlModalType)
-    .last()
-    .click({ force: true });
-  cy.get(commonlocators.dropdownmenu)
-    .children()
-    .contains(modalType)
-    .click();
-  cy.assertPageSave();
-
-  // changing the model name verify
-  cy.widgetText(
-    ModalName,
-    modalWidgetPage.modalName,
-    modalWidgetPage.modalName,
-  );
-  cy.get(commonlocators.editPropCrossButton).click({ force: true });
-
-  //changing the Model label
-  cy.get(modalWidgetPage.modalWidget + " " + widgetsPage.textWidget)
-    .first()
-    .trigger("mouseover");
-
-  cy.get(widgetsPage.textWidget + " " + commonlocators.editIcon).click();
-  cy.testCodeMirror(ModalName);
-  cy.get(widgetsPage.textCenterAlign).click({ force: true });
-  cy.assertPageSave();
-  cy.get(".bp3-overlay-backdrop").click({ force: true });
-});
-
-Cypress.Commands.add("selectOnClickOption", (option) => {
-  cy.get("ul.bp3-menu div.bp3-fill")
-    .wait(500)
-    .contains(option)
-    .click({ force: true });
-});
-
-Cypress.Commands.add("updateModal", (modalType, ModalName) => {
-  cy.get(widgetsPage.actionSelect)
-    .first()
-    .click({ force: true });
-  cy.selectOnClickOption("Open Modal");
-  cy.get(modalWidgetPage.selectModal).click();
-  cy.get(modalWidgetPage.createModalButton).click({ force: true });
-
-  cy.get(modalWidgetPage.controlModalType)
-    .last()
-    .click({ force: true });
-  cy.get(commonlocators.dropdownmenu)
-    .children()
-    .contains(modalType)
-    .click();
-  cy.assertPageSave();
-
-  // changing the model name verify
-  cy.widgetText(
-    ModalName,
-    modalWidgetPage.modalName,
-    modalWidgetPage.modalName,
-  );
-  cy.get(commonlocators.editPropCrossButton).click({ force: true });
-
-  //changing the Model label
-  cy.get(modalWidgetPage.modalWidget + " " + widgetsPage.textWidget)
-    .first()
-    .trigger("mouseover");
-
-  cy.get(widgetsPage.textWidget + " " + commonlocators.editIcon).click();
-  cy.testCodeMirror(ModalName);
-  cy.get(widgetsPage.textCenterAlign).click({ force: true });
-  cy.assertPageSave();
-  cy.get(".bp3-overlay-backdrop").click({ force: true });
-});
-Cypress.Commands.add("CheckWidgetProperties", (checkboxCss) => {
-  cy.get(checkboxCss).check({
-    force: true,
-  });
-  cy.assertPageSave();
-});
-
-Cypress.Commands.add("UncheckWidgetProperties", (checkboxCss) => {
-  cy.get(checkboxCss).uncheck({
-    force: true,
-  });
-  cy.assertPageSave();
-});
-
-Cypress.Commands.add("EditWidgetPropertiesUsingJS", (checkboxCss, inputJS) => {
-  cy.get(checkboxCss)
-    .click()
-    .type(inputJS);
-  cy.assertPageSave();
-});
-
-Cypress.Commands.add(
-  "ChangeTextStyle",
-  (dropDownValue, textStylecss, labelName) => {
-    cy.get(commonlocators.dropDownIcon)
-      .last()
-      .click();
+  });
+
+  Cypress.Commands.add("switchToPaginationTab", () => {
+    cy.get(apiwidget.paginationTab)
+      .first()
+      .click({ force: true });
+  });
+
+  Cypress.Commands.add("switchToAPIInputTab", () => {
+    cy.get(apiwidget.apiInputTab)
+      .first()
+      .click({ force: true });
+  });
+
+  Cypress.Commands.add("selectDateFormat", (value) => {
+    cy.get(".t--property-control-dateformat .bp3-popover-target")
+      .last()
+      .click({ force: true });
     cy.get(".t--dropdown-option")
       .children()
-      .contains(dropDownValue)
-      .click();
-    cy.get(textStylecss).should("have.text", labelName);
-  },
-);
-
-Cypress.Commands.add("widgetText", (text, inputcss, innercss) => {
-  cy.get(commonlocators.editWidgetName)
-    .click({ force: true })
-    .type(text, { delay: 300 })
-    .type("{enter}");
-  cy.get(inputcss)
-    .first()
-    .trigger("mouseover", { force: true });
-  cy.contains(innercss, text);
-});
-
-Cypress.Commands.add("editColName", (text) => {
-  cy.get(commonlocators.editColTitle)
-    .click({ force: true })
-    .type(text)
-    .type("{enter}");
-  cy.get(commonlocators.editColText).should("have.text", text);
-});
-
-Cypress.Commands.add("invalidWidgetText", () => {
-  // checking invalid widget name
-  cy.get(commonlocators.editWidgetName)
-    .click({ force: true })
-    .type("download")
-    .type("{enter}");
-  cy.get(commonlocators.toastmsg).contains("download is already being used.");
-});
-
-Cypress.Commands.add("EvaluateDataType", (dataType) => {
-  cy.get(commonlocators.evaluatedType)
-    .should("be.visible")
-    .contains(dataType);
-});
-
-Cypress.Commands.add("EvaluateCurrentValue", (currentValue) => {
-  // eslint-disable-next-line cypress/no-unnecessary-waiting
-  cy.wait(2000);
-  cy.get(commonlocators.evaluatedCurrentValue)
-    .should("be.visible")
-    .contains(currentValue);
-});
-
-Cypress.Commands.add("PublishtheApp", () => {
-  cy.server();
-  cy.intercept("POST", "/api/v1/applications/publish/*").as("publishApp");
-  // Wait before publish
-  // eslint-disable-next-line cypress/no-unnecessary-waiting
-  cy.wait(2000);
-  cy.assertPageSave();
-
-  // Stubbing window.open to open in the same tab
-  cy.window().then((window) => {
-    cy.stub(window, "open").callsFake((url) => {
-      window.location.href = Cypress.config().baseUrl + url.substring(1);
-      window.location.target = "_self";
-    });
-  });
-
-  cy.get(homePage.publishButton).click();
-  cy.wait("@publishApp");
-
-  cy.url().should("include", "/pages");
-  cy.log("pagename: " + localStorage.getItem("PageName"));
-});
-
-Cypress.Commands.add("getCodeMirror", () => {
-  return cy
-    .get(".CodeMirror textarea")
-    .first()
-    .focus()
-    .type("{ctrl}{shift}{downarrow}");
-});
-
-Cypress.Commands.add("testCodeMirror", (value) => {
-  cy.get(".CodeMirror textarea")
-    .first()
-    .focus()
-    .type("{ctrl}{shift}{downarrow}")
-    .then(($cm) => {
-      if ($cm.val() !== "") {
+      .contains(value)
+      .click();
+  });
+
+  Cypress.Commands.add("assertDateFormat", () => {
+    cy.get(".t--draggable-datepickerwidget2 input")
+      .first()
+      .invoke("attr", "value")
+      .then((text) => {
+        const firstTxt = text;
+        cy.log("date time : ", firstTxt);
+        cy.get(commonlocators.labelTextStyle)
+          .first()
+          .should("contain", firstTxt);
+        cy.get(commonlocators.labelTextStyle)
+          .last()
+          .invoke("text")
+          .then((text) => {
+            const secondText = text;
+            cy.log("date time : ", secondText);
+            expect(firstTxt).not.to.equal(secondText);
+          });
+      });
+  });
+
+  Cypress.Commands.add("selectPaginationType", (option) => {
+    cy.xpath(option).click({ force: true });
+  });
+
+  Cypress.Commands.add("clickTest", (testbutton) => {
+    // eslint-disable-next-line cypress/no-unnecessary-waiting
+    cy.wait(2000);
+    cy.wait("@saveAction");
+    cy.get(testbutton)
+      .first()
+      .click({ force: true });
+    cy.wait("@postExecute");
+  });
+
+  Cypress.Commands.add("enterUrl", (apiname, url, value) => {
+    cy.get(url)
+      .first()
+      .type("{{".concat(apiname).concat(value), {
+        force: true,
+        parseSpecialCharSequences: false,
+      });
+  });
+
+  Cypress.Commands.add(
+    "EnterSourceDetailsWithQueryParam",
+    (baseUrl, v1method, hKey, hValue, qKey, qValue) => {
+      cy.enterDatasourceAndPath(baseUrl, v1method);
+      cy.xpath(apiwidget.headerKey)
+        .first()
+        .click({ force: true })
+        .type(hKey, { force: true })
+        .should("have.value", hKey);
+      cy.xpath(apiwidget.headerValue)
+        .first()
+        .click({ force: true })
+        .type(hValue, { force: true })
+        .should("have.value", hValue);
+      cy.xpath(apiwidget.queryKey)
+        .first()
+        .click({ force: true })
+        .type(qKey, { force: true })
+        .should("have.value", qKey);
+      cy.xpath(apiwidget.queryValue)
+        .first()
+        .click({ force: true })
+        .type(qValue, { force: true })
+        .should("have.value", qValue);
+      cy.WaitAutoSave();
+    },
+  );
+
+  Cypress.Commands.add(
+    "EnterSourceDetailsWithbody",
+    (baseUrl, v1method, hKey, hValue) => {
+      cy.enterDatasourceAndPath(baseUrl, v1method);
+      cy.get(apiwidget.addHeader)
+        .first()
+        .click({ first: true });
+    },
+  );
+
+  Cypress.Commands.add("CreationOfUniqueAPIcheck", (apiname) => {
+    cy.get(pages.addEntityAPI).click();
+    cy.get(apiwidget.createapi).click({ force: true });
+    cy.wait("@createNewApi");
+    // cy.wait("@getUser");
+    cy.get(apiwidget.resourceUrl).should("be.visible");
+    cy.get(apiwidget.ApiName).click({ force: true });
+    cy.get(apiwidget.apiTxt)
+      .clear()
+      .focus()
+      .type(apiname, { force: true, delay: 500 })
+      .should("have.value", apiname);
+    cy.get(".error-message").should(($x) => {
+      console.log($x);
+      expect($x).contain(apiname.concat(" is already being used."));
+    });
+    cy.get(apiwidget.apiTxt).blur();
+  });
+
+  Cypress.Commands.add("MoveAPIToHome", (apiname) => {
+    cy.xpath(apiwidget.popover)
+      .last()
+      .click({ force: true });
+    cy.get(apiwidget.copyTo).click({ force: true });
+    cy.get(apiwidget.home).click({ force: true });
+    cy.wait("@createNewApi").should((interception) => {
+      assertApiResponseStatusCode(interception, 201);
+    });
+  });
+
+  Cypress.Commands.add("MoveAPIToPage", (pageName) => {
+    cy.xpath(apiwidget.popover)
+      .last()
+      .click({ force: true });
+    cy.get(apiwidget.moveTo).click({ force: true });
+    cy.get(apiwidget.page)
+      .contains(pageName)
+      .click();
+    cy.wait("@saveAction").should((interception) => {
+      assertApiResponseStatusCode(interception, 200);
+    });
+  });
+
+  Cypress.Commands.add("copyEntityToPage", (pageName) => {
+    cy.xpath(apiwidget.popover)
+      .last()
+      .click({ force: true });
+    cy.get(apiwidget.copyTo).click({ force: true });
+    cy.get(apiwidget.page)
+      .contains(pageName)
+      .click();
+    cy.wait("@createNewApi").should((interception) => {
+      assertApiResponseStatusCode(interception, 201);
+    });
+  });
+
+  Cypress.Commands.add("CopyAPIToHome", () => {
+    cy.xpath(apiwidget.popover)
+      .last()
+      .click({ force: true });
+    cy.get(apiwidget.copyTo).click({ force: true });
+    cy.get(apiwidget.home).click({ force: true });
+    cy.wait("@createNewApi").should((interception) => {
+      assertApiResponseStatusCode(interception, 201);
+    });
+  });
+
+  Cypress.Commands.add("RenameEntity", (value) => {
+    cy.xpath(apiwidget.popover)
+      .last()
+      .click({ force: true });
+    cy.get(apiwidget.renameEntity).click({ force: true });
+    // eslint-disable-next-line cypress/no-unnecessary-waiting
+    cy.wait(2000);
+    cy.get(explorer.editEntity)
+      .last()
+      .type(value, { force: true });
+    // eslint-disable-next-line cypress/no-unnecessary-waiting
+    cy.wait(3000);
+  });
+
+  Cypress.Commands.add("CreateApiAndValidateUniqueEntityName", (apiname) => {
+    cy.get(apiwidget.createapi).click({ force: true });
+    cy.wait("@createNewApi");
+    cy.get(apiwidget.resourceUrl).should("be.visible");
+    cy.get(apiwidget.ApiName).click({ force: true });
+    cy.get(apiwidget.apiTxt)
+      .clear()
+      .type(apiname, { force: true })
+      .should("have.value", apiname);
+    cy.get(".t--nameOfApi .error-message").should(($x) => {
+      console.log($x);
+      expect($x).contain(apiname.concat(" is already being used."));
+    });
+  });
+
+  Cypress.Commands.add("validateMessage", (value) => {
+    cy.get(".bp3-popover-content").should(($x) => {
+      console.log($x);
+      expect($x).contain(value.concat(" is already being used."));
+    });
+  });
+
+  Cypress.Commands.add("DeleteAPIFromSideBar", () => {
+    cy.deleteEntity();
+    cy.wait("@deleteAction").should((interception) => {
+      assertApiResponseStatusCode(interception, 200);
+    });
+  });
+
+  Cypress.Commands.add("DeleteWidgetFromSideBar", () => {
+    cy.deleteEntity();
+    cy.wait("@updateLayout").should((interception) => {
+      assertApiResponseStatusCode(interception, 200);
+    });
+  });
+
+  Cypress.Commands.add("deleteEntity", () => {
+    cy.xpath(apiwidget.popover)
+      .last()
+      .click({ force: true });
+    cy.get(apiwidget.delete).click({ force: true });
+  });
+
+  Cypress.Commands.add("DeleteAPI", (apiname) => {
+    cy.get(ApiEditor.ApiActionMenu)
+      .first()
+      .click({ force: true });
+    cy.get(apiwidget.deleteAPI)
+      .first()
+      .click({ force: true });
+    cy.wait("@deleteAction").should((interception) => {
+      assertApiResponseStatusCode(interception, 200);
+    });
+  });
+
+  Cypress.Commands.add("AddActionWithModal", () => {
+    cy.get(commonlocators.dropdownSelectButton)
+      .last()
+      .click();
+    cy.get(".single-select")
+      .contains("Open Modal")
+      .click({ force: true });
+    cy.get(modalWidgetPage.selectModal).click();
+    cy.get(modalWidgetPage.createModalButton).click({ force: true });
+    cy.get(commonlocators.editPropCrossButton).click({ force: true });
+  });
+
+  Cypress.Commands.add("createModal", (modalType, ModalName) => {
+    cy.get(widgetsPage.actionSelect)
+      .first()
+      .click({ force: true });
+    cy.selectOnClickOption("Open Modal");
+    cy.get(modalWidgetPage.selectModal).click();
+    cy.get(modalWidgetPage.createModalButton).click({ force: true });
+
+    cy.get(modalWidgetPage.controlModalType)
+      .last()
+      .click({ force: true });
+    cy.get(commonlocators.dropdownmenu)
+      .children()
+      .contains(modalType)
+      .click();
+    cy.assertPageSave();
+
+    // changing the model name verify
+    cy.widgetText(
+      ModalName,
+      modalWidgetPage.modalName,
+      modalWidgetPage.modalName,
+    );
+    cy.get(commonlocators.editPropCrossButton).click({ force: true });
+
+    //changing the Model label
+    cy.get(modalWidgetPage.modalWidget + " " + widgetsPage.textWidget)
+      .first()
+      .trigger("mouseover");
+
+    cy.get(widgetsPage.textWidget + " " + commonlocators.editIcon).click();
+    cy.testCodeMirror(ModalName);
+    cy.get(widgetsPage.textCenterAlign).click({ force: true });
+    cy.assertPageSave();
+    cy.get(".bp3-overlay-backdrop").click({ force: true });
+  });
+
+  Cypress.Commands.add("selectOnClickOption", (option) => {
+    cy.get("ul.bp3-menu div.bp3-fill")
+      .wait(500)
+      .contains(option)
+      .click({ force: true });
+  });
+
+  Cypress.Commands.add("updateModal", (modalType, ModalName) => {
+    cy.get(widgetsPage.actionSelect)
+      .first()
+      .click({ force: true });
+    cy.selectOnClickOption("Open Modal");
+    cy.get(modalWidgetPage.selectModal).click();
+    cy.get(modalWidgetPage.createModalButton).click({ force: true });
+
+    cy.get(modalWidgetPage.controlModalType)
+      .last()
+      .click({ force: true });
+    cy.get(commonlocators.dropdownmenu)
+      .children()
+      .contains(modalType)
+      .click();
+    cy.assertPageSave();
+
+    // changing the model name verify
+    cy.widgetText(
+      ModalName,
+      modalWidgetPage.modalName,
+      modalWidgetPage.modalName,
+    );
+    cy.get(commonlocators.editPropCrossButton).click({ force: true });
+
+    //changing the Model label
+    cy.get(modalWidgetPage.modalWidget + " " + widgetsPage.textWidget)
+      .first()
+      .trigger("mouseover");
+
+    cy.get(widgetsPage.textWidget + " " + commonlocators.editIcon).click();
+    cy.testCodeMirror(ModalName);
+    cy.get(widgetsPage.textCenterAlign).click({ force: true });
+    cy.assertPageSave();
+    cy.get(".bp3-overlay-backdrop").click({ force: true });
+  });
+  Cypress.Commands.add("CheckWidgetProperties", (checkboxCss) => {
+    cy.get(checkboxCss).check({
+      force: true,
+    });
+    cy.assertPageSave();
+  });
+
+  Cypress.Commands.add("UncheckWidgetProperties", (checkboxCss) => {
+    cy.get(checkboxCss).uncheck({
+      force: true,
+    });
+    cy.assertPageSave();
+  });
+
+  Cypress.Commands.add(
+    "EditWidgetPropertiesUsingJS",
+    (checkboxCss, inputJS) => {
+      cy.get(checkboxCss)
+        .click()
+        .type(inputJS);
+      cy.assertPageSave();
+    },
+  );
+
+  Cypress.Commands.add(
+    "ChangeTextStyle",
+    (dropDownValue, textStylecss, labelName) => {
+      cy.get(commonlocators.dropDownIcon)
+        .last()
+        .click();
+      cy.get(".t--dropdown-option")
+        .children()
+        .contains(dropDownValue)
+        .click();
+      cy.get(textStylecss).should("have.text", labelName);
+    },
+  );
+
+  Cypress.Commands.add("widgetText", (text, inputcss, innercss) => {
+    cy.get(commonlocators.editWidgetName)
+      .click({ force: true })
+      .type(text, { delay: 300 })
+      .type("{enter}");
+    cy.get(inputcss)
+      .first()
+      .trigger("mouseover", { force: true });
+    cy.contains(innercss, text);
+  });
+
+  Cypress.Commands.add("editColName", (text) => {
+    cy.get(commonlocators.editColTitle)
+      .click({ force: true })
+      .type(text)
+      .type("{enter}");
+    cy.get(commonlocators.editColText).should("have.text", text);
+  });
+
+  Cypress.Commands.add("invalidWidgetText", () => {
+    // checking invalid widget name
+    cy.get(commonlocators.editWidgetName)
+      .click({ force: true })
+      .type("download")
+      .type("{enter}");
+    cy.get(commonlocators.toastmsg).contains("download is already being used.");
+  });
+
+  Cypress.Commands.add("EvaluateDataType", (dataType) => {
+    cy.get(commonlocators.evaluatedType)
+      .should("be.visible")
+      .contains(dataType);
+  });
+
+  Cypress.Commands.add("EvaluateCurrentValue", (currentValue) => {
+    // eslint-disable-next-line cypress/no-unnecessary-waiting
+    cy.wait(2000);
+    cy.get(commonlocators.evaluatedCurrentValue)
+      .should("be.visible")
+      .contains(currentValue);
+  });
+
+  Cypress.Commands.add("PublishtheApp", () => {
+    cy.server();
+    cy.intercept("POST", "/api/v1/applications/publish/*").as("publishApp");
+    // Wait before publish
+    // eslint-disable-next-line cypress/no-unnecessary-waiting
+    cy.wait(2000);
+    cy.assertPageSave();
+
+    // Stubbing window.open to open in the same tab
+    cy.window().then((window) => {
+      cy.stub(window, "open").callsFake((url) => {
+        window.location.href = Cypress.config().baseUrl + url.substring(1);
+        window.location.target = "_self";
+      });
+    });
+
+    cy.get(homePage.publishButton).click();
+    cy.wait("@publishApp");
+
+    cy.url().should("include", "/pages");
+    cy.log("pagename: " + localStorage.getItem("PageName"));
+  });
+
+  Cypress.Commands.add("getCodeMirror", () => {
+    return cy
+      .get(".CodeMirror textarea")
+      .first()
+      .focus()
+      .type("{ctrl}{shift}{downarrow}");
+  });
+
+  Cypress.Commands.add("testCodeMirror", (value) => {
+    cy.get(".CodeMirror textarea")
+      .first()
+      .focus()
+      .type("{ctrl}{shift}{downarrow}")
+      .then(($cm) => {
+        if ($cm.val() !== "") {
+          cy.get(".CodeMirror textarea")
+            .first()
+            .clear({
+              force: true,
+            });
+        }
+
+        cy.get(".CodeMirror textarea")
+          .first()
+          .type(value, {
+            force: true,
+            parseSpecialCharSequences: false,
+          });
+        // eslint-disable-next-line cypress/no-unnecessary-waiting
+        cy.wait(2000);
+        cy.get(".CodeMirror textarea")
+          .first()
+          .should("have.value", value);
+      });
+  });
+
+  Cypress.Commands.add("updateComputedValue", (value) => {
+    cy.get(".CodeMirror textarea")
+      .first()
+      .focus({ force: true })
+      .type("{uparrow}", { force: true })
+      .type("{ctrl}{shift}{downarrow}", { force: true });
+    cy.focused().then(($cm) => {
+      if ($cm.contents != "") {
+        cy.log("The field is empty");
         cy.get(".CodeMirror textarea")
           .first()
           .clear({
             force: true,
           });
       }
-
       cy.get(".CodeMirror textarea")
         .first()
         .type(value, {
           force: true,
           parseSpecialCharSequences: false,
         });
+    });
+    // eslint-disable-next-line cypress/no-unnecessary-waiting
+    cy.wait(1000);
+  });
+
+  Cypress.Commands.add("testCodeMirrorLast", (value) => {
+    cy.get(".CodeMirror textarea")
+      .last()
+      .focus()
+      .type("{ctrl}{shift}{downarrow}")
+      .then(($cm) => {
+        if ($cm.val() !== "") {
+          cy.get(".CodeMirror textarea")
+            .last()
+            .clear({
+              force: true,
+            });
+        }
+
+        cy.get(".CodeMirror textarea")
+          .last()
+          .clear({ force: true })
+          .type(value, {
+            force: true,
+            parseSpecialCharSequences: false,
+          });
+        // eslint-disable-next-line cypress/no-unnecessary-waiting
+        cy.wait(200);
+        cy.get(".CodeMirror textarea")
+          .last()
+          .should("have.value", value);
+      });
+  });
+
+  Cypress.Commands.add("testJsontext", (endp, value, paste = true) => {
+    cy.get(".t--property-control-" + endp + " .CodeMirror textarea")
+      .first()
+      .focus({ force: true })
+      .type("{uparrow}", { force: true })
+      .type("{ctrl}{shift}{downarrow}", { force: true });
+    cy.focused().then(($cm) => {
+      if ($cm.contents != "") {
+        cy.log("The field is empty");
+        cy.get(".t--property-control-" + endp + " .CodeMirror textarea")
+          .first()
+          .click({ force: true })
+          .focused({ force: true })
+          .clear({
+            force: true,
+          });
+      }
       // eslint-disable-next-line cypress/no-unnecessary-waiting
-      cy.wait(2000);
-      cy.get(".CodeMirror textarea")
+      cy.wait(500);
+      cy.get(".t--property-control-" + endp + " .CodeMirror textarea")
         .first()
-        .should("have.value", value);
-    });
-});
-
-Cypress.Commands.add("updateComputedValue", (value) => {
-  cy.get(".CodeMirror textarea")
-    .first()
-    .focus({ force: true })
-    .type("{uparrow}", { force: true })
-    .type("{ctrl}{shift}{downarrow}", { force: true });
-  cy.focused().then(($cm) => {
-    if ($cm.contents != "") {
-      cy.log("The field is empty");
-      cy.get(".CodeMirror textarea")
-        .first()
-        .clear({
-          force: true,
+        .then((el) => {
+          const input = cy.get(el);
+          if (paste) {
+            input.invoke("val", value);
+          } else {
+            input.type(value, {
+              force: true,
+              parseSpecialCharSequences: false,
+            });
+          }
         });
-    }
+    });
+    // eslint-disable-next-line cypress/no-unnecessary-waiting
+    cy.wait(1000);
+  });
+
+  Cypress.Commands.add("toggleJsAndUpdate", (endp, value) => {
     cy.get(".CodeMirror textarea")
-      .first()
-      .type(value, {
-        force: true,
-        parseSpecialCharSequences: false,
-      });
-  });
-  // eslint-disable-next-line cypress/no-unnecessary-waiting
-  cy.wait(1000);
-});
-
-Cypress.Commands.add("testCodeMirrorLast", (value) => {
-  cy.get(".CodeMirror textarea")
-    .last()
-    .focus()
-    .type("{ctrl}{shift}{downarrow}")
-    .then(($cm) => {
-      if ($cm.val() !== "") {
+      .last()
+      .focus({ force: true })
+      .type("{uparrow}", { force: true })
+      .type("{ctrl}{shift}{downarrow}", { force: true });
+    cy.focused().then(($cm) => {
+      if ($cm.contents != "") {
+        cy.log("The field is empty");
         cy.get(".CodeMirror textarea")
           .last()
           .clear({
             force: true,
           });
       }
-
-      cy.get(".CodeMirror textarea")
-        .last()
-        .clear({ force: true })
-        .type(value, {
-          force: true,
-          parseSpecialCharSequences: false,
-        });
-      // eslint-disable-next-line cypress/no-unnecessary-waiting
-      cy.wait(200);
-      cy.get(".CodeMirror textarea")
-        .last()
-        .should("have.value", value);
-    });
-});
-
-Cypress.Commands.add("testJsontext", (endp, value, paste = true) => {
-  cy.get(".t--property-control-" + endp + " .CodeMirror textarea")
-    .first()
-    .focus({ force: true })
-    .type("{uparrow}", { force: true })
-    .type("{ctrl}{shift}{downarrow}", { force: true });
-  cy.focused().then(($cm) => {
-    if ($cm.contents != "") {
-      cy.log("The field is empty");
-      cy.get(".t--property-control-" + endp + " .CodeMirror textarea")
-        .first()
-        .click({ force: true })
-        .focused({ force: true })
-        .clear({
-          force: true,
-        });
-    }
-    // eslint-disable-next-line cypress/no-unnecessary-waiting
-    cy.wait(500);
-    cy.get(".t--property-control-" + endp + " .CodeMirror textarea")
-      .first()
-      .then((el) => {
-        const input = cy.get(el);
-        if (paste) {
-          input.invoke("val", value);
-        } else {
-          input.type(value, {
-            force: true,
-            parseSpecialCharSequences: false,
-          });
-        }
-      });
-  });
-  // eslint-disable-next-line cypress/no-unnecessary-waiting
-  cy.wait(1000);
-});
-
-Cypress.Commands.add("toggleJsAndUpdate", (endp, value) => {
-  cy.get(".CodeMirror textarea")
-    .last()
-    .focus({ force: true })
-    .type("{uparrow}", { force: true })
-    .type("{ctrl}{shift}{downarrow}", { force: true });
-  cy.focused().then(($cm) => {
-    if ($cm.contents != "") {
-      cy.log("The field is empty");
-      cy.get(".CodeMirror textarea")
-        .last()
-        .clear({
-          force: true,
-        });
-    }
-    cy.get(".CodeMirror textarea")
-      .last()
-      .type(value, {
-        force: true,
-        parseSpecialCharSequences: false,
-      });
-  });
-  // eslint-disable-next-line cypress/no-unnecessary-waiting
-  cy.wait(200);
-});
-
-Cypress.Commands.add("assertControlVisibility", (endp, value) => {
-  cy.get(".t--property-control-" + endp + " .CodeMirror")
-    .first()
-    .should("not.be.visible");
-});
-
-Cypress.Commands.add("tableColumnDataValidation", (columnName) => {
-  cy.get("[data-rbd-draggable-id='" + columnName + "'] input")
-    .scrollIntoView()
-    .first()
-    .focus({ force: true })
-    .should("be.visible");
-});
-
-Cypress.Commands.add("tableColumnPopertyUpdate", (colId, newColName) => {
-  cy.get("[data-rbd-draggable-id='" + colId + "'] input")
-    .scrollIntoView()
-    .should("be.visible")
-    .click({
-      force: true,
-    });
-  cy.get("[data-rbd-draggable-id='" + colId + "'] input").clear({
-    force: true,
-  });
-  cy.get("[data-rbd-draggable-id='" + colId + "'] input").type(newColName, {
-    force: true,
-  });
-  cy.get(".draggable-header ")
-    .contains(newColName)
-    .should("be.visible");
-});
-
-Cypress.Commands.add("hideColumn", (colId) => {
-  cy.get("[data-rbd-draggable-id='" + colId + "'] .t--show-column-btn").click({
-    force: true,
-  });
-  // eslint-disable-next-line cypress/no-unnecessary-waiting
-  cy.wait(1000);
-});
-
-Cypress.Commands.add("showColumn", (colId) => {
-  cy.get("[data-rbd-draggable-id='" + colId + "'] .t--show-column-btn").click({
-    force: true,
-  });
-  cy.get(".draggable-header ")
-    .contains(colId)
-    .should("be.visible");
-});
-
-Cypress.Commands.add("addColumn", (colId) => {
-  cy.get(widgetsPage.addColumn).scrollIntoView();
-  cy.get(widgetsPage.addColumn)
-    .should("be.visible")
-    .click({ force: true });
-  // eslint-disable-next-line cypress/no-unnecessary-waiting
-  cy.wait(3000);
-  cy.get(widgetsPage.defaultColName).clear({
-    force: true,
-  });
-  cy.get(widgetsPage.defaultColName).type(colId, { force: true });
-});
-
-Cypress.Commands.add("editColumn", (colId) => {
-  cy.get("[data-rbd-draggable-id='" + colId + "'] .t--edit-column-btn").click();
-  // eslint-disable-next-line cypress/no-unnecessary-waiting
-  cy.wait(1500);
-});
-
-Cypress.Commands.add(
-  "readTabledataValidateCSS",
-  (rowNum, colNum, cssProperty, cssValue) => {
-    const selector = `.t--widget-tablewidget .tbody .td[data-rowindex=${rowNum}][data-colindex=${colNum}] div`;
-    cy.get(selector).should("have.css", cssProperty, cssValue);
-  },
-);
-
-Cypress.Commands.add("readTextDataValidateCSS", (cssProperty, cssValue) => {
-  cy.get(commonlocators.headingTextStyle).should(
-    "have.css",
-    cssProperty,
-    cssValue,
-  );
-});
-
-Cypress.Commands.add("evaluateErrorMessage", (value) => {
-  cy.get(commonlocators.evaluateMsg)
-    .first()
-    .click()
-    .invoke("text")
-    .then((text) => {
-      const someText = text;
-      expect(someText).to.equal(value);
-    });
-});
-
-Cypress.Commands.add("addAction", (value) => {
-  cy.get(commonlocators.dropdownSelectButton)
-    .last()
-    .click();
-  cy.get(commonlocators.chooseAction)
-    .children()
-    .contains("Show Message")
-    .click();
-  cy.enterActionValue(value);
-});
-
-Cypress.Commands.add("selectShowMsg", (value) => {
-  cy.get(commonlocators.chooseAction)
-    .children()
-    .contains("Show Message")
-    .click();
-});
-
-Cypress.Commands.add("addSuccessMessage", (value) => {
-  cy.get(commonlocators.chooseMsgType)
-    .last()
-    .click();
-  cy.get(commonlocators.chooseAction)
-    .children()
-    .contains("Success")
-    .click();
-  cy.enterActionValue(value);
-});
-
-Cypress.Commands.add("SetDateToToday", () => {
-  cy.get(formWidgetsPage.datepickerFooterPublish)
-    .contains("Today")
-    .click({ force: true });
-  cy.assertPageSave();
-});
-
-Cypress.Commands.add("enterActionValue", (value) => {
-  cy.get(".CodeMirror textarea")
-    .last()
-    .focus()
-    .type("{ctrl}{shift}{downarrow}")
-    .then(($cm) => {
-      if ($cm.val() !== "") {
-        cy.get(".CodeMirror textarea")
-          .last()
-          .clear({
-            force: true,
-          });
-      }
-
       cy.get(".CodeMirror textarea")
         .last()
         .type(value, {
           force: true,
           parseSpecialCharSequences: false,
         });
-      // eslint-disable-next-line cypress/no-unnecessary-waiting
-      cy.wait(200);
-    });
-});
-
-Cypress.Commands.add("enterNavigatePageName", (value) => {
-  cy.get("ul.tree")
-    .children()
-    .first()
-    .within(() => {
-      cy.get(".CodeMirror textarea")
-        .first()
-        .focus()
-        .type("{ctrl}{shift}{downarrow}")
-        .then(($cm) => {
-          if ($cm.val() !== "") {
+    });
+    // eslint-disable-next-line cypress/no-unnecessary-waiting
+    cy.wait(200);
+  });
+
+  Cypress.Commands.add("assertControlVisibility", (endp, value) => {
+    cy.get(".t--property-control-" + endp + " .CodeMirror")
+      .first()
+      .should("not.be.visible");
+  });
+
+  Cypress.Commands.add("tableColumnDataValidation", (columnName) => {
+    cy.get("[data-rbd-draggable-id='" + columnName + "'] input")
+      .scrollIntoView()
+      .first()
+      .focus({ force: true })
+      .should("be.visible");
+  });
+
+  Cypress.Commands.add("tableColumnPopertyUpdate", (colId, newColName) => {
+    cy.get("[data-rbd-draggable-id='" + colId + "'] input")
+      .scrollIntoView()
+      .should("be.visible")
+      .click({
+        force: true,
+      });
+    cy.get("[data-rbd-draggable-id='" + colId + "'] input").clear({
+      force: true,
+    });
+    cy.get("[data-rbd-draggable-id='" + colId + "'] input").type(newColName, {
+      force: true,
+    });
+    cy.get(".draggable-header ")
+      .contains(newColName)
+      .should("be.visible");
+  });
+
+  Cypress.Commands.add("hideColumn", (colId) => {
+    cy.get("[data-rbd-draggable-id='" + colId + "'] .t--show-column-btn").click(
+      {
+        force: true,
+      },
+    );
+    // eslint-disable-next-line cypress/no-unnecessary-waiting
+    cy.wait(1000);
+  });
+
+  Cypress.Commands.add("showColumn", (colId) => {
+    cy.get("[data-rbd-draggable-id='" + colId + "'] .t--show-column-btn").click(
+      {
+        force: true,
+      },
+    );
+    cy.get(".draggable-header ")
+      .contains(colId)
+      .should("be.visible");
+  });
+
+  Cypress.Commands.add("addColumn", (colId) => {
+    cy.get(widgetsPage.addColumn).scrollIntoView();
+    cy.get(widgetsPage.addColumn)
+      .should("be.visible")
+      .click({ force: true });
+    // eslint-disable-next-line cypress/no-unnecessary-waiting
+    cy.wait(3000);
+    cy.get(widgetsPage.defaultColName).clear({
+      force: true,
+    });
+    cy.get(widgetsPage.defaultColName).type(colId, { force: true });
+  });
+
+  Cypress.Commands.add("editColumn", (colId) => {
+    cy.get(
+      "[data-rbd-draggable-id='" + colId + "'] .t--edit-column-btn",
+    ).click();
+    // eslint-disable-next-line cypress/no-unnecessary-waiting
+    cy.wait(1500);
+  });
+
+  Cypress.Commands.add(
+    "readTabledataValidateCSS",
+    (rowNum, colNum, cssProperty, cssValue) => {
+      const selector = `.t--widget-tablewidget .tbody .td[data-rowindex=${rowNum}][data-colindex=${colNum}] div`;
+      cy.get(selector).should("have.css", cssProperty, cssValue);
+    },
+  );
+
+  Cypress.Commands.add("readTextDataValidateCSS", (cssProperty, cssValue) => {
+    cy.get(commonlocators.headingTextStyle).should(
+      "have.css",
+      cssProperty,
+      cssValue,
+    );
+  });
+
+  Cypress.Commands.add("evaluateErrorMessage", (value) => {
+    cy.get(commonlocators.evaluateMsg)
+      .first()
+      .click()
+      .invoke("text")
+      .then((text) => {
+        const someText = text;
+        expect(someText).to.equal(value);
+      });
+  });
+
+  Cypress.Commands.add("addAction", (value) => {
+    cy.get(commonlocators.dropdownSelectButton)
+      .last()
+      .click();
+    cy.get(commonlocators.chooseAction)
+      .children()
+      .contains("Show Message")
+      .click();
+    cy.enterActionValue(value);
+  });
+
+  Cypress.Commands.add("selectShowMsg", (value) => {
+    cy.get(commonlocators.chooseAction)
+      .children()
+      .contains("Show Message")
+      .click();
+  });
+
+  Cypress.Commands.add("addSuccessMessage", (value) => {
+    cy.get(commonlocators.chooseMsgType)
+      .last()
+      .click();
+    cy.get(commonlocators.chooseAction)
+      .children()
+      .contains("Success")
+      .click();
+    cy.enterActionValue(value);
+  });
+
+  Cypress.Commands.add("SetDateToToday", () => {
+    cy.get(formWidgetsPage.datepickerFooterPublish)
+      .contains("Today")
+      .click({ force: true });
+    cy.assertPageSave();
+  });
+
+  Cypress.Commands.add("enterActionValue", (value) => {
+    cy.get(".CodeMirror textarea")
+      .last()
+      .focus()
+      .type("{ctrl}{shift}{downarrow}")
+      .then(($cm) => {
+        if ($cm.val() !== "") {
+          cy.get(".CodeMirror textarea")
+            .last()
+            .clear({
+              force: true,
+            });
+        }
+
+        cy.get(".CodeMirror textarea")
+          .last()
+          .type(value, {
+            force: true,
+            parseSpecialCharSequences: false,
+          });
+        // eslint-disable-next-line cypress/no-unnecessary-waiting
+        cy.wait(200);
+      });
+  });
+
+  Cypress.Commands.add("enterNavigatePageName", (value) => {
+    cy.get("ul.tree")
+      .children()
+      .first()
+      .within(() => {
+        cy.get(".CodeMirror textarea")
+          .first()
+          .focus()
+          .type("{ctrl}{shift}{downarrow}")
+          .then(($cm) => {
+            if ($cm.val() !== "") {
+              cy.get(".CodeMirror textarea")
+                .first()
+                .clear({
+                  force: true,
+                });
+            }
             cy.get(".CodeMirror textarea")
               .first()
-              .clear({
+              .type(value, {
                 force: true,
+                parseSpecialCharSequences: false,
               });
-          }
-          cy.get(".CodeMirror textarea")
-            .first()
-            .type(value, {
-              force: true,
-              parseSpecialCharSequences: false,
-            });
-          // eslint-disable-next-line cypress/no-unnecessary-waiting
-          cy.wait(200);
-          cy.get(".CodeMirror textarea")
-            .first()
-            .should("have.value", value);
+            // eslint-disable-next-line cypress/no-unnecessary-waiting
+            cy.wait(200);
+            cy.get(".CodeMirror textarea")
+              .first()
+              .should("have.value", value);
+          });
+        cy.root();
+      });
+  });
+
+  Cypress.Commands.add("ClearDate", () => {
+    cy.get(".t--property-control-defaultdate input").clear();
+    cy.assertPageSave();
+  });
+
+  Cypress.Commands.add("ClearDateFooter", () => {
+    cy.get(formWidgetsPage.datepickerFooterPublish)
+      .contains("Clear")
+      .click({ force: true });
+    //cy.assertPageSave();
+  });
+
+  Cypress.Commands.add("DeleteModal", () => {
+    cy.get(widgetsPage.textbuttonWidget).dblclick("topRight", { force: true });
+    cy.get(widgetsPage.deleteWidget)
+      .first()
+      .click({ force: true });
+  });
+
+  Cypress.Commands.add("Createpage", (Pagename) => {
+    cy.get(pages.AddPage)
+      .first()
+      .click();
+    cy.wait("@createPage").should((interception) => {
+      assertApiResponseStatusCode(interception, 201);
+    });
+    // eslint-disable-next-line cypress/no-unnecessary-waiting
+    cy.wait(2000);
+    cy.xpath(pages.popover)
+      .last()
+      .click({ force: true });
+    cy.get(pages.editName).click({ force: true });
+    cy.get(pages.editInput)
+      .type(Pagename)
+      .type("{Enter}");
+    pageidcopy = Pagename;
+    cy.get("#loading").should("not.exist");
+    // eslint-disable-next-line cypress/no-unnecessary-waiting
+    cy.wait(2000);
+  });
+
+  Cypress.Commands.add("Deletepage", (Pagename) => {
+    cy.get(pages.pagesIcon).click({ force: true });
+    cy.get(".t--page-sidebar-" + Pagename + "");
+    cy.get(
+      ".t--page-sidebar-" +
+        Pagename +
+        ">.t--page-sidebar-menu-actions>.bp3-popover-target",
+    ).click({ force: true });
+    cy.get(pages.Menuaction).click({ force: true });
+    cy.get(pages.Delete).click({ force: true });
+    // eslint-disable-next-line cypress/no-unnecessary-waiting
+    cy.wait(2000);
+  });
+
+  Cypress.Commands.add("generateUUID", () => {
+    const uuid = require("uuid");
+    const id = uuid.v4();
+    return id.split("-")[0];
+  });
+
+  Cypress.Commands.add("addDsl", (dsl) => {
+    let currentURL;
+    let pageid;
+    let layoutId;
+    cy.url().then((url) => {
+      currentURL = url;
+      const myRegexp = /pages(.*)/;
+      const match = myRegexp.exec(currentURL);
+      pageid = match[1].split("/")[1];
+      cy.log(pageidcopy + "page id copy");
+      cy.log(pageid + "page id");
+      //Fetch the layout id
+      cy.server();
+      cy.request("GET", "api/v1/pages/" + pageid).then((response) => {
+        const respBody = JSON.stringify(response.body);
+        layoutId = JSON.parse(respBody).data.layouts[0].id;
+        // Dumping the DSL to the created page
+        cy.request(
+          "PUT",
+          "api/v1/layouts/" + layoutId + "/pages/" + pageid,
+          dsl,
+        ).then((response) => {
+          cy.log(response.body);
+          expect(response.status).equal(200);
+          cy.reload();
         });
-      cy.root();
-    });
-});
-
-Cypress.Commands.add("ClearDate", () => {
-  cy.get(".t--property-control-defaultdate input").clear();
-  cy.assertPageSave();
-});
-
-Cypress.Commands.add("ClearDateFooter", () => {
-  cy.get(formWidgetsPage.datepickerFooterPublish)
-    .contains("Clear")
-    .click({ force: true });
-  //cy.assertPageSave();
-});
-
-Cypress.Commands.add("DeleteModal", () => {
-  cy.get(widgetsPage.textbuttonWidget).dblclick("topRight", { force: true });
-  cy.get(widgetsPage.deleteWidget)
-    .first()
-    .click({ force: true });
-});
-
-Cypress.Commands.add("Createpage", (Pagename) => {
-  cy.get(pages.AddPage)
-    .first()
-    .click();
-  cy.wait("@createPage").should((interception) => {
-    assertApiResponseStatusCode(interception, 201);
-  });
-  // eslint-disable-next-line cypress/no-unnecessary-waiting
-  cy.wait(2000);
-  cy.xpath(pages.popover)
-    .last()
-    .click({ force: true });
-  cy.get(pages.editName).click({ force: true });
-  cy.get(pages.editInput)
-    .type(Pagename)
-    .type("{Enter}");
-  pageidcopy = Pagename;
-  cy.get("#loading").should("not.exist");
-  // eslint-disable-next-line cypress/no-unnecessary-waiting
-  cy.wait(2000);
-});
-
-Cypress.Commands.add("Deletepage", (Pagename) => {
-  cy.get(pages.pagesIcon).click({ force: true });
-  cy.get(".t--page-sidebar-" + Pagename + "");
-  cy.get(
-    ".t--page-sidebar-" +
-      Pagename +
-      ">.t--page-sidebar-menu-actions>.bp3-popover-target",
-  ).click({ force: true });
-  cy.get(pages.Menuaction).click({ force: true });
-  cy.get(pages.Delete).click({ force: true });
-  // eslint-disable-next-line cypress/no-unnecessary-waiting
-  cy.wait(2000);
-});
-
-Cypress.Commands.add("generateUUID", () => {
-  const uuid = require("uuid");
-  const id = uuid.v4();
-  return id.split("-")[0];
-});
-
-Cypress.Commands.add("addDsl", (dsl) => {
-  let currentURL;
-  let pageid;
-  let layoutId;
-  cy.url().then((url) => {
-    currentURL = url;
-    const myRegexp = /pages(.*)/;
-    const match = myRegexp.exec(currentURL);
-    pageid = match[1].split("/")[1];
-    cy.log(pageidcopy + "page id copy");
-    cy.log(pageid + "page id");
-    //Fetch the layout id
-    cy.server();
-    cy.request("GET", "api/v1/pages/" + pageid).then((response) => {
-      const respBody = JSON.stringify(response.body);
-      layoutId = JSON.parse(respBody).data.layouts[0].id;
-      // Dumping the DSL to the created page
-      cy.request(
-        "PUT",
-        "api/v1/layouts/" + layoutId + "/pages/" + pageid,
-        dsl,
-      ).then((response) => {
-        cy.log(response.body);
-        expect(response.status).equal(200);
-        cy.reload();
       });
     });
   });
-});
-
-Cypress.Commands.add("DeleteAppByApi", () => {
-  let currentURL;
-  let appId;
-  cy.url().then((url) => {
-    currentURL = url;
-    const myRegexp = /applications(.*)/;
-    const match = myRegexp.exec(currentURL);
-    appId = match ? match[1].split("/")[1] : null;
-
-    if (appId != null) {
-      cy.log(appId + "appId");
-      cy.request("DELETE", "api/v1/applications/" + appId);
-    }
-  });
-});
-Cypress.Commands.add("togglebar", (value) => {
-  cy.get(value)
-    .check({ force: true })
-    .should("be.checked");
-});
-Cypress.Commands.add("radiovalue", (value, value2) => {
-  cy.get(value)
-    .click()
-    .clear()
-    .type(value2);
-});
-Cypress.Commands.add("optionValue", (value, value2) => {
-  cy.get(value)
-    .click()
-    .clear()
-    .type(value2);
-});
-Cypress.Commands.add("dropdownDynamic", (text) => {
-  // eslint-disable-next-line cypress/no-unnecessary-waiting
-  cy.wait(2000);
-  cy.get("ul.bp3-menu")
-    .contains(text)
-    .click({ force: true })
-    .should("have.text", text);
-});
-
-Cypress.Commands.add("dropdownDynamicUpdated", (text) => {
-  // eslint-disable-next-line cypress/no-unnecessary-waiting
-  cy.wait(2000);
-  cy.get(commonlocators.dropdownmenu)
-    .contains(text)
-    .click({ force: true })
-    .should("have.text", text);
-});
-
-Cypress.Commands.add("selectTextSize", (text) => {
-  cy.get(".t--dropdown-option")
-    .first()
-    .contains(text)
-    .click({ force: true });
-});
-
-Cypress.Commands.add("getAlert", (alertcss) => {
-  cy.get(commonlocators.dropdownSelectButton).click({ force: true });
-  cy.get(widgetsPage.menubar)
-    .contains("Show Alert")
-    .click({ force: true })
-    .should("have.text", "Show Alert");
-
-  cy.get(alertcss)
-    .click({ force: true })
-    .type("{command}{A}{del}")
-    .type("hello")
-    .should("not.to.be.empty");
-  cy.get(".t--open-dropdown-Select-type").click({ force: true });
-  cy.get(".bp3-popover-content .bp3-menu li")
-    .contains("Success")
-    .click({ force: true });
-});
-
-Cypress.Commands.add("togglebar", (value) => {
-  cy.get(value)
-    .check({ force: true })
-    .should("be.checked");
-});
-Cypress.Commands.add("togglebarDisable", (value) => {
-  cy.get(value)
-    .uncheck({ force: true })
-    .should("not.checked");
-});
-
-Cypress.Commands.add(
-  "getAlert",
-  (alertcss, propertyControl = commonlocators.dropdownSelectButton) => {
-    cy.get(propertyControl)
-      .first()
-      .click({ force: true });
+
+  Cypress.Commands.add("DeleteAppByApi", () => {
+    let currentURL;
+    let appId;
+    cy.url().then((url) => {
+      currentURL = url;
+      const myRegexp = /applications(.*)/;
+      const match = myRegexp.exec(currentURL);
+      appId = match ? match[1].split("/")[1] : null;
+
+      if (appId != null) {
+        cy.log(appId + "appId");
+        cy.request("DELETE", "api/v1/applications/" + appId);
+      }
+    });
+  });
+  Cypress.Commands.add("togglebar", (value) => {
+    cy.get(value)
+      .check({ force: true })
+      .should("be.checked");
+  });
+  Cypress.Commands.add("radiovalue", (value, value2) => {
+    cy.get(value)
+      .click()
+      .clear()
+      .type(value2);
+  });
+  Cypress.Commands.add("optionValue", (value, value2) => {
+    cy.get(value)
+      .click()
+      .clear()
+      .type(value2);
+  });
+  Cypress.Commands.add("dropdownDynamic", (text) => {
+    // eslint-disable-next-line cypress/no-unnecessary-waiting
+    cy.wait(2000);
+    cy.get("ul.bp3-menu")
+      .contains(text)
+      .click({ force: true })
+      .should("have.text", text);
+  });
+
+  Cypress.Commands.add("dropdownDynamicUpdated", (text) => {
+    // eslint-disable-next-line cypress/no-unnecessary-waiting
+    cy.wait(2000);
+    cy.get(commonlocators.dropdownmenu)
+      .contains(text)
+      .click({ force: true })
+      .should("have.text", text);
+  });
+
+  Cypress.Commands.add("selectTextSize", (text) => {
+    cy.get(".t--dropdown-option")
+      .first()
+      .contains(text)
+      .click({ force: true });
+  });
+
+  Cypress.Commands.add("getAlert", (alertcss) => {
+    cy.get(commonlocators.dropdownSelectButton).click({ force: true });
     cy.get(widgetsPage.menubar)
-      .contains("Show Message")
-      .click({ force: true });
+      .contains("Show Alert")
+      .click({ force: true })
+      .should("have.text", "Show Alert");
 
     cy.get(alertcss)
       .click({ force: true })
@@ -1730,46 +1686,78 @@
     cy.get(".bp3-popover-content .bp3-menu li")
       .contains("Success")
       .click({ force: true });
-  },
-);
-
-Cypress.Commands.add("addQueryFromLightningMenu", (QueryName) => {
-  cy.get(commonlocators.dropdownSelectButton)
-    .first()
-    .click({ force: true })
-    .selectOnClickOption("Execute a DB Query")
-    .selectOnClickOption(QueryName);
-});
-
-Cypress.Commands.add("addAPIFromLightningMenu", (ApiName) => {
-  cy.get(commonlocators.dropdownSelectButton)
-    .first()
-    .click({ force: true })
-    .selectOnClickOption("Call An API")
-    .selectOnClickOption(ApiName);
-});
-
-Cypress.Commands.add("radioInput", (index, text) => {
-  cy.get(widgetsPage.RadioInput)
-    .eq(index)
-    .click()
-    .clear()
-    .type(text);
-});
-Cypress.Commands.add("tabVerify", (index, text) => {
-  cy.get(".t--property-control-tabs input")
-    .eq(index)
-    .click({ force: true })
-    .clear()
-    .type(text);
-  cy.get(LayoutPage.tabWidget)
-    .contains(text)
-    .click({ force: true })
-    .should("be.visible");
-});
-
-Cypress.Commands.add("getPluginFormsAndCreateDatasource", () => {
-  /*
+  });
+
+  Cypress.Commands.add("togglebar", (value) => {
+    cy.get(value)
+      .check({ force: true })
+      .should("be.checked");
+  });
+  Cypress.Commands.add("togglebarDisable", (value) => {
+    cy.get(value)
+      .uncheck({ force: true })
+      .should("not.checked");
+  });
+
+  Cypress.Commands.add(
+    "getAlert",
+    (alertcss, propertyControl = commonlocators.dropdownSelectButton) => {
+      cy.get(propertyControl)
+        .first()
+        .click({ force: true });
+      cy.get(widgetsPage.menubar)
+        .contains("Show Message")
+        .click({ force: true });
+
+      cy.get(alertcss)
+        .click({ force: true })
+        .type("{command}{A}{del}")
+        .type("hello")
+        .should("not.to.be.empty");
+      cy.get(".t--open-dropdown-Select-type").click({ force: true });
+      cy.get(".bp3-popover-content .bp3-menu li")
+        .contains("Success")
+        .click({ force: true });
+    },
+  );
+
+  Cypress.Commands.add("addQueryFromLightningMenu", (QueryName) => {
+    cy.get(commonlocators.dropdownSelectButton)
+      .first()
+      .click({ force: true })
+      .selectOnClickOption("Execute a DB Query")
+      .selectOnClickOption(QueryName);
+  });
+
+  Cypress.Commands.add("addAPIFromLightningMenu", (ApiName) => {
+    cy.get(commonlocators.dropdownSelectButton)
+      .first()
+      .click({ force: true })
+      .selectOnClickOption("Call An API")
+      .selectOnClickOption(ApiName);
+  });
+
+  Cypress.Commands.add("radioInput", (index, text) => {
+    cy.get(widgetsPage.RadioInput)
+      .eq(index)
+      .click()
+      .clear()
+      .type(text);
+  });
+  Cypress.Commands.add("tabVerify", (index, text) => {
+    cy.get(".t--property-control-tabs input")
+      .eq(index)
+      .click({ force: true })
+      .clear()
+      .type(text);
+    cy.get(LayoutPage.tabWidget)
+      .contains(text)
+      .click({ force: true })
+      .should("be.visible");
+  });
+
+  Cypress.Commands.add("getPluginFormsAndCreateDatasource", () => {
+    /*
   cy.wait("@getPluginForm").should(
     "have.nested.property",
     "response.body.responseMeta.status",
@@ -1781,703 +1769,713 @@
     201,
   );
   */
-});
-
-Cypress.Commands.add("NavigateToApiEditor", () => {
-  cy.get(explorer.addEntityAPI).click({ force: true });
-});
-
-Cypress.Commands.add("NavigateToWidgetsInExplorer", () => {
-  cy.get(explorer.entityWidget).click({ force: true });
-});
-
-Cypress.Commands.add("NavigateToQueriesInExplorer", () => {
-  cy.get(explorer.entityQuery).click({ force: true });
-});
-
-Cypress.Commands.add("testCreateApiButton", () => {
-  cy.get(ApiEditor.createBlankApiCard).click({ force: true });
-  cy.wait("@createNewApi").should((interception) => {
-    assertApiResponseStatusCode(interception, 201);
-  });
-});
-
-Cypress.Commands.add("testSaveDeleteDatasource", () => {
-  cy.get(".t--test-datasource").click();
-  cy.wait("@testDatasource");
-  /*
+  });
+
+  Cypress.Commands.add("NavigateToApiEditor", () => {
+    cy.get(explorer.addEntityAPI).click({ force: true });
+  });
+
+  Cypress.Commands.add("NavigateToWidgetsInExplorer", () => {
+    cy.get(explorer.entityWidget).click({ force: true });
+  });
+
+  Cypress.Commands.add("NavigateToQueriesInExplorer", () => {
+    cy.get(explorer.entityQuery).click({ force: true });
+  });
+
+  Cypress.Commands.add("testCreateApiButton", () => {
+    cy.get(ApiEditor.createBlankApiCard).click({ force: true });
+    cy.wait("@createNewApi").should((interception) => {
+      assertApiResponseStatusCode(interception, 201);
+    });
+  });
+
+  Cypress.Commands.add("testSaveDeleteDatasource", () => {
+    cy.get(".t--test-datasource").click();
+    cy.wait("@testDatasource");
+    /*
     .should("have.nested.property", "response.body.data.success", true)
     .debug();
   */
-  cy.get(".t--save-datasource").click();
-  cy.wait("@saveDatasource").should((interception) => {
-    assertApiResponseStatusCode(interception, 200);
-  });
-
-  cy.get(datasourceEditor.editDatasource).click();
-
-  cy.get(".t--delete-datasource").click();
-  cy.wait("@deleteDatasource").should((interception) => {
-    assertApiResponseStatusCode(interception, 200);
-  });
-});
-
-Cypress.Commands.add("importCurl", () => {
-  cy.get(ApiEditor.curlImportBtn).click({ force: true });
-  cy.wait("@curlImport").should((interception) => {
-    assertApiResponseStatusCode(interception, 201);
-  });
-});
-
-Cypress.Commands.add("NavigateToDatasourceEditor", () => {
-  cy.get(explorer.addDBQueryEntity)
-    .last()
-    .click({ force: true });
-  cy.get(queryEditor.addDatasource).click();
-});
-
-Cypress.Commands.add("NavigateToQueryEditor", () => {
-  cy.get(explorer.addDBQueryEntity).click({ force: true });
-});
-
-Cypress.Commands.add("testDatasource", () => {
-  cy.get(".t--test-datasource").click();
-  cy.wait("@testDatasource");
-  /*
+    cy.get(".t--save-datasource").click();
+    cy.wait("@saveDatasource").should((interception) => {
+      assertApiResponseStatusCode(interception, 200);
+    });
+
+    cy.get(datasourceEditor.editDatasource).click();
+
+    cy.get(".t--delete-datasource").click();
+    cy.wait("@deleteDatasource").should((interception) => {
+      assertApiResponseStatusCode(interception, 200);
+    });
+  });
+
+  Cypress.Commands.add("importCurl", () => {
+    cy.get(ApiEditor.curlImportBtn).click({ force: true });
+    cy.wait("@curlImport").should((interception) => {
+      assertApiResponseStatusCode(interception, 201);
+    });
+  });
+
+  Cypress.Commands.add("NavigateToDatasourceEditor", () => {
+    cy.get(explorer.addDBQueryEntity)
+      .last()
+      .click({ force: true });
+    cy.get(queryEditor.addDatasource).click();
+  });
+
+  Cypress.Commands.add("NavigateToQueryEditor", () => {
+    cy.get(explorer.addDBQueryEntity).click({ force: true });
+  });
+
+  Cypress.Commands.add("testDatasource", () => {
+    cy.get(".t--test-datasource").click();
+    cy.wait("@testDatasource");
+    /*
    .should(
     "have.nested.property",
     "response.body.data.success",
     true,
   );
   */
-});
-
-Cypress.Commands.add("saveDatasource", () => {
-  cy.get(".t--save-datasource").click();
-  cy.wait("@saveDatasource").should((interception) => {
-    assertApiResponseStatusCode(interception, 200);
-  });
-  /* To be enabled when needed
+  });
+
+  Cypress.Commands.add("saveDatasource", () => {
+    cy.get(".t--save-datasource").click();
+    cy.wait("@saveDatasource").should((interception) => {
+      assertApiResponseStatusCode(interception, 200);
+    });
+    /* To be enabled when needed
   cy.wait("@saveDatasource")
     .then((xhr) => {
       cy.log(JSON.stringify(xhr.response.body));
     })
     .should("have.nested.property", "response.body.responseMeta.status", 200);
     */
-});
-
-Cypress.Commands.add("testSaveDatasource", () => {
-  cy.saveDatasource();
-  cy.get(datasourceEditor.editDatasource).click();
-  cy.testDatasource();
-});
-
-Cypress.Commands.add("fillMongoDatasourceForm", () => {
-  cy.get(datasourceEditor["host"]).type(datasourceFormData["mongo-host"]);
-  //cy.get(datasourceEditor["port"]).type(datasourceFormData["mongo-port"]);
-  cy.get(datasourceEditor["selConnectionType"]).click();
-  cy.contains(datasourceFormData["connection-type"]).click();
-  cy.get(datasourceEditor["defaultDatabaseName"]).type(
-    datasourceFormData["mongo-defaultDatabaseName"],
+  });
+
+  Cypress.Commands.add("testSaveDatasource", () => {
+    cy.saveDatasource();
+    cy.get(datasourceEditor.editDatasource).click();
+    cy.testDatasource();
+  });
+
+  Cypress.Commands.add("fillMongoDatasourceForm", () => {
+    cy.get(datasourceEditor["host"]).type(datasourceFormData["mongo-host"]);
+    //cy.get(datasourceEditor["port"]).type(datasourceFormData["mongo-port"]);
+    cy.get(datasourceEditor["selConnectionType"]).click();
+    cy.contains(datasourceFormData["connection-type"]).click();
+    cy.get(datasourceEditor["defaultDatabaseName"]).type(
+      datasourceFormData["mongo-defaultDatabaseName"],
+    );
+
+    cy.get(datasourceEditor.sectionAuthentication).click();
+    cy.get(datasourceEditor["databaseName"])
+      .clear()
+      .type(datasourceFormData["mongo-databaseName"]);
+    cy.get(datasourceEditor["username"]).type(
+      datasourceFormData["mongo-username"],
+    );
+    cy.get(datasourceEditor["password"]).type(
+      datasourceFormData["mongo-password"],
+    );
+    cy.get(datasourceEditor["authenticationAuthtype"]).click();
+    cy.contains(datasourceFormData["mongo-authenticationAuthtype"]).click({
+      force: true,
+    });
+  });
+
+  Cypress.Commands.add("fillPostgresDatasourceForm", () => {
+    cy.get(datasourceEditor.host).type(datasourceFormData["postgres-host"]);
+    cy.get(datasourceEditor.port).type(datasourceFormData["postgres-port"]);
+    cy.get(datasourceEditor.databaseName)
+      .clear()
+      .type(datasourceFormData["postgres-databaseName"]);
+
+    cy.get(datasourceEditor.sectionAuthentication).click();
+    cy.get(datasourceEditor.username).type(
+      datasourceFormData["postgres-username"],
+    );
+    cy.get(datasourceEditor.password).type(
+      datasourceFormData["postgres-password"],
+    );
+  });
+
+  Cypress.Commands.add("createPostgresDatasource", () => {
+    cy.NavigateToDatasourceEditor();
+    cy.get(datasourceEditor.PostgreSQL).click();
+
+    cy.getPluginFormsAndCreateDatasource();
+
+    cy.fillPostgresDatasourceForm();
+
+    cy.testSaveDatasource();
+  });
+
+  Cypress.Commands.add("deleteDatasource", (datasourceName) => {
+    cy.NavigateToQueryEditor();
+
+    cy.contains(".t--datasource-name", datasourceName)
+      .find(".t--edit-datasource")
+      .click();
+    cy.get(".t--delete-datasource").click();
+    cy.wait("@deleteDatasource").should(
+      "have.nested.property",
+      "response.body.responseMeta.status",
+      200,
+    );
+  });
+
+  Cypress.Commands.add("runQuery", () => {
+    cy.get(queryEditor.runQuery).click({ force: true });
+    cy.wait("@postExecute").should((interception) => {
+      assertApiResponseStatusCode(interception, 200);
+    });
+  });
+
+  Cypress.Commands.add("hoverAndClick", () => {
+    cy.xpath(apiwidget.popover)
+      .last()
+      .should("be.hidden")
+      .invoke("show")
+      .click({ force: true });
+    cy.xpath(apiwidget.popover)
+      .last()
+      .click({ force: true });
+  });
+
+  Cypress.Commands.add("deleteQuery", () => {
+    cy.hoverAndClick();
+    cy.get(apiwidget.delete).click({ force: true });
+    cy.wait("@deleteAction").should((interception) => {
+      assertApiResponseStatusCode(interception, 200);
+    });
+  });
+
+  Cypress.Commands.add("deleteDataSource", () => {
+    cy.hoverAndClick();
+    cy.get(apiwidget.delete).click({ force: true });
+    cy.wait("@deleteDatasource").should((interception) => {
+      assertApiResponseStatusCode(interception, 200);
+    });
+  });
+
+  Cypress.Commands.add("runAndDeleteQuery", () => {
+    cy.get(queryEditor.runQuery).click();
+    cy.wait("@postExecute").should((interception) => {
+      assertApiResponseStatusCode(interception, 200);
+    });
+    cy.get(queryEditor.deleteQuery).click();
+    cy.wait("@deleteAction").should(
+      "have.nested.property",
+      "response.body.responseMeta.status",
+      200,
+    );
+  });
+
+  Cypress.Commands.add("dragAndDropToCanvas", (widgetType, { x, y }) => {
+    const selector = `.t--widget-card-draggable-${widgetType}`;
+    cy.get(selector)
+      .trigger("mousedown", { button: 0 }, { force: true })
+      .trigger("mousemove", x, y, { force: true });
+    cy.get(explorer.dropHere)
+      .trigger("mousemove", x, y)
+      .trigger("mouseup", x, y + 20);
+  });
+
+  Cypress.Commands.add("executeDbQuery", (queryName) => {
+    cy.get(widgetsPage.buttonOnClick)
+      .get(commonlocators.dropdownSelectButton)
+      .click({ force: true })
+      .get("ul.bp3-menu")
+      .children()
+      .contains("Execute a DB Query")
+      .click({ force: true })
+      .get("ul.bp3-menu")
+      .children()
+      .contains(queryName)
+      .click({ force: true });
+  });
+
+  Cypress.Commands.add("CreateMockQuery", (queryName) => {
+    // cy.get(queryEditor.addNewQueryBtn).click({ force: true });
+    cy.get(queryEditor.createQuery)
+      .first()
+      .click({ force: true });
+    cy.get(queryEditor.queryNameField).type(queryName + "{enter}", {
+      force: true,
+    });
+    cy.assertPageSave();
+    cy.get(queryEditor.templateMenu + " div")
+      .contains("Select")
+      .click({ force: true });
+    cy.runQuery();
+    // cy.wait(3000);
+    // cy.get(queryEditor.runQuery)
+    //   .click({force: true});
+  });
+
+  Cypress.Commands.add("openPropertyPane", (widgetType) => {
+    const selector = `.t--draggable-${widgetType}`;
+    cy.get(selector)
+      .first()
+      .trigger("mouseover", { force: true })
+      .wait(500);
+    cy.get(
+      `${selector}:first-of-type .t--widget-propertypane-toggle > .t--widget-name`,
+    )
+      .first()
+      .click({ force: true });
+    // eslint-disable-next-line cypress/no-unnecessary-waiting
+    cy.wait(1000);
+  });
+
+  Cypress.Commands.add("openPropertyPaneCopy", (widgetType) => {
+    const selector = `.t--draggable-${widgetType}`;
+    cy.get(selector)
+      .last()
+      .trigger("mouseover", { force: true })
+      .wait(500);
+    cy.get(
+      `${selector}:first-of-type .t--widget-propertypane-toggle > .t--widget-name`,
+    )
+      .first()
+      .click({ force: true });
+    // eslint-disable-next-line cypress/no-unnecessary-waiting
+    cy.wait(1000);
+  });
+
+  Cypress.Commands.add(
+    "changeButtonStyle",
+    (index, buttonColor, hoverColor) => {
+      cy.get(widgetsPage.buttonStyleDropdown).click({ force: true });
+      cy.get(
+        ".bp3-popover-content .t--dropdown-option:nth-child(" + index + ")",
+      ).click({ force: true });
+      cy.PublishtheApp();
+      cy.get(widgetsPage.widgetBtn).should(
+        "have.css",
+        "background-color",
+        buttonColor,
+      );
+      // cy.get(buttonBackground)
+      //   .first()
+      //   .trigger('mouseover', { force: true });
+      // cy.get(buttonBackground)
+      //   .should('have.css', 'background-color', hoverColor);
+      cy.wait(1000);
+    },
   );
 
-  cy.get(datasourceEditor.sectionAuthentication).click();
-  cy.get(datasourceEditor["databaseName"])
-    .clear()
-    .type(datasourceFormData["mongo-databaseName"]);
-  cy.get(datasourceEditor["username"]).type(
-    datasourceFormData["mongo-username"],
-  );
-  cy.get(datasourceEditor["password"]).type(
-    datasourceFormData["mongo-password"],
-  );
-  cy.get(datasourceEditor["authenticationAuthtype"]).click();
-  cy.contains(datasourceFormData["mongo-authenticationAuthtype"]).click({
-    force: true,
-  });
-});
-
-Cypress.Commands.add("fillPostgresDatasourceForm", () => {
-  cy.get(datasourceEditor.host).type(datasourceFormData["postgres-host"]);
-  cy.get(datasourceEditor.port).type(datasourceFormData["postgres-port"]);
-  cy.get(datasourceEditor.databaseName)
-    .clear()
-    .type(datasourceFormData["postgres-databaseName"]);
-
-  cy.get(datasourceEditor.sectionAuthentication).click();
-  cy.get(datasourceEditor.username).type(
-    datasourceFormData["postgres-username"],
-  );
-  cy.get(datasourceEditor.password).type(
-    datasourceFormData["postgres-password"],
-  );
-});
-
-Cypress.Commands.add("createPostgresDatasource", () => {
-  cy.NavigateToDatasourceEditor();
-  cy.get(datasourceEditor.PostgreSQL).click();
-
-  cy.getPluginFormsAndCreateDatasource();
-
-  cy.fillPostgresDatasourceForm();
-
-  cy.testSaveDatasource();
-});
-
-Cypress.Commands.add("deleteDatasource", (datasourceName) => {
-  cy.NavigateToQueryEditor();
-
-  cy.contains(".t--datasource-name", datasourceName)
-    .find(".t--edit-datasource")
-    .click();
-  cy.get(".t--delete-datasource").click();
-  cy.wait("@deleteDatasource").should(
-    "have.nested.property",
-    "response.body.responseMeta.status",
-    200,
-  );
-});
-
-Cypress.Commands.add("runQuery", () => {
-  cy.get(queryEditor.runQuery).click({ force: true });
-  cy.wait("@postExecute").should((interception) => {
-    assertApiResponseStatusCode(interception, 200);
-  });
-});
-
-Cypress.Commands.add("hoverAndClick", () => {
-  cy.xpath(apiwidget.popover)
-    .last()
-    .should("be.hidden")
-    .invoke("show")
-    .click({ force: true });
-  cy.xpath(apiwidget.popover)
-    .last()
-    .click({ force: true });
-});
-
-Cypress.Commands.add("deleteQuery", () => {
-  cy.hoverAndClick();
-  cy.get(apiwidget.delete).click({ force: true });
-  cy.wait("@deleteAction").should((interception) => {
-    assertApiResponseStatusCode(interception, 200);
-  });
-});
-
-Cypress.Commands.add("deleteDataSource", () => {
-  cy.hoverAndClick();
-  cy.get(apiwidget.delete).click({ force: true });
-  cy.wait("@deleteDatasource").should((interception) => {
-    assertApiResponseStatusCode(interception, 200);
-  });
-});
-
-Cypress.Commands.add("runAndDeleteQuery", () => {
-  cy.get(queryEditor.runQuery).click();
-  cy.wait("@postExecute").should((interception) => {
-    assertApiResponseStatusCode(interception, 200);
-  });
-  cy.get(queryEditor.deleteQuery).click();
-  cy.wait("@deleteAction").should(
-    "have.nested.property",
-    "response.body.responseMeta.status",
-    200,
-  );
-});
-
-Cypress.Commands.add("dragAndDropToCanvas", (widgetType, { x, y }) => {
-  const selector = `.t--widget-card-draggable-${widgetType}`;
-  cy.get(selector)
-    .trigger("mousedown", { button: 0 }, { force: true })
-    .trigger("mousemove", x, y, { force: true });
-  cy.get(explorer.dropHere)
-    .trigger("mousemove", x, y)
-    .trigger("mouseup", x, y + 20);
-});
-
-Cypress.Commands.add("executeDbQuery", (queryName) => {
-  cy.get(widgetsPage.buttonOnClick)
-    .get(commonlocators.dropdownSelectButton)
-    .click({ force: true })
-    .get("ul.bp3-menu")
-    .children()
-    .contains("Execute a DB Query")
-    .click({ force: true })
-    .get("ul.bp3-menu")
-    .children()
-    .contains(queryName)
-    .click({ force: true });
-});
-
-Cypress.Commands.add("CreateMockQuery", (queryName) => {
-  // cy.get(queryEditor.addNewQueryBtn).click({ force: true });
-  cy.get(queryEditor.createQuery)
-    .first()
-    .click({ force: true });
-  cy.get(queryEditor.queryNameField).type(queryName + "{enter}", {
-    force: true,
-  });
-  cy.assertPageSave();
-  cy.get(queryEditor.templateMenu + " div")
-    .contains("Select")
-    .click({ force: true });
-  cy.runQuery();
-  // cy.wait(3000);
-  // cy.get(queryEditor.runQuery)
-  //   .click({force: true});
-});
-
-Cypress.Commands.add("openPropertyPane", (widgetType) => {
-  const selector = `.t--draggable-${widgetType}`;
-  cy.get(selector)
-    .first()
-    .trigger("mouseover", { force: true })
-    .wait(500);
-  cy.get(
-    `${selector}:first-of-type .t--widget-propertypane-toggle > .t--widget-name`,
-  )
-    .first()
-    .click({ force: true });
-  // eslint-disable-next-line cypress/no-unnecessary-waiting
-  cy.wait(1000);
-});
-
-Cypress.Commands.add("openPropertyPaneCopy", (widgetType) => {
-  const selector = `.t--draggable-${widgetType}`;
-  cy.get(selector)
-    .last()
-    .trigger("mouseover", { force: true })
-    .wait(500);
-  cy.get(
-    `${selector}:first-of-type .t--widget-propertypane-toggle > .t--widget-name`,
-  )
-    .first()
-    .click({ force: true });
-  // eslint-disable-next-line cypress/no-unnecessary-waiting
-  cy.wait(1000);
-});
-
-Cypress.Commands.add("changeButtonStyle", (index, buttonColor, hoverColor) => {
-  cy.get(widgetsPage.buttonStyleDropdown).click({ force: true });
-  cy.get(
-    ".bp3-popover-content .t--dropdown-option:nth-child(" + index + ")",
-  ).click({ force: true });
-  cy.PublishtheApp();
-  cy.get(widgetsPage.widgetBtn).should(
-    "have.css",
-    "background-color",
-    buttonColor,
-  );
-  // cy.get(buttonBackground)
-  //   .first()
-  //   .trigger('mouseover', { force: true });
-  // cy.get(buttonBackground)
-  //   .should('have.css', 'background-color', hoverColor);
-  cy.wait(1000);
-});
-
-Cypress.Commands.add("closePropertyPane", () => {
-  cy.get(commonlocators.editPropCrossButton).click({ force: true });
-});
-
-Cypress.Commands.add("onClickActions", (forSuccess, forFailure) => {
-  // Filling the messages for success/failure in the onClickAction of the button widget.
-  // For Success
-  cy.get(".code-highlight")
-    .children()
-    .contains("No Action")
-    .first()
-    .click({ force: true })
-    .selectOnClickOption("Show Message")
-    .get("div.t--property-control-onclick div.CodeMirror-lines")
-    .click()
-    .type(forSuccess)
-    .get("button.t--open-dropdown-Select-type")
-    .click()
-    .get("a.single-select div")
-    .contains(forSuccess)
-    .click();
-
-  cy.wait(2000);
-  // For Failure
-  cy.get(".code-highlight")
-    .children()
-    .contains("No Action")
-    .last()
-    .click({ force: true })
-    .selectOnClickOption("Show Message")
-    .get("div.t--property-control-onclick div.CodeMirror-lines")
-    .last()
-    .click()
-    .type(forFailure)
-    .get("button.t--open-dropdown-Select-type")
-    .last()
-    .click()
-    .get("a.single-select div")
-    .contains(forFailure)
-    .click();
-});
-
-Cypress.Commands.add("copyWidget", (widget, widgetLocator) => {
-  const modifierKey = Cypress.platform === "darwin" ? "meta" : "ctrl";
-  //Copy widget and verify all properties
-  cy.get(widgetsPage.propertypaneText)
-    .children()
-    .last()
-    .invoke("text")
-    .then((originalWidget) => {
-      cy.log(originalWidget);
-      cy.get(widgetsPage.copyWidget).click();
-      cy.reload();
-      // Wait for the widget to be appear in the DOM and press Ctrl/Cmd + V to paste the button.
-      cy.get(widgetLocator).should("be.visible");
-      cy.get("body").type(`{${modifierKey}}v`);
-      cy.wait(2000);
-      cy.openPropertyPaneCopy(widget);
-      cy.get(widgetsPage.propertypaneText)
-        .children()
-        .last()
+  Cypress.Commands.add("closePropertyPane", () => {
+    cy.get(commonlocators.editPropCrossButton).click({ force: true });
+  });
+
+  Cypress.Commands.add("onClickActions", (forSuccess, forFailure) => {
+    // Filling the messages for success/failure in the onClickAction of the button widget.
+    // For Success
+    cy.get(".code-highlight")
+      .children()
+      .contains("No Action")
+      .first()
+      .click({ force: true })
+      .selectOnClickOption("Show Message")
+      .get("div.t--property-control-onclick div.CodeMirror-lines")
+      .click()
+      .type(forSuccess)
+      .get("button.t--open-dropdown-Select-type")
+      .click()
+      .get("a.single-select div")
+      .contains(forSuccess)
+      .click();
+
+    cy.wait(2000);
+    // For Failure
+    cy.get(".code-highlight")
+      .children()
+      .contains("No Action")
+      .last()
+      .click({ force: true })
+      .selectOnClickOption("Show Message")
+      .get("div.t--property-control-onclick div.CodeMirror-lines")
+      .last()
+      .click()
+      .type(forFailure)
+      .get("button.t--open-dropdown-Select-type")
+      .last()
+      .click()
+      .get("a.single-select div")
+      .contains(forFailure)
+      .click();
+  });
+
+  Cypress.Commands.add("copyWidget", (widget, widgetLocator) => {
+    const modifierKey = Cypress.platform === "darwin" ? "meta" : "ctrl";
+    //Copy widget and verify all properties
+    cy.get(widgetsPage.propertypaneText)
+      .children()
+      .last()
+      .invoke("text")
+      .then((originalWidget) => {
+        cy.log(originalWidget);
+        cy.get(widgetsPage.copyWidget).click();
+        cy.reload();
+        // Wait for the widget to be appear in the DOM and press Ctrl/Cmd + V to paste the button.
+        cy.get(widgetLocator).should("be.visible");
+        cy.get("body").type(`{${modifierKey}}v`);
+        cy.wait(2000);
+        cy.openPropertyPaneCopy(widget);
+        cy.get(widgetsPage.propertypaneText)
+          .children()
+          .last()
+          .invoke("text")
+          .then((copiedWidget) => {
+            cy.log(copiedWidget);
+            expect(originalWidget).to.be.equal(copiedWidget);
+          });
+      });
+  });
+
+  Cypress.Commands.add("deleteWidget", (widget) => {
+    // Delete the button widget
+    cy.get(widgetsPage.removeWidget).click();
+    cy.get(widgetsPage.deleteToast).should("have.text", "UNDO");
+  });
+
+  Cypress.Commands.add("UpdateChartType", (typeOfChart) => {
+    // Command to change the chart type if the property pane of the chart widget is opened.
+    cy.get(viewWidgetsPage.chartType)
+      .last()
+      .click({ force: true });
+    cy.get(commonlocators.dropdownmenu)
+      .children()
+      .contains(typeOfChart)
+      .click({ force: true });
+
+    cy.get(viewWidgetsPage.chartType + " span.cs-text").should(
+      "have.text",
+      typeOfChart,
+    );
+  });
+
+  Cypress.Commands.add("createAndFillApi", (url, parameters) => {
+    cy.NavigateToApiEditor();
+    cy.testCreateApiButton();
+    cy.get("@createNewApi").then((response) => {
+      cy.get(ApiEditor.ApiNameField).should("be.visible");
+      cy.expect(response.response.body.responseMeta.success).to.eq(true);
+      cy.get(ApiEditor.ApiNameField)
+        .click()
         .invoke("text")
-        .then((copiedWidget) => {
-          cy.log(copiedWidget);
-          expect(originalWidget).to.be.equal(copiedWidget);
+        .then((text) => {
+          const someText = text;
+          expect(someText).to.equal(response.response.body.data.name);
         });
     });
-});
-
-Cypress.Commands.add("deleteWidget", (widget) => {
-  // Delete the button widget
-  cy.get(widgetsPage.removeWidget).click();
-  cy.get(widgetsPage.deleteToast).should("have.text", "UNDO");
-});
-
-Cypress.Commands.add("UpdateChartType", (typeOfChart) => {
-  // Command to change the chart type if the property pane of the chart widget is opened.
-  cy.get(viewWidgetsPage.chartType)
-    .last()
-    .click({ force: true });
-  cy.get(commonlocators.dropdownmenu)
-    .children()
-    .contains(typeOfChart)
-    .click({ force: true });
-
-  cy.get(viewWidgetsPage.chartType + " span.cs-text").should(
-    "have.text",
-    typeOfChart,
-  );
-});
-
-Cypress.Commands.add("createAndFillApi", (url, parameters) => {
-  cy.NavigateToApiEditor();
-  cy.testCreateApiButton();
-  cy.get("@createNewApi").then((response) => {
-    cy.get(ApiEditor.ApiNameField).should("be.visible");
-    cy.expect(response.response.body.responseMeta.success).to.eq(true);
-    cy.get(ApiEditor.ApiNameField)
-      .click()
+
+    cy.get(ApiEditor.dataSourceField)
+      .click({ force: true })
+      .type(url, { parseSpecialCharSequences: false }, { force: true });
+    cy.get(apiwidget.editResourceUrl)
+      .first()
+      .click({ force: true })
+      .type(parameters, { parseSpecialCharSequences: false }, { force: true });
+    cy.WaitAutoSave();
+    cy.get(ApiEditor.formActionButtons).should("be.visible");
+    cy.get(ApiEditor.ApiRunBtn).should("not.be.disabled");
+  });
+
+  Cypress.Commands.add("isSelectRow", (index) => {
+    cy.get(
+      '.tbody .td[data-rowindex="' + index + '"][data-colindex="' + 0 + '"]',
+    ).click({ force: true });
+  });
+
+  Cypress.Commands.add("readTabledata", (rowNum, colNum) => {
+    // const selector = `.t--draggable-tablewidget .e-gridcontent.e-lib.e-droppable td[index=${rowNum}][aria-colindex=${colNum}]`;
+    const selector = `.tbody .td[data-rowindex="${rowNum}"][data-colindex="${colNum}"] div`;
+    const tabVal = cy.get(selector).invoke("text");
+    return tabVal;
+  });
+
+  Cypress.Commands.add("getDate", (date, dateFormate) => {
+    const eDate = Cypress.moment()
+      .add(date, "days")
+      .format(dateFormate);
+    return eDate;
+  });
+
+  Cypress.Commands.add("setDate", (date, dateFormate) => {
+    const expDate = Cypress.moment()
+      .add(date, "days")
+      .format(dateFormate);
+    const sel = `.DayPicker-Day[aria-label=\"${expDate}\"]`;
+    cy.get(sel).click();
+  });
+
+  Cypress.Commands.add("pageNo", (index) => {
+    cy.get(".page-item")
+      .first()
+      .click({ force: true });
+  });
+
+  Cypress.Commands.add("pageNoValidate", (index) => {
+    const data = '.e-numericcontainer a[index="' + index + '"]';
+    const pageVal = cy.get(data);
+    return pageVal;
+  });
+
+  Cypress.Commands.add("validateDisableWidget", (widgetCss, disableCss) => {
+    cy.get(widgetCss + disableCss).should("exist");
+  });
+
+  Cypress.Commands.add("validateEnableWidget", (widgetCss, disableCss) => {
+    cy.get(widgetCss + disableCss).should("not.exist");
+  });
+
+  Cypress.Commands.add("validateHTMLText", (widgetCss, htmlTag, value) => {
+    cy.get(widgetCss + " iframe").then(($iframe) => {
+      const $body = $iframe.contents().find("body");
+      cy.wrap($body)
+        .find(htmlTag)
+        .should("have.text", value);
+    });
+  });
+
+  Cypress.Commands.add("startRoutesForDatasource", () => {
+    cy.intercept("PUT", "/api/v1/datasources/*").as("saveDatasource");
+    cy.intercept("POST", "/api/v1/datasources/test").as("testDatasource");
+  });
+
+  Cypress.Commands.add("startServerAndRoutes", () => {
+    //To update route with intercept after working on alias wrt wait and alias
+    cy.intercept("GET", "/api/v1/applications/new").as("applications");
+    //cy.intercept("GET", "/api/v1/users/profile").as("getUser");
+    cy.intercept("GET", "/api/v1/plugins").as("getPlugins");
+    cy.intercept("POST", "/api/v1/logout").as("postLogout");
+
+    cy.intercept("GET", "/api/v1/datasources?organizationId=*").as(
+      "getDataSources",
+    );
+    cy.intercept("GET", "/api/v1/applications/*/pages/*/edit").as(
+      "getAppPageEdit",
+    );
+    cy.intercept("GET", "/api/v1/pages/application/*").as(
+      "getPagesForCreateApp",
+    );
+    cy.intercept("GET", "/api/v1/applications/view/*").as("getPagesForViewApp");
+
+    cy.intercept("GET", "/api/v1/pages/*").as("getPage");
+    cy.intercept("GET", "/api/v1/actions*").as("getActions");
+    cy.intercept("GET", "api/v1/providers/categories").as("getCategories");
+    cy.intercept("GET", "api/v1/import/templateCollections").as(
+      "getTemplateCollections",
+    );
+    cy.intercept("DELETE", "/api/v1/pages/*").as("deletePage");
+    cy.intercept("POST", "/api/v1/datasources").as("createDatasource");
+    cy.intercept("DELETE", "/api/v1/datasources/*").as("deleteDatasource");
+    cy.intercept("GET", "/api/v1/datasources/*/structure?ignoreCache=*").as(
+      "getDatasourceStructure",
+    );
+
+    cy.intercept("GET", "/api/v1/organizations").as("organizations");
+    cy.intercept("GET", "/api/v1/organizations/*").as("getOrganisation");
+
+    cy.intercept("POST", "/api/v1/applications/publish/*").as("publishApp");
+    cy.intercept("PUT", "/api/v1/layouts/*/pages/*").as("updateLayout");
+
+    cy.intercept("POST", "/track/*").as("postTrack");
+    cy.intercept("POST", "/api/v1/actions/execute").as("postExecute");
+    cy.intercept("PUT", "/api/v1/actions/executeOnLoad/*").as(
+      "setExecuteOnLoad",
+    );
+
+    cy.intercept("POST", "/api/v1/actions").as("createNewApi");
+    cy.intercept("POST", "/api/v1/import?type=CURL&pageId=*&name=*").as(
+      "curlImport",
+    );
+    cy.intercept("DELETE", "/api/v1/actions/*").as("deleteAction");
+    cy.intercept(
+      "GET",
+      "/api/v1/marketplace/providers?category=*&page=*&size=*",
+    ).as("get3PProviders");
+    cy.intercept("GET", "/api/v1/marketplace/templates?providerId=*").as(
+      "get3PProviderTemplates",
+    );
+    cy.intercept("POST", "/api/v1/items/addToPage").as("add3PApiToPage");
+
+    cy.intercept("GET", "/api/v1/plugins/*/form").as("getPluginForm");
+    cy.intercept("POST", "/api/v1/datasources").as("createDatasource");
+    cy.intercept("DELETE", "/api/v1/datasources/*").as("deleteDatasource");
+    cy.intercept("DELETE", "/api/v1/applications/*").as("deleteApplication");
+    cy.intercept("POST", "/api/v1/applications/?orgId=*").as(
+      "createNewApplication",
+    );
+    cy.intercept("PUT", "/api/v1/applications/*").as("updateApplication");
+    cy.intercept("PUT", "/api/v1/actions/*").as("saveAction");
+
+    cy.intercept("POST", "/api/v1/organizations").as("createOrg");
+    cy.intercept("GET", "/api/v1/organizations/roles?organizationId=*").as(
+      "getRoles",
+    );
+    cy.intercept("GET", "/api/v1/users/me").as("getUser");
+    cy.intercept("POST", "/api/v1/pages").as("createPage");
+    cy.intercept("POST", "/api/v1/pages/clone/*").as("clonePage");
+
+    cy.intercept("PUT", "/api/v1/applications/*/changeAccess").as(
+      "changeAccess",
+    );
+
+    cy.intercept("PUT", "/api/v1/organizations/*").as("updateOrganization");
+    cy.intercept("GET", "/api/v1/pages/view/application/*").as("viewApp");
+    //cy.intercept("POST", "/api/v1/organizations/*/logo").as("updateLogo");
+    cy.intercept("DELETE", "/api/v1/organizations/*/logo").as("deleteLogo");
+    cy.intercept("POST", "/api/v1/applications/*/fork/*").as("postForkAppOrg");
+    cy.intercept("POST", "/api/v1/applications/import/*").as(
+      "importNewApplication",
+    );
+    cy.intercept("PUT", "/api/v1/users/leaveOrganization/*").as(
+      "leaveOrgApiCall",
+    );
+  });
+
+  Cypress.Commands.add("alertValidate", (text) => {
+    cy.get(commonlocators.success)
+      .should("be.visible")
+      .and("have.text", text);
+  });
+
+  Cypress.Commands.add("ExportVerify", (togglecss, name) => {
+    cy.togglebar(togglecss);
+    cy.get(".t--draggable-tablewidget button")
+      .invoke("attr", "aria-label")
+      .should("contain", name);
+    cy.togglebarDisable(togglecss);
+  });
+
+  Cypress.Commands.add("readTabledataPublish", (rowNum, colNum) => {
+    // const selector = `.t--widget-tablewidget .e-gridcontent.e-lib.e-droppable td[index=${rowNum}][aria-colindex=${colNum}]`;
+    const selector = `.t--widget-tablewidget .tbody .td[data-rowindex=${rowNum}][data-colindex=${colNum}] div`;
+    const tabVal = cy.get(selector).invoke("text");
+    return tabVal;
+  });
+
+  Cypress.Commands.add("scrollTabledataPublish", (rowNum, colNum) => {
+    const selector = `.t--widget-tablewidget .tbody .td[data-rowindex=${rowNum}][data-colindex=${colNum}] div`;
+    const tabVal = cy
+      .get(selector)
+      .scrollIntoView()
+      .invoke("text");
+    return tabVal;
+  });
+
+  Cypress.Commands.add("readTableLinkPublish", (rowNum, colNum) => {
+    const selector = `.t--widget-tablewidget .tbody .td[data-rowindex=${rowNum}][data-colindex=${colNum}] a`;
+    const hrefVal = cy.get(selector).invoke("attr", "href");
+    return hrefVal;
+  });
+
+  Cypress.Commands.add("assertEvaluatedValuePopup", (expectedType) => {
+    cy.get(dynamicInputLocators.evaluatedValue)
+      .should("be.visible")
+      .children("p")
+      .siblings("pre")
+      .should("have.text", expectedType);
+  });
+
+  Cypress.Commands.add("validateToastMessage", (value) => {
+    cy.get(commonlocators.toastMsg).should("have.text", value);
+  });
+
+  Cypress.Commands.add("NavigateToPaginationTab", () => {
+    cy.get(ApiEditor.apiTab)
+      .contains("Pagination")
+      .click();
+    cy.xpath(apiwidget.paginationWithUrl).click({ force: true });
+  });
+
+  Cypress.Commands.add("ValidateTableData", (value) => {
+    // cy.isSelectRow(0);
+    cy.readTabledata("0", "0").then((tabData) => {
+      const tableData = tabData;
+      expect(tableData).to.equal(value.toString());
+    });
+  });
+
+  Cypress.Commands.add("ValidatePublishTableData", (value) => {
+    cy.isSelectRow(0);
+    cy.readTabledataPublish("0", "0").then((tabData) => {
+      const tableData = tabData;
+      expect(tableData).to.equal(value);
+    });
+  });
+
+  Cypress.Commands.add("ValidatePaginateResponseUrlData", (runTestCss) => {
+    cy.SearchEntityandOpen("Api2");
+    cy.NavigateToPaginationTab();
+    cy.RunAPI();
+    cy.get(ApiEditor.apiPaginationNextTest).click();
+    cy.wait("@postExecute");
+    // eslint-disable-next-line cypress/no-unnecessary-waiting
+    cy.wait(2000);
+    cy.get(runTestCss).click();
+    cy.wait("@postExecute");
+    // eslint-disable-next-line cypress/no-unnecessary-waiting
+    cy.wait(2000);
+    cy.get(ApiEditor.formActionButtons).should("be.visible");
+    cy.get(ApiEditor.ApiRunBtn).should("not.be.disabled");
+    cy.get(ApiEditor.responseBody)
+      .contains("name")
+      .siblings("span")
       .invoke("text")
-      .then((text) => {
-        const someText = text;
-        expect(someText).to.equal(response.response.body.data.name);
+      .then((tabData) => {
+        const respBody = tabData.match(/"(.*)"/)[0];
+        localStorage.setItem("respBody", respBody);
+        cy.log(respBody);
+        cy.SearchEntityandOpen("Table1");
+        // cy.openPropertyPane("tablewidget");
+        // cy.testJsontext("tabledata", "{{Api2.data.results}}");
+        cy.isSelectRow(0);
+        cy.readTabledata("0", "1").then((tabData) => {
+          const tableData = tabData;
+          expect(`\"${tableData}\"`).to.equal(respBody);
+        });
       });
   });
 
-  cy.get(ApiEditor.dataSourceField)
-    .click({ force: true })
-    .type(url, { parseSpecialCharSequences: false }, { force: true });
-  cy.get(apiwidget.editResourceUrl)
-    .first()
-    .click({ force: true })
-    .type(parameters, { parseSpecialCharSequences: false }, { force: true });
-  cy.WaitAutoSave();
-  cy.get(ApiEditor.formActionButtons).should("be.visible");
-  cy.get(ApiEditor.ApiRunBtn).should("not.be.disabled");
-});
-
-Cypress.Commands.add("isSelectRow", (index) => {
-  cy.get(
-    '.tbody .td[data-rowindex="' + index + '"][data-colindex="' + 0 + '"]',
-  ).click({ force: true });
-});
-
-Cypress.Commands.add("readTabledata", (rowNum, colNum) => {
-  // const selector = `.t--draggable-tablewidget .e-gridcontent.e-lib.e-droppable td[index=${rowNum}][aria-colindex=${colNum}]`;
-  const selector = `.tbody .td[data-rowindex="${rowNum}"][data-colindex="${colNum}"] div`;
-  const tabVal = cy.get(selector).invoke("text");
-  return tabVal;
-});
-
-Cypress.Commands.add("getDate", (date, dateFormate) => {
-  const eDate = Cypress.moment()
-    .add(date, "days")
-    .format(dateFormate);
-  return eDate;
-});
-
-Cypress.Commands.add("setDate", (date, dateFormate) => {
-  const expDate = Cypress.moment()
-    .add(date, "days")
-    .format(dateFormate);
-  const sel = `.DayPicker-Day[aria-label=\"${expDate}\"]`;
-  cy.get(sel).click();
-});
-
-Cypress.Commands.add("pageNo", (index) => {
-  cy.get(".page-item")
-    .first()
-    .click({ force: true });
-});
-
-Cypress.Commands.add("pageNoValidate", (index) => {
-  const data = '.e-numericcontainer a[index="' + index + '"]';
-  const pageVal = cy.get(data);
-  return pageVal;
-});
-
-Cypress.Commands.add("validateDisableWidget", (widgetCss, disableCss) => {
-  cy.get(widgetCss + disableCss).should("exist");
-});
-
-Cypress.Commands.add("validateEnableWidget", (widgetCss, disableCss) => {
-  cy.get(widgetCss + disableCss).should("not.exist");
-});
-
-Cypress.Commands.add("validateHTMLText", (widgetCss, htmlTag, value) => {
-  cy.get(widgetCss + " iframe").then(($iframe) => {
-    const $body = $iframe.contents().find("body");
-    cy.wrap($body)
-      .find(htmlTag)
-      .should("have.text", value);
-  });
-});
-
-Cypress.Commands.add("startRoutesForDatasource", () => {
-  cy.intercept("PUT", "/api/v1/datasources/*").as("saveDatasource");
-  cy.intercept("POST", "/api/v1/datasources/test").as("testDatasource");
-});
-
-Cypress.Commands.add("startServerAndRoutes", () => {
-  //To update route with intercept after working on alias wrt wait and alias
-  cy.intercept("GET", "/api/v1/applications/new").as("applications");
-  //cy.intercept("GET", "/api/v1/users/profile").as("getUser");
-  cy.intercept("GET", "/api/v1/plugins").as("getPlugins");
-  cy.intercept("POST", "/api/v1/logout").as("postLogout");
-
-  cy.intercept("GET", "/api/v1/datasources?organizationId=*").as(
-    "getDataSources",
-  );
-  cy.intercept("GET", "/api/v1/applications/*/pages/*/edit").as(
-    "getAppPageEdit",
-  );
-  cy.intercept("GET", "/api/v1/pages/application/*").as("getPagesForCreateApp");
-  cy.intercept("GET", "/api/v1/applications/view/*").as("getPagesForViewApp");
-
-  cy.intercept("GET", "/api/v1/pages/*").as("getPage");
-  cy.intercept("GET", "/api/v1/actions*").as("getActions");
-  cy.intercept("GET", "api/v1/providers/categories").as("getCategories");
-  cy.intercept("GET", "api/v1/import/templateCollections").as(
-    "getTemplateCollections",
-  );
-  cy.intercept("DELETE", "/api/v1/pages/*").as("deletePage");
-  cy.intercept("POST", "/api/v1/datasources").as("createDatasource");
-  cy.intercept("DELETE", "/api/v1/datasources/*").as("deleteDatasource");
-  cy.intercept("GET", "/api/v1/datasources/*/structure?ignoreCache=*").as(
-    "getDatasourceStructure",
-  );
-
-  cy.intercept("GET", "/api/v1/organizations").as("organizations");
-  cy.intercept("GET", "/api/v1/organizations/*").as("getOrganisation");
-
-  cy.intercept("POST", "/api/v1/applications/publish/*").as("publishApp");
-  cy.intercept("PUT", "/api/v1/layouts/*/pages/*").as("updateLayout");
-
-  cy.intercept("POST", "/track/*").as("postTrack");
-  cy.intercept("POST", "/api/v1/actions/execute").as("postExecute");
-  cy.intercept("PUT", "/api/v1/actions/executeOnLoad/*").as("setExecuteOnLoad");
-
-  cy.intercept("POST", "/api/v1/actions").as("createNewApi");
-  cy.intercept("POST", "/api/v1/import?type=CURL&pageId=*&name=*").as(
-    "curlImport",
-  );
-  cy.intercept("DELETE", "/api/v1/actions/*").as("deleteAction");
-  cy.intercept(
-    "GET",
-    "/api/v1/marketplace/providers?category=*&page=*&size=*",
-  ).as("get3PProviders");
-  cy.intercept("GET", "/api/v1/marketplace/templates?providerId=*").as(
-    "get3PProviderTemplates",
-  );
-  cy.intercept("POST", "/api/v1/items/addToPage").as("add3PApiToPage");
-
-  cy.intercept("GET", "/api/v1/plugins/*/form").as("getPluginForm");
-  cy.intercept("POST", "/api/v1/datasources").as("createDatasource");
-  cy.intercept("DELETE", "/api/v1/datasources/*").as("deleteDatasource");
-  cy.intercept("DELETE", "/api/v1/applications/*").as("deleteApplication");
-  cy.intercept("POST", "/api/v1/applications/?orgId=*").as(
-    "createNewApplication",
-  );
-  cy.intercept("PUT", "/api/v1/applications/*").as("updateApplication");
-  cy.intercept("PUT", "/api/v1/actions/*").as("saveAction");
-
-  cy.intercept("POST", "/api/v1/organizations").as("createOrg");
-  cy.intercept("GET", "/api/v1/organizations/roles?organizationId=*").as(
-    "getRoles",
-  );
-  cy.intercept("GET", "/api/v1/users/me").as("getUser");
-  cy.intercept("POST", "/api/v1/pages").as("createPage");
-  cy.intercept("POST", "/api/v1/pages/clone/*").as("clonePage");
-
-  cy.intercept("PUT", "/api/v1/applications/*/changeAccess").as("changeAccess");
-
-  cy.intercept("PUT", "/api/v1/organizations/*").as("updateOrganization");
-  cy.intercept("GET", "/api/v1/pages/view/application/*").as("viewApp");
-  //cy.intercept("POST", "/api/v1/organizations/*/logo").as("updateLogo");
-  cy.intercept("DELETE", "/api/v1/organizations/*/logo").as("deleteLogo");
-  cy.intercept("POST", "/api/v1/applications/*/fork/*").as("postForkAppOrg");
-  cy.intercept("POST", "/api/v1/applications/import/*").as(
-    "importNewApplication",
-  );
-  cy.intercept("PUT", "/api/v1/users/leaveOrganization/*").as(
-    "leaveOrgApiCall",
-  );
-});
-
-Cypress.Commands.add("alertValidate", (text) => {
-  cy.get(commonlocators.success)
-    .should("be.visible")
-    .and("have.text", text);
-});
-
-Cypress.Commands.add("ExportVerify", (togglecss, name) => {
-  cy.togglebar(togglecss);
-  cy.get(".t--draggable-tablewidget button")
-    .invoke("attr", "aria-label")
-    .should("contain", name);
-  cy.togglebarDisable(togglecss);
-});
-
-Cypress.Commands.add("readTabledataPublish", (rowNum, colNum) => {
-  // const selector = `.t--widget-tablewidget .e-gridcontent.e-lib.e-droppable td[index=${rowNum}][aria-colindex=${colNum}]`;
-  const selector = `.t--widget-tablewidget .tbody .td[data-rowindex=${rowNum}][data-colindex=${colNum}] div`;
-  const tabVal = cy.get(selector).invoke("text");
-  return tabVal;
-});
-
-Cypress.Commands.add("scrollTabledataPublish", (rowNum, colNum) => {
-  const selector = `.t--widget-tablewidget .tbody .td[data-rowindex=${rowNum}][data-colindex=${colNum}] div`;
-  const tabVal = cy
-    .get(selector)
-    .scrollIntoView()
-    .invoke("text");
-  return tabVal;
-});
-
-Cypress.Commands.add("readTableLinkPublish", (rowNum, colNum) => {
-  const selector = `.t--widget-tablewidget .tbody .td[data-rowindex=${rowNum}][data-colindex=${colNum}] a`;
-  const hrefVal = cy.get(selector).invoke("attr", "href");
-  return hrefVal;
-});
-
-Cypress.Commands.add("assertEvaluatedValuePopup", (expectedType) => {
-  cy.get(dynamicInputLocators.evaluatedValue)
-    .should("be.visible")
-    .children("p")
-    .siblings("pre")
-    .should("have.text", expectedType);
-});
-
-Cypress.Commands.add("validateToastMessage", (value) => {
-  cy.get(commonlocators.toastMsg).should("have.text", value);
-});
-
-Cypress.Commands.add("NavigateToPaginationTab", () => {
-  cy.get(ApiEditor.apiTab)
-    .contains("Pagination")
-    .click();
-  cy.xpath(apiwidget.paginationWithUrl).click({ force: true });
-});
-
-Cypress.Commands.add("ValidateTableData", (value) => {
-  // cy.isSelectRow(0);
-  cy.readTabledata("0", "0").then((tabData) => {
-    const tableData = tabData;
-    expect(tableData).to.equal(value.toString());
-  });
-});
-
-Cypress.Commands.add("ValidatePublishTableData", (value) => {
-  cy.isSelectRow(0);
-  cy.readTabledataPublish("0", "0").then((tabData) => {
-    const tableData = tabData;
-    expect(tableData).to.equal(value);
-  });
-});
-
-Cypress.Commands.add("ValidatePaginateResponseUrlData", (runTestCss) => {
-  cy.SearchEntityandOpen("Api2");
-  cy.NavigateToPaginationTab();
-  cy.RunAPI();
-  cy.get(ApiEditor.apiPaginationNextTest).click();
-  cy.wait("@postExecute");
-  // eslint-disable-next-line cypress/no-unnecessary-waiting
-  cy.wait(2000);
-  cy.get(runTestCss).click();
-  cy.wait("@postExecute");
-  // eslint-disable-next-line cypress/no-unnecessary-waiting
-  cy.wait(2000);
-  cy.get(ApiEditor.formActionButtons).should("be.visible");
-  cy.get(ApiEditor.ApiRunBtn).should("not.be.disabled");
-  cy.get(ApiEditor.responseBody)
-    .contains("name")
-    .siblings("span")
-    .invoke("text")
-    .then((tabData) => {
-      const respBody = tabData.match(/"(.*)"/)[0];
-      localStorage.setItem("respBody", respBody);
-      cy.log(respBody);
-      cy.SearchEntityandOpen("Table1");
-      // cy.openPropertyPane("tablewidget");
-      // cy.testJsontext("tabledata", "{{Api2.data.results}}");
-      cy.isSelectRow(0);
-      cy.readTabledata("0", "1").then((tabData) => {
-        const tableData = tabData;
-        expect(`\"${tableData}\"`).to.equal(respBody);
-      });
-    });
-});
-
-Cypress.Commands.add("ValidatePaginationInputData", () => {
-  cy.isSelectRow(0);
-  cy.readTabledataPublish("0", "1").then((tabData) => {
-    const tableData = tabData;
-    expect(`\"${tableData}\"`).to.equal(localStorage.getItem("respBody"));
-  });
-});
-
-Cypress.Commands.add("callApi", (apiname) => {
-  cy.get(commonlocators.callApi)
-    .first()
-    .click();
-  cy.get(commonlocators.singleSelectMenuItem)
-    .contains("Call An API")
-    .click();
-  cy.get(commonlocators.selectMenuItem)
-    .contains(apiname)
-    .click();
-});
-
-Cypress.Commands.add("assertPageSave", () => {
-  cy.get(commonlocators.saveStatusSuccess);
-});
-
-Cypress.Commands.add("ValidateQueryParams", (param) => {
-  cy.xpath(apiwidget.paramsTab)
-    .should("be.visible")
-    .click({ force: true });
-  cy.xpath(apiwidget.paramKey)
-    .first()
-    .contains(param.key);
-  cy.xpath(apiwidget.paramValue)
-    .first()
-    .contains(param.value);
+  Cypress.Commands.add("ValidatePaginationInputData", () => {
+    cy.isSelectRow(0);
+    cy.readTabledataPublish("0", "1").then((tabData) => {
+      const tableData = tabData;
+      expect(`\"${tableData}\"`).to.equal(localStorage.getItem("respBody"));
+    });
+  });
+
+  Cypress.Commands.add("callApi", (apiname) => {
+    cy.get(commonlocators.callApi)
+      .first()
+      .click();
+    cy.get(commonlocators.singleSelectMenuItem)
+      .contains("Call An API")
+      .click();
+    cy.get(commonlocators.selectMenuItem)
+      .contains(apiname)
+      .click();
+  });
+
+  Cypress.Commands.add("assertPageSave", () => {
+    cy.get(commonlocators.saveStatusSuccess);
+  });
+
+  Cypress.Commands.add("ValidateQueryParams", (param) => {
+    cy.xpath(apiwidget.paramsTab)
+      .should("be.visible")
+      .click({ force: true });
+    cy.xpath(apiwidget.paramKey)
+      .first()
+      .contains(param.key);
+    cy.xpath(apiwidget.paramValue)
+      .first()
+      .contains(param.value);
+  });
 });