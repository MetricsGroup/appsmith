--- conflicted
+++ resolved
@@ -2053,11 +2053,7 @@
 });
 
 Cypress.Commands.add("CreateMockQuery", (queryName) => {
-<<<<<<< HEAD
-  cy.get(queryEditor.addNewQueryBtn).click({ force: true });
-=======
   // cy.get(queryEditor.addNewQueryBtn).click({ force: true });
->>>>>>> a9961f06
   cy.get(queryEditor.createQuery)
     .first()
     .click({ force: true });
@@ -2164,8 +2160,6 @@
     .contains(forFailure)
     .click();
 });
-<<<<<<< HEAD
-=======
 
 Cypress.Commands.add("copyWidget", (widget, widgetLocator) => {
   const modifierKey = Cypress.platform === "darwin" ? "meta" : "ctrl";
@@ -2200,7 +2194,6 @@
   cy.get(widgetsPage.deleteToast).should("have.text", "UNDO");
 });
 
->>>>>>> a9961f06
 Cypress.Commands.add("createAndFillApi", (url, parameters) => {
   cy.NavigateToApiEditor();
   cy.testCreateApiButton();
