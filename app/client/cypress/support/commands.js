/// <reference types="Cypress" />
/* eslint-disable cypress/no-unnecessary-waiting */
/* eslint-disable cypress/no-assigning-return-values */

require("cypress-file-upload");
const dayjs = require("dayjs");

const loginPage = require("../locators/LoginPage.json");
const homePage = require("../locators/HomePage.json");
const pages = require("../locators/Pages.json");
const datasourceEditor = require("../locators/DatasourcesEditor.json");
const datasourceFormData = require("../fixtures/datasources.json");
const commonlocators = require("../locators/commonlocators.json");
const queryEditor = require("../locators/QueryEditor.json");
const modalWidgetPage = require("../locators/ModalWidget.json");
const widgetsPage = require("../locators/Widgets.json");
const LayoutPage = require("../locators/Layout.json");
const formWidgetsPage = require("../locators/FormWidgets.json");
const ApiEditor = require("../locators/ApiEditor.json");
const apiwidget = require("../locators/apiWidgetslocator.json");
const dynamicInputLocators = require("../locators/DynamicInput.json");
const explorer = require("../locators/explorerlocators.json");
const datasource = require("../locators/DatasourcesEditor.json");
const viewWidgetsPage = require("../locators/ViewWidgets.json");
const generatePage = require("../locators/GeneratePage.json");

let pageidcopy = " ";

export const initLocalstorage = () => {
  cy.window().then((window) => {
    window.localStorage.setItem("ShowCommentsButtonToolTip", "");
  });
};

Cypress.Commands.add("createOrg", () => {
  cy.get(homePage.createOrg)
    .should("be.visible")
    .first()
    .click({ force: true });
});

Cypress.Commands.add("renameOrg", (orgName, newOrgName) => {
  cy.contains(orgName).click({ force: true });
  cy.get(homePage.renameOrgInput)
    .should("be.visible")
    .type(newOrgName)
    .type("{enter}");
  cy.contains(newOrgName);
});

Cypress.Commands.add("goToEditFromPublish", () => {
  cy.url().then((url) => {
    if (!url.includes("edit")) {
      cy.visit(url + "/edit");
    }
  });
});

Cypress.Commands.add(
  "dragTo",
  { prevSubject: "element" },
  (subject, targetEl) => {
    cy.wrap(subject).trigger("dragstart");
    cy.get(targetEl).trigger("drop");
  },
);

Cypress.Commands.add("navigateToOrgSettings", (orgName) => {
  cy.get(homePage.orgList.concat(orgName).concat(")"))
    .scrollIntoView()
    .should("be.visible");
  cy.get(".t--org-name span")
    .contains(orgName)
    .first()
    .click({ force: true });
  cy.xpath(homePage.MemberSettings).click({ force: true });
  cy.wait("@getOrganisation");
  cy.wait("@getRoles").should(
    "have.nested.property",
    "response.body.responseMeta.status",
    200,
  );
  cy.get(homePage.inviteUserMembersPage).should("be.visible");
});

Cypress.Commands.add("openOrgOptionsPopup", (orgName) => {
  cy.get(homePage.orgList.concat(orgName).concat(")"))
    .scrollIntoView()
    .should("be.visible");
  cy.get(".t--org-name span")
    .contains(orgName)
    .first()
    .click({ force: true });
});

Cypress.Commands.add("inviteUserForOrg", (orgName, email, role) => {
  cy.stubPostHeaderReq();
  cy.get(homePage.orgList.concat(orgName).concat(")"))
    .scrollIntoView()
    .should("be.visible");
  cy.get(homePage.orgList.concat(orgName).concat(homePage.shareOrg))
    .first()
    .should("be.visible")
    .click({ force: true });
  cy.xpath(homePage.email)
    .click({ force: true })
    .type(email);
  cy.xpath(homePage.selectRole).click({ force: true });
  cy.xpath(role).click({ force: true });
  cy.xpath(homePage.inviteBtn).click({ force: true });
  cy.wait("@mockPostInvite")
    .its("request.headers")
    .should("have.property", "origin", "Cypress");
  cy.contains(email);
});

Cypress.Commands.add("CheckShareIcon", (orgName, count) => {
  cy.get(homePage.orgList.concat(orgName).concat(")"))
    .scrollIntoView()
    .should("be.visible");
  cy.get(
    homePage.orgList.concat(orgName).concat(") .org-share-user-icons"),
  ).should("have.length", count);
});

Cypress.Commands.add("stubPostHeaderReq", () => {
  cy.intercept("POST", "/api/v1/users/invite", (req) => {
    req.headers["origin"] = "Cypress";
  }).as("mockPostInvite");
});

Cypress.Commands.add("shareApp", (email, role) => {
  cy.stubPostHeaderReq();
  cy.xpath(homePage.email)
    .click({ force: true })
    .type(email);
  cy.xpath(homePage.selectRole).click({ force: true });
  cy.xpath(role).click({ force: true });
  cy.xpath(homePage.inviteBtn).click({ force: true });
  cy.wait("@mockPostInvite")
    .its("request.headers")
    .should("have.property", "origin", "Cypress");
  cy.contains(email);
  cy.get(homePage.closeBtn).click();
});

Cypress.Commands.add("shareAndPublic", (email, role) => {
  cy.stubPostHeaderReq();
  cy.xpath(homePage.email)
    .click({ force: true })
    .type(email);
  cy.xpath(homePage.selectRole).click({ force: true });
  cy.xpath(role).click({ force: true });
  cy.xpath(homePage.inviteBtn).click({ force: true });
  cy.wait("@mockPostInvite")
    .its("request.headers")
    .should("have.property", "origin", "Cypress");
  cy.contains(email);
  cy.enablePublicAccess();
});

Cypress.Commands.add("enablePublicAccess", () => {
  cy.get(homePage.enablePublicAccess).click();
  cy.wait("@changeAccess").should(
    "have.nested.property",
    "response.body.responseMeta.status",
    200,
  );
  cy.get(homePage.closeBtn).click();
});

Cypress.Commands.add("deleteUserFromOrg", (orgName) => {
  cy.get(homePage.orgList.concat(orgName).concat(")"))
    .scrollIntoView()
    .should("be.visible");
  cy.get(".t--org-name span")
    .contains(orgName)
    .first()
    .click({ force: true });
  cy.xpath(homePage.MemberSettings).click({ force: true });
  cy.wait("@getOrganisation");
  cy.wait("@getRoles").should(
    "have.nested.property",
    "response.body.responseMeta.status",
    200,
  );
  cy.get(homePage.DeleteBtn)
    .last()
    .click({ force: true });
  cy.get(homePage.leaveOrgConfirmModal).should("be.visible");
  cy.get(homePage.leaveOrgConfirmButton).click({ force: true });
  cy.xpath(homePage.appHome)
    .first()
    .should("be.visible")
    .click();
  cy.wait("@applications").should(
    "have.nested.property",
    "response.body.responseMeta.status",
    200,
  );
});

Cypress.Commands.add("updateUserRoleForOrg", (orgName, email, role) => {
  cy.stubPostHeaderReq();
  cy.get(homePage.orgList.concat(orgName).concat(")"))
    .scrollIntoView()
    .should("be.visible");
  cy.get(".t--org-name span")
    .contains(orgName)
    .first()
    .click({ force: true });
  cy.xpath(homePage.MemberSettings).click({ force: true });
  cy.wait("@getRoles").should(
    "have.nested.property",
    "response.body.responseMeta.status",
    200,
  );
  cy.get(homePage.inviteUserMembersPage).click({ force: true });
  cy.xpath(homePage.email)
    .click({ force: true })
    .type(email);
  cy.xpath(homePage.selectRole).click({ force: true });
  cy.xpath(role).click({ force: true });
  cy.xpath(homePage.inviteBtn).click({ force: true });
  cy.wait("@mockPostInvite")
    .its("request.headers")
    .should("have.property", "origin", "Cypress");
  cy.contains(email);
  cy.get(".bp3-icon-small-cross").click({ force: true });
  cy.xpath(homePage.appHome)
    .first()
    .should("be.visible")
    .click();
  cy.wait("@applications").should(
    "have.nested.property",
    "response.body.responseMeta.status",
    200,
  );
});

Cypress.Commands.add("launchApp", () => {
  cy.get(homePage.appView)
    .should("be.visible")
    .first()
    .click();
  cy.get("#loading").should("not.exist");
  cy.wait("@getPagesForViewApp").should(
    "have.nested.property",
    "response.body.responseMeta.status",
    200,
  );
});

Cypress.Commands.add("AppSetupForRename", () => {
  cy.get(homePage.applicationName).then(($appName) => {
    if (!$appName.hasClass(homePage.editingAppName)) {
      cy.get(homePage.applicationName).click();
      cy.get(homePage.portalMenuItem)
        .contains("Rename", { matchCase: false })
        .click();
    }
  });
});

Cypress.Commands.add("CreateAppForOrg", (orgName, appname) => {
  cy.get(homePage.orgList.concat(orgName).concat(homePage.createAppFrOrg))
    .scrollIntoView()
    .should("be.visible")
    .click({ force: true });
  cy.wait("@createNewApplication").should(
    "have.nested.property",
    "response.body.responseMeta.status",
    201,
  );
  cy.get("#loading").should("not.exist");
  // eslint-disable-next-line cypress/no-unnecessary-waiting
  cy.wait(2000);

  cy.AppSetupForRename();
  cy.get(homePage.applicationName).type(appname + "{enter}");

  cy.get(generatePage.buildFromScratchActionCard).click();

  cy.wait("@updateApplication").should(
    "have.nested.property",
    "response.body.responseMeta.status",
    200,
  );
});

Cypress.Commands.add("CreateAppInFirstListedOrg", (appname) => {
  cy.get(homePage.createNew)
    .first()
    .click({ force: true });
  cy.wait("@createNewApplication").should(
    "have.nested.property",
    "response.body.responseMeta.status",
    201,
  );
  cy.get("#loading").should("not.exist");
  // eslint-disable-next-line cypress/no-unnecessary-waiting
  cy.wait(2000);

  cy.AppSetupForRename();
  cy.get(homePage.applicationName).type(appname + "{enter}");
  cy.wait("@updateApplication").should(
    "have.nested.property",
    "response.body.responseMeta.status",
    200,
  );

  cy.get(generatePage.buildFromScratchActionCard).click();

  /* The server created app always has an old dsl so the layout will migrate
   * To avoid race conditions between that update layout and this one
   * we wait for that to finish before updating layout here
   */
  cy.wait("@updateLayout");
});

Cypress.Commands.add(
  "addOauthAuthDetails",
  (accessTokenUrl, clientId, clientSecret, authURL) => {
    cy.get(datasource.authType).click();
    cy.xpath(datasource.OAuth2).click();
    cy.get(datasource.grantType).click();
    cy.xpath(datasource.authorisecode).click();
    cy.get(datasource.accessTokenUrl).type(accessTokenUrl);
    cy.get(datasource.clienID).type(clientId);
    cy.get(datasource.clientSecret).type(clientSecret);
    cy.get(datasource.authorizationURL).type(authURL);
    cy.xpath('//input[contains(@value,"api/v1/datasources/authorize")]')
      .first()
      .invoke("attr", "value")
      .then((text) => {
        const firstTxt = text;
        cy.log("date time : ", firstTxt);
        const expectedvalue = Cypress.config().baseUrl.concat(
          "api/v1/datasources/authorize",
        );
        expect(firstTxt).to.equal(expectedvalue);
      });
  },
);

Cypress.Commands.add("addBasicProfileDetails", (username, password) => {
  cy.get(datasource.authType).click();
  cy.xpath(datasource.basic).click();
  cy.get(datasource.basicUsername).type(username);
  cy.get(datasource.basicPassword).type(password);
});

Cypress.Commands.add("firestoreDatasourceForm", () => {
  cy.get(datasourceEditor.datasourceConfigUrl).type(
    datasourceFormData["database-url"],
  );
  cy.get(datasourceEditor.projectID).type(datasourceFormData["projectID"]);
  cy.get(datasourceEditor.serviceAccCredential)
    .clear()
    .type(datasourceFormData["serviceAccCredentials"]);
});

Cypress.Commands.add("amazonDatasourceForm", () => {
  cy.get(datasourceEditor.projectID).type(datasourceFormData["access_key"]);
  cy.get(datasourceEditor.serviceAccCredential)
    .clear()
    .type(datasourceFormData["secret_key"]);
});

Cypress.Commands.add("DeleteApp", (appName) => {
  cy.get(commonlocators.homeIcon).click({ force: true });
  cy.wait("@applications").should(
    "have.nested.property",
    "response.body.responseMeta.status",
    200,
  );
  cy.wait("@organizations").should(
    "have.nested.property",
    "response.body.responseMeta.status",
    200,
  );
  cy.get('button span[icon="chevron-down"]').should("be.visible");
  cy.get(homePage.searchInput).type(appName, { force: true });
  cy.get(homePage.applicationCard).trigger("mouseover");
  cy.get(homePage.appMoreIcon)
    .should("have.length", 1)
    .first()
    .click({ force: true });
  cy.get(homePage.deleteAppConfirm)
    .should("be.visible")
    .click({ force: true });
  cy.get(homePage.deleteApp)
    .should("be.visible")
    .click({ force: true });
});

Cypress.Commands.add("LogintoApp", (uname, pword) => {
  cy.window()
    .its("store")
    .invoke("dispatch", { type: "LOGOUT_USER_INIT" });
  cy.wait("@postLogout");

  cy.visit("/user/login");
  cy.get(loginPage.username).should("be.visible");
  cy.get(loginPage.username).type(uname);
  cy.get(loginPage.password).type(pword);
  cy.get(loginPage.submitBtn).click();
  cy.wait("@getUser");
  cy.wait("@applications").should(
    "have.nested.property",
    "response.body.responseMeta.status",
    200,
  );
  initLocalstorage();
});

Cypress.Commands.add("LoginFromAPI", (uname, pword) => {
  cy.request({
    method: "POST",
    url: "api/v1/login",
    headers: {
      "content-type": "application/x-www-form-urlencoded",
    },
    followRedirect: false,
    form: true,
    body: {
      username: uname,
      password: pword,
    },
  }).then((response) => {
    expect(response.status).equal(302);
    cy.log(response.body);
  });
});

Cypress.Commands.add("DeleteApp", (appName) => {
  cy.get(commonlocators.homeIcon).click({ force: true });
  cy.get(homePage.searchInput).type(appName);
  // eslint-disable-next-line cypress/no-unnecessary-waiting
  cy.wait(2000);
  cy.get(homePage.applicationCard)
    .first()
    .trigger("mouseover");
  cy.get(homePage.appMoreIcon)
    .first()
    .click({ force: true });
  cy.get(homePage.deleteAppConfirm)
    .should("be.visible")
    .click({ force: true });
  cy.get(homePage.deleteApp)
    .contains("Are you sure?")
    .click({ force: true });
});

Cypress.Commands.add("DeletepageFromSideBar", () => {
  cy.xpath(pages.popover)
    .last()
    .click({ force: true });
  cy.get(pages.deletePage)
    .first()
    .click({ force: true });
  // eslint-disable-next-line cypress/no-unnecessary-waiting
  cy.wait(2000);
});

Cypress.Commands.add("LogOut", () => {
  cy.request("POST", "/api/v1/logout");
});

Cypress.Commands.add("NavigateToHome", () => {
  cy.get(commonlocators.homeIcon).click({ force: true });
  // eslint-disable-next-line cypress/no-unnecessary-waiting
  cy.wait(1000);
  cy.wait("@applications").should(
    "have.nested.property",
    "response.body.responseMeta.status",
    200,
  );
});

Cypress.Commands.add("NavigateToWidgets", (pageName) => {
  cy.get(pages.pagesIcon).click({ force: true });
  cy.get(".t--page-sidebar-" + pageName + "")
    .find(">div")
    .click({ force: true });
  cy.get("#loading").should("not.exist");
  cy.get(pages.widgetsEditor).click();
  cy.wait("@getPage");
  cy.get("#loading").should("not.exist");
});

Cypress.Commands.add("SearchApp", (appname) => {
  cy.get(homePage.searchInput).type(appname);
  // eslint-disable-next-line cypress/no-unnecessary-waiting
  cy.wait(2000);
  cy.get(homePage.applicationCard)
    .first()
    .trigger("mouseover", { force: true });
  cy.get(homePage.appEditIcon)
    .first()
    .click({ force: true });
  cy.get("#loading").should("not.exist");
  // Wait added because after opening the application editor, sometimes it takes a little time.
});

Cypress.Commands.add("SearchEntity", (apiname1, apiname2) => {
  cy.get(commonlocators.entityExplorersearch)
    .clear({ force: true })
    .type(apiname1, { force: true });
  // eslint-disable-next-line cypress/no-unnecessary-waiting
  cy.wait(500);
  cy.get(
    commonlocators.entitySearchResult.concat(apiname1).concat("')"),
  ).should("be.visible");
  cy.get(
    commonlocators.entitySearchResult.concat(apiname2).concat("')"),
  ).should("not.exist");
});

Cypress.Commands.add("GlobalSearchEntity", (apiname1) => {
  // entity explorer search will be hidden
  cy.get(commonlocators.entityExplorersearch)
    .clear({ force: true })
    .type(apiname1, { force: true });
  // eslint-disable-next-line cypress/no-unnecessary-waiting
  cy.wait(500);
  cy.get(
    commonlocators.entitySearchResult.concat(apiname1).concat("')"),
  ).should("be.visible");
});

Cypress.Commands.add("ResponseStatusCheck", (statusCode) => {
  cy.xpath(apiwidget.responseStatus).should("be.visible");
  cy.xpath(apiwidget.responseStatus).contains(statusCode);
});

Cypress.Commands.add("ResponseCheck", () => {
  //Explicit assert
  cy.get(apiwidget.responseText).should("be.visible");
});

Cypress.Commands.add("ResponseTextCheck", (textTocheck) => {
  cy.ResponseCheck();
  cy.get(apiwidget.responseText).contains(textTocheck);
});

Cypress.Commands.add("NavigateToAPI_Panel", () => {
  cy.get(pages.addEntityAPI)
    .should("be.visible")
    .click({ force: true });
  cy.get(pages.integrationCreateNew)
    .should("be.visible")
    .click({ force: true });
  cy.get("#loading").should("not.exist");
});

Cypress.Commands.add("NavigateToEntityExplorer", () => {
  cy.get(explorer.entityExplorer)
    .should("be.visible")
    .click({ force: true });
  cy.get("#loading").should("not.exist");
});

Cypress.Commands.add("CreateAPI", (apiname) => {
  cy.get(apiwidget.createapi).click({ force: true });
  cy.wait("@createNewApi");
  cy.get(apiwidget.resourceUrl).should("be.visible");
  cy.get(apiwidget.ApiName).click({ force: true });
  cy.get(apiwidget.apiTxt)
    .clear()
    .type(apiname, { force: true })
    .should("have.value", apiname)
    .blur();
  cy.WaitAutoSave();
  // Added because api name edit takes some time to
  // reflect in api sidebar after the call passes.
  // eslint-disable-next-line cypress/no-unnecessary-waiting
  cy.wait(2000);
});

Cypress.Commands.add("CreateSubsequentAPI", (apiname) => {
  cy.get(apiwidget.createApiOnSideBar)
    .first()
    .click({ force: true });
  cy.get(apiwidget.resourceUrl).should("be.visible");
  // cy.get(ApiEditor.nameOfApi)
  cy.get(apiwidget.apiTxt)
    .clear()
    .type(apiname)
    .should("have.value", apiname);
  cy.WaitAutoSave();
});

Cypress.Commands.add("EditApiName", (apiname) => {
  cy.get(apiwidget.ApiName).click({ force: true });
  cy.get(apiwidget.apiTxt)
    .clear()
    .type(apiname, { force: true })
    .should("have.value", apiname);
});

Cypress.Commands.add("EditApiNameFromExplorer", (apiname) => {
  cy.xpath(apiwidget.popover)
    .last()
    .click({ force: true });
  cy.get(apiwidget.editName).click({ force: true });
  cy.get(explorer.editNameField)
    .clear()
    .type(apiname, { force: true })
    .should("have.value", apiname)
    .blur();
  // eslint-disable-next-line cypress/no-unnecessary-waiting
  cy.wait(3000);
});

Cypress.Commands.add(
  "EditEntityNameByDoubleClick",
  (entityName, updatedName) => {
    cy.get(explorer.entity)
      .contains(entityName)
      .dblclick({ force: true });
    cy.log(updatedName);
    cy.get(explorer.editEntityField)
      .clear()
      .type(updatedName + "{enter}", { force: true });
    cy.wait("@saveDatasource").should(
      "have.nested.property",
      "response.body.responseMeta.status",
      200,
    );
  },
);

Cypress.Commands.add("WaitAutoSave", () => {
  // wait for save query to trigger
  // eslint-disable-next-line cypress/no-unnecessary-waiting
  cy.wait(2000);
  cy.wait("@saveAction");
  //cy.wait("@postExecute");
});

Cypress.Commands.add("RunAPI", () => {
  cy.get(ApiEditor.ApiRunBtn).click({ force: true });
  cy.wait("@postExecute");
});

Cypress.Commands.add("SaveAndRunAPI", () => {
  cy.WaitAutoSave();
  cy.RunAPI();
});

Cypress.Commands.add(
  "validateRequest",
  (baseurl, path, verb, error = false) => {
    cy.get(".react-tabs__tab")
      .contains("Logs")
      .click();

    if (!error) {
      cy.get(".object-key")
        .last()
        .contains("request")
        .click();
    }
    cy.get(".string-value").contains(baseurl.concat(path));
    cy.get(".string-value").contains(verb);
    cy.xpath(apiwidget.Responsetab)
      .should("be.visible")
      .click({ force: true });
  },
);

Cypress.Commands.add("SelectAction", (action) => {
  cy.get(ApiEditor.ApiVerb)
    .first()
    .click({ force: true });
  cy.xpath(action)
    .should("be.visible")
    .click({ force: true });
});

Cypress.Commands.add("ClearSearch", () => {
  cy.get(commonlocators.entityExplorersearch).clear({ force: true });
});

Cypress.Commands.add(
  "paste",
  {
    prevSubject: true,
    element: true,
  },
  ($element, text) => {
    const subString = text.substr(0, text.length - 1);
    const lastChar = text.slice(-1);

    cy.get(commonlocators.entityExplorersearch)
      .clear({ force: true })
      .click({ force: true })
      .then(() => {
        $element.text(subString);
        $element.val(subString);
        cy.get($element).type(lastChar);
      });
  },
);

Cypress.Commands.add("SearchEntityandOpen", (apiname1) => {
  cy.get(commonlocators.entityExplorersearch)
    .clear({ force: true })
    .type(apiname1, { force: true });
  // eslint-disable-next-line cypress/no-unnecessary-waiting
  cy.wait(500);
  cy.get(
    commonlocators.entitySearchResult.concat(apiname1).concat("')"),
  ).should("be.visible");
  cy.get(commonlocators.entitySearchResult.concat(apiname1).concat("')"))
    .last()
    .click({ force: true });
});

Cypress.Commands.add("enterDatasourceAndPath", (datasource, path) => {
  cy.enterDatasource(datasource + path);
});

Cypress.Commands.add("enterDatasource", (datasource) => {
  cy.get(apiwidget.resourceUrl)
    .first()
    .click({ force: true })
    .type(datasource, { parseSpecialCharSequences: false });
});

Cypress.Commands.add("changeZoomLevel", (zoomValue) => {
  cy.get(commonlocators.changeZoomlevel)
    .last()
    .click();
  cy.get(".t--dropdown-option")
    .children()
    .contains(zoomValue)
    .click();
  cy.wait("@updateLayout").should(
    "have.nested.property",
    "response.body.responseMeta.status",
    200,
  );
  cy.get(commonlocators.selectedZoomlevel)
    .last()
    .invoke("text")
    .then((text) => {
      const someText = text;
      expect(someText).to.equal(zoomValue);
    });
});

Cypress.Commands.add("changeColumnType", (dataType) => {
  cy.get(commonlocators.changeColType)
    .last()
    .click();
  cy.get(".t--dropdown-option")
    .children()
    .contains(dataType)
    .click();
  cy.wait("@updateLayout").should(
    "have.nested.property",
    "response.body.responseMeta.status",
    200,
  );
  /*
  cy.get(commonlocators.selectedColType)
    .first()
    .invoke("text")
    .then((text) => {
      const someText = text;
      expect(someText).to.equal(dataType);
    });
    */
});

Cypress.Commands.add(
  "EnterSourceDetailsWithHeader",
  (baseUrl, v1method, hKey, hValue) => {
    cy.enterDatasourceAndPath(baseUrl, v1method);
    cy.get(apiwidget.headerKey)
      .first()
      .click({ force: true })
      .type(hKey, { parseSpecialCharSequences: true });
    cy.get(apiwidget.headerValue)
      .first()
      .click({ force: true })
      .type(hValue, { parseSpecialCharSequences: true });
    cy.WaitAutoSave();
  },
);

Cypress.Commands.add("EditSourceDetail", (baseUrl, v1method) => {
  cy.get(apiwidget.editResourceUrl)
    .first()
    .click({ force: true })
    .clear()
    .type(`{backspace}${baseUrl}`);
  cy.xpath(apiwidget.autoSuggest)
    .first()
    .click({ force: true });
  cy.get(ApiEditor.ApiRunBtn).scrollIntoView();
  cy.get(apiwidget.editResourceUrl)
    .first()
    .focus()
    .type(v1method)
    .should("have.value", v1method);
  cy.WaitAutoSave();
});

Cypress.Commands.add("switchToPaginationTab", () => {
  cy.get(apiwidget.paginationTab)
    .first()
    .click({ force: true });
});

Cypress.Commands.add("switchToAPIInputTab", () => {
  cy.get(apiwidget.apiInputTab)
    .first()
    .click({ force: true });
});

Cypress.Commands.add("selectDateFormat", (value) => {
  cy.get(".t--property-control-dateformat .bp3-popover-target")
    .last()
    .click({ force: true });
  cy.get(".t--dropdown-option")
    .children()
    .contains(value)
    .click();
});

Cypress.Commands.add("selectDropdownValue", (element, value) => {
  cy.get(element)
    .last()
    .click();
  cy.get(".t--dropdown-option")
    .children()
    .contains(value)
    .click();
});

Cypress.Commands.add("assertDateFormat", () => {
  cy.get(".t--draggable-datepickerwidget2 input")
    .first()
    .invoke("attr", "value")
    .then((text) => {
      const firstTxt = text;
      cy.log("date time : ", firstTxt);
      cy.get(commonlocators.labelTextStyle)
        .first()
        .should("contain", firstTxt);
      cy.get(commonlocators.labelTextStyle)
        .last()
        .invoke("text")
        .then((text) => {
          const secondText = text;
          cy.log("date time : ", secondText);
          expect(firstTxt).not.to.equal(secondText);
        });
    });
});

Cypress.Commands.add("selectPaginationType", (option) => {
  cy.xpath(option).click({ force: true });
});

Cypress.Commands.add("clickTest", (testbutton) => {
  // eslint-disable-next-line cypress/no-unnecessary-waiting
  cy.wait(2000);
  cy.wait("@saveAction");
  cy.get(testbutton)
    .first()
    .click({ force: true });
  cy.wait("@postExecute");
});

Cypress.Commands.add("enterUrl", (apiname, url, value) => {
  cy.get(url)
    .first()
    .type("{{".concat(apiname).concat(value), {
      force: true,
      parseSpecialCharSequences: false,
    });
});

Cypress.Commands.add(
  "EnterSourceDetailsWithQueryParam",
  (baseUrl, v1method, hKey, hValue, qKey, qValue) => {
    cy.enterDatasourceAndPath(baseUrl, v1method);
    cy.get(apiwidget.headerKey)
      .first()
      .click({ force: true })
      .type(hKey, { parseSpecialCharSequences: true });
    cy.get(apiwidget.headerValue)
      .first()
      .click({ force: true })
      .type(hValue, { parseSpecialCharSequences: true });
    cy.get(apiwidget.queryKey)
      .first()
      .click({ force: true })
      .type(qKey, { force: true })
      .should("have.value", qKey);
    cy.get(apiwidget.queryValue)
      .first()
      .click({ force: true })
      .type(qValue, { force: true })
      .should("have.value", qValue);
    cy.WaitAutoSave();
  },
);

Cypress.Commands.add("EnterSourceDetailsWithbody", (baseUrl, v1method) => {
  cy.enterDatasourceAndPath(baseUrl, v1method);
  cy.get(apiwidget.addHeader)
    .first()
    .click({ first: true });
});

Cypress.Commands.add("CreationOfUniqueAPIcheck", (apiname) => {
  cy.get(pages.addEntityAPI).click();
  cy.get(pages.integrationCreateNew)
    .should("be.visible")
    .click({ force: true });
  cy.get(apiwidget.createapi).click({ force: true });
  cy.wait("@createNewApi");
  // cy.wait("@getUser");
  cy.get(apiwidget.resourceUrl).should("be.visible");
  cy.get(apiwidget.ApiName).click({ force: true });
  cy.get(apiwidget.apiTxt)
    .clear()
    .focus()
    .type(apiname, { force: true, delay: 500 })
    .should("have.value", apiname);
  cy.get(".error-message").should(($x) => {
    expect($x).contain(apiname.concat(" is already being used."));
  });
  cy.get(apiwidget.apiTxt).blur();
});

Cypress.Commands.add("MoveAPIToHome", () => {
  cy.xpath(apiwidget.popover)
    .last()
    .click({ force: true });
  cy.get(apiwidget.copyTo).click({ force: true });
  cy.get(apiwidget.home).click({ force: true });
  cy.wait("@createNewApi").should(
    "have.nested.property",
    "response.body.responseMeta.status",
    201,
  );
});

Cypress.Commands.add("MoveAPIToPage", (pageName) => {
  cy.xpath(apiwidget.popover)
    .last()
    .click({ force: true });
  cy.get(apiwidget.moveTo).click({ force: true });
  cy.get(apiwidget.page)
    .contains(pageName)
    .click();
  cy.wait("@moveAction").should(
    "have.nested.property",
    "response.body.responseMeta.status",
    200,
  );
});

Cypress.Commands.add("copyEntityToPage", (pageName) => {
  cy.xpath(apiwidget.popover)
    .last()
    .click({ force: true });
  cy.get(apiwidget.copyTo).click({ force: true });
  cy.get(apiwidget.page)
    .contains(pageName)
    .click();
  cy.wait("@createNewApi").should(
    "have.nested.property",
    "response.body.responseMeta.status",
    201,
  );
});

Cypress.Commands.add("CopyAPIToHome", () => {
  cy.xpath(apiwidget.popover)
    .last()
    .click({ force: true });
  cy.get(apiwidget.copyTo).click({ force: true });
  cy.get(apiwidget.home).click({ force: true });
  cy.wait("@createNewApi").should(
    "have.nested.property",
    "response.body.responseMeta.status",
    201,
  );
});

Cypress.Commands.add("RenameEntity", (value) => {
  cy.xpath(apiwidget.popover)
    .last()
    .click({ force: true });
  cy.get(apiwidget.renameEntity).click({ force: true });
  // eslint-disable-next-line cypress/no-unnecessary-waiting
  cy.wait(2000);
  cy.get(explorer.editEntity)
    .last()
    .type(value, { force: true });
  // eslint-disable-next-line cypress/no-unnecessary-waiting
  cy.wait(3000);
});

Cypress.Commands.add("CreateApiAndValidateUniqueEntityName", (apiname) => {
  cy.get(apiwidget.createapi).click({ force: true });
  cy.wait("@createNewApi");
  cy.get(apiwidget.resourceUrl).should("be.visible");
  cy.get(apiwidget.ApiName).click({ force: true });
  cy.get(apiwidget.apiTxt)
    .clear()
    .type(apiname, { force: true })
    .should("have.value", apiname);
  cy.get(".t--nameOfApi .error-message").should(($x) => {
    expect($x).contain(apiname.concat(" is already being used."));
  });
});

Cypress.Commands.add("validateMessage", (value) => {
  cy.get(".bp3-popover-content").should(($x) => {
    expect($x).contain(value.concat(" is already being used."));
  });
});

Cypress.Commands.add("DeleteAPIFromSideBar", () => {
  cy.deleteEntity();
  cy.wait("@deleteAction").should(
    "have.nested.property",
    "response.body.responseMeta.status",
    200,
  );
});

Cypress.Commands.add("DeleteWidgetFromSideBar", () => {
  cy.deleteEntity();
  cy.wait("@updateLayout").should(
    "have.nested.property",
    "response.body.responseMeta.status",
    200,
  );
});

Cypress.Commands.add("deleteEntity", () => {
  cy.xpath(apiwidget.popover)
    .last()
    .click({ force: true });
  cy.get(apiwidget.delete).click({ force: true });
});

Cypress.Commands.add("DeleteAPI", () => {
  cy.get(ApiEditor.ApiActionMenu)
    .first()
    .click({ force: true });
  cy.get(apiwidget.deleteAPI)
    .first()
    .click({ force: true });
  cy.wait("@deleteAction").should(
    "have.nested.property",
    "response.body.responseMeta.status",
    200,
  );
});

Cypress.Commands.add("AddActionWithModal", () => {
  cy.get(commonlocators.dropdownSelectButton)
    .last()
    .click();
  cy.get(".single-select")
    .contains("Open Modal")
    .click({ force: true });
  cy.get(modalWidgetPage.selectModal).click();
  cy.get(modalWidgetPage.createModalButton).click({ force: true });
  cy.get(commonlocators.editPropCrossButton).click({ force: true });
});

Cypress.Commands.add("createModal", (modalType, ModalName) => {
  cy.get(widgetsPage.actionSelect)
    .first()
    .click({ force: true });
  cy.selectOnClickOption("Open Modal");
  cy.get(modalWidgetPage.selectModal).click();
  cy.get(modalWidgetPage.createModalButton).click({ force: true });

  cy.get(modalWidgetPage.controlModalType)
    .last()
    .click({ force: true });
  cy.get(commonlocators.dropdownmenu)
    .children()
    .contains(modalType)
    .click();
  cy.assertPageSave();

  // changing the model name verify
  cy.widgetText(
    ModalName,
    modalWidgetPage.modalName,
    modalWidgetPage.modalName,
  );
  cy.get(commonlocators.editPropCrossButton).click({ force: true });

  //changing the Model label
  cy.get(modalWidgetPage.modalWidget + " " + widgetsPage.textWidget)
    .first()
    .trigger("mouseover");

  cy.get(widgetsPage.textWidget + " " + commonlocators.editIcon).click();
  cy.testCodeMirror(ModalName);
  cy.get(widgetsPage.textCenterAlign).click({ force: true });
  cy.assertPageSave();
  cy.get(".bp3-overlay-backdrop").click({ force: true });
});

Cypress.Commands.add("selectOnClickOption", (option) => {
  cy.get(".bp3-popover-content", { timeout: 10000 }).should("be.visible");
  cy.get("ul.bp3-menu div.bp3-fill", { timeout: 10000 })
    .should("be.visible")
    .contains(option)
    .should("be.visible")
    .click({ force: true });
});

Cypress.Commands.add("updateModal", (modalType, ModalName) => {
  cy.get(widgetsPage.actionSelect)
    .first()
    .click({ force: true });
  cy.selectOnClickOption("Open Modal");
  cy.get(modalWidgetPage.selectModal).click();
  cy.get(modalWidgetPage.createModalButton).click({ force: true });

  cy.get(modalWidgetPage.controlModalType)
    .last()
    .click({ force: true });
  cy.get(commonlocators.dropdownmenu)
    .children()
    .contains(modalType)
    .click();
  cy.assertPageSave();

  // changing the model name verify
  cy.widgetText(
    ModalName,
    modalWidgetPage.modalName,
    modalWidgetPage.modalName,
  );
  cy.get(commonlocators.editPropCrossButton).click({ force: true });

  //changing the Model label
  cy.get(modalWidgetPage.modalWidget + " " + widgetsPage.textWidget)
    .first()
    .trigger("mouseover");

  cy.get(widgetsPage.textWidget + " " + commonlocators.editIcon).click();
  cy.testCodeMirror(ModalName);
  cy.get(widgetsPage.textCenterAlign).click({ force: true });
  cy.assertPageSave();
  cy.get(".bp3-overlay-backdrop").click({ force: true });
});
Cypress.Commands.add("CheckWidgetProperties", (checkboxCss) => {
  cy.get(checkboxCss).check({
    force: true,
  });
  cy.assertPageSave();
});

Cypress.Commands.add("UncheckWidgetProperties", (checkboxCss) => {
  cy.get(checkboxCss).uncheck({
    force: true,
  });
  cy.assertPageSave();
});

Cypress.Commands.add("EditWidgetPropertiesUsingJS", (checkboxCss, inputJS) => {
  cy.get(checkboxCss, { timeout: 10000 })
    .last()
    .should("be.visible")
    .dblclick({ force: true })
    .type(inputJS);
  cy.assertPageSave();
});

Cypress.Commands.add(
  "ChangeTextStyle",
  (dropDownValue, textStylecss, labelName) => {
    cy.get(commonlocators.dropDownIcon)
      .last()
      .click();
    cy.get(".t--dropdown-option")
      .children()
      .contains(dropDownValue)
      .click();
    cy.get(textStylecss).should("have.text", labelName);
  },
);

Cypress.Commands.add("widgetText", (text, inputcss, innercss) => {
  cy.get(commonlocators.editWidgetName)
    .click({ force: true })
    .type(text, { delay: 300 })
    .type("{enter}");
  cy.get(inputcss)
    .first()
    .trigger("mouseover", { force: true });
  cy.contains(innercss, text);
});

Cypress.Commands.add("editColName", (text) => {
  cy.get(commonlocators.editColTitle)
    .click({ force: true })
    .type(text)
    .type("{enter}");
  cy.get(commonlocators.editColText).should("have.text", text);
});

Cypress.Commands.add("invalidWidgetText", () => {
  // checking invalid widget name
  cy.get(commonlocators.editWidgetName)
    .click({ force: true })
    .type("download")
    .type("{enter}");
  cy.get(commonlocators.toastmsg).contains("download is already being used.");
});

Cypress.Commands.add("EvaluateDataType", (dataType) => {
  cy.get(commonlocators.evaluatedType)
    .first()
    .should("be.visible")
    .contains(dataType);
});

Cypress.Commands.add("EvaluateCurrentValue", (currentValue) => {
  // eslint-disable-next-line cypress/no-unnecessary-waiting
  cy.wait(2000);
  cy.get(commonlocators.evaluatedCurrentValue)
    .first()
    .should("be.visible")
    .contains(currentValue);
});

Cypress.Commands.add("PublishtheApp", () => {
  cy.server();
  cy.route("POST", "/api/v1/applications/publish/*").as("publishApp");
  // Wait before publish
  // eslint-disable-next-line cypress/no-unnecessary-waiting
  cy.wait(2000);
  cy.assertPageSave();

  // Stubbing window.open to open in the same tab
  cy.window().then((window) => {
    cy.stub(window, "open").callsFake((url) => {
      window.location.href = Cypress.config().baseUrl + url.substring(1);
      window.location.target = "_self";
    });
  });

  cy.get(homePage.publishButton).click();
  cy.wait("@publishApp");

  cy.url().should("include", "/pages");
  cy.log("pagename: " + localStorage.getItem("PageName"));
});

Cypress.Commands.add("getCodeMirror", () => {
  return cy
    .get(".CodeMirror textarea")
    .first()
    .focus()
    .type("{ctrl}{shift}{downarrow}");
});

Cypress.Commands.add("testCodeMirror", (value) => {
  cy.get(".CodeMirror textarea")
    .first()
    .focus()
    .type("{ctrl}{shift}{downarrow}")
    .then(($cm) => {
      if ($cm.val() !== "") {
        cy.get(".CodeMirror textarea")
          .first()
          .clear({
            force: true,
          });
      }

      cy.get(".CodeMirror textarea")
        .first()
        .type(value, {
          force: true,
          parseSpecialCharSequences: false,
        });
      // eslint-disable-next-line cypress/no-unnecessary-waiting
      cy.wait(2000);
      cy.get(".CodeMirror textarea")
        .first()
        .should("have.value", value);
    });
});

Cypress.Commands.add("updateComputedValue", (value) => {
  cy.get(".CodeMirror textarea")
    .first()
    .focus({ force: true })
    .type("{uparrow}", { force: true })
    .type("{ctrl}{shift}{downarrow}", { force: true });
  cy.focused().then(($cm) => {
    if ($cm.contents != "") {
      cy.log("The field is empty");
      cy.get(".CodeMirror textarea")
        .first()
        .clear({
          force: true,
        });
    }
    cy.get(".CodeMirror textarea")
      .first()
      .type(value, {
        force: true,
        parseSpecialCharSequences: false,
      });
  });
  // eslint-disable-next-line cypress/no-unnecessary-waiting
  cy.wait(1000);
});

Cypress.Commands.add("testCodeMirrorLast", (value) => {
  cy.get(".CodeMirror textarea")
    .last()
    .focus()
    .type("{ctrl}{shift}{downarrow}")
    .then(($cm) => {
      if ($cm.val() !== "") {
        cy.get(".CodeMirror textarea")
          .last()
          .clear({
            force: true,
          });
      }

      cy.get(".CodeMirror textarea")
        .last()
        .clear({ force: true })
        .type(value, {
          force: true,
          parseSpecialCharSequences: false,
        });
      // eslint-disable-next-line cypress/no-unnecessary-waiting
      cy.wait(200);
      cy.get(".CodeMirror textarea")
        .last()
        .should("have.value", value);
    });
});

Cypress.Commands.add("testJsontext", (endp, value, paste = true) => {
  cy.get(".t--property-control-" + endp + " .CodeMirror textarea")
    .first()
    .focus({ force: true })
    .type("{uparrow}", { force: true })
    .type("{ctrl}{shift}{downarrow}", { force: true });
  cy.focused().then(($cm) => {
    if ($cm.contents != "") {
      cy.log("The field is empty");
      cy.get(".t--property-control-" + endp + " .CodeMirror textarea")
        .first()
        .click({ force: true })
        .focused({ force: true })
        .clear({
          force: true,
        });
    }
    // eslint-disable-next-line cypress/no-unnecessary-waiting
    cy.wait(500);
    cy.get(".t--property-control-" + endp + " .CodeMirror textarea")
      .first()
      .then((el) => {
        const input = cy.get(el);
        if (paste) {
          input.invoke("val", value);
        } else {
          input.type(value, {
            force: true,
            parseSpecialCharSequences: false,
          });
        }
      });
  });
  // eslint-disable-next-line cypress/no-unnecessary-waiting
  cy.wait(1000);
});

Cypress.Commands.add("toggleJsAndUpdate", (endp, value) => {
  cy.get(".CodeMirror textarea")
    .last()
    .focus({ force: true })
    .type("{uparrow}", { force: true })
    .type("{ctrl}{shift}{downarrow}", { force: true });
  cy.focused().then(($cm) => {
    if ($cm.contents != "") {
      cy.log("The field is empty");
      cy.get(".CodeMirror textarea")
        .last()
        .clear({
          force: true,
        });
    }
    cy.get(".CodeMirror textarea")
      .last()
      .type(value, {
        force: true,
        parseSpecialCharSequences: false,
      });
  });
  // eslint-disable-next-line cypress/no-unnecessary-waiting
  cy.wait(200);
});

Cypress.Commands.add("assertControlVisibility", (endp) => {
  cy.get(".t--property-control-" + endp + " .CodeMirror")
    .first()
    .should("not.be.visible");
});

Cypress.Commands.add("tableColumnDataValidation", (columnName) => {
  cy.get("[data-rbd-draggable-id='" + columnName + "'] input")
    .scrollIntoView()
    .first()
    .focus({ force: true })
    .should("be.visible");
});

Cypress.Commands.add("tableColumnPopertyUpdate", (colId, newColName) => {
  cy.get("[data-rbd-draggable-id='" + colId + "'] input")
    .scrollIntoView()
    .should("be.visible")
    .click({
      force: true,
    });
  cy.get("[data-rbd-draggable-id='" + colId + "'] input").clear({
    force: true,
  });
  cy.get("[data-rbd-draggable-id='" + colId + "'] input").type(newColName, {
    force: true,
  });
  cy.get(".draggable-header ")
    .contains(newColName)
    .should("be.visible");
});

Cypress.Commands.add("hideColumn", (colId) => {
  cy.get("[data-rbd-draggable-id='" + colId + "'] .t--show-column-btn").click({
    force: true,
  });
  // eslint-disable-next-line cypress/no-unnecessary-waiting
  cy.wait(1000);
});

Cypress.Commands.add("showColumn", (colId) => {
  cy.get("[data-rbd-draggable-id='" + colId + "'] .t--show-column-btn").click({
    force: true,
  });
  cy.get(".draggable-header ")
    .contains(colId)
    .should("be.visible");
});

Cypress.Commands.add("makeColumnVisible", (colId) => {
  cy.get("[data-rbd-draggable-id='" + colId + "'] .t--show-column-btn").click({
    force: true,
  });
  cy.wait(1000);
});

Cypress.Commands.add("addColumn", (colId) => {
  cy.get(widgetsPage.addColumn).scrollIntoView();
  cy.get(widgetsPage.addColumn)
    .should("be.visible")
    .click({ force: true });
  // eslint-disable-next-line cypress/no-unnecessary-waiting
  cy.wait(3000);
  cy.get(widgetsPage.defaultColName).clear({
    force: true,
  });
  cy.get(widgetsPage.defaultColName).type(colId, { force: true });
});

Cypress.Commands.add("editColumn", (colId) => {
  cy.get("[data-rbd-draggable-id='" + colId + "'] .t--edit-column-btn").click();
  // eslint-disable-next-line cypress/no-unnecessary-waiting
  cy.wait(1500);
});

Cypress.Commands.add(
  "readTabledataValidateCSS",
  (rowNum, colNum, cssProperty, cssValue) => {
    const selector = `.t--widget-tablewidget .tbody .td[data-rowindex=${rowNum}][data-colindex=${colNum}] div`;
    cy.get(selector).should("have.css", cssProperty, cssValue);
  },
);

Cypress.Commands.add("readTextDataValidateCSS", (cssProperty, cssValue) => {
  cy.get(commonlocators.headingTextStyle).should(
    "have.css",
    cssProperty,
    cssValue,
  );
});

Cypress.Commands.add("evaluateErrorMessage", (value) => {
  cy.get(commonlocators.evaluateMsg)
    .first()
    .click()
    .invoke("text")
    .then((text) => {
      const someText = text;
      expect(someText).to.equal(value);
    });
});

Cypress.Commands.add("addAction", (value) => {
  cy.get(commonlocators.dropdownSelectButton)
    .last()
    .click();
  cy.get(commonlocators.chooseAction)
    .children()
    .contains("Show Message")
    .click();
  cy.enterActionValue(value);
});

Cypress.Commands.add("onTableAction", (value, value1, value2) => {
  cy.get(commonlocators.dropdownSelectButton)
    .eq(value)
    .click();
  cy.get(commonlocators.chooseAction)
    .children()
    .contains("Show Message")
    .click();
  cy.testJsontext(value1, value2);
});

Cypress.Commands.add("selectShowMsg", () => {
  cy.get(commonlocators.chooseAction)
    .children()
    .contains("Show Message")
    .click();
});

Cypress.Commands.add("addSuccessMessage", (value) => {
  cy.get(commonlocators.chooseMsgType)
    .last()
    .click();
  cy.get(commonlocators.chooseAction)
    .children()
    .contains("Success")
    .click();
  cy.enterActionValue(value);
});

Cypress.Commands.add("SetDateToToday", () => {
  cy.get(formWidgetsPage.datepickerFooterPublish)
    .contains("Today")
    .click({ force: true });
  cy.assertPageSave();
});

Cypress.Commands.add("enterActionValue", (value) => {
  cy.get(".CodeMirror textarea")
    .last()
    .focus()
    .type("{ctrl}{shift}{downarrow}")
    .then(($cm) => {
      if ($cm.val() !== "") {
        cy.get(".CodeMirror textarea")
          .last()
          .clear({
            force: true,
          });
      }

      cy.get(".CodeMirror textarea")
        .last()
        .type(value, {
          force: true,
          parseSpecialCharSequences: false,
        });
      // eslint-disable-next-line cypress/no-unnecessary-waiting
      cy.wait(200);
    });
});

Cypress.Commands.add("enterNavigatePageName", (value) => {
  cy.get("ul.tree")
    .children()
    .first()
    .within(() => {
      cy.get(".CodeMirror textarea")
        .first()
        .focus()
        .type("{ctrl}{shift}{downarrow}")
        .then(($cm) => {
          if ($cm.val() !== "") {
            cy.get(".CodeMirror textarea")
              .first()
              .clear({
                force: true,
              });
          }
          cy.get(".CodeMirror textarea")
            .first()
            .type(value, {
              force: true,
              parseSpecialCharSequences: false,
            });
          // eslint-disable-next-line cypress/no-unnecessary-waiting
          cy.wait(200);
          cy.get(".CodeMirror textarea")
            .first()
            .should("have.value", value);
        });
      cy.root();
    });
});

Cypress.Commands.add("ClearDate", () => {
  cy.get(".t--property-control-defaultdate input").clear();
  cy.assertPageSave();
});

Cypress.Commands.add("ClearDateFooter", () => {
  cy.get(formWidgetsPage.datepickerFooterPublish)
    .contains("Clear")
    .click({ force: true });
  //cy.assertPageSave();
});

Cypress.Commands.add("DeleteModal", () => {
  cy.get(widgetsPage.textbuttonWidget).dblclick("topRight", { force: true });
  cy.get(widgetsPage.deleteWidget)
    .first()
    .click({ force: true });
});

Cypress.Commands.add("Createpage", (Pagename) => {
  cy.get(pages.AddPage)
    .first()
    .click();
  cy.wait("@createPage").should(
    "have.nested.property",
    "response.body.responseMeta.status",
    201,
  );
  // eslint-disable-next-line cypress/no-unnecessary-waiting
  cy.wait(2000);
  cy.xpath(pages.popover)
    .last()
    .click({ force: true });
  cy.get(pages.editName).click({ force: true });
  cy.get(pages.editInput)
    .type(Pagename)
    .type("{Enter}");
  pageidcopy = Pagename;
  cy.get(generatePage.buildFromScratchActionCard).click();
  cy.get("#loading").should("not.exist");
  // eslint-disable-next-line cypress/no-unnecessary-waiting
  cy.wait(2000);
});

Cypress.Commands.add("Deletepage", (Pagename) => {
  cy.get(pages.pagesIcon).click({ force: true });
  cy.get(".t--page-sidebar-" + Pagename + "");
  cy.get(
    ".t--page-sidebar-" +
      Pagename +
      ">.t--page-sidebar-menu-actions>.bp3-popover-target",
  ).click({ force: true });
  cy.get(pages.Menuaction).click({ force: true });
  cy.get(pages.Delete).click({ force: true });
  // eslint-disable-next-line cypress/no-unnecessary-waiting
  cy.wait(2000);
});

Cypress.Commands.add("generateUUID", () => {
  const uuid = require("uuid");
  const id = uuid.v4();
  return id.split("-")[0];
});

Cypress.Commands.add("addDsl", (dsl) => {
  let currentURL;
  let pageid;
  let layoutId;
  cy.url().then((url) => {
    currentURL = url;
    const myRegexp = /pages(.*)/;
    const match = myRegexp.exec(currentURL);
    pageid = match[1].split("/")[1];
    cy.log(pageidcopy + "page id copy");
    cy.log(pageid + "page id");
    //Fetch the layout id
    cy.server();
    cy.request("GET", "api/v1/pages/" + pageid).then((response) => {
      const respBody = JSON.stringify(response.body);
      layoutId = JSON.parse(respBody).data.layouts[0].id;
      // Dumping the DSL to the created page
      cy.request(
        "PUT",
        "api/v1/layouts/" + layoutId + "/pages/" + pageid,
        dsl,
      ).then((response) => {
        cy.log(response.body);
        expect(response.status).equal(200);
        cy.reload();
      });
    });
  });
});

Cypress.Commands.add("DeleteAppByApi", () => {
  let currentURL;
  let appId;
  cy.url().then((url) => {
    currentURL = url;
    const myRegexp = /applications(.*)/;
    const match = myRegexp.exec(currentURL);
    appId = match ? match[1].split("/")[1] : null;

    if (appId != null) {
      cy.log(appId + "appId");
      cy.request("DELETE", "api/v1/applications/" + appId);
    }
  });
});
Cypress.Commands.add("togglebar", (value) => {
  cy.get(value)
    .check({ force: true })
    .should("be.checked");
});
Cypress.Commands.add("radiovalue", (value, value2) => {
  cy.get(value)
    .click()
    .clear()
    .type(value2);
});
Cypress.Commands.add("optionValue", (value, value2) => {
  cy.get(value)
    .click()
    .clear()
    .type(value2);
});
Cypress.Commands.add("dropdownDynamic", (text) => {
  // eslint-disable-next-line cypress/no-unnecessary-waiting
  cy.wait(2000);
  cy.get("ul.bp3-menu")
    .contains(text)
    .click({ force: true })
    .should("have.text", text);
});

Cypress.Commands.add("dropdownMultiSelectDynamic", (text) => {
  // eslint-disable-next-line cypress/no-unnecessary-waiting
  cy.wait(2000);
  cy.get(".multi-select-dropdown")
    .contains(text)
    .click({ force: true })
    .should("have.text", text);
});

Cypress.Commands.add("dropdownDynamicUpdated", (text) => {
  // eslint-disable-next-line cypress/no-unnecessary-waiting
  cy.wait(2000);
  cy.get(commonlocators.dropdownmenu)
    .contains(text)
    .click({ force: true });
  cy.xpath(commonlocators.dropDownOptSelected).should("have.text", text);
});

Cypress.Commands.add("selectTextSize", (text) => {
  cy.get(".t--dropdown-option")
    .first()
    .contains(text)
    .click({ force: true });
});

Cypress.Commands.add("getAlert", (alertcss) => {
  cy.get(commonlocators.dropdownSelectButton).click({ force: true });
  cy.get(widgetsPage.menubar)
    .contains("Show Alert")
    .click({ force: true })
    .should("have.text", "Show Alert");

  cy.get(alertcss)
    .click({ force: true })
    .type("hello");
  cy.get(".t--open-dropdown-Select-type").click({ force: true });
  cy.get(".bp3-popover-content .bp3-menu li")
    .contains("Success")
    .click({ force: true });
});

Cypress.Commands.add("togglebar", (value) => {
  cy.get(value)
    .check({ force: true })
    .should("be.checked");
});
Cypress.Commands.add("togglebarDisable", (value) => {
  cy.get(value)
    .uncheck({ force: true })
    .should("not.checked");
});

Cypress.Commands.add(
  "getAlert",
  (alertcss, propertyControl = commonlocators.dropdownSelectButton) => {
    cy.get(propertyControl)
      .first()
      .click({ force: true });
    cy.get(widgetsPage.menubar)
      .contains("Show Message")
      .click({ force: true });

    cy.get(alertcss)
      .click({ force: true })
      .type("hello");
    cy.get(".t--open-dropdown-Select-type").click({ force: true });
    cy.get(".bp3-popover-content .bp3-menu li")
      .contains("Success")
      .click({ force: true });
  },
);

Cypress.Commands.add("addQueryFromLightningMenu", (QueryName) => {
  cy.get(commonlocators.dropdownSelectButton)
    .first()
    .click({ force: true })
    .selectOnClickOption("Execute a Query")
    .selectOnClickOption(QueryName);
});

Cypress.Commands.add("addAPIFromLightningMenu", (ApiName) => {
  cy.get(commonlocators.dropdownSelectButton)
    .first()
    .click({ force: true })
    .selectOnClickOption("Execute a Query")
    .selectOnClickOption(ApiName);
});

Cypress.Commands.add("radioInput", (index, text) => {
  cy.get(widgetsPage.RadioInput)
    .eq(index)
    .click()
    .clear()
    .type(text);
});
Cypress.Commands.add("tabVerify", (index, text) => {
  cy.get(".t--property-control-tabs input")
    .eq(index)
    .click({ force: true })
    .clear()
    .type(text);
  cy.get(LayoutPage.tabWidget)
    .contains(text)
    .click({ force: true })
    .should("be.visible");
});

Cypress.Commands.add("getPluginFormsAndCreateDatasource", () => {
  /*
  cy.wait("@getPluginForm").should(
    "have.nested.property",
    "response.body.responseMeta.status",
    200,
  );
  cy.wait("@createDatasource").should(
    "have.nested.property",
    "response.body.responseMeta.status",
    201,
  );
  */
});

Cypress.Commands.add("NavigateToApiEditor", () => {
  cy.get(explorer.addEntityAPI).click({ force: true });
});

Cypress.Commands.add("NavigateToWidgetsInExplorer", () => {
  cy.get(explorer.entityWidget).click({ force: true });
});

Cypress.Commands.add("NavigateToQueriesInExplorer", () => {
  cy.get(explorer.entityQuery).click({ force: true });
});

Cypress.Commands.add("testCreateApiButton", () => {
  cy.get(ApiEditor.createBlankApiCard).click({ force: true });
  cy.wait("@createNewApi").should(
    "have.nested.property",
    "response.body.responseMeta.status",
    201,
  );
});

Cypress.Commands.add("testSaveDeleteDatasource", () => {
  // Instead of deleting the last datasource on the active datasources list,
  // we delete the datasource that was just created (identified by its title)
  cy.get(datasourceEditor.datasourceTitle)
    .invoke("text")
    .then((datasourceTitle) => {
      // test datasource
      cy.get(".t--test-datasource").click();
      cy.wait("@testDatasource");
      // .should("have.nested.property", "response.body.data.success", true)
      //  .debug();

      // save datasource
      cy.get(".t--save-datasource").click();
      cy.wait("@saveDatasource").should(
        "have.nested.property",
        "response.body.responseMeta.status",
        200,
      );
      // select datasource to be deleted by datasource title
      cy.get(`${datasourceEditor.datasourceCard}`)
        .contains(datasourceTitle)
        .last()
        .click();
      // delete datasource
      cy.get(".t--delete-datasource").click();
      cy.wait("@deleteDatasource").should(
        "have.nested.property",
        "response.body.responseMeta.status",
        200,
      );
    });
});

Cypress.Commands.add("importCurl", () => {
  cy.get(ApiEditor.curlImportBtn).click({ force: true });
  cy.wait("@curlImport").should(
    "have.nested.property",
    "response.body.responseMeta.status",
    201,
  );
});

Cypress.Commands.add("NavigateToDatasourceEditor", () => {
  cy.get(explorer.addDBQueryEntity)
    .last()
    .click({ force: true });
  cy.get(pages.integrationCreateNew)
    .should("be.visible")
    .click({ force: true });
});

Cypress.Commands.add("NavigateToQueryEditor", () => {
  cy.get(explorer.addDBQueryEntity).click({ force: true });
});

Cypress.Commands.add("testDatasource", () => {
  cy.get(".t--test-datasource").click();
  cy.wait("@testDatasource");
  /*
   .should(
    "have.nested.property",
    "response.body.data.success",
    true,
  );
  */
});

Cypress.Commands.add("saveDatasource", () => {
  cy.get(".t--save-datasource").click();
  cy.wait("@saveDatasource")
    .then((xhr) => {
      cy.log(JSON.stringify(xhr.response.body));
    })
    .should("have.nested.property", "response.body.responseMeta.status", 200);
});

Cypress.Commands.add("testSaveDatasource", () => {
  cy.saveDatasource();
  cy.get(datasourceEditor.datasourceCard)
    .last()
    .click();
  cy.testDatasource();
});

Cypress.Commands.add(
  "fillMongoDatasourceForm",
  (shouldAddTrailingSpaces = false) => {
    const hostAddress = shouldAddTrailingSpaces
      ? datasourceFormData["mongo-host"] + "  "
      : datasourceFormData["mongo-host"];
    const databaseName = shouldAddTrailingSpaces
      ? datasourceFormData["mongo-defaultDatabaseName"] + "  "
      : datasourceFormData["mongo-defaultDatabaseName"];

    cy.get(datasourceEditor["host"]).type(hostAddress);
    //cy.get(datasourceEditor["port"]).type(datasourceFormData["mongo-port"]);
    cy.get(datasourceEditor["selConnectionType"]).click();
    cy.contains(datasourceFormData["connection-type"]).click();
    cy.get(datasourceEditor["defaultDatabaseName"]).type(databaseName);

    cy.get(datasourceEditor.sectionAuthentication).click();
    cy.get(datasourceEditor["databaseName"])
      .clear()
      .type(datasourceFormData["mongo-databaseName"]);
    cy.get(datasourceEditor["username"]).type(
      datasourceFormData["mongo-username"],
    );
    cy.get(datasourceEditor["password"]).type(
      datasourceFormData["mongo-password"],
    );
    cy.get(datasourceEditor["authenticationAuthtype"]).click();
    cy.contains(datasourceFormData["mongo-authenticationAuthtype"]).click({
      force: true,
    });
  },
);

Cypress.Commands.add(
  "fillPostgresDatasourceForm",
  (shouldAddTrailingSpaces = false) => {
    const hostAddress = shouldAddTrailingSpaces
      ? datasourceFormData["postgres-host"] + "  "
      : datasourceFormData["postgres-host"];
    const databaseName = shouldAddTrailingSpaces
      ? datasourceFormData["postgres-databaseName"] + "  "
      : datasourceFormData["postgres-databaseName"];

    cy.get(datasourceEditor.host).type(hostAddress);
    cy.get(datasourceEditor.port).type(datasourceFormData["postgres-port"]);
    cy.get(datasourceEditor.databaseName)
      .clear()
      .type(databaseName);

    cy.get(datasourceEditor.sectionAuthentication).click();
    cy.get(datasourceEditor.username).type(
      datasourceFormData["postgres-username"],
    );
    cy.get(datasourceEditor.password).type(
      datasourceFormData["postgres-password"],
    );
  },
);

Cypress.Commands.add(
  "fillMySQLDatasourceForm",
  (shouldAddTrailingSpaces = false) => {
    const hostAddress = shouldAddTrailingSpaces
      ? datasourceFormData["mysql-host"] + "  "
      : datasourceFormData["mysql-host"];
    const databaseName = shouldAddTrailingSpaces
      ? datasourceFormData["mysql-databaseName"] + "  "
      : datasourceFormData["mysql-databaseName"];

    cy.get(datasourceEditor.host).type(hostAddress);
    cy.get(datasourceEditor.port).type(datasourceFormData["mysql-port"]);
    cy.get(datasourceEditor.databaseName)
      .clear()
      .type(databaseName);

    cy.get(datasourceEditor.sectionAuthentication).click();
    cy.get(datasourceEditor.username).type(
      datasourceFormData["mysql-username"],
    );
    cy.get(datasourceEditor.password).type(
      datasourceFormData["mysql-password"],
    );
  },
);

Cypress.Commands.add(
<<<<<<< HEAD
=======
  "fillMsSQLDatasourceForm",
  (shouldAddTrailingSpaces = false) => {
    const hostAddress = shouldAddTrailingSpaces
      ? datasourceFormData["mssql-host"] + "  "
      : datasourceFormData["mssql-host"];
    const databaseName = shouldAddTrailingSpaces
      ? datasourceFormData["mssql-databaseName"] + "  "
      : datasourceFormData["mssql-databaseName"];

    cy.get(datasourceEditor.host).type(hostAddress);
    cy.get(datasourceEditor.port).type(datasourceFormData["mssql-port"]);
    cy.get(datasourceEditor.databaseName)
      .clear()
      .type(databaseName);

    cy.get(datasourceEditor.sectionAuthentication).click();
    cy.get(datasourceEditor.username).type(
      datasourceFormData["mssql-username"],
    );
    cy.get(datasourceEditor.password).type(
      datasourceFormData["mssql-password"],
    );
  },
);

Cypress.Commands.add(
  "fillArangoDBDatasourceForm",
  (shouldAddTrailingSpaces = false) => {
    const hostAddress = shouldAddTrailingSpaces
      ? datasourceFormData["arango-host"] + "  "
      : datasourceFormData["arango-host"];
    const databaseName = shouldAddTrailingSpaces
      ? datasourceFormData["arango-databaseName"] + "  "
      : datasourceFormData["arango-databaseName"];

    cy.get(datasourceEditor.host).type(hostAddress);
    cy.get(datasourceEditor.port).type(datasourceFormData["arango-port"]);
    cy.get(datasourceEditor.databaseName)
      .clear()
      .type(databaseName);

    cy.get(datasourceEditor.sectionAuthentication).click();
    cy.get(datasourceEditor.username).type(
      datasourceFormData["arango-username"],
    );
    cy.get(datasourceEditor.password).type(
      datasourceFormData["arango-password"],
    );
  },
);

Cypress.Commands.add(
  "fillRedshiftDatasourceForm",
  (shouldAddTrailingSpaces = false) => {
    const hostAddress = shouldAddTrailingSpaces
      ? datasourceFormData["redshift-host"] + "  "
      : datasourceFormData["redshift-host"];
    const databaseName = shouldAddTrailingSpaces
      ? datasourceFormData["redshift-databaseName"] + "  "
      : datasourceFormData["redshift-databaseName"];

    cy.get(datasourceEditor.host).type(hostAddress);
    cy.get(datasourceEditor.port).type(datasourceFormData["redshift-port"]);
    cy.get(datasourceEditor.databaseName)
      .clear()
      .type(databaseName);

    cy.get(datasourceEditor.sectionAuthentication).click();
    cy.get(datasourceEditor.username).type(
      datasourceFormData["redshift-username"],
    );
    cy.get(datasourceEditor.password).type(
      datasourceFormData["redshift-password"],
    );
  },
);

Cypress.Commands.add(
>>>>>>> 47344bbd
  "fillUsersMockDatasourceForm",
  (shouldAddTrailingSpaces = false) => {
    const userMockDatabaseName = shouldAddTrailingSpaces
      ? `${datasourceFormData["mockDatabaseName"] + "    "}`
      : datasourceFormData["mockDatabaseName"];

    const userMockHostAddress = shouldAddTrailingSpaces
      ? `${datasourceFormData["mockHostAddress"] + "    "}`
      : datasourceFormData["mockHostAddress"];

    const userMockDatabaseUsername = shouldAddTrailingSpaces
      ? `${datasourceFormData["mockDatabaseUsername"] + "    "}`
      : datasourceFormData["mockDatabaseUsername"];

    cy.get(datasourceEditor["host"])
      .clear()
      .type(userMockHostAddress);

    cy.get(datasourceEditor["databaseName"])
      .clear()
      .type(userMockDatabaseName);

    cy.get(datasourceEditor["sectionAuthentication"]).click();

    cy.get(datasourceEditor["password"])
      .clear()
      .type(datasourceFormData["mockDatabasePassword"]);

    cy.get(datasourceEditor["username"])
      .clear()
      .type(userMockDatabaseUsername);
  },
);

Cypress.Commands.add("createPostgresDatasource", () => {
  cy.NavigateToDatasourceEditor();
  cy.get(datasourceEditor.PostgreSQL).click();

  cy.getPluginFormsAndCreateDatasource();

  cy.fillPostgresDatasourceForm();

  cy.testSaveDatasource();
});

Cypress.Commands.add("deleteDatasource", (datasourceName) => {
  cy.NavigateToQueryEditor();
  cy.get(pages.integrationActiveTab)
    .should("be.visible")
    .click({ force: true });
  cy.contains(".t--datasource-name", datasourceName).click();
  cy.get(".t--delete-datasource").click();
  cy.wait("@deleteDatasource").should(
    "have.nested.property",
    "response.body.responseMeta.status",
    200,
  );
});

Cypress.Commands.add("runQuery", () => {
  cy.get(queryEditor.runQuery).click({ force: true });
  cy.wait("@postExecute").should(
    "have.nested.property",
    "response.body.responseMeta.status",
    200,
  );
});

Cypress.Commands.add("hoverAndClick", () => {
  cy.xpath(apiwidget.popover)
    .last()
    .should("be.hidden")
    .invoke("show")
    .click({ force: true });
  cy.xpath(apiwidget.popover)
    .last()
    .click({ force: true });
});

Cypress.Commands.add("deleteQuery", () => {
  cy.hoverAndClick();
  cy.get(apiwidget.delete).click({ force: true });
  cy.wait("@deleteAction").should(
    "have.nested.property",
    "response.body.responseMeta.status",
    200,
  );
});

Cypress.Commands.add("deleteDataSource", () => {
  cy.hoverAndClick();
  cy.get(apiwidget.delete).click({ force: true });
  cy.wait("@deleteDatasource").should(
    "have.nested.property",
    "response.body.responseMeta.status",
    200,
  );
});

Cypress.Commands.add("runAndDeleteQuery", () => {
  cy.get(queryEditor.runQuery).click();
  cy.wait("@postExecute").should(
    "have.nested.property",
    "response.body.responseMeta.status",
    200,
  );

  cy.get(queryEditor.queryMoreAction).click();
  cy.get(queryEditor.deleteUsingContext).click();
  cy.wait("@deleteAction").should(
    "have.nested.property",
    "response.body.responseMeta.status",
    200,
  );
});

Cypress.Commands.add("dragAndDropToCanvas", (widgetType, { x, y }) => {
  const selector = `.t--widget-card-draggable-${widgetType}`;
  cy.get(selector)
    .trigger("dragstart", { force: true })
    .trigger("mousemove", x, y, { force: true });
  cy.get(explorer.dropHere)
    .trigger("mousemove", x, y, { eventConstructor: "MouseEvent" })
    .trigger("mousemove", x, y, { eventConstructor: "MouseEvent" })
    .trigger("mouseup", x, y, { eventConstructor: "MouseEvent" });
});

Cypress.Commands.add(
  "dragAndDropToWidget",
  (widgetType, destinationWidget, { x, y }) => {
    const selector = `.t--widget-card-draggable-${widgetType}`;
    cy.get(selector)
      .trigger("dragstart", { force: true })
      .trigger("mousemove", x, y, { force: true });
    const selector2 = `.t--draggable-${destinationWidget}`;
    cy.get(selector2)
      .trigger("mousemove", x, y, { eventConstructor: "MouseEvent" })
      .trigger("mousemove", x, y, { eventConstructor: "MouseEvent" })
      .trigger("mouseup", x, y, { eventConstructor: "MouseEvent" });
  },
);

Cypress.Commands.add("executeDbQuery", (queryName) => {
  cy.get(widgetsPage.buttonOnClick)
    .get(commonlocators.dropdownSelectButton)
    .click({ force: true })
    .get("ul.bp3-menu")
    .children()
    .contains("Execute a Query")
    .click({ force: true })
    .get("ul.bp3-menu")
    .children()
    .contains(queryName)
    .click({ force: true });
});

Cypress.Commands.add("CreateMockQuery", (queryName) => {
  // cy.get(queryEditor.addNewQueryBtn).click({ force: true });
  cy.get(queryEditor.createQuery)
    .first()
    .click({ force: true });
  cy.get(queryEditor.queryNameField).type(queryName + "{enter}", {
    force: true,
  });
  cy.assertPageSave();
  cy.get(queryEditor.templateMenu + " div")
    .contains("Select")
    .click({ force: true });
  cy.runQuery();
  // cy.wait(3000);
  // cy.get(queryEditor.runQuery)
  //   .click({force: true});
});

Cypress.Commands.add("openPropertyPane", (widgetType) => {
  const selector = `.t--draggable-${widgetType}`;
  cy.get(selector)
    .first()
    .trigger("mouseover", { force: true })
    .wait(500);
  cy.get(
    `${selector}:first-of-type .t--widget-propertypane-toggle > .t--widget-name`,
  )
    .first()
    .click({ force: true });
  // eslint-disable-next-line cypress/no-unnecessary-waiting
  cy.wait(1000);
});

Cypress.Commands.add("openPropertyPaneCopy", (widgetType) => {
  const selector = `.t--draggable-${widgetType}`;
  cy.get(selector)
    .last()
    .trigger("mouseover", { force: true })
    .wait(500);
  cy.get(
    `${selector}:first-of-type .t--widget-propertypane-toggle > .t--widget-name`,
  )
    .first()
    .click({ force: true });
  // eslint-disable-next-line cypress/no-unnecessary-waiting
  cy.wait(1000);
});

Cypress.Commands.add("changeButtonStyle", (index, buttonColor) => {
  cy.get(widgetsPage.buttonStyleDropdown).click({ force: true });
  cy.get(
    ".bp3-popover-content .t--dropdown-option:nth-child(" + index + ")",
  ).click({ force: true });
  cy.PublishtheApp();
  cy.get(widgetsPage.widgetBtn).should(
    "have.css",
    "background-color",
    buttonColor,
  );
  // cy.get(buttonBackground)
  //   .first()
  //   .trigger('mouseover', { force: true });
  // cy.get(buttonBackground)
  //   .should('have.css', 'background-color', hoverColor);
  cy.wait(1000);
});

Cypress.Commands.add("closePropertyPane", () => {
  cy.get(commonlocators.editPropCrossButton).click({ force: true });
});

Cypress.Commands.add("onClickActions", (forSuccess, forFailure) => {
  // Filling the messages for success/failure in the onClickAction of the button widget.
  // For Success
  cy.get(".code-highlight", { timeout: 10000 })
    .children()
    .contains("No Action")
    .first()
    .click({ force: true })
    .selectOnClickOption("Show Message")
    .get("div.t--property-control-onclick div.CodeMirror-lines")
    .click()
    .type(forSuccess)
    .get("button.t--open-dropdown-Select-type")
    .first()
    .click({ force: true })
    .selectOnClickOption(forSuccess);

  cy.wait(2000);
  // For Failure
  cy.get(".code-highlight")
    .children()
    .contains("No Action")
    .last()
    .click({ force: true })
    .selectOnClickOption("Show Message")
    .get("div.t--property-control-onclick div.CodeMirror-lines")
    .last()
    .click()
    .type(forFailure)
    .get("button.t--open-dropdown-Select-type")
    .last()
    .click({ force: true })
    .selectOnClickOption(forFailure);
});

Cypress.Commands.add("copyWidget", (widget, widgetLocator) => {
  const modifierKey = Cypress.platform === "darwin" ? "meta" : "ctrl";
  //Copy widget and verify all properties
  cy.get(widgetsPage.propertypaneText)
    .children()
    .last()
    .invoke("text")
    .then((x) => {
      cy.log(x);
      let originalWidget = x.replaceAll("x", "");
      originalWidget = originalWidget.replaceAll(/\u200B/g, "");
      cy.log(originalWidget);
      cy.get(widgetsPage.copyWidget).click({ force: true });
      cy.reload();
      // Wait for the widget to be appear in the DOM and press Ctrl/Cmd + V to paste the button.
      cy.get(widgetLocator).should("be.visible");
      cy.get("body").type(`{${modifierKey}}v`);
      cy.wait(2000);
      cy.openPropertyPaneCopy(widget);
      cy.get(widgetsPage.propertypaneText)
        .children()
        .last()
        .invoke("text")
        .then((y) => {
          cy.log(y);
          let copiedWidget = y.replaceAll("x", "");
          copiedWidget = copiedWidget.replaceAll(/\u200B/g, "");
          cy.log(copiedWidget);
          expect(originalWidget).to.be.equal(copiedWidget);
        });
    });
});

Cypress.Commands.add("deleteWidget", () => {
  // Delete the button widget
  cy.get(widgetsPage.removeWidget).click({ force: true });
  cy.get(widgetsPage.deleteToast).should("have.text", "UNDO");
});

Cypress.Commands.add("UpdateChartType", (typeOfChart) => {
  // Command to change the chart type if the property pane of the chart widget is opened.
  cy.get(viewWidgetsPage.chartType)
    .last()
    .click({ force: true });
  cy.get(commonlocators.dropdownmenu)
    .children()
    .contains(typeOfChart)
    .click({ force: true });

  cy.get(viewWidgetsPage.chartType + " span.cs-text").should(
    "have.text",
    typeOfChart,
  );
});

Cypress.Commands.add("createAndFillApi", (url, parameters) => {
  cy.NavigateToApiEditor();
  cy.get(pages.integrationCreateNew)
    .should("be.visible")
    .click({ force: true });
  cy.testCreateApiButton();
  cy.get("@createNewApi").then((response) => {
    cy.get(ApiEditor.ApiNameField).should("be.visible");
    cy.expect(response.response.body.responseMeta.success).to.eq(true);
    cy.get(ApiEditor.ApiNameField)
      .click()
      .invoke("text")
      .then((text) => {
        const someText = text;
        expect(someText).to.equal(response.response.body.data.name);
      });
  });
  cy.get(apiwidget.editResourceUrl)
    .first()
    .click({ force: true })
    .type(
      url + parameters,
      { parseSpecialCharSequences: false },
      { force: true },
    );
  cy.WaitAutoSave();
  cy.get(ApiEditor.formActionButtons).should("be.visible");
  cy.get(ApiEditor.ApiRunBtn).should("not.be.disabled");
});

Cypress.Commands.add("isSelectRow", (index) => {
  cy.get(
    '.tbody .td[data-rowindex="' + index + '"][data-colindex="' + 0 + '"]',
  ).click({ force: true });
});

Cypress.Commands.add("readTabledata", (rowNum, colNum) => {
  // const selector = `.t--draggable-tablewidget .e-gridcontent.e-lib.e-droppable td[index=${rowNum}][aria-colindex=${colNum}]`;
  const selector = `.tbody .td[data-rowindex="${rowNum}"][data-colindex="${colNum}"] div`;
  const tabVal = cy.get(selector).invoke("text");
  return tabVal;
});

Cypress.Commands.add("getDate", (date, dateFormate) => {
  const eDate = dayjs()
    .add(date, "days")
    .format(dateFormate);
  return eDate;
});

Cypress.Commands.add("setDate", (date, dateFormate) => {
  const expDate = dayjs()
    .add(date, "days")
    .format(dateFormate);
  const sel = `.DayPicker-Day[aria-label=\"${expDate}\"]`;
  cy.get(sel).click();
});

Cypress.Commands.add("pageNo", () => {
  cy.get(".page-item")
    .first()
    .click({ force: true });
});

Cypress.Commands.add("pageNoValidate", (index) => {
  const data = '.e-numericcontainer a[index="' + index + '"]';
  const pageVal = cy.get(data);
  return pageVal;
});

Cypress.Commands.add("validateDisableWidget", (widgetCss, disableCss) => {
  cy.get(widgetCss + disableCss).should("exist");
});

Cypress.Commands.add("validateEnableWidget", (widgetCss, disableCss) => {
  cy.get(widgetCss + disableCss).should("not.exist");
});

Cypress.Commands.add("validateHTMLText", (widgetCss, htmlTag, value) => {
  cy.get(widgetCss + " iframe").then(($iframe) => {
    const $body = $iframe.contents().find("body");
    cy.wrap($body)
      .find(htmlTag)
      .should("have.text", value);
  });
});

Cypress.Commands.add("startRoutesForDatasource", () => {
  cy.server();
  cy.route("PUT", "/api/v1/datasources/*").as("saveDatasource");
  cy.route("POST", "/api/v1/datasources/test").as("testDatasource");
});

Cypress.Commands.add("startServerAndRoutes", () => {
  //To update route with intercept after working on alias wrt wait and alias
  cy.server();
  cy.route("GET", "/api/v1/applications/new").as("applications");
  cy.route("GET", "/api/v1/users/profile").as("getUser");
  cy.route("GET", "/api/v1/plugins").as("getPlugins");
  cy.route("POST", "/api/v1/logout").as("postLogout");

  cy.route("GET", "/api/v1/datasources?organizationId=*").as("getDataSources");
  cy.route("GET", "/api/v1/pages/application/*").as("getPagesForCreateApp");
  cy.route("GET", "/api/v1/applications/view/*").as("getPagesForViewApp");

  cy.route("POST");
  cy.route("GET", "/api/v1/pages/*").as("getPage");
  cy.route("GET", "/api/v1/applications/*/pages/*/edit").as("getAppPageEdit");
  cy.route("GET", "/api/v1/actions*").as("getActions");
  cy.route("GET", "api/v1/providers/categories").as("getCategories");
  cy.route("GET", "api/v1/import/templateCollections").as(
    "getTemplateCollections",
  );
  cy.route("DELETE", "/api/v1/actions/*").as("deleteAPI");
  cy.route("DELETE", "/api/v1/applications/*").as("deleteApp");
  cy.route("DELETE", "/api/v1/actions/*").as("deleteAction");
  cy.route("DELETE", "/api/v1/pages/*").as("deletePage");
  cy.route("POST", "/api/v1/datasources").as("createDatasource");
  cy.route("DELETE", "/api/v1/datasources/*").as("deleteDatasource");
  cy.route("GET", "/api/v1/datasources/*/structure?ignoreCache=*").as(
    "getDatasourceStructure",
  );
  cy.route("PUT", "/api/v1/datasources/datasource-query/*").as(
    "datasourceQuery",
  );

  cy.route("PUT", "/api/v1/pages/crud-page/*").as("replaceLayoutWithCRUDPage");
  cy.route("POST", "/api/v1/pages/crud-page").as("generateCRUDPage");

  cy.route("GET", "/api/v1/organizations").as("organizations");
  cy.route("GET", "/api/v1/organizations/*").as("getOrganisation");

  cy.route("POST", "/api/v1/actions/execute").as("executeAction");
  cy.route("POST", "/api/v1/applications/publish/*").as("publishApp");
  cy.route("PUT", "/api/v1/layouts/*/pages/*").as("updateLayout");

  cy.route("POST", "/track/*").as("postTrack");
  cy.route("POST", "/api/v1/actions/execute").as("postExecute");
  cy.route("PUT", "/api/v1/actions/executeOnLoad/*").as("setExecuteOnLoad");

  cy.route("POST", "/api/v1/actions").as("createNewApi");
  cy.route("POST", "/api/v1/import?type=CURL&pageId=*&name=*").as("curlImport");
  cy.route("DELETE", "/api/v1/actions/*").as("deleteAction");
  cy.route("GET", "/api/v1/marketplace/providers?category=*&page=*&size=*").as(
    "get3PProviders",
  );
  cy.route("GET", "/api/v1/marketplace/templates?providerId=*").as(
    "get3PProviderTemplates",
  );
  cy.route("POST", "/api/v1/items/addToPage").as("add3PApiToPage");

  cy.route("GET", "/api/v1/plugins/*/form").as("getPluginForm");
  cy.route("POST", "/api/v1/datasources").as("createDatasource");
  cy.route("DELETE", "/api/v1/datasources/*").as("deleteDatasource");
  cy.route("DELETE", "/api/v1/applications/*").as("deleteApplication");
  cy.route("POST", "/api/v1/applications/?orgId=*").as("createNewApplication");
  cy.route("PUT", "/api/v1/applications/*").as("updateApplication");
  cy.route("PUT", "/api/v1/actions/*").as("saveAction");
  cy.route("PUT", "/api/v1/actions/move").as("moveAction");

  cy.route("POST", "/api/v1/organizations").as("createOrg");
  cy.route("POST", "api/v1/applications/import/*").as("importNewApplication");
  cy.route("GET", "api/v1/applications/export/*").as("exportApplication");
  cy.route("GET", "/api/v1/organizations/roles?organizationId=*").as(
    "getRoles",
  );
  cy.route("GET", "/api/v1/users/me").as("getUser");
  cy.route("POST", "/api/v1/pages").as("createPage");
  cy.route("POST", "/api/v1/pages/clone/*").as("clonePage");
  cy.route("PUT", "/api/v1/applications/*/changeAccess").as("changeAccess");

  cy.route("PUT", "/api/v1/organizations/*").as("updateOrganization");
  cy.route("GET", "/api/v1/pages/view/application/*").as("viewApp");
  cy.route("POST", "/api/v1/organizations/*/logo").as("updateLogo");
  cy.route("DELETE", "/api/v1/organizations/*/logo").as("deleteLogo");
  cy.route("POST", "/api/v1/applications/*/fork/*").as("postForkAppOrg");
  cy.route("PUT", "/api/v1/users/leaveOrganization/*").as("leaveOrgApiCall");

  cy.route("POST", "/api/v1/comments/threads").as("createNewThread");
  cy.route("POST", "/api/v1/comments?threadId=*").as("createNewComment");
});

Cypress.Commands.add("alertValidate", (text) => {
  cy.get(commonlocators.success)
    .should("be.visible")
    .and("have.text", text);
});

Cypress.Commands.add("ExportVerify", (togglecss, name) => {
  cy.togglebar(togglecss);
  cy.get(".t--draggable-tablewidget button")
    .invoke("attr", "aria-label")
    .should("contain", name);
  cy.togglebarDisable(togglecss);
});

Cypress.Commands.add("readTabledataPublish", (rowNum, colNum) => {
  // const selector = `.t--widget-tablewidget .e-gridcontent.e-lib.e-droppable td[index=${rowNum}][aria-colindex=${colNum}]`;
  const selector = `.t--widget-tablewidget .tbody .td[data-rowindex=${rowNum}][data-colindex=${colNum}] div`;
  const tabVal = cy.get(selector).invoke("text");
  return tabVal;
});

Cypress.Commands.add("scrollTabledataPublish", (rowNum, colNum) => {
  const selector = `.t--widget-tablewidget .tbody .td[data-rowindex=${rowNum}][data-colindex=${colNum}] div`;
  const tabVal = cy
    .get(selector)
    .scrollIntoView()
    .invoke("text");
  return tabVal;
});

Cypress.Commands.add("readTableLinkPublish", (rowNum, colNum) => {
  const selector = `.t--widget-tablewidget .tbody .td[data-rowindex=${rowNum}][data-colindex=${colNum}] div .image-cell-wrapper .image-cell`;
  const bgUrl = cy.get(selector).should("have.css", "background-image");
  return bgUrl;
});

Cypress.Commands.add("assertEvaluatedValuePopup", (expectedType) => {
  cy.get(commonlocators.evaluatedTypeTitle)
    .first()
    .find("span")
    .click();
  cy.get(dynamicInputLocators.evaluatedValue)
    .should("be.visible")
    .find("pre")
    .first()
    .should("have.text", expectedType);
});

Cypress.Commands.add("validateToastMessage", (value) => {
  cy.get(commonlocators.toastMsg).should("have.text", value);
});

Cypress.Commands.add("NavigateToPaginationTab", () => {
  cy.get(ApiEditor.apiTab)
    .contains("Pagination")
    .click();
  cy.xpath(apiwidget.paginationWithUrl).click({ force: true });
});

Cypress.Commands.add("ValidateTableData", (value) => {
  // cy.isSelectRow(0);
  cy.readTabledata("0", "0").then((tabData) => {
    const tableData = tabData;
    expect(tableData).to.equal(value.toString());
  });
});

Cypress.Commands.add("ValidatePublishTableData", (value) => {
  cy.isSelectRow(0);
  cy.readTabledataPublish("0", "0").then((tabData) => {
    const tableData = tabData;
    expect(tableData).to.equal(value);
  });
});

Cypress.Commands.add("ValidatePaginateResponseUrlData", (runTestCss) => {
  cy.SearchEntityandOpen("Api2");
  cy.NavigateToPaginationTab();
  cy.RunAPI();
  cy.get(ApiEditor.apiPaginationNextTest).click();
  cy.wait("@postExecute");
  // eslint-disable-next-line cypress/no-unnecessary-waiting
  cy.wait(2000);
  cy.get(runTestCss).click();
  cy.wait("@postExecute");
  // eslint-disable-next-line cypress/no-unnecessary-waiting
  cy.wait(2000);
  cy.get(ApiEditor.formActionButtons).should("be.visible");
  cy.get(ApiEditor.ApiRunBtn).should("not.be.disabled");
  cy.get(ApiEditor.responseBody)
    .contains("name")
    .siblings("span")
    .invoke("text")
    .then((tabData) => {
      const respBody = tabData.match(/"(.*)"/)[0];
      localStorage.setItem("respBody", respBody);
      cy.log(respBody);
      cy.SearchEntityandOpen("Table1");
      // cy.openPropertyPane("tablewidget");
      // cy.testJsontext("tabledata", "{{Api2.data.results}}");
      cy.isSelectRow(0);
      cy.readTabledata("0", "1").then((tabData) => {
        const tableData = tabData;
        expect(`\"${tableData}\"`).to.equal(respBody);
      });
    });
});

Cypress.Commands.add("ValidatePaginationInputData", () => {
  cy.isSelectRow(0);
  cy.readTabledataPublish("0", "1").then((tabData) => {
    const tableData = tabData;
    expect(`\"${tableData}\"`).to.equal(localStorage.getItem("respBody"));
  });
});

Cypress.Commands.add("callApi", (apiname) => {
  cy.get(commonlocators.callApi)
    .first()
    .click({ force: true });
  cy.get(commonlocators.singleSelectMenuItem)
    .contains("Execute a Query")
    .click({ force: true });
  cy.get(commonlocators.selectMenuItem)
    .contains(apiname)
    .click({ force: true });
});

Cypress.Commands.add("assertPageSave", () => {
  cy.get(commonlocators.saveStatusSuccess);
});

Cypress.Commands.add("ValidateQueryParams", (param) => {
  cy.xpath(apiwidget.paramsTab)
    .should("be.visible")
    .click({ force: true });

  cy.validateCodeEditorContent(apiwidget.paramKey, param.key);
  cy.validateCodeEditorContent(apiwidget.paramValue, param.value);
});

Cypress.Commands.add(
  "validateCodeEditorContent",
  (selector, contentToValidate) => {
    cy.get(selector).within(() => {
      cy.get(".CodeMirror-code").should("have.text", contentToValidate);
    });
  },
);

Cypress.Commands.add("renameDatasource", (datasourceName) => {
  cy.get(".t--edit-datasource-name").click();
  cy.get(".t--edit-datasource-name input")
    .clear()
    .type(datasourceName, { force: true })
    .should("have.value", datasourceName)
    .blur();
});

Cypress.Commands.add("skipGenerateCRUDPage", () => {
  cy.get(generatePage.buildFromScratchActionCard).click();
});

Cypress.Commands.add("fillAmazonS3DatasourceForm", () => {
  cy.get(datasourceEditor.projectID).type(Cypress.env("S3_ACCESS_KEY"));
  cy.get(datasourceEditor.serviceAccCredential)
    .clear()
    .type(Cypress.env("S3_SECRET_KEY"));
});

Cypress.Commands.add("createAmazonS3Datasource", () => {
  cy.NavigateToDatasourceEditor();
  cy.get(datasourceEditor.AmazonS3).click();

  cy.fillAmazonS3DatasourceForm();

  cy.testSaveDatasource();
});<|MERGE_RESOLUTION|>--- conflicted
+++ resolved
@@ -169,7 +169,7 @@
   cy.get(homePage.closeBtn).click();
 });
 
-Cypress.Commands.add("deleteUserFromOrg", (orgName) => {
+Cypress.Commands.add("deleteUserFromOrg", (orgName, email) => {
   cy.get(homePage.orgList.concat(orgName).concat(")"))
     .scrollIntoView()
     .should("be.visible");
@@ -238,7 +238,7 @@
   );
 });
 
-Cypress.Commands.add("launchApp", () => {
+Cypress.Commands.add("launchApp", (appName) => {
   cy.get(homePage.appView)
     .should("be.visible")
     .first()
@@ -534,7 +534,7 @@
   cy.xpath(apiwidget.responseStatus).contains(statusCode);
 });
 
-Cypress.Commands.add("ResponseCheck", () => {
+Cypress.Commands.add("ResponseCheck", (textTocheck) => {
   //Explicit assert
   cy.get(apiwidget.responseText).should("be.visible");
 });
@@ -911,12 +911,15 @@
   },
 );
 
-Cypress.Commands.add("EnterSourceDetailsWithbody", (baseUrl, v1method) => {
-  cy.enterDatasourceAndPath(baseUrl, v1method);
-  cy.get(apiwidget.addHeader)
-    .first()
-    .click({ first: true });
-});
+Cypress.Commands.add(
+  "EnterSourceDetailsWithbody",
+  (baseUrl, v1method, hKey, hValue) => {
+    cy.enterDatasourceAndPath(baseUrl, v1method);
+    cy.get(apiwidget.addHeader)
+      .first()
+      .click({ first: true });
+  },
+);
 
 Cypress.Commands.add("CreationOfUniqueAPIcheck", (apiname) => {
   cy.get(pages.addEntityAPI).click();
@@ -939,7 +942,7 @@
   cy.get(apiwidget.apiTxt).blur();
 });
 
-Cypress.Commands.add("MoveAPIToHome", () => {
+Cypress.Commands.add("MoveAPIToHome", (apiname) => {
   cy.xpath(apiwidget.popover)
     .last()
     .click({ force: true });
@@ -1054,7 +1057,7 @@
   cy.get(apiwidget.delete).click({ force: true });
 });
 
-Cypress.Commands.add("DeleteAPI", () => {
+Cypress.Commands.add("DeleteAPI", (apiname) => {
   cy.get(ApiEditor.ApiActionMenu)
     .first()
     .click({ force: true });
@@ -1420,7 +1423,7 @@
   cy.wait(200);
 });
 
-Cypress.Commands.add("assertControlVisibility", (endp) => {
+Cypress.Commands.add("assertControlVisibility", (endp, value) => {
   cy.get(".t--property-control-" + endp + " .CodeMirror")
     .first()
     .should("not.be.visible");
@@ -2076,8 +2079,6 @@
 );
 
 Cypress.Commands.add(
-<<<<<<< HEAD
-=======
   "fillMsSQLDatasourceForm",
   (shouldAddTrailingSpaces = false) => {
     const hostAddress = shouldAddTrailingSpaces
@@ -2156,7 +2157,6 @@
 );
 
 Cypress.Commands.add(
->>>>>>> 47344bbd
   "fillUsersMockDatasourceForm",
   (shouldAddTrailingSpaces = false) => {
     const userMockDatabaseName = shouldAddTrailingSpaces
@@ -2361,7 +2361,7 @@
   cy.wait(1000);
 });
 
-Cypress.Commands.add("changeButtonStyle", (index, buttonColor) => {
+Cypress.Commands.add("changeButtonStyle", (index, buttonColor, hoverColor) => {
   cy.get(widgetsPage.buttonStyleDropdown).click({ force: true });
   cy.get(
     ".bp3-popover-content .t--dropdown-option:nth-child(" + index + ")",
@@ -2452,7 +2452,7 @@
     });
 });
 
-Cypress.Commands.add("deleteWidget", () => {
+Cypress.Commands.add("deleteWidget", (widget) => {
   // Delete the button widget
   cy.get(widgetsPage.removeWidget).click({ force: true });
   cy.get(widgetsPage.deleteToast).should("have.text", "UNDO");
@@ -2532,7 +2532,7 @@
   cy.get(sel).click();
 });
 
-Cypress.Commands.add("pageNo", () => {
+Cypress.Commands.add("pageNo", (index) => {
   cy.get(".page-item")
     .first()
     .click({ force: true });
