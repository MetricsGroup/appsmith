const loginPage = require("../locators/LoginPage.json");
const homePage = require("../locators/HomePage.json");
const pages = require("../locators/Pages.json");
const datasourceEditor = require("../locators/DatasourcesEditor.json");
const datasourceFormData = require("../fixtures/datasources.json");
const commonlocators = require("../locators/commonlocators.json");
const queryEditor = require("../locators/QueryEditor.json");
const modalWidgetPage = require("../locators/ModalWidget.json");
const widgetsPage = require("../locators/Widgets.json");
const LayoutPage = require("../locators/Layout.json");
const formWidgetsPage = require("../locators/FormWidgets.json");
const ApiEditor = require("../locators/ApiEditor.json");
const apiwidget = require("../locators/apiWidgetslocator.json");
let pageidcopy = " ";

Cypress.Commands.add("CreateApp", appname => {
  // cy.get(homePage.CreateApp)
  cy.contains("Create New").click({ force: true });
  // .click({ force: true });
  cy.get("form input").type(appname);
  cy.get(homePage.CreateApp)
    .contains("Submit")
    .click({ force: true });
  cy.get("#loading").should("not.exist");
  cy.wait("@getPropertyPane");
  cy.get("@getPropertyPane").should("have.property", "status", 200);
  cy.wait("@getDataSources");
  cy.get("@getDataSources").should("have.property", "status", 200);
  cy.wait("@getUser");
  cy.get("@getUser").should("have.property", "status", 200);
});

Cypress.Commands.add("LogintoApp", (uname, pword) => {
  cy.visit("/user/login");
  cy.get(loginPage.username).should("be.visible");
  cy.get(loginPage.username).type(uname);
  cy.get(loginPage.password).type(pword);
  cy.get(loginPage.submitBtn).click();
  cy.wait("@applications").should(
    "have.nested.property",
    "response.body.responseMeta.status",
    200,
  );
});
Cypress.Commands.add("LogOut", () => {
  cy.request("POST", "/api/v1/logout").then(response => {
    expect(response.status).equal(200);
  });
});

Cypress.Commands.add("NavigateToWidgets", pageName => {
  cy.get(pages.pagesIcon).click({ force: true });
  cy.get(".t--page-sidebar-" + pageName + "")
    .find(">div")
    .click({ force: true });
  cy.get("#loading").should("not.exist");
  cy.get(pages.widgetsEditor).click();
  cy.wait("@getPage");
  cy.get("#loading").should("not.exist");
});

Cypress.Commands.add("SearchApp", appname => {
  cy.get(homePage.searchInput).type(appname);
  cy.wait(2000);
  cy.get(homePage.appEditIcon)
    .first()
    .click({ force: true });
  cy.get("#loading").should("not.exist");
  // Wait added because after opening the application editor, sometimes it takes a little time.
});

Cypress.Commands.add("SearchAPI", (apiname1, apiname2) => {
  cy.get("span:contains(".concat(apiname2).concat(")")).should("be.visible");
  cy.get(apiwidget.searchApi)
    .click({ force: true })
    .type(apiname1, { force: true });
  cy.get("span:contains(".concat(apiname1).concat(")")).should("be.visible");
  cy.get("span:contains(".concat(apiname2).concat(")")).should(
    "not.be.visible",
  );
});

Cypress.Commands.add("ResponseStatusCheck", statusCode => {
  cy.xpath(apiwidget.responseStatus).should("be.visible");
  cy.xpath(apiwidget.responseStatus).contains(statusCode);
});

Cypress.Commands.add("ResponseCheck", textTocheck => {
  //Explicit assert
  cy.get(apiwidget.responseText).should($x => {
    console.log($x);
    expect($x).contain(textTocheck);
  });
  //implicit assert
  cy.get(apiwidget.responseText).contains(textTocheck);
});

Cypress.Commands.add("NavigateToAPI_Panel", () => {
  cy.get(pages.apiEditorIcon)
    .should("be.visible")
    .click({ force: true });
  cy.get("#loading").should("not.exist");
});

Cypress.Commands.add("CreateAPI", apiname => {
  cy.get(apiwidget.createApiOnSideBar)
    .first()
    .click({ force: true });
  cy.get(apiwidget.createapi).click({ force: true });
  cy.wait("@getUser");
  cy.get(apiwidget.resourceUrl).should("be.visible");
  cy.get(apiwidget.apiTxt)
    .clear()
    .type(apiname)
    .should("have.value", apiname);
  cy.SaveAPI();
});

Cypress.Commands.add("CreateSubsequentAPI", apiname => {
  cy.get(apiwidget.createApiOnSideBar)
    .first()
    .click({ force: true });
  cy.get(apiwidget.resourceUrl).should("be.visible");
  cy.get(apiwidget.apiTxt)
    .clear()
    .type(apiname)
    .should("have.value", apiname);
  cy.SaveAPI();
});

Cypress.Commands.add("EditApiName", apiname => {
  cy.wait("@getUser");
  cy.get(apiwidget.apiTxt)
    .clear()
    .type(apiname)
    .should("have.value", apiname);
  cy.SaveAPI();
});

Cypress.Commands.add("SaveAPI", () => {
  cy.get(apiwidget.saveButton).click({ force: true });
  cy.wait("@saveQuery");
  cy.wait("@postExecute");
});

Cypress.Commands.add("RunAPI", () => {
  cy.get(ApiEditor.ApiRunBtn).click({ force: true });
  // cy.wait('@postTrack');
  cy.wait("@postExecute");
});

Cypress.Commands.add("SaveAndRunAPI", () => {
  cy.SaveAPI();
  cy.RunAPI();
});

Cypress.Commands.add("SelectAction", action => {
  cy.get(ApiEditor.ApiVerb)
    .first()
    .click({ force: true });
  cy.xpath(action)
    .should("be.visible")
    .click({ force: true });
});

Cypress.Commands.add("ClearSearch", () => {
  cy.get(apiwidget.searchApi).clear();
});

Cypress.Commands.add("SearchAPIandClick", apiname1 => {
  cy.get(apiwidget.searchApi)
    .click({ force: true })
    .type(apiname1, { force: true });
  cy.get(".t--sidebar span:contains(".concat(apiname1).concat(")"))
    .should("be.visible")
    .click({ force: true });
});

Cypress.Commands.add("enterDatasourceAndPath", (datasource, path) => {
  cy.get(apiwidget.resourceUrl)
    .first()
    .click({ force: true })
    .type(datasource);
  cy.xpath(apiwidget.autoSuggest)
    .first()
    .click({ force: true });
  cy.get(apiwidget.path)
    .click({ force: true })
    .type(path, { parseSpecialCharSequences: false });
});

Cypress.Commands.add(
  "EnterSourceDetailsWithHeader",
  (baseUrl, v1method, hKey, hValue) => {
    cy.enterDatasourceAndPath(baseUrl, v1method);
    cy.xpath(apiwidget.headerKey)
      .first()
      .click({ force: true })
      .type(hKey, { force: true })
      .should("have.value", hKey);
    cy.xpath(apiwidget.headerValue)
      .first()
      .click({ force: true })
      .type(hValue, { force: true })
      .should("have.value", hValue);
    cy.SaveAPI();
  },
);

Cypress.Commands.add("EditSourceDetail", (baseUrl, v1method) => {
  cy.get(apiwidget.editResourceUrl)
    .first()
    .clear()
    .click({ force: true })
    .type(baseUrl);
  cy.xpath(apiwidget.autoSuggest)
    .first()
    .click({ force: true });
  cy.get(ApiEditor.ApiRunBtn).scrollIntoView();
  cy.get(apiwidget.path)
    .focus()
    .type("{selectall}{backspace}api/users/2")
    .should("have.value", v1method);
  cy.SaveAPI();
});

Cypress.Commands.add("switchToPaginationTab", () => {
  cy.get(apiwidget.paginationTab)
    .first()
    .click({ force: true });
});

Cypress.Commands.add("switchToAPIInputTab", () => {
  cy.get(apiwidget.apiInputTab)
    .first()
    .click({ force: true });
});

Cypress.Commands.add("selectPaginationType", option => {
  cy.get(apiwidget.paginationOption)
    .first()
    .click({ force: true });
  cy.xpath(option).click({ force: true });
});

Cypress.Commands.add("clickTest", testbutton => {
  cy.get(testbutton)
    .first()
    .click({ force: true });
});

Cypress.Commands.add("enterUrl", (apiname, url, value) => {
  cy.get(url)
    .first()
    .type("{{".concat(apiname).concat(value), {
      force: true,
      parseSpecialCharSequences: false,
    });
});

Cypress.Commands.add(
  "EnterSourceDetailsWithQueryParam",
  (baseUrl, v1method, hKey, hValue, qKey, qValue) => {
    cy.enterDatasourceAndPath(baseUrl, v1method);
    cy.xpath(apiwidget.headerKey)
      .first()
      .click({ force: true })
      .type(hKey, { force: true })
      .should("have.value", hKey);
    cy.xpath(apiwidget.headerValue)
      .first()
      .click({ force: true })
      .type(hValue, { force: true })
      .should("have.value", hValue);
    cy.xpath(apiwidget.queryKey)
      .first()
      .click({ force: true })
      .type(qKey, { force: true })
      .should("have.value", qKey);
    cy.xpath(apiwidget.queryValue)
      .first()
      .click({ force: true })
      .type(qValue, { force: true })
      .should("have.value", qValue);
    cy.SaveAPI();
  },
);

Cypress.Commands.add(
  "EnterSourceDetailsWithbody",
  (baseUrl, v1method, hKey, hValue) => {
    cy.enterDatasourceAndPath(baseUrl, v1method);
    cy.get(apiwidget.addHeader)
      .first()
      .click({ first: true });
  },
);

Cypress.Commands.add("CreationOfUniqueAPIcheck", apiname => {
  cy.get(apiwidget.createApiOnSideBar)
    .first()
    .click({ force: true });
  cy.get(apiwidget.createapi).click({ force: true });
  cy.wait("@getUser");
  cy.get(apiwidget.resourceUrl).should("be.visible");
  cy.get(apiwidget.apiTxt)
    .clear()
    .type(apiname)
    .should("have.value", apiname);
  cy.get(".bp3-popover-content").should($x => {
    console.log($x);
    expect($x).contain("Name must be unique");
  });
});

Cypress.Commands.add("MoveAPIToHome", apiname => {
  cy.get(apiwidget.popover)
    .first()
    .click({ force: true });
  cy.get(apiwidget.moveTo).click({ force: true });
  cy.get(apiwidget.home).click({ force: true });
  cy.wait("@createNewApi").should(
    "have.nested.property",
    "response.body.responseMeta.status",
    201,
  );
});

Cypress.Commands.add("MoveAPIToPage", () => {
  cy.get(apiwidget.popover)
    .first()
    .click({ force: true });
  cy.get(apiwidget.moveTo).click({ force: true });
  cy.get(
    ".single-select >div:contains('".concat(pageidcopy).concat("')"),
  ).click({ force: true });
  cy.wait("@createNewApi").should(
    "have.nested.property",
    "response.body.responseMeta.status",
    201,
  );
});

Cypress.Commands.add("CopyAPIToHome", apiname => {
  cy.get(apiwidget.popover)
    .first()
    .click({ force: true });
  cy.get(apiwidget.copyTo).click({ force: true });
  cy.get(apiwidget.home).click({ force: true });
  cy.wait("@createNewApi").should(
    "have.nested.property",
    "response.body.responseMeta.status",
    201,
  );
});

Cypress.Commands.add("DeleteAPI", apiname => {
  cy.get(apiwidget.popover)
    .first()
    .click({ force: true });
  cy.get(apiwidget.delete).click({ force: true });
  cy.wait("@deleteAction").should(
    "have.nested.property",
    "response.body.responseMeta.status",
    200,
  );
});

Cypress.Commands.add("CreateModal", () => {
  cy.get(modalWidgetPage.selectModal).click();
  cy.get(modalWidgetPage.createModalButton).click({ force: true });
  cy.get(modalWidgetPage.controlModalType)
    .find(".bp3-button")
    .click({ force: true })
    .get("ul.bp3-menu")
    .children()
    .contains("Alert Modal")
    .click();
  cy.get(modalWidgetPage.controlModalType)
    .find(".bp3-button > .bp3-button-text")
    .should("have.text", "Alert Modal");
  cy.get(commonlocators.editPropCrossButton).click();
  cy.reload();
});

Cypress.Commands.add("createModal", (modalType, ModalName) => {
  cy.get(widgetsPage.buttonOnClick)
    .get(commonlocators.dropdownSelectButton)
    .click({ force: true })
    .get("ul.bp3-menu")
    .children()
    .contains("Open Popup")
    .click();
  cy.get(modalWidgetPage.selectModal).click();
  cy.get(modalWidgetPage.createModalButton).click({ force: true });

  cy.get(modalWidgetPage.controlModalType)
    .find(".bp3-button")
    .click({ force: true })
    .get("ul.bp3-menu")
    .children()
    .contains(modalType)
    .click();
  cy.xpath(homePage.homePageID).contains("All changes saved");

  // changing the model name verify
  cy.widgetText(
    ModalName,
    modalWidgetPage.modalName,
    modalWidgetPage.modalName,
  );
  cy.get(commonlocators.editPropCrossButton).click();

  //changing the Model label
  cy.get(modalWidgetPage.modalWidget + " " + widgetsPage.textWidget)
    .first()
    .trigger("mouseover");

  cy.get(widgetsPage.textWidget + " " + commonlocators.editIcon).click();
  cy.testCodeMirror(ModalName);
  cy.get(widgetsPage.textAlign + " " + commonlocators.dropDownBtn).click();
  cy.get(widgetsPage.textAlign + " .bp3-menu-item")
    .contains("Center")
    .click();
  cy.xpath(homePage.homePageID).contains("All changes saved");
});

Cypress.Commands.add("CheckWidgetProperties", checkboxCss => {
  cy.get(checkboxCss).check({
    force: true,
  });
  cy.xpath(homePage.homePageID).contains("All changes saved");
});

Cypress.Commands.add("UncheckWidgetProperties", checkboxCss => {
  cy.get(checkboxCss).uncheck({
    force: true,
  });
  cy.xpath(homePage.homePageID).contains("All changes saved");
});

Cypress.Commands.add(
  "ChangeTextStyle",
  (dropDownValue, textStylecss, labelName) => {
    cy.get(commonlocators.dropDownIcon).click();
    cy.get("ul.bp3-menu")
      .children()
      .contains(dropDownValue)
      .click();
    cy.get(textStylecss).should("have.text", labelName);
  },
);

Cypress.Commands.add("widgetText", (text, inputcss, innercss) => {
  cy.get(commonlocators.editWidgetName)
    .dblclick({ force: true })
    .type(text)
    .type("{enter}");
  cy.get(inputcss)
    .first()
    .trigger("mouseover", { force: true });
  cy.get(innercss).should("have.text", text);
});

Cypress.Commands.add("PublishtheApp", () => {
  cy.server();
  cy.route("POST", "/api/v1/applications/publish/*").as("publishApp");
  cy.xpath(homePage.homePageID).contains("All changes saved");
  cy.get(homePage.publishButton).click();
  cy.wait("@publishApp");
  cy.get('a[class="bp3-button"]')
    .invoke("removeAttr", "target")
    .click({ force: true });
  cy.url().should("include", "/pages");
  cy.log("pagename: " + localStorage.getItem("PageName"));
});

Cypress.Commands.add("getCodeMirror", () => {
  return cy
    .get(".CodeMirror textarea")
    .first()
    .focus()
    .type("{ctrl}{shift}{downarrow}");
});

Cypress.Commands.add("testCodeMirror", value => {
  cy.get(".CodeMirror textarea")
    .first()
    .focus()
    .type("{ctrl}{shift}{downarrow}")
    .then($cm => {
      if ($cm.val() !== "") {
        cy.get(".CodeMirror textarea")
          .first()
          .clear({
            force: true,
          });
      }

      cy.get(".CodeMirror textarea")
        .first()
        .type(value, {
          force: true,
          parseSpecialCharSequences: false,
        });
      cy.get(".CodeMirror textarea")
        .first()
        .should("have.value", value);
    });
});

Cypress.Commands.add("testJsontext", (endp, value) => {
  cy.get(".t--property-control-" + endp + " .CodeMirror textarea")
    .first()
    .focus({ force: true })
    .type("{uparrow}", { force: true })
    .type("{ctrl}{shift}{downarrow}", { force: true });
  cy.focused().then($cm => {
<<<<<<< HEAD
    if ($cm.val() !== "") {
      cy.get(".CodeMirror textarea")
=======
    if ($cm.contents != "") {
      cy.log("The field is empty");
      cy.get(".t--property-control-" + endp + " .CodeMirror textarea")
>>>>>>> 2fb29290
        .first()
        .clear({
          force: true,
        });
    }
    cy.get(".t--property-control-" + endp + " .CodeMirror textarea")
      .first()
      .type(value, {
        force: true,
        parseSpecialCharSequences: false,
      });
  });
});

Cypress.Commands.add("SetDateToToday", () => {
  cy.get(formWidgetsPage.defaultDate).click();
  cy.get(formWidgetsPage.datepickerFooter)
    .contains("Today")
    .click();
  cy.xpath(homePage.homePageID).contains("All changes saved");
});

Cypress.Commands.add("ClearDate", () => {
  cy.get(formWidgetsPage.defaultDate).click();
  cy.get(formWidgetsPage.datepickerFooter)
    .contains("Clear")
    .click();
  cy.xpath(homePage.homePageID).contains("All changes saved");
});

Cypress.Commands.add("DeleteModal", () => {
  cy.get(widgetsPage.textbuttonWidget).dblclick("topRight", { force: true });
  cy.get(widgetsPage.deleteWidget)
    .first()
    .click({ force: true });
});

Cypress.Commands.add("Createpage", Pagename => {
  cy.get(pages.pagesIcon).click({ force: true });
  cy.get(pages.AddPage).click();
  cy.get(pages.editInput)
    .type(Pagename)
    .type("{Enter}");
  pageidcopy = Pagename;
  cy.get("#loading").should("not.exist");
  cy.wait(2000);
});

Cypress.Commands.add("Deletepage", Pagename => {
  cy.get(pages.pagesIcon).click({ force: true });
  cy.get(".t--page-sidebar-" + Pagename + "");
  cy.get(
    ".t--page-sidebar-" +
      Pagename +
      ">.t--page-sidebar-menu-actions>.bp3-popover-target",
  ).click({ force: true });
  cy.get(pages.Menuaction).click({ force: true });
  cy.get(pages.Delete).click({ force: true });
  cy.wait(2000);
});

Cypress.Commands.add("generateUUID", () => {
  const uuid = require("uuid");
  const id = uuid.v4();
  return id;
});

Cypress.Commands.add("addDsl", dsl => {
  let currentURL;
  let pageid;
  let layoutId;
  cy.url().then(url => {
    currentURL = url;
    const myRegexp = /pages(.*)/;
    const match = myRegexp.exec(currentURL);
    pageid = match[1].split("/")[1];
    cy.log(pageidcopy + "page id copy");
    cy.log(pageid + "page id");
    //Fetch the layout id
    cy.server();
    cy.request("GET", "api/v1/pages/" + pageid).then(response => {
      const len = JSON.stringify(response.body);
      cy.log(len);
      layoutId = JSON.parse(len).data.layouts[0].id;
      // Dumpimg the DSL to the created page
      cy.request(
        "PUT",
        "api/v1/layouts/" + layoutId + "/pages/" + pageid,
        dsl,
      ).then(response => {
        expect(response.status).equal(200);
        cy.reload();
      });
    });
  });
});

Cypress.Commands.add("DeleteAppByApi", () => {
  let currentURL;
  let appId;
  cy.url().then(url => {
    currentURL = url;
    const myRegexp = /applications(.*)/;
    const match = myRegexp.exec(currentURL);
    appId = match[1].split("/")[1];

    if (appId != null) {
      cy.log(appId + "appId");
      cy.request("DELETE", "api/v1/applications/" + appId).then(response => {
        expect(response.status).equal(200);
      });
    }
  });
});
Cypress.Commands.add("togglebar", value => {
  cy.get(value)
    .check({ force: true })
    .should("be.checked");
});
Cypress.Commands.add("radiovalue", (value, value2) => {
  cy.get(value)
    .click()
    .clear()
    .type(value2);
});
Cypress.Commands.add("optionValue", (value, value2) => {
  cy.get(value)
    .click()
    .clear()
    .type(value2);
});
Cypress.Commands.add("dropdownDynamic", text => {
  cy.wait(2000);
  cy.get("ul[class='bp3-menu']")
    .first()
    .contains(text)
    .click({ force: true })
    .should("have.text", text);
});

Cypress.Commands.add("getAlert", alertcss => {
  cy.get(commonlocators.dropdownSelectButton).click({ force: true });
  cy.get(widgetsPage.menubar)
    .contains("Show Alert")
    .click({ force: true })
    .should("have.text", "Show Alert");

  cy.get(alertcss)
    .click({ force: true })
    .type("{command}{A}{del}")
    .type("hello")
    .should("not.to.be.empty");
  cy.get(".t--open-dropdown-Select-type").click({ force: true });
  cy.get(".bp3-popover-content .bp3-menu li")
    .contains("Success")
    .click({ force: true });
});
Cypress.Commands.add("widgetText", (text, inputcss, innercss) => {
  cy.get(commonlocators.editWidgetName)
    .dblclick({ force: true })
    .type(text)
    .type("{enter}");
  cy.get(inputcss)
    .first()
    .trigger("mouseover", { force: true });
  cy.get(innercss).should("have.text", text);
});
Cypress.Commands.add("radioInput", (index, text) => {
  cy.get(widgetsPage.RadioInput)
    .eq(index)
    .click()
    .clear()
    .type(text);
});
Cypress.Commands.add("tabVerify", (index, text) => {
  cy.get(".t--property-control-tabs input")
    .eq(index)
    .click({ force: true })
    .clear()
    .type(text);
  cy.get(LayoutPage.tabWidget)
    .contains(text)
    .click({ force: true })
    .should("be.visible");
});

Cypress.Commands.add("togglebar", value => {
  cy.get(value)
    .check({ force: true })
    .should("be.checked");
});
Cypress.Commands.add("togglebarDisable", value => {
  cy.get(value)
    .uncheck({ force: true })
    .should("not.checked");
});
Cypress.Commands.add("radiovalue", (value, value2) => {
  cy.get(value)
    .click()
    .clear()
    .type(value2);
});
Cypress.Commands.add("optionValue", (value, value2) => {
  cy.get(value)
    .click()
    .clear()
    .type(value2);
});
Cypress.Commands.add("dropdownDynamic", text => {
  cy.wait(2000);
  cy.get("ul[class='bp3-menu']")
    .first()
    .contains(text)
    .click({ force: true })
    .should("have.text", text);
});

Cypress.Commands.add("getAlert", alertcss => {
  cy.get(commonlocators.dropdownSelectButton).click({ force: true });
  cy.get(widgetsPage.menubar)
    .contains("Show Message")
    .click({ force: true })
    .should("have.text", "Show Message");

  cy.get(alertcss)
    .click({ force: true })
    .type("{command}{A}{del}")
    .type("hello")
    .should("not.to.be.empty");
  cy.get(".t--open-dropdown-Select-type").click({ force: true });
  cy.get(".bp3-popover-content .bp3-menu li")
    .contains("Success")
    .click({ force: true });
});
Cypress.Commands.add("widgetText", (text, inputcss, innercss) => {
  cy.get(commonlocators.editWidgetName)
    .dblclick({ force: true })
    .type(text)
    .type("{enter}");
  cy.get(inputcss)
    .first()
    .trigger("mouseover", { force: true });
  cy.get(innercss).should("have.text", text);
});
Cypress.Commands.add("radioInput", (index, text) => {
  cy.get(widgetsPage.RadioInput)
    .eq(index)
    .click()
    .clear()
    .type(text);
});
Cypress.Commands.add("tabVerify", (index, text) => {
  cy.get(".t--property-control-tabs input")
    .eq(index)
    .click({ force: true })
    .clear()
    .type(text);
  cy.get(LayoutPage.tabWidget)
    .contains(text)
    .click({ force: true })
    .should("be.visible");
});

Cypress.Commands.add("NavigateToDatasourceEditor", () => {
  cy.get(datasourceEditor.datasourceEditorIcon).click({ force: true });
});

Cypress.Commands.add("getPluginFormsAndCreateDatasource", () => {
  cy.wait("@getPluginForm").should(
    "have.nested.property",
    "response.body.responseMeta.status",
    200,
  );
  cy.wait("@createDatasource").should(
    "have.nested.property",
    "response.body.responseMeta.status",
    201,
  );
});

Cypress.Commands.add("NavigateToApiEditor", () => {
  cy.get(pages.apiEditorIcon).click({ force: true });
});

Cypress.Commands.add("testCreateApiButton", () => {
  cy.get(ApiEditor.createBlankApiCard).click({ force: true });
  cy.wait("@createNewApi").should(
    "have.nested.property",
    "response.body.responseMeta.status",
    201,
  );
});

Cypress.Commands.add("testSaveDeleteDatasource", () => {
  cy.get(".t--test-datasource").click();
  cy.wait("@testDatasource").should(
    "have.nested.property",
    "response.body.data.success",
    true,
  );

  cy.get(".t--save-datasource").click();
  cy.wait("@saveDatasource").should(
    "have.nested.property",
    "response.body.responseMeta.status",
    200,
  );

  cy.get(".t--delete-datasource").click();
  cy.wait("@deleteDatasource").should(
    "have.nested.property",
    "response.body.responseMeta.status",
    200,
  );
});

Cypress.Commands.add("testDeleteApi", () => {
  cy.get(ApiEditor.createBlankApiCard).click({ force: true });
  cy.wait("@deleteAction").should(
    "have.nested.property",
    "response.body.responseMeta.status",
    200,
  );
});

Cypress.Commands.add("importCurl", () => {
  cy.get(ApiEditor.curlImportBtn).click({ force: true });
  cy.wait("@curlImport").should(
    "have.nested.property",
    "response.body.responseMeta.status",
    201,
  );
});

Cypress.Commands.add("NavigateToDatasourceEditor", () => {
  cy.get(datasourceEditor.datasourceEditorIcon).click({ force: true });
});

Cypress.Commands.add("NavigateToQueryEditor", () => {
  cy.get(queryEditor.queryEditorIcon).click({ force: true });
});

Cypress.Commands.add("testSaveDatasource", () => {
  cy.get(".t--test-datasource").click();
  cy.wait("@testDatasource").should(
    "have.nested.property",
    "response.body.data.success",
    true,
  );

  cy.get(".t--save-datasource").click();
  cy.wait("@saveDatasource").should(
    "have.nested.property",
    "response.body.responseMeta.status",
    200,
  );
});

Cypress.Commands.add("fillMongoDatasourceForm", () => {
  cy.get(datasourceEditor["host"]).type(datasourceFormData["mongo-host"]);
  cy.get(datasourceEditor["port"]).type(datasourceFormData["mongo-port"]);
  cy.get(datasourceEditor["databaseName"])
    .clear()
    .type(datasourceFormData["mongo-databaseName"]);
  cy.get(datasourceEditor["username"]).type(
    datasourceFormData["mongo-username"],
  );
  cy.get(datasourceEditor["password"]).type(
    datasourceFormData["mongo-password"],
  );

  cy.get(datasourceEditor["authenticationAuthtype"]).click();
  cy.contains(datasourceFormData["mongo-authenticationAuthtype"]).click({
    force: true,
  });

  cy.get(datasourceEditor["sslAuthtype"]).click();
  cy.contains(datasourceFormData["mongo-sslAuthtype"]).click({
    force: true,
  });
});

Cypress.Commands.add("fillPostgresDatasourceForm", () => {
  cy.get(datasourceEditor.host).type(datasourceFormData["postgres-host"]);
  cy.get(datasourceEditor.port).type(datasourceFormData["postgres-port"]);
  cy.get(datasourceEditor.databaseName)
    .clear()
    .type(datasourceFormData["postgres-databaseName"]);
  cy.get(datasourceEditor.username).type(
    datasourceFormData["postgres-username"],
  );
  cy.get(datasourceEditor.password).type(
    datasourceFormData["postgres-password"],
  );
});

Cypress.Commands.add("runSaveDeleteQuery", () => {
  cy.get(queryEditor.runQuery).click();
  cy.wait("@postExecute").should(
    "have.nested.property",
    "response.body.responseMeta.status",
    200,
  );

  cy.get(queryEditor.saveQuery).click();
  cy.wait("@saveQuery").should(
    "have.nested.property",
    "response.body.responseMeta.status",
    200,
  );

  cy.get(queryEditor.deleteQuery).click();
  cy.wait("@deleteAction").should(
    "have.nested.property",
    "response.body.responseMeta.status",
    200,
  );
});

Cypress.Commands.add("openPropertyPane", widgetType => {
  const selector = `.t--draggable-${widgetType}`;
  cy.get(selector)
    .first()
    .trigger("mouseover")
    .wait(500);
  cy.get(`${selector}:first-of-type .t--widget-propertypane-toggle`)
    .first()
    .click();
});

Cypress.Commands.add("createApi", (url, parameters) => {
  cy.get("@createNewApi").then(response => {
    cy.get(ApiEditor.ApiNameField).should("be.visible");
    cy.expect(response.response.body.responseMeta.success).to.eq(true);
    cy.get(ApiEditor.ApiNameField).should(
      "have.value",
      response.response.body.data.name,
    );
  });

  cy.get(ApiEditor.dataSourceField).click();
  cy.contains(url).click({
    force: true,
  });
  cy.get(".CodeMirror.CodeMirror-empty textarea")
    .first()
    .click({ force: true })
    .type(parameters, { force: true });
  cy.SaveAPI();
  cy.get(ApiEditor.formActionButtons).should("be.visible");
  cy.get(ApiEditor.ApiRunBtn).should("not.be.disabled");
});

Cypress.Commands.add("isSelectRow", index => {
  cy.get(
    '.e-gridcontent.e-lib.e-droppable td[index="' +
      index +
      '"][aria-colindex="' +
      index +
      '"]',
  ).click({ force: true });
});

Cypress.Commands.add("readTabledata", (rowNum, colNum) => {
  const selector = `.t--draggable-tablewidget .e-gridcontent.e-lib.e-droppable td[index=${rowNum}][aria-colindex=${colNum}]`;
  const tabVal = cy.get(selector).invoke("text");
  return tabVal;
});

Cypress.Commands.add("getDate", (date, dateFormate) => {
  const eDate = Cypress.moment()
    .add(date, "days")
    .format(dateFormate);
  return eDate;
});

Cypress.Commands.add("setDate", (date, dateFormate) => {
  const expDate = Cypress.moment()
    .add(date, "days")
    .format(dateFormate);
  const sel = `.DayPicker-Day[aria-label=\"${expDate}\"]`;
  cy.get(sel).click();
});

Cypress.Commands.add("pageNo", index => {
  cy.get(".e-pagercontainer a")
    .eq(index)
    .click({ force: true })
    .should("be.visible");
});

Cypress.Commands.add("pageNoValidate", index => {
  const data = '.e-numericcontainer a[index="' + index + '"]';
  const pageVal = cy.get(data);
  return pageVal;
});

Cypress.Commands.add("validateDisableWidget", (widgetCss, disableCss) => {
  cy.get(widgetCss + disableCss).should("exist");
});

Cypress.Commands.add("validateEnableWidget", (widgetCss, disableCss) => {
  cy.get(widgetCss + disableCss).should("not.exist");
});

Cypress.Commands.add("validateHTMLText", (widgetCss, htmlTag, value) => {
  cy.get(widgetCss + " iframe").then($iframe => {
    const $body = $iframe.contents().find("body");
    cy.wrap($body)
      .find(htmlTag)
      .should("have.text", value);
  });
});

Cypress.Commands.add("startServerAndRoutes", () => {
  cy.server();
  cy.route("GET", "/api/v1/applications").as("applications");
  cy.route("GET", "/api/v1/users/profile").as("getUser");
  cy.route("GET", "/api/v1/plugins").as("getPlugins");
  cy.route("POST", "/api/v1/logout").as("postLogout");

  cy.route("GET", "/api/v1/configs/name/propertyPane").as("getPropertyPane");
  cy.route("GET", "/api/v1/datasources").as("getDataSources");
  cy.route("GET", "/api/v1/pages/application/*").as("getPagesForApp");
  cy.route("GET", "/api/v1/pages/*").as("getPage");
  cy.route("GET", "/api/v1/actions*").as("getActions");
  cy.route("GET", "api/v1/providers/categories").as("getCategories");
  cy.route("GET", "api/v1/import/templateCollections").as(
    "getTemplateCollections",
  );
  cy.route("DELETE", "/api/v1/actions/*").as("deleteAPI");
  cy.route("DELETE", "/api/v1/applications/*").as("deleteApp");
  cy.route("DELETE", "/api/v1/actions/*").as("deleteAction");
  cy.route("DELETE", "/api/v1/pages/*").as("deletePage");

  cy.route("GET", "/api/v1/plugins/*/form").as("getPluginForm");
  cy.route("POST", "/api/v1/datasources").as("createDatasource");
  cy.route("POST", "/api/v1/datasources/test").as("testDatasource");
  cy.route("PUT", "/api/v1/datasources/*").as("saveDatasource");
  cy.route("DELETE", "/api/v1/datasources/*").as("deleteDatasource");

  cy.route("GET", "/api/v1/organizations").as("organizations");
  cy.route("POST", "/api/v1/actions/execute").as("executeAction");
  cy.route("POST", "/api/v1/applications/publish/*").as("publishApp");
  cy.route("PUT", "/api/v1/layouts/*/pages/*").as("updateLayout");

  cy.route("POST", "/v1/t").as("postSave");
  cy.route("PUT", "/api/v1/actions/*").as("putActions");
  cy.route("POST", "/track/*").as("postTrack");
  cy.route("POST", "/v1/m").as("postexe");
  cy.route("POST", "/api/v1/actions/execute").as("postExecute");
  cy.route("POST", "/api/v1/actions").as("postaction");

  cy.route("POST", "/api/v1/actions").as("createNewApi");
  cy.route("POST", "/api/v1/import?type=CURL&pageId=*&name=*").as("curlImport");
  cy.route("DELETE", "/api/v1/actions/*").as("deleteAction");
  cy.route("GET", "/api/v1/marketplace/providers?category=*&page=*&size=*").as(
    "get3PProviders",
  );
  cy.route("GET", "/api/v1/marketplace/templates?providerId=*").as(
    "get3PProviderTemplates",
  );
  cy.route("POST", "/api/v1/items/addToPage").as("add3PApiToPage");

  cy.route("GET", "/api/v1/plugins/*/form").as("getPluginForm");
  cy.route("POST", "/api/v1/datasources").as("createDatasource");
  cy.route("POST", "/api/v1/datasources/test").as("testDatasource");
  cy.route("PUT", "/api/v1/datasources/*").as("saveDatasource");
  cy.route("DELETE", "/api/v1/datasources/*").as("deleteDatasource");
  cy.route("DELETE", "/api/v1/applications/*").as("deleteApplication");

  cy.route("PUT", "/api/v1/actions/*").as("saveQuery");
});

Cypress.Commands.add("alertValidate", text => {
  cy.get(commonlocators.success)
    .should("be.visible")
    .and("have.text", text);
});
Cypress.Commands.add("ExportVerify", (togglecss, name) => {
  cy.togglebar(togglecss);
  cy.get(".t--draggable-tablewidget button")
    .invoke("attr", "aria-label")
    .should("contain", name);
  cy.togglebarDisable(togglecss);
});
Cypress.Commands.add("readTabledataPublish", (rowNum, colNum) => {
  const selector = `.t--widget-tablewidget .e-gridcontent.e-lib.e-droppable td[index=${rowNum}][aria-colindex=${colNum}]`;
  const tabVal = cy.get(selector).invoke("text");
  return tabVal;
});<|MERGE_RESOLUTION|>--- conflicted
+++ resolved
@@ -516,14 +516,9 @@
     .type("{uparrow}", { force: true })
     .type("{ctrl}{shift}{downarrow}", { force: true });
   cy.focused().then($cm => {
-<<<<<<< HEAD
-    if ($cm.val() !== "") {
-      cy.get(".CodeMirror textarea")
-=======
     if ($cm.contents != "") {
       cy.log("The field is empty");
       cy.get(".t--property-control-" + endp + " .CodeMirror textarea")
->>>>>>> 2fb29290
         .first()
         .clear({
           force: true,
