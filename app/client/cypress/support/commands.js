--- conflicted
+++ resolved
@@ -250,20 +250,10 @@
   cy.wait(2000);
   cy.AppSetupForRename();
   cy.get(homePage.applicationName).type(appname + "{enter}");
-<<<<<<< HEAD
+  cy.get(generatePage.buildFromScratchActionCard).click();
   cy.wait("@updateApplication").should((interception) => {
     assertApiResponseStatusCode(interception, 200);
   });
-=======
-
-  cy.get(generatePage.buildFromScratchActionCard).click();
-
-  cy.wait("@updateApplication").should(
-    "have.nested.property",
-    "response.body.responseMeta.status",
-    200,
-  );
->>>>>>> bafab2f2
 });
 
 Cypress.Commands.add("CreateAppInFirstListedOrg", (appname) => {
@@ -279,20 +269,11 @@
 
   cy.AppSetupForRename();
   cy.get(homePage.applicationName).type(appname + "{enter}");
-<<<<<<< HEAD
   cy.wait("@updateApplication").should((interception) => {
     assertApiResponseStatusCode(interception, 200);
   });
-=======
-  cy.wait("@updateApplication").should(
-    "have.nested.property",
-    "response.body.responseMeta.status",
-    200,
-  );
-
   cy.get(generatePage.buildFromScratchActionCard).click();
 
->>>>>>> bafab2f2
   /* The server created app always has an old dsl so the layout will migrate
    * To avoid race conditions between that update layout and this one
    * we wait for that to finish before updating layout here
@@ -2334,16 +2315,11 @@
     "getDatasourceStructure",
   );
 
-<<<<<<< HEAD
-  cy.intercept("GET", "/api/v1/organizations").as("organizations");
-  cy.intercept("GET", "/api/v1/organizations/*").as("getOrganisation");
-=======
   cy.route("PUT", "/api/v1/pages/crud-page/*").as("replaceLayoutWithCRUDPage");
   cy.route("POST", "/api/v1/pages/crud-page").as("generateCRUDPage");
 
   cy.route("GET", "/api/v1/organizations").as("organizations");
   cy.route("GET", "/api/v1/organizations/*").as("getOrganisation");
->>>>>>> bafab2f2
 
   cy.intercept("POST", "/api/v1/applications/publish/*").as("publishApp");
   cy.intercept("PUT", "/api/v1/layouts/*/pages/*").as("updateLayout");
