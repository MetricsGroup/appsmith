--- conflicted
+++ resolved
@@ -97,8 +97,6 @@
   // Wait added because after opening the application editor, sometimes it takes a little time.
 });
 
-<<<<<<< HEAD
-=======
 Cypress.Commands.add("SearchAPI", (apiname1, apiname2) => {
   cy.get("span:contains(".concat(apiname2).concat(")")).should("be.visible");
   cy.get(apiwidget.searchApi)
@@ -257,38 +255,6 @@
   );
 });
 
-// Cypress.Commands.add("NavigateToCommonWidgets", () => {
-//   cy.get(pages.pagesIcon).click({ force: true });
-//   cy.get(pages.commonWidgets)
-//     .find(">div")
-//     .click({ force: true });
-//   cy.get("#loading").should("not.exist");
-//   cy.get(pages.widgetsEditor).click();
-//   cy.wait("@getPage");
-//   cy.get("#loading").should("not.exist");
-// });
-
-// Cypress.Commands.add("NavigateToFormWidgets", () => {
-//   cy.get(pages.pagesIcon).click({ force: true });
-//   cy.get(pages.formWidgets)
-//     .find(">div")
-//     .click({ force: true });
-//   cy.get("#loading").should("not.exist");
-//   cy.get(pages.widgetsEditor).click();
-//   cy.get("#loading").should("not.exist");
-// });
-
-// Cypress.Commands.add("NavigateToViewWidgets", () => {
-//   cy.get(pages.pagesIcon).click({ force: true });
-//   cy.get(pages.viewWidgets)
-//     .find(">div")
-//     .click({ force: true });
-//   cy.get("#loading").should("not.exist");
-//   cy.get(pages.widgetsEditor).click();
-//   cy.get("#loading").should("not.exist");
-// });
-
->>>>>>> a2086ff6
 Cypress.Commands.add("CreateModal", () => {
   cy.get(modalWidgetPage.selectModal).click();
   cy.get(modalWidgetPage.createModalButton).click({ force: true });
@@ -483,31 +449,25 @@
 
     //Fetch the layout id
     cy.server();
-    cy.request("GET", "https://dev.appsmith.com/api/v1/pages/" + pageid).then(
-      response => {
-        const len = JSON.stringify(response.body);
-        cy.log(len);
-        layoutId = JSON.parse(len).data.layouts[0].id;
-
-        // Dumpimg the DSL to the created page
-
-        cy.request(
-          "PUT",
-          "https://dev.appsmith.com/api/v1/layouts/" +
-            layoutId +
-            "/pages/" +
-            pageid,
-          dsl,
-        ).then(response => {
-          expect(response.status).equal(200);
-          cy.reload();
-        });
-      },
-    );
-  });
-});
-
-<<<<<<< HEAD
+    cy.request("GET", "api/v1/pages/" + pageid).then(response => {
+      const len = JSON.stringify(response.body);
+      cy.log(len);
+      layoutId = JSON.parse(len).data.layouts[0].id;
+
+      // Dumpimg the DSL to the created page
+
+      cy.request(
+        "PUT",
+        "api/v1/layouts/" + layoutId + "/pages/" + pageid,
+        dsl,
+      ).then(response => {
+        expect(response.status).equal(200);
+        cy.reload();
+      });
+    });
+  });
+});
+
 Cypress.Commands.add("DeleteAppByApi", () => {
   let currentURL;
   let appId;
@@ -517,10 +477,7 @@
     const match = myRegexp.exec(currentURL);
     appId = match[1].split("/")[1];
     cy.log(appId + "appId");
-    cy.request(
-      "DELETE",
-      "https://release-api.appsmith.com/api/v1/applications/" + appId,
-    ).then(response => {
+    cy.request("DELETE", "api/v1/applications/" + appId).then(response => {
       expect(response.status).equal(200);
     });
   });
@@ -530,8 +487,6 @@
   cy.get(datasourceEditor.datasourceEditorIcon).click({ force: true });
 });
 
-=======
->>>>>>> a2086ff6
 Cypress.Commands.add("getPluginFormsAndCreateDatasource", () => {
   cy.wait("@getPluginForm").should(
     "have.nested.property",
