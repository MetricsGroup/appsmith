/// <reference types="Cypress" />
/* eslint-disable cypress/no-unnecessary-waiting */
/* eslint-disable cypress/no-assigning-return-values */

require("cypress-file-upload");
const dayjs = require("dayjs");

const loginPage = require("../locators/LoginPage.json");
const homePage = require("../locators/HomePage.json");
const pages = require("../locators/Pages.json");
const datasourceEditor = require("../locators/DatasourcesEditor.json");
const datasourceFormData = require("../fixtures/datasources.json");
const commonlocators = require("../locators/commonlocators.json");
const queryEditor = require("../locators/QueryEditor.json");
const modalWidgetPage = require("../locators/ModalWidget.json");
const widgetsPage = require("../locators/Widgets.json");
const LayoutPage = require("../locators/Layout.json");
const formWidgetsPage = require("../locators/FormWidgets.json");
const ApiEditor = require("../locators/ApiEditor.json");
const apiwidget = require("../locators/apiWidgetslocator.json");
const dynamicInputLocators = require("../locators/DynamicInput.json");
const explorer = require("../locators/explorerlocators.json");
const datasource = require("../locators/DatasourcesEditor.json");
const viewWidgetsPage = require("../locators/ViewWidgets.json");
const generatePage = require("../locators/GeneratePage.json");

let pageidcopy = " ";

export const initLocalstorage = () => {
  cy.window().then((window) => {
    window.localStorage.setItem("ShowCommentsButtonToolTip", "");
  });
};

Cypress.Commands.add("createOrg", () => {
  cy.get(homePage.createOrg)
    .should("be.visible")
    .first()
    .click({ force: true });
});

Cypress.Commands.add("renameOrg", (orgName, newOrgName) => {
  cy.contains(orgName).click({ force: true });
  cy.get(homePage.renameOrgInput)
    .should("be.visible")
    .type(newOrgName)
    .type("{enter}");
  cy.contains(newOrgName);
});

Cypress.Commands.add("goToEditFromPublish", () => {
  cy.url().then((url) => {
    if (!url.includes("edit")) {
      cy.visit(url + "/edit");
    }
  });
});

Cypress.Commands.add(
  "dragTo",
  { prevSubject: "element" },
  (subject, targetEl) => {
    cy.wrap(subject).trigger("dragstart");
    cy.get(targetEl).trigger("drop");
  },
);

Cypress.Commands.add("navigateToOrgSettings", (orgName) => {
  cy.get(homePage.orgList.concat(orgName).concat(")"))
    .scrollIntoView()
    .should("be.visible");
  cy.get(".t--org-name span")
    .contains(orgName)
    .first()
    .click({ force: true });
  cy.xpath(homePage.MemberSettings).click({ force: true });
  cy.wait("@getOrganisation");
  cy.wait("@getRoles").should(
    "have.nested.property",
    "response.body.responseMeta.status",
    200,
  );
  cy.get(homePage.inviteUserMembersPage).should("be.visible");
});

Cypress.Commands.add("openOrgOptionsPopup", (orgName) => {
  cy.get(homePage.orgList.concat(orgName).concat(")"))
    .scrollIntoView()
    .should("be.visible");
  cy.get(".t--org-name span")
    .contains(orgName)
    .first()
    .click({ force: true });
});

Cypress.Commands.add("inviteUserForOrg", (orgName, email, role) => {
  cy.stubPostHeaderReq();
  cy.get(homePage.orgList.concat(orgName).concat(")"))
    .scrollIntoView()
    .should("be.visible");
  cy.get(homePage.orgList.concat(orgName).concat(homePage.shareOrg))
    .first()
    .should("be.visible")
    .click({ force: true });
  cy.xpath(homePage.email)
    .click({ force: true })
    .type(email);
  cy.xpath(homePage.selectRole).click({ force: true });
  cy.xpath(role).click({ force: true });
  cy.xpath(homePage.inviteBtn).click({ force: true });
  cy.wait("@mockPostInvite")
    .its("request.headers")
    .should("have.property", "origin", "Cypress");
  cy.contains(email);
});

Cypress.Commands.add("CheckShareIcon", (orgName, count) => {
  cy.get(homePage.orgList.concat(orgName).concat(")"))
    .scrollIntoView()
    .should("be.visible");
  cy.get(
    homePage.orgList.concat(orgName).concat(") .org-share-user-icons"),
  ).should("have.length", count);
});

Cypress.Commands.add("stubPostHeaderReq", () => {
  cy.intercept("POST", "/api/v1/users/invite", (req) => {
    req.headers["origin"] = "Cypress";
  }).as("mockPostInvite");
});

Cypress.Commands.add("shareApp", (email, role) => {
  cy.stubPostHeaderReq();
  cy.xpath(homePage.email)
    .click({ force: true })
    .type(email);
  cy.xpath(homePage.selectRole).click({ force: true });
  cy.xpath(role).click({ force: true });
  cy.xpath(homePage.inviteBtn).click({ force: true });
  cy.wait("@mockPostInvite")
    .its("request.headers")
    .should("have.property", "origin", "Cypress");
  cy.contains(email);
  cy.get(homePage.closeBtn).click();
});

Cypress.Commands.add("shareAndPublic", (email, role) => {
  cy.stubPostHeaderReq();
  cy.xpath(homePage.email)
    .click({ force: true })
    .type(email);
  cy.xpath(homePage.selectRole).click({ force: true });
  cy.xpath(role).click({ force: true });
  cy.xpath(homePage.inviteBtn).click({ force: true });
  cy.wait("@mockPostInvite")
    .its("request.headers")
    .should("have.property", "origin", "Cypress");
  cy.contains(email);
  cy.enablePublicAccess();
});

Cypress.Commands.add("enablePublicAccess", () => {
  cy.get(homePage.enablePublicAccess).click();
  cy.wait("@changeAccess").should(
    "have.nested.property",
    "response.body.responseMeta.status",
    200,
  );
  cy.get(homePage.closeBtn).click();
});

Cypress.Commands.add("deleteUserFromOrg", (orgName, email) => {
  cy.get(homePage.orgList.concat(orgName).concat(")"))
    .scrollIntoView()
    .should("be.visible");
  cy.get(".t--org-name span")
    .contains(orgName)
    .first()
    .click({ force: true });
  cy.xpath(homePage.MemberSettings).click({ force: true });
  cy.wait("@getOrganisation");
  cy.wait("@getRoles").should(
    "have.nested.property",
    "response.body.responseMeta.status",
    200,
  );
  cy.get(homePage.DeleteBtn)
    .last()
    .click({ force: true });
  cy.get(homePage.leaveOrgConfirmModal).should("be.visible");
  cy.get(homePage.leaveOrgConfirmButton).click({ force: true });
  cy.xpath(homePage.appHome)
    .first()
    .should("be.visible")
    .click();
  cy.wait("@applications").should(
    "have.nested.property",
    "response.body.responseMeta.status",
    200,
  );
});

Cypress.Commands.add("updateUserRoleForOrg", (orgName, email, role) => {
  cy.stubPostHeaderReq();
  cy.get(homePage.orgList.concat(orgName).concat(")"))
    .scrollIntoView()
    .should("be.visible");
  cy.get(".t--org-name span")
    .contains(orgName)
    .first()
    .click({ force: true });
  cy.xpath(homePage.MemberSettings).click({ force: true });
  cy.wait("@getRoles").should(
    "have.nested.property",
    "response.body.responseMeta.status",
    200,
  );
  cy.get(homePage.inviteUserMembersPage).click({ force: true });
  cy.xpath(homePage.email)
    .click({ force: true })
    .type(email);
  cy.xpath(homePage.selectRole).click({ force: true });
  cy.xpath(role).click({ force: true });
  cy.xpath(homePage.inviteBtn).click({ force: true });
  cy.wait("@mockPostInvite")
    .its("request.headers")
    .should("have.property", "origin", "Cypress");
  cy.contains(email);
  cy.get(".bp3-icon-small-cross").click({ force: true });
  cy.xpath(homePage.appHome)
    .first()
    .should("be.visible")
    .click();
  cy.wait("@applications").should(
    "have.nested.property",
    "response.body.responseMeta.status",
    200,
  );
});

Cypress.Commands.add("launchApp", (appName) => {
  cy.get(homePage.appView)
    .should("be.visible")
    .first()
    .click();
  cy.get("#loading").should("not.exist");
  cy.wait("@getPagesForViewApp").should(
    "have.nested.property",
    "response.body.responseMeta.status",
    200,
  );
});

Cypress.Commands.add("AppSetupForRename", () => {
  cy.get(homePage.applicationName).then(($appName) => {
    if (!$appName.hasClass(homePage.editingAppName)) {
      cy.get(homePage.applicationName).click();
      cy.get(homePage.portalMenuItem)
        .contains("Rename", { matchCase: false })
        .click();
    }
  });
});

Cypress.Commands.add("CreateAppForOrg", (orgName, appname) => {
  cy.get(homePage.orgList.concat(orgName).concat(homePage.createAppFrOrg))
    .scrollIntoView()
    .should("be.visible")
    .click({ force: true });
  cy.wait("@createNewApplication").should(
    "have.nested.property",
    "response.body.responseMeta.status",
    201,
  );
  cy.get("#loading").should("not.exist");
  // eslint-disable-next-line cypress/no-unnecessary-waiting
  cy.wait(2000);

  cy.AppSetupForRename();
  cy.get(homePage.applicationName).type(appname + "{enter}");

  cy.get(generatePage.buildFromScratchActionCard).click();

  cy.wait("@updateApplication").should(
    "have.nested.property",
    "response.body.responseMeta.status",
    200,
  );
});

Cypress.Commands.add("CreateAppInFirstListedOrg", (appname) => {
  cy.get(homePage.createNew)
    .first()
    .click({ force: true });
  cy.wait("@createNewApplication").should(
    "have.nested.property",
    "response.body.responseMeta.status",
    201,
  );
  cy.get("#loading").should("not.exist");
  // eslint-disable-next-line cypress/no-unnecessary-waiting
  cy.wait(2000);

  cy.AppSetupForRename();
  cy.get(homePage.applicationName).type(appname + "{enter}");
  cy.wait("@updateApplication").should(
    "have.nested.property",
    "response.body.responseMeta.status",
    200,
  );

  cy.get(generatePage.buildFromScratchActionCard).click();

  /* The server created app always has an old dsl so the layout will migrate
   * To avoid race conditions between that update layout and this one
   * we wait for that to finish before updating layout here
   */
  cy.wait("@updateLayout");
});

Cypress.Commands.add(
  "addOauthAuthDetails",
  (accessTokenUrl, clientId, clientSecret, authURL) => {
    cy.get(datasource.authType).click();
    cy.xpath(datasource.OAuth2).click();
    cy.get(datasource.grantType).click();
    cy.xpath(datasource.authorisecode).click();
    cy.get(datasource.accessTokenUrl).type(accessTokenUrl);
    cy.get(datasource.clienID).type(clientId);
    cy.get(datasource.clientSecret).type(clientSecret);
    cy.get(datasource.authorizationURL).type(authURL);
    cy.xpath('//input[contains(@value,"api/v1/datasources/authorize")]')
      .first()
      .invoke("attr", "value")
      .then((text) => {
        const firstTxt = text;
        cy.log("date time : ", firstTxt);
        const expectedvalue = Cypress.config().baseUrl.concat(
          "api/v1/datasources/authorize",
        );
        expect(firstTxt).to.equal(expectedvalue);
      });
  },
);

Cypress.Commands.add("addBasicProfileDetails", (username, password) => {
  cy.get(datasource.authType).click();
  cy.xpath(datasource.basic).click();
  cy.get(datasource.basicUsername).type(username);
  cy.get(datasource.basicPassword).type(password);
});

Cypress.Commands.add("firestoreDatasourceForm", () => {
  cy.get(datasourceEditor.datasourceConfigUrl).type(
    datasourceFormData["database-url"],
  );
  cy.get(datasourceEditor.projectID).type(datasourceFormData["projectID"]);
  cy.get(datasourceEditor.serviceAccCredential)
    .clear()
    .type(datasourceFormData["serviceAccCredentials"]);
});

Cypress.Commands.add("amazonDatasourceForm", () => {
  cy.get(datasourceEditor.projectID).type(datasourceFormData["access_key"]);
  cy.get(datasourceEditor.serviceAccCredential)
    .clear()
    .type(datasourceFormData["secret_key"]);
});

Cypress.Commands.add("DeleteApp", (appName) => {
  cy.get(commonlocators.homeIcon).click({ force: true });
  cy.wait("@applications").should(
    "have.nested.property",
    "response.body.responseMeta.status",
    200,
  );
  cy.wait("@organizations").should(
    "have.nested.property",
    "response.body.responseMeta.status",
    200,
  );
  cy.get('button span[icon="chevron-down"]').should("be.visible");
  cy.get(homePage.searchInput).type(appName, { force: true });
  cy.get(homePage.applicationCard).trigger("mouseover");
  cy.get(homePage.appMoreIcon)
    .should("have.length", 1)
    .first()
    .click({ force: true });
  cy.get(homePage.deleteAppConfirm)
    .should("be.visible")
    .click({ force: true });
  cy.get(homePage.deleteApp)
    .should("be.visible")
    .click({ force: true });
});

Cypress.Commands.add("LogintoApp", (uname, pword) => {
  cy.window()
    .its("store")
    .invoke("dispatch", { type: "LOGOUT_USER_INIT" });
  cy.wait("@postLogout");

  cy.visit("/user/login");
  cy.get(loginPage.username).should("be.visible");
  cy.get(loginPage.username).type(uname);
  cy.get(loginPage.password).type(pword);
  cy.get(loginPage.submitBtn).click();
  cy.wait("@getUser");
  cy.wait("@applications").should(
    "have.nested.property",
    "response.body.responseMeta.status",
    200,
  );
  initLocalstorage();
});

Cypress.Commands.add("LoginFromAPI", (uname, pword) => {
  cy.request({
    method: "POST",
    url: "api/v1/login",
    headers: {
      "content-type": "application/x-www-form-urlencoded",
    },
    followRedirect: false,
    form: true,
    body: {
      username: uname,
      password: pword,
    },
  }).then((response) => {
    expect(response.status).equal(302);
    cy.log(response.body);
  });
});

Cypress.Commands.add("DeleteApp", (appName) => {
  cy.get(commonlocators.homeIcon).click({ force: true });
  cy.get(homePage.searchInput).type(appName);
  // eslint-disable-next-line cypress/no-unnecessary-waiting
  cy.wait(2000);
  cy.get(homePage.applicationCard)
    .first()
    .trigger("mouseover");
  cy.get(homePage.appMoreIcon)
    .first()
    .click({ force: true });
  cy.get(homePage.deleteAppConfirm)
    .should("be.visible")
    .click({ force: true });
  cy.get(homePage.deleteApp)
    .contains("Are you sure?")
    .click({ force: true });
});

Cypress.Commands.add("DeletepageFromSideBar", () => {
  cy.xpath(pages.popover)
    .last()
    .click({ force: true });
  cy.get(pages.deletePage)
    .first()
    .click({ force: true });
  // eslint-disable-next-line cypress/no-unnecessary-waiting
  cy.wait(2000);
});

Cypress.Commands.add("LogOut", () => {
  cy.request("POST", "/api/v1/logout");
});

Cypress.Commands.add("NavigateToHome", () => {
  cy.get(commonlocators.homeIcon).click({ force: true });
  // eslint-disable-next-line cypress/no-unnecessary-waiting
  cy.wait(1000);
  cy.wait("@applications").should(
    "have.nested.property",
    "response.body.responseMeta.status",
    200,
  );
});

Cypress.Commands.add("NavigateToWidgets", (pageName) => {
  cy.get(pages.pagesIcon).click({ force: true });
  cy.get(".t--page-sidebar-" + pageName + "")
    .find(">div")
    .click({ force: true });
  cy.get("#loading").should("not.exist");
  cy.get(pages.widgetsEditor).click();
  cy.wait("@getPage");
  cy.get("#loading").should("not.exist");
});

Cypress.Commands.add("SearchApp", (appname) => {
  cy.get(homePage.searchInput).type(appname);
  // eslint-disable-next-line cypress/no-unnecessary-waiting
  cy.wait(2000);
  cy.get(homePage.applicationCard)
    .first()
    .trigger("mouseover", { force: true });
  cy.get(homePage.appEditIcon)
    .first()
    .click({ force: true });
  cy.get("#loading").should("not.exist");
  // Wait added because after opening the application editor, sometimes it takes a little time.
});

Cypress.Commands.add("SearchEntity", (apiname1, apiname2) => {
  cy.get(commonlocators.entityExplorersearch)
    .clear({ force: true })
    .type(apiname1, { force: true });
  // eslint-disable-next-line cypress/no-unnecessary-waiting
  cy.wait(500);
  cy.get(
    commonlocators.entitySearchResult.concat(apiname1).concat("')"),
  ).should("be.visible");
  cy.get(
    commonlocators.entitySearchResult.concat(apiname2).concat("')"),
  ).should("not.exist");
});

Cypress.Commands.add("GlobalSearchEntity", (apiname1) => {
  // entity explorer search will be hidden
  cy.get(commonlocators.entityExplorersearch)
    .clear({ force: true })
    .type(apiname1, { force: true });
  // eslint-disable-next-line cypress/no-unnecessary-waiting
  cy.wait(500);
  cy.get(
    commonlocators.entitySearchResult.concat(apiname1).concat("')"),
  ).should("be.visible");
});

Cypress.Commands.add("ResponseStatusCheck", (statusCode) => {
  cy.xpath(apiwidget.responseStatus).should("be.visible");
  cy.xpath(apiwidget.responseStatus).contains(statusCode);
});

Cypress.Commands.add("ResponseCheck", (textTocheck) => {
  //Explicit assert
  cy.get(apiwidget.responseText).should("be.visible");
});

Cypress.Commands.add("ResponseTextCheck", (textTocheck) => {
  cy.ResponseCheck();
  cy.get(apiwidget.responseText).contains(textTocheck);
});

Cypress.Commands.add("NavigateToAPI_Panel", () => {
  cy.get(pages.addEntityAPI)
    .should("be.visible")
    .click({ force: true });
  cy.get(pages.integrationCreateNew)
    .should("be.visible")
    .click({ force: true });
  cy.get("#loading").should("not.exist");
});

Cypress.Commands.add("NavigateToEntityExplorer", () => {
  cy.get(explorer.entityExplorer)
    .should("be.visible")
    .click({ force: true });
  cy.get("#loading").should("not.exist");
});

Cypress.Commands.add("CreateAPI", (apiname) => {
  cy.get(apiwidget.createapi).click({ force: true });
  cy.wait("@createNewApi");
  cy.get(apiwidget.resourceUrl).should("be.visible");
  cy.get(apiwidget.ApiName).click({ force: true });
  cy.get(apiwidget.apiTxt)
    .clear()
    .type(apiname, { force: true })
    .should("have.value", apiname)
    .blur();
  cy.WaitAutoSave();
  // Added because api name edit takes some time to
  // reflect in api sidebar after the call passes.
  // eslint-disable-next-line cypress/no-unnecessary-waiting
  cy.wait(2000);
});

Cypress.Commands.add("CreateSubsequentAPI", (apiname) => {
  cy.get(apiwidget.createApiOnSideBar)
    .first()
    .click({ force: true });
  cy.get(apiwidget.resourceUrl).should("be.visible");
  // cy.get(ApiEditor.nameOfApi)
  cy.get(apiwidget.apiTxt)
    .clear()
    .type(apiname)
    .should("have.value", apiname);
  cy.WaitAutoSave();
});

Cypress.Commands.add("EditApiName", (apiname) => {
  cy.get(apiwidget.ApiName).click({ force: true });
  cy.get(apiwidget.apiTxt)
    .clear()
    .type(apiname, { force: true })
    .should("have.value", apiname);
});

Cypress.Commands.add("EditApiNameFromExplorer", (apiname) => {
  cy.xpath(apiwidget.popover)
    .last()
    .click({ force: true });
  cy.get(apiwidget.editName).click({ force: true });
  cy.get(explorer.editNameField)
    .clear()
    .type(apiname, { force: true })
    .should("have.value", apiname)
    .blur();
  // eslint-disable-next-line cypress/no-unnecessary-waiting
  cy.wait(3000);
});

Cypress.Commands.add(
  "EditEntityNameByDoubleClick",
  (entityName, updatedName) => {
    cy.get(explorer.entity)
      .contains(entityName)
      .dblclick({ force: true });
    cy.log(updatedName);
    cy.get(explorer.editEntityField)
      .clear()
      .type(updatedName + "{enter}", { force: true });
    cy.wait("@saveDatasource").should(
      "have.nested.property",
      "response.body.responseMeta.status",
      200,
    );
  },
);

Cypress.Commands.add("WaitAutoSave", () => {
  // wait for save query to trigger
  // eslint-disable-next-line cypress/no-unnecessary-waiting
  cy.wait(2000);
  cy.wait("@saveAction");
  //cy.wait("@postExecute");
});

Cypress.Commands.add("RunAPI", () => {
  cy.get(ApiEditor.ApiRunBtn).click({ force: true });
  cy.wait("@postExecute");
});

Cypress.Commands.add("SaveAndRunAPI", () => {
  cy.WaitAutoSave();
  cy.RunAPI();
});

Cypress.Commands.add(
  "validateRequest",
  (baseurl, path, verb, error = false) => {
    cy.get(".react-tabs__tab")
      .contains("Logs")
      .click();

    if (!error) {
      cy.get(".object-key")
        .last()
        .contains("request")
        .click();
    }
    cy.get(".string-value").contains(baseurl.concat(path));
    cy.get(".string-value").contains(verb);
    cy.get("[data-cy=t--tab-body]")
      .first()
      .click({ force: true });
  },
);

Cypress.Commands.add("SelectAction", (action) => {
  cy.get(ApiEditor.ApiVerb)
    .first()
    .click({ force: true });
  cy.xpath(action)
    .should("be.visible")
    .click({ force: true });
});

Cypress.Commands.add("ClearSearch", () => {
  cy.get(commonlocators.entityExplorersearch).clear({ force: true });
});

Cypress.Commands.add(
  "paste",
  {
    prevSubject: true,
    element: true,
  },
  ($element, text) => {
    const subString = text.substr(0, text.length - 1);
    const lastChar = text.slice(-1);

    cy.get(commonlocators.entityExplorersearch)
      .clear({ force: true })
      .click({ force: true })
      .then(() => {
        $element.text(subString);
        $element.val(subString);
        cy.get($element).type(lastChar);
      });
  },
);

Cypress.Commands.add("SearchEntityandOpen", (apiname1) => {
  cy.get(commonlocators.entityExplorersearch)
    .clear({ force: true })
    .type(apiname1, { force: true });
  // eslint-disable-next-line cypress/no-unnecessary-waiting
  cy.wait(500);
  cy.get(
    commonlocators.entitySearchResult.concat(apiname1).concat("')"),
  ).should("be.visible");
  cy.get(commonlocators.entitySearchResult.concat(apiname1).concat("')"))
    .last()
    .click({ force: true });
});

Cypress.Commands.add("enterDatasourceAndPath", (datasource, path) => {
  cy.enterDatasource(datasource + path);
});

Cypress.Commands.add("enterDatasource", (datasource) => {
  cy.get(apiwidget.resourceUrl)
    .first()
    .click({ force: true })
    .type(datasource, { parseSpecialCharSequences: false });
});

Cypress.Commands.add("changeZoomLevel", (zoomValue) => {
  cy.get(commonlocators.changeZoomlevel)
    .last()
    .click();
  cy.get(".t--dropdown-option")
    .children()
    .contains(zoomValue)
    .click();
  cy.wait("@updateLayout").should(
    "have.nested.property",
    "response.body.responseMeta.status",
    200,
  );
  cy.get(commonlocators.selectedZoomlevel)
    .last()
    .invoke("text")
    .then((text) => {
      const someText = text;
      expect(someText).to.equal(zoomValue);
    });
});

Cypress.Commands.add("changeColumnType", (dataType) => {
  cy.get(commonlocators.changeColType)
    .last()
    .click();
  cy.get(".t--dropdown-option")
    .children()
    .contains(dataType)
    .click();
  cy.wait("@updateLayout").should(
    "have.nested.property",
    "response.body.responseMeta.status",
    200,
  );
  /*
  cy.get(commonlocators.selectedColType)
    .first()
    .invoke("text")
    .then((text) => {
      const someText = text;
      expect(someText).to.equal(dataType);
    });
    */
});

Cypress.Commands.add(
  "EnterSourceDetailsWithHeader",
  (baseUrl, v1method, hKey, hValue) => {
    cy.enterDatasourceAndPath(baseUrl, v1method);
    cy.get(apiwidget.headerKey)
      .first()
      .click({ force: true })
      .type(hKey, { parseSpecialCharSequences: true });
    cy.get(apiwidget.headerValue)
      .first()
      .click({ force: true })
      .type(hValue, { parseSpecialCharSequences: true });
    cy.WaitAutoSave();
  },
);

Cypress.Commands.add("EditSourceDetail", (baseUrl, v1method) => {
  cy.get(apiwidget.editResourceUrl)
    .first()
    .click({ force: true })
    .clear()
    .type(`{backspace}${baseUrl}`);
  cy.xpath(apiwidget.autoSuggest)
    .first()
    .click({ force: true });
  cy.get(ApiEditor.ApiRunBtn).scrollIntoView();
  cy.get(apiwidget.editResourceUrl)
    .first()
    .focus()
    .type(v1method)
    .should("have.value", v1method);
  cy.WaitAutoSave();
});

Cypress.Commands.add("switchToPaginationTab", () => {
  cy.get(apiwidget.paginationTab)
    .first()
    .click({ force: true });
});

Cypress.Commands.add("switchToAPIInputTab", () => {
  cy.get(apiwidget.apiInputTab)
    .first()
    .click({ force: true });
});

Cypress.Commands.add("selectDateFormat", (value) => {
  cy.get(".t--property-control-dateformat .bp3-popover-target")
    .last()
    .click({ force: true });
  cy.get(".t--dropdown-option")
    .children()
    .contains(value)
    .click();
});

Cypress.Commands.add("selectDropdownValue", (element, value) => {
  cy.get(element)
    .last()
    .click();
  cy.get(".t--dropdown-option")
    .children()
    .contains(value)
    .click();
});

Cypress.Commands.add("assertDateFormat", () => {
  cy.get(".t--draggable-datepickerwidget2 input")
    .first()
    .invoke("attr", "value")
    .then((text) => {
      const firstTxt = text;
      cy.log("date time : ", firstTxt);
      cy.get(commonlocators.labelTextStyle)
        .first()
        .should("contain", firstTxt);
      cy.get(commonlocators.labelTextStyle)
        .last()
        .invoke("text")
        .then((text) => {
          const secondText = text;
          cy.log("date time : ", secondText);
          expect(firstTxt).not.to.equal(secondText);
        });
    });
});

Cypress.Commands.add("selectPaginationType", (option) => {
  cy.xpath(option).click({ force: true });
});

Cypress.Commands.add("clickTest", (testbutton) => {
  // eslint-disable-next-line cypress/no-unnecessary-waiting
  cy.wait(2000);
  cy.wait("@saveAction");
  cy.get(testbutton)
    .first()
    .click({ force: true });
  cy.wait("@postExecute");
});

Cypress.Commands.add("enterUrl", (apiname, url, value) => {
  cy.get(url)
    .first()
    .type("{{".concat(apiname).concat(value), {
      force: true,
      parseSpecialCharSequences: false,
    });
});

Cypress.Commands.add(
  "EnterSourceDetailsWithQueryParam",
  (baseUrl, v1method, hKey, hValue, qKey, qValue) => {
    cy.enterDatasourceAndPath(baseUrl, v1method);
    cy.get(apiwidget.headerKey)
      .first()
      .click({ force: true })
      .type(hKey, { parseSpecialCharSequences: true });
    cy.get(apiwidget.headerValue)
      .first()
      .click({ force: true })
      .type(hValue, { parseSpecialCharSequences: true });
    cy.get(apiwidget.queryKey)
      .first()
      .click({ force: true })
      .type(qKey, { force: true })
      .should("have.value", qKey);
    cy.get(apiwidget.queryValue)
      .first()
      .click({ force: true })
      .type(qValue, { force: true })
      .should("have.value", qValue);
    cy.WaitAutoSave();
  },
);

Cypress.Commands.add(
  "EnterSourceDetailsWithbody",
  (baseUrl, v1method, hKey, hValue) => {
    cy.enterDatasourceAndPath(baseUrl, v1method);
    cy.get(apiwidget.addHeader)
      .first()
      .click({ first: true });
  },
);

Cypress.Commands.add("CreationOfUniqueAPIcheck", (apiname) => {
  cy.get(pages.addEntityAPI).click();
  cy.get(pages.integrationCreateNew)
    .should("be.visible")
    .click({ force: true });
  cy.get(apiwidget.createapi).click({ force: true });
  cy.wait("@createNewApi");
  // cy.wait("@getUser");
  cy.get(apiwidget.resourceUrl).should("be.visible");
  cy.get(apiwidget.ApiName).click({ force: true });
  cy.get(apiwidget.apiTxt)
    .clear()
    .focus()
    .type(apiname, { force: true, delay: 500 })
    .should("have.value", apiname);
  cy.get(".error-message").should(($x) => {
    expect($x).contain(apiname.concat(" is already being used."));
  });
  cy.get(apiwidget.apiTxt).blur();
});

Cypress.Commands.add("MoveAPIToHome", (apiname) => {
  cy.xpath(apiwidget.popover)
    .last()
    .click({ force: true });
  cy.get(apiwidget.copyTo).click({ force: true });
  cy.get(apiwidget.home).click({ force: true });
  cy.wait("@createNewApi").should(
    "have.nested.property",
    "response.body.responseMeta.status",
    201,
  );
});

Cypress.Commands.add("MoveAPIToPage", (pageName) => {
  cy.xpath(apiwidget.popover)
    .last()
    .click({ force: true });
  cy.get(apiwidget.moveTo).click({ force: true });
  cy.get(apiwidget.page)
    .contains(pageName)
    .click();
  cy.wait("@moveAction").should(
    "have.nested.property",
    "response.body.responseMeta.status",
    200,
  );
});

Cypress.Commands.add("copyEntityToPage", (pageName) => {
  cy.xpath(apiwidget.popover)
    .last()
    .click({ force: true });
  cy.get(apiwidget.copyTo).click({ force: true });
  cy.get(apiwidget.page)
    .contains(pageName)
    .click();
  cy.wait("@createNewApi").should(
    "have.nested.property",
    "response.body.responseMeta.status",
    201,
  );
});

Cypress.Commands.add("CopyAPIToHome", () => {
  cy.xpath(apiwidget.popover)
    .last()
    .click({ force: true });
  cy.get(apiwidget.copyTo).click({ force: true });
  cy.get(apiwidget.home).click({ force: true });
  cy.wait("@createNewApi").should(
    "have.nested.property",
    "response.body.responseMeta.status",
    201,
  );
});

Cypress.Commands.add("RenameEntity", (value) => {
  cy.xpath(apiwidget.popover)
    .last()
    .click({ force: true });
  cy.get(apiwidget.renameEntity).click({ force: true });
  // eslint-disable-next-line cypress/no-unnecessary-waiting
  cy.wait(2000);
  cy.get(explorer.editEntity)
    .last()
    .type(value, { force: true });
  // eslint-disable-next-line cypress/no-unnecessary-waiting
  cy.wait(3000);
});

Cypress.Commands.add("CreateApiAndValidateUniqueEntityName", (apiname) => {
  cy.get(apiwidget.createapi).click({ force: true });
  cy.wait("@createNewApi");
  cy.get(apiwidget.resourceUrl).should("be.visible");
  cy.get(apiwidget.ApiName).click({ force: true });
  cy.get(apiwidget.apiTxt)
    .clear()
    .type(apiname, { force: true })
    .should("have.value", apiname);
  cy.get(".t--nameOfApi .error-message").should(($x) => {
    expect($x).contain(apiname.concat(" is already being used."));
  });
});

Cypress.Commands.add("validateMessage", (value) => {
  cy.get(".bp3-popover-content").should(($x) => {
    expect($x).contain(value.concat(" is already being used."));
  });
});

Cypress.Commands.add("DeleteAPIFromSideBar", () => {
  cy.deleteEntity();
  cy.wait("@deleteAction").should(
    "have.nested.property",
    "response.body.responseMeta.status",
    200,
  );
});

Cypress.Commands.add("DeleteWidgetFromSideBar", () => {
  cy.deleteEntity();
  cy.wait("@updateLayout").should(
    "have.nested.property",
    "response.body.responseMeta.status",
    200,
  );
});

Cypress.Commands.add("deleteEntity", () => {
  cy.xpath(apiwidget.popover)
    .last()
    .click({ force: true });
  cy.get(apiwidget.delete).click({ force: true });
});

Cypress.Commands.add("DeleteAPI", (apiname) => {
  cy.get(ApiEditor.ApiActionMenu)
    .first()
    .click({ force: true });
  cy.get(apiwidget.deleteAPI)
    .first()
    .click({ force: true });
  cy.wait("@deleteAction").should(
    "have.nested.property",
    "response.body.responseMeta.status",
    200,
  );
});

Cypress.Commands.add("AddActionWithModal", () => {
  cy.get(commonlocators.dropdownSelectButton)
    .last()
    .click();
  cy.get(".single-select")
    .contains("Open Modal")
    .click({ force: true });
  cy.get(modalWidgetPage.selectModal).click();
  cy.get(modalWidgetPage.createModalButton).click({ force: true });
  cy.get(commonlocators.editPropCrossButton).click({ force: true });
});

Cypress.Commands.add("createModal", (modalType, ModalName) => {
  cy.get(widgetsPage.actionSelect)
    .first()
    .click({ force: true });
  cy.selectOnClickOption("Open Modal");
  cy.get(modalWidgetPage.selectModal).click();
  cy.get(modalWidgetPage.createModalButton).click({ force: true });

  cy.get(modalWidgetPage.controlModalType)
    .last()
    .click({ force: true });
  cy.get(commonlocators.dropdownmenu)
    .children()
    .contains(modalType)
    .click();
  cy.assertPageSave();

  // changing the model name verify
  cy.widgetText(
    ModalName,
    modalWidgetPage.modalName,
    modalWidgetPage.modalName,
  );
  cy.get(commonlocators.editPropCrossButton).click({ force: true });

  //changing the Model label
  cy.get(modalWidgetPage.modalWidget + " " + widgetsPage.textWidget)
    .first()
    .trigger("mouseover");

  cy.get(widgetsPage.textWidget + " " + commonlocators.editIcon).click();
  cy.testCodeMirror(ModalName);
  cy.get(widgetsPage.textCenterAlign).click({ force: true });
  cy.assertPageSave();
  cy.get(".bp3-overlay-backdrop").click({ force: true });
});

Cypress.Commands.add("selectOnClickOption", (option) => {
  cy.get(".bp3-popover-content", { timeout: 10000 }).should("be.visible");
  cy.get("ul.bp3-menu div.bp3-fill", { timeout: 10000 })
    .should("be.visible")
    .contains(option)
    .should("be.visible")
    .click({ force: true });
});

Cypress.Commands.add("updateModal", (modalType, ModalName) => {
  cy.get(widgetsPage.actionSelect)
    .first()
    .click({ force: true });
  cy.selectOnClickOption("Open Modal");
  cy.get(modalWidgetPage.selectModal).click();
  cy.get(modalWidgetPage.createModalButton).click({ force: true });

  cy.get(modalWidgetPage.controlModalType)
    .last()
    .click({ force: true });
  cy.get(commonlocators.dropdownmenu)
    .children()
    .contains(modalType)
    .click();
  cy.assertPageSave();

  // changing the model name verify
  cy.widgetText(
    ModalName,
    modalWidgetPage.modalName,
    modalWidgetPage.modalName,
  );
  cy.get(commonlocators.editPropCrossButton).click({ force: true });

  //changing the Model label
  cy.get(modalWidgetPage.modalWidget + " " + widgetsPage.textWidget)
    .first()
    .trigger("mouseover");

  cy.get(widgetsPage.textWidget + " " + commonlocators.editIcon).click();
  cy.testCodeMirror(ModalName);
  cy.get(widgetsPage.textCenterAlign).click({ force: true });
  cy.assertPageSave();
  cy.get(".bp3-overlay-backdrop").click({ force: true });
});
Cypress.Commands.add("CheckWidgetProperties", (checkboxCss) => {
  cy.get(checkboxCss).check({
    force: true,
  });
  cy.assertPageSave();
});

Cypress.Commands.add("UncheckWidgetProperties", (checkboxCss) => {
  cy.get(checkboxCss).uncheck({
    force: true,
  });
  cy.assertPageSave();
});

Cypress.Commands.add("EditWidgetPropertiesUsingJS", (checkboxCss, inputJS) => {
  cy.get(checkboxCss, { timeout: 10000 })
    .last()
    .should("be.visible")
    .dblclick({ force: true })
    .type(inputJS);
  cy.assertPageSave();
});

Cypress.Commands.add(
  "ChangeTextStyle",
  (dropDownValue, textStylecss, labelName) => {
    cy.get(commonlocators.dropDownIcon)
      .last()
      .click();
    cy.get(".t--dropdown-option")
      .children()
      .contains(dropDownValue)
      .click();
    cy.get(textStylecss).should("have.text", labelName);
  },
);

Cypress.Commands.add("widgetText", (text, inputcss, innercss) => {
  cy.get(commonlocators.editWidgetName)
    .click({ force: true })
    .type(text, { delay: 300 })
    .type("{enter}");
  cy.get(inputcss)
    .first()
    .trigger("mouseover", { force: true });
  cy.contains(innercss, text);
});

Cypress.Commands.add("editColName", (text) => {
  cy.get(commonlocators.editColTitle)
    .click({ force: true })
    .type(text)
    .type("{enter}");
  cy.get(commonlocators.editColText).should("have.text", text);
});

Cypress.Commands.add("invalidWidgetText", () => {
  // checking invalid widget name
  cy.get(commonlocators.editWidgetName)
    .click({ force: true })
    .type("download")
    .type("{enter}");
  cy.get(commonlocators.toastmsg).contains("download is already being used.");
});

Cypress.Commands.add("EvaluateDataType", (dataType) => {
  cy.get(commonlocators.evaluatedType)
    .first()
    .should("be.visible")
    .contains(dataType);
});

Cypress.Commands.add("EvaluateCurrentValue", (currentValue) => {
  // eslint-disable-next-line cypress/no-unnecessary-waiting
  cy.wait(2000);
  cy.get(commonlocators.evaluatedCurrentValue)
    .first()
    .should("be.visible")
    .contains(currentValue);
});

Cypress.Commands.add("PublishtheApp", () => {
  cy.server();
  cy.route("POST", "/api/v1/applications/publish/*").as("publishApp");
  // Wait before publish
  // eslint-disable-next-line cypress/no-unnecessary-waiting
  cy.wait(2000);
  cy.assertPageSave();

  // Stubbing window.open to open in the same tab
  cy.window().then((window) => {
    cy.stub(window, "open").callsFake((url) => {
      window.location.href = Cypress.config().baseUrl + url.substring(1);
      window.location.target = "_self";
    });
  });

  cy.get(homePage.publishButton).click();
  cy.wait("@publishApp");

  cy.url().should("include", "/pages");
  cy.log("pagename: " + localStorage.getItem("PageName"));
});

Cypress.Commands.add("getCodeMirror", () => {
  return cy
    .get(".CodeMirror textarea")
    .first()
    .focus()
    .type("{ctrl}{shift}{downarrow}");
});

Cypress.Commands.add("testCodeMirror", (value) => {
  cy.get(".CodeMirror textarea")
    .first()
    .focus()
    .type("{ctrl}{shift}{downarrow}")
    .then(($cm) => {
      if ($cm.val() !== "") {
        cy.get(".CodeMirror textarea")
          .first()
          .clear({
            force: true,
          });
      }

      cy.get(".CodeMirror textarea")
        .first()
        .type(value, {
          force: true,
          parseSpecialCharSequences: false,
        });
      // eslint-disable-next-line cypress/no-unnecessary-waiting
      cy.wait(2000);
      cy.get(".CodeMirror textarea")
        .first()
        .should("have.value", value);
    });
});

Cypress.Commands.add("updateComputedValue", (value) => {
  cy.get(".CodeMirror textarea")
    .first()
    .focus({ force: true })
    .type("{uparrow}", { force: true })
    .type("{ctrl}{shift}{downarrow}", { force: true });
  cy.focused().then(($cm) => {
    if ($cm.contents != "") {
      cy.log("The field is empty");
      cy.get(".CodeMirror textarea")
        .first()
        .clear({
          force: true,
        });
    }
    cy.get(".CodeMirror textarea")
      .first()
      .type(value, {
        force: true,
        parseSpecialCharSequences: false,
      });
  });
  // eslint-disable-next-line cypress/no-unnecessary-waiting
  cy.wait(1000);
});

Cypress.Commands.add("testCodeMirrorLast", (value) => {
  cy.get(".CodeMirror textarea")
    .last()
    .focus()
    .type("{ctrl}{shift}{downarrow}")
    .then(($cm) => {
      if ($cm.val() !== "") {
        cy.get(".CodeMirror textarea")
          .last()
          .clear({
            force: true,
          });
      }

      cy.get(".CodeMirror textarea")
        .last()
        .clear({ force: true })
        .type(value, {
          force: true,
          parseSpecialCharSequences: false,
        });
      // eslint-disable-next-line cypress/no-unnecessary-waiting
      cy.wait(200);
      cy.get(".CodeMirror textarea")
        .last()
        .should("have.value", value);
    });
});

Cypress.Commands.add("testJsontext", (endp, value, paste = true) => {
  cy.get(".t--property-control-" + endp + " .CodeMirror textarea")
    .first()
    .focus({ force: true })
    .type("{uparrow}", { force: true })
    .type("{ctrl}{shift}{downarrow}", { force: true });
  cy.focused().then(($cm) => {
    if ($cm.contents != "") {
      cy.log("The field is empty");
      cy.get(".t--property-control-" + endp + " .CodeMirror textarea")
        .first()
        .click({ force: true })
        .focused({ force: true })
        .clear({
          force: true,
        });
    }
    // eslint-disable-next-line cypress/no-unnecessary-waiting
    cy.wait(500);
    cy.get(".t--property-control-" + endp + " .CodeMirror textarea")
      .first()
      .then((el) => {
        const input = cy.get(el);
        if (paste) {
          input.invoke("val", value);
        } else {
          input.type(value, {
            force: true,
            parseSpecialCharSequences: false,
          });
        }
      });
  });
  // eslint-disable-next-line cypress/no-unnecessary-waiting
  cy.wait(1000);
});

Cypress.Commands.add("toggleJsAndUpdate", (endp, value) => {
  cy.get(".CodeMirror textarea")
    .last()
    .focus({ force: true })
    .type("{uparrow}", { force: true })
    .type("{ctrl}{shift}{downarrow}", { force: true });
  cy.focused().then(($cm) => {
    if ($cm.contents != "") {
      cy.log("The field is empty");
      cy.get(".CodeMirror textarea")
        .last()
        .clear({
          force: true,
        });
    }
    cy.get(".CodeMirror textarea")
      .last()
      .type(value, {
        force: true,
        parseSpecialCharSequences: false,
      });
  });
  // eslint-disable-next-line cypress/no-unnecessary-waiting
  cy.wait(200);
});

Cypress.Commands.add("assertControlVisibility", (endp, value) => {
  cy.get(".t--property-control-" + endp + " .CodeMirror")
    .first()
    .should("not.be.visible");
});

Cypress.Commands.add("tableColumnDataValidation", (columnName) => {
  cy.get("[data-rbd-draggable-id='" + columnName + "'] input")
    .scrollIntoView()
    .first()
    .focus({ force: true })
    .should("be.visible");
});

Cypress.Commands.add("tableColumnPopertyUpdate", (colId, newColName) => {
  cy.get("[data-rbd-draggable-id='" + colId + "'] input")
    .scrollIntoView()
    .should("be.visible")
    .click({
      force: true,
    });
  cy.get("[data-rbd-draggable-id='" + colId + "'] input").clear({
    force: true,
  });
  cy.get("[data-rbd-draggable-id='" + colId + "'] input").type(newColName, {
    force: true,
  });
  cy.get(".draggable-header ")
    .contains(newColName)
    .should("be.visible");
});

Cypress.Commands.add("hideColumn", (colId) => {
  cy.get("[data-rbd-draggable-id='" + colId + "'] .t--show-column-btn").click({
    force: true,
  });
  // eslint-disable-next-line cypress/no-unnecessary-waiting
  cy.wait(1000);
});

Cypress.Commands.add("showColumn", (colId) => {
  cy.get("[data-rbd-draggable-id='" + colId + "'] .t--show-column-btn").click({
    force: true,
  });
  cy.get(".draggable-header ")
    .contains(colId)
    .should("be.visible");
});

Cypress.Commands.add("makeColumnVisible", (colId) => {
  cy.get("[data-rbd-draggable-id='" + colId + "'] .t--show-column-btn").click({
    force: true,
  });
  cy.wait(1000);
});

Cypress.Commands.add("addColumn", (colId) => {
  cy.get(widgetsPage.addColumn).scrollIntoView();
  cy.get(widgetsPage.addColumn)
    .should("be.visible")
    .click({ force: true });
  // eslint-disable-next-line cypress/no-unnecessary-waiting
  cy.wait(3000);
  cy.get(widgetsPage.defaultColName).clear({
    force: true,
  });
  cy.get(widgetsPage.defaultColName).type(colId, { force: true });
});

Cypress.Commands.add("editColumn", (colId) => {
  cy.get("[data-rbd-draggable-id='" + colId + "'] .t--edit-column-btn").click();
  // eslint-disable-next-line cypress/no-unnecessary-waiting
  cy.wait(1500);
});

Cypress.Commands.add(
  "readTabledataValidateCSS",
  (rowNum, colNum, cssProperty, cssValue) => {
    const selector = `.t--widget-tablewidget .tbody .td[data-rowindex=${rowNum}][data-colindex=${colNum}] div`;
    cy.get(selector).should("have.css", cssProperty, cssValue);
  },
);

Cypress.Commands.add("readTextDataValidateCSS", (cssProperty, cssValue) => {
  cy.get(commonlocators.headingTextStyle).should(
    "have.css",
    cssProperty,
    cssValue,
  );
});

Cypress.Commands.add("evaluateErrorMessage", (value) => {
  cy.get(commonlocators.evaluateMsg)
    .first()
    .click()
    .invoke("text")
    .then((text) => {
      const someText = text;
      expect(someText).to.equal(value);
    });
});

Cypress.Commands.add("addAction", (value) => {
  cy.get(commonlocators.dropdownSelectButton)
    .last()
    .click();
  cy.get(commonlocators.chooseAction)
    .children()
    .contains("Show Message")
    .click();
  cy.enterActionValue(value);
});

Cypress.Commands.add("onTableAction", (value, value1, value2) => {
  cy.get(commonlocators.dropdownSelectButton)
    .eq(value)
    .click();
  cy.get(commonlocators.chooseAction)
    .children()
    .contains("Show Message")
    .click();
  cy.testJsontext(value1, value2);
});

Cypress.Commands.add("selectShowMsg", () => {
  cy.get(commonlocators.chooseAction)
    .children()
    .contains("Show Message")
    .click();
});

Cypress.Commands.add("addSuccessMessage", (value) => {
  cy.get(commonlocators.chooseMsgType)
    .last()
    .click();
  cy.get(commonlocators.chooseAction)
    .children()
    .contains("Success")
    .click();
  cy.enterActionValue(value);
});

Cypress.Commands.add("SetDateToToday", () => {
  cy.get(formWidgetsPage.datepickerFooterPublish)
    .contains("Today")
    .click({ force: true });
  cy.assertPageSave();
});

Cypress.Commands.add("enterActionValue", (value) => {
  cy.get(".CodeMirror textarea")
    .last()
    .focus()
    .type("{ctrl}{shift}{downarrow}")
    .then(($cm) => {
      if ($cm.val() !== "") {
        cy.get(".CodeMirror textarea")
          .last()
          .clear({
            force: true,
          });
      }

      cy.get(".CodeMirror textarea")
        .last()
        .type(value, {
          force: true,
          parseSpecialCharSequences: false,
        });
      // eslint-disable-next-line cypress/no-unnecessary-waiting
      cy.wait(200);
    });
});

Cypress.Commands.add("enterNavigatePageName", (value) => {
  cy.get("ul.tree")
    .children()
    .first()
    .within(() => {
      cy.get(".CodeMirror textarea")
        .first()
        .focus()
        .type("{ctrl}{shift}{downarrow}")
        .then(($cm) => {
          if ($cm.val() !== "") {
            cy.get(".CodeMirror textarea")
              .first()
              .clear({
                force: true,
              });
          }
          cy.get(".CodeMirror textarea")
            .first()
            .type(value, {
              force: true,
              parseSpecialCharSequences: false,
            });
          // eslint-disable-next-line cypress/no-unnecessary-waiting
          cy.wait(200);
          cy.get(".CodeMirror textarea")
            .first()
            .should("have.value", value);
        });
      cy.root();
    });
});

Cypress.Commands.add("ClearDate", () => {
  cy.get(".t--property-control-defaultdate input").clear();
  cy.assertPageSave();
});

Cypress.Commands.add("ClearDateFooter", () => {
  cy.get(formWidgetsPage.datepickerFooterPublish)
    .contains("Clear")
    .click({ force: true });
  //cy.assertPageSave();
});

Cypress.Commands.add("DeleteModal", () => {
  cy.get(widgetsPage.textbuttonWidget).dblclick("topRight", { force: true });
  cy.get(widgetsPage.deleteWidget)
    .first()
    .click({ force: true });
});

Cypress.Commands.add("Createpage", (Pagename) => {
  cy.get(pages.AddPage)
    .first()
    .click();
  cy.wait("@createPage").should(
    "have.nested.property",
    "response.body.responseMeta.status",
    201,
  );
  // eslint-disable-next-line cypress/no-unnecessary-waiting
  cy.wait(2000);
  cy.xpath(pages.popover)
    .last()
    .click({ force: true });
  cy.get(pages.editName).click({ force: true });
  cy.get(pages.editInput)
    .type(Pagename)
    .type("{Enter}");
  pageidcopy = Pagename;
  cy.get(generatePage.buildFromScratchActionCard).click();
  cy.get("#loading").should("not.exist");
  // eslint-disable-next-line cypress/no-unnecessary-waiting
  cy.wait(2000);
});

Cypress.Commands.add("Deletepage", (Pagename) => {
  cy.get(pages.pagesIcon).click({ force: true });
  cy.get(".t--page-sidebar-" + Pagename + "");
  cy.get(
    ".t--page-sidebar-" +
      Pagename +
      ">.t--page-sidebar-menu-actions>.bp3-popover-target",
  ).click({ force: true });
  cy.get(pages.Menuaction).click({ force: true });
  cy.get(pages.Delete).click({ force: true });
  // eslint-disable-next-line cypress/no-unnecessary-waiting
  cy.wait(2000);
});

Cypress.Commands.add("generateUUID", () => {
  const uuid = require("uuid");
  const id = uuid.v4();
  return id.split("-")[0];
});

Cypress.Commands.add("addDsl", (dsl) => {
  let currentURL;
  let pageid;
  let layoutId;
  cy.url().then((url) => {
    currentURL = url;
    const myRegexp = /pages(.*)/;
    const match = myRegexp.exec(currentURL);
    pageid = match[1].split("/")[1];
    cy.log(pageidcopy + "page id copy");
    cy.log(pageid + "page id");
    //Fetch the layout id
    cy.server();
    cy.request("GET", "api/v1/pages/" + pageid).then((response) => {
      const respBody = JSON.stringify(response.body);
      layoutId = JSON.parse(respBody).data.layouts[0].id;
      // Dumping the DSL to the created page
      cy.request(
        "PUT",
        "api/v1/layouts/" + layoutId + "/pages/" + pageid,
        dsl,
      ).then((response) => {
        cy.log(response.body);
        expect(response.status).equal(200);
        cy.reload();
      });
    });
  });
});

Cypress.Commands.add("DeleteAppByApi", () => {
  let currentURL;
  let appId;
  cy.url().then((url) => {
    currentURL = url;
    const myRegexp = /applications(.*)/;
    const match = myRegexp.exec(currentURL);
    appId = match ? match[1].split("/")[1] : null;

    if (appId != null) {
      cy.log(appId + "appId");
      cy.request("DELETE", "api/v1/applications/" + appId);
    }
  });
});
Cypress.Commands.add("togglebar", (value) => {
  cy.get(value)
    .check({ force: true })
    .should("be.checked");
});
Cypress.Commands.add("radiovalue", (value, value2) => {
  cy.get(value)
    .click()
    .clear()
    .type(value2);
});
Cypress.Commands.add("optionValue", (value, value2) => {
  cy.get(value)
    .click()
    .clear()
    .type(value2);
});
Cypress.Commands.add("dropdownDynamic", (text) => {
  // eslint-disable-next-line cypress/no-unnecessary-waiting
  cy.wait(2000);
  cy.get("ul.bp3-menu")
    .contains(text)
    .click({ force: true })
    .should("have.text", text);
});

Cypress.Commands.add("dropdownMultiSelectDynamic", (text) => {
  // eslint-disable-next-line cypress/no-unnecessary-waiting
  cy.wait(2000);
  cy.get(".multi-select-dropdown")
    .contains(text)
    .click({ force: true })
    .should("have.text", text);
});

Cypress.Commands.add("dropdownDynamicUpdated", (text) => {
  // eslint-disable-next-line cypress/no-unnecessary-waiting
  cy.wait(2000);
  cy.get(commonlocators.dropdownmenu)
    .contains(text)
    .click({ force: true });
  cy.xpath(commonlocators.dropDownOptSelected).should("have.text", text);
});

Cypress.Commands.add("selectTextSize", (text) => {
  cy.get(".t--dropdown-option")
    .first()
    .contains(text)
    .click({ force: true });
});

Cypress.Commands.add("getAlert", (alertcss) => {
  cy.get(commonlocators.dropdownSelectButton).click({ force: true });
  cy.get(widgetsPage.menubar)
    .contains("Show Alert")
    .click({ force: true })
    .should("have.text", "Show Alert");

  cy.get(alertcss)
    .click({ force: true })
    .type("hello");
  cy.get(".t--open-dropdown-Select-type").click({ force: true });
  cy.get(".bp3-popover-content .bp3-menu li")
    .contains("Success")
    .click({ force: true });
});

Cypress.Commands.add("togglebar", (value) => {
  cy.get(value)
    .check({ force: true })
    .should("be.checked");
});
Cypress.Commands.add("togglebarDisable", (value) => {
  cy.get(value)
    .uncheck({ force: true })
    .should("not.checked");
});

Cypress.Commands.add(
  "getAlert",
  (alertcss, propertyControl = commonlocators.dropdownSelectButton) => {
    cy.get(propertyControl)
      .first()
      .click({ force: true });
    cy.get(widgetsPage.menubar)
      .contains("Show Message")
      .click({ force: true });

    cy.get(alertcss)
      .click({ force: true })
      .type("hello");
    cy.get(".t--open-dropdown-Select-type").click({ force: true });
    cy.get(".bp3-popover-content .bp3-menu li")
      .contains("Success")
      .click({ force: true });
  },
);

Cypress.Commands.add("addQueryFromLightningMenu", (QueryName) => {
  cy.get(commonlocators.dropdownSelectButton)
    .first()
    .click({ force: true })
    .selectOnClickOption("Execute a Query")
    .selectOnClickOption(QueryName);
});

Cypress.Commands.add("addAPIFromLightningMenu", (ApiName) => {
  cy.get(commonlocators.dropdownSelectButton)
    .first()
    .click({ force: true })
    .selectOnClickOption("Execute a Query")
    .selectOnClickOption(ApiName);
});

Cypress.Commands.add("radioInput", (index, text) => {
  cy.get(widgetsPage.RadioInput)
    .eq(index)
    .click()
    .clear()
    .type(text);
});
Cypress.Commands.add("tabVerify", (index, text) => {
  cy.get(".t--property-control-tabs input")
    .eq(index)
    .click({ force: true })
    .clear()
    .type(text);
  cy.get(LayoutPage.tabWidget)
    .contains(text)
    .click({ force: true })
    .should("be.visible");
});

Cypress.Commands.add("getPluginFormsAndCreateDatasource", () => {
  /*
  cy.wait("@getPluginForm").should(
    "have.nested.property",
    "response.body.responseMeta.status",
    200,
  );
  cy.wait("@createDatasource").should(
    "have.nested.property",
    "response.body.responseMeta.status",
    201,
  );
  */
});

Cypress.Commands.add("NavigateToApiEditor", () => {
  cy.get(explorer.addEntityAPI).click({ force: true });
});

Cypress.Commands.add("NavigateToWidgetsInExplorer", () => {
  cy.get(explorer.entityWidget).click({ force: true });
});

Cypress.Commands.add("NavigateToQueriesInExplorer", () => {
  cy.get(explorer.entityQuery).click({ force: true });
});

Cypress.Commands.add("testCreateApiButton", () => {
  cy.get(ApiEditor.createBlankApiCard).click({ force: true });
  cy.wait("@createNewApi").should(
    "have.nested.property",
    "response.body.responseMeta.status",
    201,
  );
});

Cypress.Commands.add("testSaveDeleteDatasource", () => {
  // Instead of deleting the last datasource on the active datasources list,
  // we delete the datasource that was just created (identified by its title)
  cy.get(datasourceEditor.datasourceTitle)
    .invoke("text")
    .then((datasourceTitle) => {
      // test datasource
      cy.get(".t--test-datasource").click();
      cy.wait("@testDatasource");
      // .should("have.nested.property", "response.body.data.success", true)
      //  .debug();

      // save datasource
      cy.get(".t--save-datasource").click();
      cy.wait("@saveDatasource").should(
        "have.nested.property",
        "response.body.responseMeta.status",
        200,
      );
      // select datasource to be deleted by datasource title
      cy.get(`${datasourceEditor.datasourceCard}`)
        .contains(datasourceTitle)
        .last()
        .click();
      // delete datasource
      cy.get(".t--delete-datasource").click();
      cy.wait("@deleteDatasource").should(
        "have.nested.property",
        "response.body.responseMeta.status",
        200,
      );
    });
});

Cypress.Commands.add("importCurl", () => {
  cy.get(ApiEditor.curlImportBtn).click({ force: true });
  cy.wait("@curlImport").should(
    "have.nested.property",
    "response.body.responseMeta.status",
    201,
  );
});

Cypress.Commands.add("NavigateToDatasourceEditor", () => {
  cy.get(explorer.addDBQueryEntity)
    .last()
    .click({ force: true });
  cy.get(pages.integrationCreateNew)
    .should("be.visible")
    .click({ force: true });
});

Cypress.Commands.add("NavigateToQueryEditor", () => {
  cy.get(explorer.addDBQueryEntity).click({ force: true });
});

Cypress.Commands.add("testDatasource", () => {
  cy.get(".t--test-datasource").click();
  cy.wait("@testDatasource");
  /*
   .should(
    "have.nested.property",
    "response.body.data.success",
    true,
  );
  */
});

Cypress.Commands.add("saveDatasource", () => {
  cy.get(".t--save-datasource").click();
  cy.wait("@saveDatasource")
    .then((xhr) => {
      cy.log(JSON.stringify(xhr.response.body));
    })
    .should("have.nested.property", "response.body.responseMeta.status", 200);
});

Cypress.Commands.add("testSaveDatasource", () => {
  cy.saveDatasource();
  cy.get(datasourceEditor.datasourceCard)
    .last()
    .click();
  cy.testDatasource();
});

Cypress.Commands.add(
  "fillMongoDatasourceForm",
  (shouldAddTrailingSpaces = false) => {
    const hostAddress = shouldAddTrailingSpaces
      ? datasourceFormData["mongo-host"] + "  "
      : datasourceFormData["mongo-host"];
    const databaseName = shouldAddTrailingSpaces
      ? datasourceFormData["mongo-defaultDatabaseName"] + "  "
      : datasourceFormData["mongo-defaultDatabaseName"];

    cy.get(datasourceEditor["host"]).type(hostAddress);
    //cy.get(datasourceEditor["port"]).type(datasourceFormData["mongo-port"]);
    cy.get(datasourceEditor["selConnectionType"]).click();
    cy.contains(datasourceFormData["connection-type"]).click();
    cy.get(datasourceEditor["defaultDatabaseName"]).type(databaseName);

    cy.get(datasourceEditor.sectionAuthentication).click();
    cy.get(datasourceEditor["databaseName"])
      .clear()
      .type(datasourceFormData["mongo-databaseName"]);
    cy.get(datasourceEditor["username"]).type(
      datasourceFormData["mongo-username"],
    );
    cy.get(datasourceEditor["password"]).type(
      datasourceFormData["mongo-password"],
    );
    cy.get(datasourceEditor["authenticationAuthtype"]).click();
    cy.contains(datasourceFormData["mongo-authenticationAuthtype"]).click({
      force: true,
    });
  },
);

Cypress.Commands.add(
  "fillPostgresDatasourceForm",
  (shouldAddTrailingSpaces = false) => {
    const hostAddress = shouldAddTrailingSpaces
      ? datasourceFormData["postgres-host"] + "  "
      : datasourceFormData["postgres-host"];
    const databaseName = shouldAddTrailingSpaces
      ? datasourceFormData["postgres-databaseName"] + "  "
      : datasourceFormData["postgres-databaseName"];

    cy.get(datasourceEditor.host).type(hostAddress);
    cy.get(datasourceEditor.port).type(datasourceFormData["postgres-port"]);
    cy.get(datasourceEditor.databaseName)
      .clear()
      .type(databaseName);

    cy.get(datasourceEditor.sectionAuthentication).click();
    cy.get(datasourceEditor.username).type(
      datasourceFormData["postgres-username"],
    );
    cy.get(datasourceEditor.password).type(
      datasourceFormData["postgres-password"],
    );
  },
);

Cypress.Commands.add(
  "fillMySQLDatasourceForm",
  (shouldAddTrailingSpaces = false) => {
    const hostAddress = shouldAddTrailingSpaces
      ? datasourceFormData["mysql-host"] + "  "
      : datasourceFormData["mysql-host"];
    const databaseName = shouldAddTrailingSpaces
      ? datasourceFormData["mysql-databaseName"] + "  "
      : datasourceFormData["mysql-databaseName"];

    cy.get(datasourceEditor.host).type(hostAddress);
    cy.get(datasourceEditor.port).type(datasourceFormData["mysql-port"]);
    cy.get(datasourceEditor.databaseName)
      .clear()
      .type(databaseName);

    cy.get(datasourceEditor.sectionAuthentication).click();
    cy.get(datasourceEditor.username).type(
      datasourceFormData["mysql-username"],
    );
    cy.get(datasourceEditor.password).type(
      datasourceFormData["mysql-password"],
    );
  },
);

Cypress.Commands.add(
  "fillMsSQLDatasourceForm",
  (shouldAddTrailingSpaces = false) => {
    const hostAddress = shouldAddTrailingSpaces
      ? datasourceFormData["mssql-host"] + "  "
      : datasourceFormData["mssql-host"];
    const databaseName = shouldAddTrailingSpaces
      ? datasourceFormData["mssql-databaseName"] + "  "
      : datasourceFormData["mssql-databaseName"];

    cy.get(datasourceEditor.host).type(hostAddress);
    cy.get(datasourceEditor.port).type(datasourceFormData["mssql-port"]);
    cy.get(datasourceEditor.databaseName)
      .clear()
      .type(databaseName);

    cy.get(datasourceEditor.sectionAuthentication).click();
    cy.get(datasourceEditor.username).type(
      datasourceFormData["mssql-username"],
    );
    cy.get(datasourceEditor.password).type(
      datasourceFormData["mssql-password"],
    );
  },
);

Cypress.Commands.add(
  "fillArangoDBDatasourceForm",
  (shouldAddTrailingSpaces = false) => {
    const hostAddress = shouldAddTrailingSpaces
      ? datasourceFormData["arango-host"] + "  "
      : datasourceFormData["arango-host"];
    const databaseName = shouldAddTrailingSpaces
      ? datasourceFormData["arango-databaseName"] + "  "
      : datasourceFormData["arango-databaseName"];

    cy.get(datasourceEditor.host).type(hostAddress);
    cy.get(datasourceEditor.port).type(datasourceFormData["arango-port"]);
    cy.get(datasourceEditor.databaseName)
      .clear()
      .type(databaseName);

    cy.get(datasourceEditor.sectionAuthentication).click();
    cy.get(datasourceEditor.username).type(
      datasourceFormData["arango-username"],
    );
    cy.get(datasourceEditor.password).type(
      datasourceFormData["arango-password"],
    );
  },
);

Cypress.Commands.add(
  "fillRedshiftDatasourceForm",
  (shouldAddTrailingSpaces = false) => {
    const hostAddress = shouldAddTrailingSpaces
      ? datasourceFormData["redshift-host"] + "  "
      : datasourceFormData["redshift-host"];
    const databaseName = shouldAddTrailingSpaces
      ? datasourceFormData["redshift-databaseName"] + "  "
      : datasourceFormData["redshift-databaseName"];

    cy.get(datasourceEditor.host).type(hostAddress);
    cy.get(datasourceEditor.port).type(datasourceFormData["redshift-port"]);
    cy.get(datasourceEditor.databaseName)
      .clear()
      .type(databaseName);

    cy.get(datasourceEditor.sectionAuthentication).click();
    cy.get(datasourceEditor.username).type(
      datasourceFormData["redshift-username"],
    );
    cy.get(datasourceEditor.password).type(
      datasourceFormData["redshift-password"],
    );
  },
);

Cypress.Commands.add(
  "fillUsersMockDatasourceForm",
  (shouldAddTrailingSpaces = false) => {
    const userMockDatabaseName = shouldAddTrailingSpaces
      ? `${datasourceFormData["mockDatabaseName"] + "    "}`
      : datasourceFormData["mockDatabaseName"];

    const userMockHostAddress = shouldAddTrailingSpaces
      ? `${datasourceFormData["mockHostAddress"] + "    "}`
      : datasourceFormData["mockHostAddress"];

    const userMockDatabaseUsername = shouldAddTrailingSpaces
      ? `${datasourceFormData["mockDatabaseUsername"] + "    "}`
      : datasourceFormData["mockDatabaseUsername"];

    cy.get(datasourceEditor["host"])
      .clear()
      .type(userMockHostAddress);

    cy.get(datasourceEditor["databaseName"])
      .clear()
      .type(userMockDatabaseName);

    cy.get(datasourceEditor["sectionAuthentication"]).click();

    cy.get(datasourceEditor["password"])
      .clear()
      .type(datasourceFormData["mockDatabasePassword"]);

    cy.get(datasourceEditor["username"])
      .clear()
      .type(userMockDatabaseUsername);
  },
);

Cypress.Commands.add("createPostgresDatasource", () => {
  cy.NavigateToDatasourceEditor();
  cy.get(datasourceEditor.PostgreSQL).click();

  cy.getPluginFormsAndCreateDatasource();

  cy.fillPostgresDatasourceForm();

  cy.testSaveDatasource();
});

Cypress.Commands.add("deleteDatasource", (datasourceName) => {
  cy.NavigateToQueryEditor();
  cy.get(pages.integrationActiveTab)
    .should("be.visible")
    .click({ force: true });
  cy.contains(".t--datasource-name", datasourceName).click();
  cy.get(".t--delete-datasource").click();
  cy.wait("@deleteDatasource").should(
    "have.nested.property",
    "response.body.responseMeta.status",
    200,
  );
});

Cypress.Commands.add("runQuery", () => {
  cy.get(queryEditor.runQuery).click({ force: true });
  cy.wait("@postExecute").should(
    "have.nested.property",
    "response.body.responseMeta.status",
    200,
  );
});

Cypress.Commands.add("hoverAndClick", () => {
  cy.xpath(apiwidget.popover)
    .last()
    .should("be.hidden")
    .invoke("show")
    .click({ force: true });
  cy.xpath(apiwidget.popover)
    .last()
    .click({ force: true });
});

Cypress.Commands.add("deleteQuery", () => {
  cy.hoverAndClick();
  cy.get(apiwidget.delete).click({ force: true });
  cy.wait("@deleteAction").should(
    "have.nested.property",
    "response.body.responseMeta.status",
    200,
  );
});

Cypress.Commands.add("deleteDataSource", () => {
  cy.hoverAndClick();
  cy.get(apiwidget.delete).click({ force: true });
  cy.wait("@deleteDatasource").should(
    "have.nested.property",
    "response.body.responseMeta.status",
    200,
  );
});

Cypress.Commands.add("runAndDeleteQuery", () => {
  cy.get(queryEditor.runQuery).click();
  cy.wait("@postExecute").should(
    "have.nested.property",
    "response.body.responseMeta.status",
    200,
  );

  cy.get(queryEditor.queryMoreAction).click();
  cy.get(queryEditor.deleteUsingContext).click();
  cy.wait("@deleteAction").should(
    "have.nested.property",
    "response.body.responseMeta.status",
    200,
  );
});

Cypress.Commands.add("dragAndDropToCanvas", (widgetType, { x, y }) => {
  const selector = `.t--widget-card-draggable-${widgetType}`;
  cy.get(selector)
    .trigger("dragstart", { force: true })
    .trigger("mousemove", x, y, { force: true });
  cy.get(explorer.dropHere)
    .trigger("mousemove", x, y, { eventConstructor: "MouseEvent" })
    .trigger("mousemove", x, y, { eventConstructor: "MouseEvent" })
    .trigger("mouseup", x, y, { eventConstructor: "MouseEvent" });
});

Cypress.Commands.add(
  "dragAndDropToWidget",
  (widgetType, destinationWidget, { x, y }) => {
    const selector = `.t--widget-card-draggable-${widgetType}`;
    cy.get(selector)
      .trigger("dragstart", { force: true })
      .trigger("mousemove", x, y, { force: true });
    const selector2 = `.t--draggable-${destinationWidget}`;
    cy.get(selector2)
      .trigger("mousemove", x, y, { eventConstructor: "MouseEvent" })
      .trigger("mousemove", x, y, { eventConstructor: "MouseEvent" })
      .trigger("mouseup", x, y, { eventConstructor: "MouseEvent" });
  },
);

Cypress.Commands.add("executeDbQuery", (queryName) => {
  cy.get(widgetsPage.buttonOnClick)
    .get(commonlocators.dropdownSelectButton)
    .click({ force: true })
    .get("ul.bp3-menu")
    .children()
    .contains("Execute a Query")
    .click({ force: true })
    .get("ul.bp3-menu")
    .children()
    .contains(queryName)
    .click({ force: true });
});

Cypress.Commands.add("CreateMockQuery", (queryName) => {
  // cy.get(queryEditor.addNewQueryBtn).click({ force: true });
  cy.get(queryEditor.createQuery)
    .first()
    .click({ force: true });
  cy.get(queryEditor.queryNameField).type(queryName + "{enter}", {
    force: true,
  });
  cy.assertPageSave();
  cy.get(queryEditor.templateMenu + " div")
    .contains("Select")
    .click({ force: true });
  cy.runQuery();
  // cy.wait(3000);
  // cy.get(queryEditor.runQuery)
  //   .click({force: true});
});

Cypress.Commands.add("openPropertyPane", (widgetType) => {
  const selector = `.t--draggable-${widgetType}`;
  cy.get(selector)
    .first()
    .trigger("mouseover", { force: true })
    .wait(500);
  cy.get(
    `${selector}:first-of-type .t--widget-propertypane-toggle > .t--widget-name`,
  )
    .first()
    .click({ force: true });
  // eslint-disable-next-line cypress/no-unnecessary-waiting
  cy.wait(1000);
});

Cypress.Commands.add("openPropertyPaneCopy", (widgetType) => {
  const selector = `.t--draggable-${widgetType}`;
  cy.get(selector)
    .last()
    .trigger("mouseover", { force: true })
    .wait(500);
  cy.get(
    `${selector}:first-of-type .t--widget-propertypane-toggle > .t--widget-name`,
  )
    .first()
    .click({ force: true });
  // eslint-disable-next-line cypress/no-unnecessary-waiting
  cy.wait(1000);
});

Cypress.Commands.add("changeButtonStyle", (index, buttonColor, hoverColor) => {
  cy.get(widgetsPage.buttonStyleDropdown).click({ force: true });
  cy.get(
    ".bp3-popover-content .t--dropdown-option:nth-child(" + index + ")",
  ).click({ force: true });
  cy.PublishtheApp();
  cy.get(widgetsPage.widgetBtn).should(
    "have.css",
    "background-color",
    buttonColor,
  );
  // cy.get(buttonBackground)
  //   .first()
  //   .trigger('mouseover', { force: true });
  // cy.get(buttonBackground)
  //   .should('have.css', 'background-color', hoverColor);
  cy.wait(1000);
});

Cypress.Commands.add("closePropertyPane", () => {
  cy.get(commonlocators.editPropCrossButton).click({ force: true });
});

Cypress.Commands.add("onClickActions", (forSuccess, forFailure, endp) => {
  // Filling the messages for success/failure in the onClickAction of the button widget.
  // For Success
  cy.get(".code-highlight", { timeout: 10000 })
    .children()
    .contains("No Action")
    .first()
    .click({ force: true })
    .selectOnClickOption("Show Message")
    .get("div.t--property-control-" + endp + " div.CodeMirror-lines")
    .click()
    .type(forSuccess)
    .get("button.t--open-dropdown-Select-type")
<<<<<<< HEAD
    .click({ force: true })
    .get("a.single-select div")
    .contains(forSuccess)
    .click();
=======
    .first()
    .click({ force: true })
    .selectOnClickOption(forSuccess);
>>>>>>> db88ef86

  cy.wait(2000);
  // For Failure
  cy.get(".code-highlight")
    .children()
    .contains("No Action")
    .last()
    .click({ force: true })
    .selectOnClickOption("Show Message")
    .get("div.t--property-control-" + endp + " div.CodeMirror-lines")
    .last()
    .click()
    .type(forFailure)
    .get("button.t--open-dropdown-Select-type")
    .last()
    .click({ force: true })
<<<<<<< HEAD
    .get("a.single-select div")
    .contains(forFailure)
    .click();
=======
    .selectOnClickOption(forFailure);
>>>>>>> db88ef86
});

Cypress.Commands.add("copyWidget", (widget, widgetLocator) => {
  const modifierKey = Cypress.platform === "darwin" ? "meta" : "ctrl";
  //Copy widget and verify all properties
  cy.get(widgetsPage.propertypaneText)
    .children()
    .last()
    .invoke("text")
    .then((x) => {
      cy.log(x);
      let originalWidget = x.replaceAll("x", "");
      originalWidget = originalWidget.replaceAll(/\u200B/g, "");
      cy.log(originalWidget);
      cy.get(widgetsPage.copyWidget).click({ force: true });
      cy.reload();
      // Wait for the widget to be appear in the DOM and press Ctrl/Cmd + V to paste the button.
      cy.get(widgetLocator).should("be.visible");
      cy.get("body").type(`{${modifierKey}}v`);
      cy.wait(2000);
      cy.openPropertyPaneCopy(widget);
      cy.get(widgetsPage.propertypaneText)
        .children()
        .last()
        .invoke("text")
        .then((y) => {
          cy.log(y);
          let copiedWidget = y.replaceAll("x", "");
          copiedWidget = copiedWidget.replaceAll(/\u200B/g, "");
          cy.log(copiedWidget);
          expect(originalWidget).to.be.equal(copiedWidget);
        });
    });
});

Cypress.Commands.add("deleteWidget", (widget) => {
  // Delete the button widget
  cy.get(widgetsPage.removeWidget).click({ force: true });
  cy.get(widgetsPage.deleteToast).should("have.text", "UNDO");
});

Cypress.Commands.add("UpdateChartType", (typeOfChart) => {
  // Command to change the chart type if the property pane of the chart widget is opened.
  cy.get(viewWidgetsPage.chartType)
    .last()
    .click({ force: true });
  cy.get(commonlocators.dropdownmenu)
    .children()
    .contains(typeOfChart)
    .click({ force: true });

  cy.get(viewWidgetsPage.chartType + " span.cs-text").should(
    "have.text",
    typeOfChart,
  );
});

Cypress.Commands.add("createAndFillApi", (url, parameters) => {
  cy.NavigateToApiEditor();
  cy.get(pages.integrationCreateNew)
    .should("be.visible")
    .click({ force: true });
  cy.testCreateApiButton();
  cy.get("@createNewApi").then((response) => {
    cy.get(ApiEditor.ApiNameField).should("be.visible");
    cy.expect(response.response.body.responseMeta.success).to.eq(true);
    cy.get(ApiEditor.ApiNameField)
      .click()
      .invoke("text")
      .then((text) => {
        const someText = text;
        expect(someText).to.equal(response.response.body.data.name);
      });
  });
  cy.get(apiwidget.editResourceUrl)
    .first()
    .click({ force: true })
    .type(
      url + parameters,
      { parseSpecialCharSequences: false },
      { force: true },
    );
  cy.WaitAutoSave();
  cy.get(ApiEditor.formActionButtons).should("be.visible");
  cy.get(ApiEditor.ApiRunBtn).should("not.be.disabled");
});

Cypress.Commands.add("isSelectRow", (index) => {
  cy.get(
    '.tbody .td[data-rowindex="' + index + '"][data-colindex="' + 0 + '"]',
  ).click({ force: true });
});

Cypress.Commands.add("readTabledata", (rowNum, colNum) => {
  // const selector = `.t--draggable-tablewidget .e-gridcontent.e-lib.e-droppable td[index=${rowNum}][aria-colindex=${colNum}]`;
  const selector = `.tbody .td[data-rowindex="${rowNum}"][data-colindex="${colNum}"] div`;
  const tabVal = cy.get(selector).invoke("text");
  return tabVal;
});

Cypress.Commands.add("getDate", (date, dateFormate) => {
  const eDate = dayjs()
    .add(date, "days")
    .format(dateFormate);
  return eDate;
});

Cypress.Commands.add("setDate", (date, dateFormate) => {
  const expDate = dayjs()
    .add(date, "days")
    .format(dateFormate);
  const sel = `.DayPicker-Day[aria-label=\"${expDate}\"]`;
  cy.get(sel).click();
});

Cypress.Commands.add("pageNo", (index) => {
  cy.get(".page-item")
    .first()
    .click({ force: true });
});

Cypress.Commands.add("pageNoValidate", (index) => {
  const data = '.e-numericcontainer a[index="' + index + '"]';
  const pageVal = cy.get(data);
  return pageVal;
});

Cypress.Commands.add("validateDisableWidget", (widgetCss, disableCss) => {
  cy.get(widgetCss + disableCss).should("exist");
});

Cypress.Commands.add("validateEnableWidget", (widgetCss, disableCss) => {
  cy.get(widgetCss + disableCss).should("not.exist");
});

Cypress.Commands.add("validateHTMLText", (widgetCss, htmlTag, value) => {
  cy.get(widgetCss + " iframe").then(($iframe) => {
    const $body = $iframe.contents().find("body");
    cy.wrap($body)
      .find(htmlTag)
      .should("have.text", value);
  });
});

Cypress.Commands.add("startRoutesForDatasource", () => {
  cy.server();
  cy.route("PUT", "/api/v1/datasources/*").as("saveDatasource");
  cy.route("POST", "/api/v1/datasources/test").as("testDatasource");
});

Cypress.Commands.add("startServerAndRoutes", () => {
  //To update route with intercept after working on alias wrt wait and alias
  cy.server();
  cy.route("GET", "/api/v1/applications/new").as("applications");
  cy.route("GET", "/api/v1/users/profile").as("getUser");
  cy.route("GET", "/api/v1/plugins").as("getPlugins");
  cy.route("POST", "/api/v1/logout").as("postLogout");

  cy.route("GET", "/api/v1/datasources?organizationId=*").as("getDataSources");
  cy.route("GET", "/api/v1/pages/application/*").as("getPagesForCreateApp");
  cy.route("GET", "/api/v1/applications/view/*").as("getPagesForViewApp");

  cy.route("POST");
  cy.route("GET", "/api/v1/pages/*").as("getPage");
  cy.route("GET", "/api/v1/applications/*/pages/*/edit").as("getAppPageEdit");
  cy.route("GET", "/api/v1/actions*").as("getActions");
  cy.route("GET", "api/v1/providers/categories").as("getCategories");
  cy.route("GET", "api/v1/import/templateCollections").as(
    "getTemplateCollections",
  );
  cy.route("DELETE", "/api/v1/actions/*").as("deleteAPI");
  cy.route("DELETE", "/api/v1/applications/*").as("deleteApp");
  cy.route("DELETE", "/api/v1/actions/*").as("deleteAction");
  cy.route("DELETE", "/api/v1/pages/*").as("deletePage");
  cy.route("POST", "/api/v1/datasources").as("createDatasource");
  cy.route("DELETE", "/api/v1/datasources/*").as("deleteDatasource");
  cy.route("GET", "/api/v1/datasources/*/structure?ignoreCache=*").as(
    "getDatasourceStructure",
  );
  cy.route("PUT", "/api/v1/datasources/datasource-query/*").as(
    "datasourceQuery",
  );

  cy.route("PUT", "/api/v1/pages/crud-page/*").as("replaceLayoutWithCRUDPage");
  cy.route("POST", "/api/v1/pages/crud-page").as("generateCRUDPage");

  cy.route("GET", "/api/v1/organizations").as("organizations");
  cy.route("GET", "/api/v1/organizations/*").as("getOrganisation");

  cy.route("POST", "/api/v1/actions/execute").as("executeAction");
  cy.route("POST", "/api/v1/applications/publish/*").as("publishApp");
  cy.route("PUT", "/api/v1/layouts/*/pages/*").as("updateLayout");

  cy.route("POST", "/track/*").as("postTrack");
  cy.route("POST", "/api/v1/actions/execute").as("postExecute");
  cy.route("PUT", "/api/v1/actions/executeOnLoad/*").as("setExecuteOnLoad");

  cy.route("POST", "/api/v1/actions").as("createNewApi");
  cy.route("POST", "/api/v1/import?type=CURL&pageId=*&name=*").as("curlImport");
  cy.route("DELETE", "/api/v1/actions/*").as("deleteAction");
  cy.route("GET", "/api/v1/marketplace/providers?category=*&page=*&size=*").as(
    "get3PProviders",
  );
  cy.route("GET", "/api/v1/marketplace/templates?providerId=*").as(
    "get3PProviderTemplates",
  );
  cy.route("POST", "/api/v1/items/addToPage").as("add3PApiToPage");

  cy.route("GET", "/api/v1/plugins/*/form").as("getPluginForm");
  cy.route("POST", "/api/v1/datasources").as("createDatasource");
  cy.route("DELETE", "/api/v1/datasources/*").as("deleteDatasource");
  cy.route("DELETE", "/api/v1/applications/*").as("deleteApplication");
  cy.route("POST", "/api/v1/applications/?orgId=*").as("createNewApplication");
  cy.route("PUT", "/api/v1/applications/*").as("updateApplication");
  cy.route("PUT", "/api/v1/actions/*").as("saveAction");
  cy.route("PUT", "/api/v1/actions/move").as("moveAction");

  cy.route("POST", "/api/v1/organizations").as("createOrg");
  cy.route("POST", "api/v1/applications/import/*").as("importNewApplication");
  cy.route("GET", "api/v1/applications/export/*").as("exportApplication");
  cy.route("GET", "/api/v1/organizations/roles?organizationId=*").as(
    "getRoles",
  );
  cy.route("GET", "/api/v1/users/me").as("getUser");
  cy.route("POST", "/api/v1/pages").as("createPage");
  cy.route("POST", "/api/v1/pages/clone/*").as("clonePage");
  cy.route("PUT", "/api/v1/applications/*/changeAccess").as("changeAccess");

  cy.route("PUT", "/api/v1/organizations/*").as("updateOrganization");
  cy.route("GET", "/api/v1/pages/view/application/*").as("viewApp");
  cy.route("POST", "/api/v1/organizations/*/logo").as("updateLogo");
  cy.route("DELETE", "/api/v1/organizations/*/logo").as("deleteLogo");
  cy.route("POST", "/api/v1/applications/*/fork/*").as("postForkAppOrg");
  cy.route("PUT", "/api/v1/users/leaveOrganization/*").as("leaveOrgApiCall");

  cy.route("POST", "/api/v1/comments/threads").as("createNewThread");
  cy.route("POST", "/api/v1/comments?threadId=*").as("createNewComment");
});

Cypress.Commands.add("alertValidate", (text) => {
  cy.get(commonlocators.success)
    .should("be.visible")
    .and("have.text", text);
});

Cypress.Commands.add("ExportVerify", (togglecss, name) => {
  cy.togglebar(togglecss);
  cy.get(".t--draggable-tablewidget button")
    .invoke("attr", "aria-label")
    .should("contain", name);
  cy.togglebarDisable(togglecss);
});

Cypress.Commands.add("readTabledataPublish", (rowNum, colNum) => {
  // const selector = `.t--widget-tablewidget .e-gridcontent.e-lib.e-droppable td[index=${rowNum}][aria-colindex=${colNum}]`;
  const selector = `.t--widget-tablewidget .tbody .td[data-rowindex=${rowNum}][data-colindex=${colNum}] div`;
  const tabVal = cy.get(selector).invoke("text");
  return tabVal;
});

Cypress.Commands.add("scrollTabledataPublish", (rowNum, colNum) => {
  const selector = `.t--widget-tablewidget .tbody .td[data-rowindex=${rowNum}][data-colindex=${colNum}] div`;
  const tabVal = cy
    .get(selector)
    .scrollIntoView()
    .invoke("text");
  return tabVal;
});

Cypress.Commands.add("readTableLinkPublish", (rowNum, colNum) => {
  const selector = `.t--widget-tablewidget .tbody .td[data-rowindex=${rowNum}][data-colindex=${colNum}] div .image-cell-wrapper .image-cell`;
  const bgUrl = cy.get(selector).should("have.css", "background-image");
  return bgUrl;
});

Cypress.Commands.add("assertEvaluatedValuePopup", (expectedType) => {
  cy.get(commonlocators.evaluatedTypeTitle)
    .first()
    .find("span")
    .click();
  cy.get(dynamicInputLocators.evaluatedValue)
    .should("be.visible")
    .find("pre")
    .first()
    .should("have.text", expectedType);
});

Cypress.Commands.add("validateToastMessage", (value) => {
  cy.get(commonlocators.toastMsg).should("have.text", value);
});

Cypress.Commands.add("NavigateToPaginationTab", () => {
  cy.get(ApiEditor.apiTab)
    .contains("Pagination")
    .click();
  cy.xpath(apiwidget.paginationWithUrl).click({ force: true });
});

Cypress.Commands.add("ValidateTableData", (value) => {
  // cy.isSelectRow(0);
  cy.readTabledata("0", "0").then((tabData) => {
    const tableData = tabData;
    expect(tableData).to.equal(value.toString());
  });
});

Cypress.Commands.add("ValidatePublishTableData", (value) => {
  cy.isSelectRow(0);
  cy.readTabledataPublish("0", "0").then((tabData) => {
    const tableData = tabData;
    expect(tableData).to.equal(value);
  });
});

Cypress.Commands.add("ValidatePaginateResponseUrlData", (runTestCss) => {
  cy.SearchEntityandOpen("Api2");
  cy.NavigateToPaginationTab();
  cy.RunAPI();
  cy.get(ApiEditor.apiPaginationNextTest).click();
  cy.wait("@postExecute");
  // eslint-disable-next-line cypress/no-unnecessary-waiting
  cy.wait(2000);
  cy.get(runTestCss).click();
  cy.wait("@postExecute");
  // eslint-disable-next-line cypress/no-unnecessary-waiting
  cy.wait(2000);
  cy.get(ApiEditor.formActionButtons).should("be.visible");
  cy.get(ApiEditor.ApiRunBtn).should("not.be.disabled");
  cy.get(ApiEditor.responseBody)
    .contains("name")
    .siblings("span")
    .invoke("text")
    .then((tabData) => {
      const respBody = tabData.match(/"(.*)"/)[0];
      localStorage.setItem("respBody", respBody);
      cy.log(respBody);
      cy.SearchEntityandOpen("Table1");
      // cy.openPropertyPane("tablewidget");
      // cy.testJsontext("tabledata", "{{Api2.data.results}}");
      cy.isSelectRow(0);
      cy.readTabledata("0", "1").then((tabData) => {
        const tableData = tabData;
        expect(`\"${tableData}\"`).to.equal(respBody);
      });
    });
});

Cypress.Commands.add("ValidatePaginationInputData", () => {
  cy.isSelectRow(0);
  cy.readTabledataPublish("0", "1").then((tabData) => {
    const tableData = tabData;
    expect(`\"${tableData}\"`).to.equal(localStorage.getItem("respBody"));
  });
});

Cypress.Commands.add("callApi", (apiname) => {
  cy.get(commonlocators.callApi)
    .first()
    .click({ force: true });
  cy.get(commonlocators.singleSelectMenuItem)
    .contains("Execute a Query")
    .click({ force: true });
  cy.get(commonlocators.selectMenuItem)
    .contains(apiname)
    .click({ force: true });
});

Cypress.Commands.add("assertPageSave", () => {
  cy.get(commonlocators.saveStatusSuccess);
});

Cypress.Commands.add("ValidateQueryParams", (param) => {
  cy.xpath(apiwidget.paramsTab)
    .should("be.visible")
    .click({ force: true });

  cy.validateCodeEditorContent(apiwidget.paramKey, param.key);
  cy.validateCodeEditorContent(apiwidget.paramValue, param.value);
});

Cypress.Commands.add(
  "validateCodeEditorContent",
  (selector, contentToValidate) => {
    cy.get(selector).within(() => {
      cy.get(".CodeMirror-code").should("have.text", contentToValidate);
    });
  },
);

Cypress.Commands.add("renameDatasource", (datasourceName) => {
  cy.get(".t--edit-datasource-name").click();
  cy.get(".t--edit-datasource-name input")
    .clear()
    .type(datasourceName, { force: true })
    .should("have.value", datasourceName)
    .blur();
});

Cypress.Commands.add("skipGenerateCRUDPage", () => {
  cy.get(generatePage.buildFromScratchActionCard).click();
});

Cypress.Commands.add("fillAmazonS3DatasourceForm", () => {
  cy.get(datasourceEditor.projectID).type(Cypress.env("S3_ACCESS_KEY"));
  cy.get(datasourceEditor.serviceAccCredential)
    .clear()
    .type(Cypress.env("S3_SECRET_KEY"));
});

Cypress.Commands.add("createAmazonS3Datasource", () => {
  cy.NavigateToDatasourceEditor();
  cy.get(datasourceEditor.AmazonS3).click();

  cy.fillAmazonS3DatasourceForm();

  cy.testSaveDatasource();
});<|MERGE_RESOLUTION|>--- conflicted
+++ resolved
@@ -2397,16 +2397,9 @@
     .click()
     .type(forSuccess)
     .get("button.t--open-dropdown-Select-type")
-<<<<<<< HEAD
-    .click({ force: true })
-    .get("a.single-select div")
-    .contains(forSuccess)
-    .click();
-=======
     .first()
     .click({ force: true })
     .selectOnClickOption(forSuccess);
->>>>>>> db88ef86
 
   cy.wait(2000);
   // For Failure
@@ -2423,13 +2416,7 @@
     .get("button.t--open-dropdown-Select-type")
     .last()
     .click({ force: true })
-<<<<<<< HEAD
-    .get("a.single-select div")
-    .contains(forFailure)
-    .click();
-=======
     .selectOnClickOption(forFailure);
->>>>>>> db88ef86
 });
 
 Cypress.Commands.add("copyWidget", (widget, widgetLocator) => {
