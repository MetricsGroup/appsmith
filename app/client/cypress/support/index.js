--- conflicted
+++ resolved
@@ -53,14 +53,11 @@
   });
 
   after(function() {
-<<<<<<< HEAD
+
     // ---commenting Publish app and Delete page as of now--- //
     //cy.Deletepage(pageid);
     //cy.PublishtheApp();
     cy.DeleteApp(appId);
-=======
-    cy.Deletepage(pageid);
-    // cy.PublishtheApp();
->>>>>>> 9b6e4834
+
   });
 });