const homePage = require("../../../locators/HomePage.json");

<<<<<<< HEAD
describe("adding role without Email Id", function() {
  it("Empty Email ID Invite flow", function() {
    // Navigate to Home Page
    // Click on "Share" option
    // Add Role from the dropdown
    // Ensure the "Invite" option is "Inactive"
  });
  it("Error message must be dispalyed to user on inappropriate Email ID", function() {
    // Navigate to Home Page
    // Click on "Share" option
    // Add inappropriate Email Id
    // Select the "Role"
    // Ensure the "Invite" option is "Inactive" and error message is displayed to user
  });
  it("Clicking on the organisation list the user must be lead to organisation Station ", function() {
    // Navigate to Home Page
    // Navigate to Organisation list
    // Click on one of the organisation name
    // Ensure user is directed to the organisation
  });
  it("Admin can only assign another Admin ", function() {
    // Navigate to Organisation Setting
    // Navigate to Members
    // Navigate to roles
    // Ensure your also an "Admin"
    // Change the role "Admin"
  });
  it("Ensure the user can not delete or create an application in the organisation", function() {
    // Navigate to Home page
    // Navigate to Members
    // Navigate to roles
    // Ensure role is "App Viewer"
    // Ensure user is not able to  delete or add any user for the application
  });
  it("Ensure On invaild Email Id the box must get highlighted", function() {
    // Navigate to Home page
    // Click on the Share option
    // Ensure the pop up opens
    // Enter an Invaild Email Id
    // and ensure the Email ID box is highlight
  });
});
=======

describe("adding role without Email Id", function()  {
    it("Empty Email ID Invite flow", function() 
    {
     // Navigate to Home Page
     // Click on "Share" option
     // Add Role from the dropdown
     // Ensure the "Invite" option is "Inactive"
    }
    )
    it("Error message must be dispalyed to user on inappropriate Email ID", function() 
    {
     // Navigate to Home Page
     // Click on "Share" option
     // Add inappropriate Email Id
     // Select the "Role"
     // Ensure the "Invite" option is "Inactive" and error message is displayed to user
    }
    )
    it("Clicking on the organisation list the user must be lead to organisation Station ", function() 
    {
     // Navigate to Home Page
     // Navigate to Organisation list
     // Click on one of the organisation name
     // Ensure user is directed to the organisation
    }
    )

    it("Admin can only assign another Admin ", function() 
    {
        // Navigate to Organisation Setting 
        // Navigate to Members
        // Navigate to roles 
        // Ensure your also an "Admin"
        // Change the role "Admin" 

    }
    )

    it("Ensure the user can not delete or create an application in the organisation", function() 
    {
        // Navigate to Home page 
        // Navigate to Members
        // Navigate to roles 
        // Ensure role is "App Viewer"
        // Ensure user is not able to  delete or add any user for the application 

    }
    )

    it("Ensure On invaild Email Id the box must get highlighted", function() 
    {
        // Navigate to Home page 
        // Click on the Share option 
        // Ensure the pop up opens 
        // Enter an Invaild Email Id 
        // and ensure the Email ID box is highlight
        
    }
    )
}
)
>>>>>>> 66eb0841
<|MERGE_RESOLUTION|>--- conflicted
+++ resolved
@@ -1,6 +1,5 @@
 const homePage = require("../../../locators/HomePage.json");
 
-<<<<<<< HEAD
 describe("adding role without Email Id", function() {
   it("Empty Email ID Invite flow", function() {
     // Navigate to Home Page
@@ -21,6 +20,7 @@
     // Click on one of the organisation name
     // Ensure user is directed to the organisation
   });
+
   it("Admin can only assign another Admin ", function() {
     // Navigate to Organisation Setting
     // Navigate to Members
@@ -28,6 +28,7 @@
     // Ensure your also an "Admin"
     // Change the role "Admin"
   });
+
   it("Ensure the user can not delete or create an application in the organisation", function() {
     // Navigate to Home page
     // Navigate to Members
@@ -35,6 +36,7 @@
     // Ensure role is "App Viewer"
     // Ensure user is not able to  delete or add any user for the application
   });
+
   it("Ensure On invaild Email Id the box must get highlighted", function() {
     // Navigate to Home page
     // Click on the Share option
@@ -42,68 +44,4 @@
     // Enter an Invaild Email Id
     // and ensure the Email ID box is highlight
   });
-});
-=======
-
-describe("adding role without Email Id", function()  {
-    it("Empty Email ID Invite flow", function() 
-    {
-     // Navigate to Home Page
-     // Click on "Share" option
-     // Add Role from the dropdown
-     // Ensure the "Invite" option is "Inactive"
-    }
-    )
-    it("Error message must be dispalyed to user on inappropriate Email ID", function() 
-    {
-     // Navigate to Home Page
-     // Click on "Share" option
-     // Add inappropriate Email Id
-     // Select the "Role"
-     // Ensure the "Invite" option is "Inactive" and error message is displayed to user
-    }
-    )
-    it("Clicking on the organisation list the user must be lead to organisation Station ", function() 
-    {
-     // Navigate to Home Page
-     // Navigate to Organisation list
-     // Click on one of the organisation name
-     // Ensure user is directed to the organisation
-    }
-    )
-
-    it("Admin can only assign another Admin ", function() 
-    {
-        // Navigate to Organisation Setting 
-        // Navigate to Members
-        // Navigate to roles 
-        // Ensure your also an "Admin"
-        // Change the role "Admin" 
-
-    }
-    )
-
-    it("Ensure the user can not delete or create an application in the organisation", function() 
-    {
-        // Navigate to Home page 
-        // Navigate to Members
-        // Navigate to roles 
-        // Ensure role is "App Viewer"
-        // Ensure user is not able to  delete or add any user for the application 
-
-    }
-    )
-
-    it("Ensure On invaild Email Id the box must get highlighted", function() 
-    {
-        // Navigate to Home page 
-        // Click on the Share option 
-        // Ensure the pop up opens 
-        // Enter an Invaild Email Id 
-        // and ensure the Email ID box is highlight
-        
-    }
-    )
-}
-)
->>>>>>> 66eb0841
+});